"use strict";
/* jslint vars: true, plusplus: true */

//
//  defaultScripts.js
//  examples
//
//  Copyright 2014 High Fidelity, Inc.
//  Copyright 2020 Vircadia contributors.
//  Copyright 2024 Overte e.V.
//
//  Distributed under the Apache License, Version 2.0.
//  See the accompanying file LICENSE or http://www.apache.org/licenses/LICENSE-2.0.html
//

var DEFAULT_SCRIPTS_COMBINED = [
    "system/request-service.js",
    "system/progress.js",
    "system/away.js",
    "system/audio.js",
    "system/hmd.js",
    "system/menu.js",
    "system/bubble.js",
    "system/snapshot.js",
    "system/pal.js", // "system/mod.js", // older UX, if you prefer
    "system/avatarapp.js",
    "system/graphicsSettings.js",
    "system/makeUserConnection.js",
    "system/notifications.js",
    "system/create/edit.js",
    "system/dialTone.js",
    "system/firstPersonHMD.js",
    "system/tablet-ui/tabletUI.js",
    "system/emote.js",
    "system/miniTablet.js",
    "system/audioMuteOverlay.js",
    "system/inspect.js",
    "system/keyboardShortcuts/keyboardShortcuts.js",
    "system/onEscape.js",
    "system/onFirstRun.js",
    "system/places/places.js"
    //"developer/debugging/scriptMemoryReport.js"
];
var DEFAULT_SCRIPTS_SEPARATE = [
    "system/controllers/controllerScripts.js",
    "system/controllers/squeezeHands.js",
    "communityScripts/notificationCore/notificationCore.js",
    "simplifiedUI/ui/simplifiedNametag/simplifiedNametag.js",
    {"stable": "system/more/app-more.js", "beta": "https://more.overte.org/more/app-more.js"},
<<<<<<< HEAD
    "communityScripts/chat/FloofChat.js",
=======
    "communityScripts/armored-chat/armored_chat.js",
>>>>>>> b69ab5a1
    //"system/chat.js"
];

if (Window.interstitialModeEnabled) {
    // Insert interstitial scripts at front so that they're started first.
    DEFAULT_SCRIPTS_COMBINED.splice(0, 0, "system/interstitialPage.js", "system/redirectOverlays.js");
}

// add a menu item for debugging
var MENU_CATEGORY = "Developer > Scripting";
var MENU_ITEM = "Debug defaultScripts.js";

var MENU_BETA_DEFAULT_SCRIPTS_CATEGORY = "Developer > Scripting";
var MENU_BETA_DEFAULT_SCRIPTS_ITEM = "Enable Beta Default Scripts";

var SETTINGS_KEY = '_debugDefaultScriptsIsChecked';
var SETTINGS_KEY_BETA = '_betaDefaultScriptsIsChecked';
var previousSetting = Settings.getValue(SETTINGS_KEY, false);
var previousSettingBeta = Settings.getValue(SETTINGS_KEY_BETA, false);

if (previousSetting === '' || previousSetting === 'false') {
    previousSetting = false;
}

if (previousSetting === 'true') {
    previousSetting = true;
}

if (previousSettingBeta === '' || previousSettingBeta === 'false') {
    previousSettingBeta = false;
}

if (previousSettingBeta === 'true') {
    previousSettingBeta = true;
}

if (Menu.menuExists(MENU_CATEGORY) && !Menu.menuItemExists(MENU_CATEGORY, MENU_ITEM)) {
    Menu.addMenuItem({
        menuName: MENU_CATEGORY,
        menuItemName: MENU_ITEM,
        isCheckable: true,
        isChecked: previousSetting
    });
}

if (Menu.menuExists(MENU_BETA_DEFAULT_SCRIPTS_CATEGORY) 
    && !Menu.menuItemExists(MENU_BETA_DEFAULT_SCRIPTS_CATEGORY, MENU_BETA_DEFAULT_SCRIPTS_ITEM)) {
        Menu.addMenuItem({
            menuName: MENU_BETA_DEFAULT_SCRIPTS_CATEGORY,
            menuItemName: MENU_BETA_DEFAULT_SCRIPTS_ITEM,
            isCheckable: true,
            isChecked: previousSettingBeta
        });
}

function loadSeparateDefaults() {
    var currentlyRunningScripts = ScriptDiscoveryService.getRunning();

    for (var i in DEFAULT_SCRIPTS_SEPARATE) {
        var shouldLoadCurrentDefaultScript = true;
        var scriptItem = DEFAULT_SCRIPTS_SEPARATE[i];
        if (typeof scriptItem === "object") {
            if (previousSettingBeta) {
                console.log("Loading Beta item " + scriptItem.beta);
                scriptItem = scriptItem.beta;
            } else {
                scriptItem = scriptItem.stable;
            }
        }

        for (var j = 0; j < currentlyRunningScripts.length; j++) {
            var currentRunningScriptObject = currentlyRunningScripts[j];
            var currentDefaultScriptName = scriptItem.substr((scriptItem.lastIndexOf("/") + 1), scriptItem.length);
            if (currentDefaultScriptName === currentRunningScriptObject.name) {
                if (currentRunningScriptObject.url !== scriptItem) {
                    ScriptDiscoveryService.stopScript(currentRunningScriptObject.url);
                } else {
                    shouldLoadCurrentDefaultScript = false;
                }
            }
        }

        if (shouldLoadCurrentDefaultScript) {
            Script.load(scriptItem);
        }
    }
}

function runDefaultsTogether() {
    var currentlyRunningScripts = ScriptDiscoveryService.getRunning();

    for (var i = 0; i < DEFAULT_SCRIPTS_COMBINED.length; i++) {
        var shouldIncludeCurrentDefaultScript = true;

        for (var j = 0; j < currentlyRunningScripts.length; j++) {
            var currentRunningScriptObject = currentlyRunningScripts[j];
            var currentDefaultScriptName = DEFAULT_SCRIPTS_COMBINED[i].substr((DEFAULT_SCRIPTS_COMBINED[i].lastIndexOf("/") + 1), DEFAULT_SCRIPTS_COMBINED[i].length);
            if (currentDefaultScriptName === currentRunningScriptObject.name) {
                shouldIncludeCurrentDefaultScript = false;
            }
        }

        if (shouldIncludeCurrentDefaultScript) {
            Script.include(DEFAULT_SCRIPTS_COMBINED[i]);
        }
    }
}

function runDefaultsSeparately() {
    var currentlyRunningScripts = ScriptDiscoveryService.getRunning();

    for (var i in DEFAULT_SCRIPTS_COMBINED) {
        var shouldLoadCurrentDefaultScript = true;

        for (var j = 0; j < currentlyRunningScripts.length; j++) {
            var currentRunningScriptObject = currentlyRunningScripts[j];
            var currentDefaultScriptName = DEFAULT_SCRIPTS_COMBINED[i].substr((DEFAULT_SCRIPTS_COMBINED[i].lastIndexOf("/") + 1), DEFAULT_SCRIPTS_COMBINED[i].length);
            if (currentDefaultScriptName === currentRunningScriptObject.name) {
                shouldLoadCurrentDefaultScript = false;
            }
        }

        if (shouldLoadCurrentDefaultScript) {
            Script.load(DEFAULT_SCRIPTS_COMBINED[i]);
        }
    }
}

// start all scripts
if (Menu.isOptionChecked(MENU_ITEM)) {
    // we're debugging individual default scripts
    // so we load each into its own ScriptEngine instance
    runDefaultsSeparately();
} else {
    // include all default scripts into this ScriptEngine
    runDefaultsTogether();
}
loadSeparateDefaults();

function menuItemEvent(menuItem) {
    if (menuItem === MENU_ITEM) {
        var isChecked = Menu.isOptionChecked(MENU_ITEM);
        if (isChecked) {
            Settings.setValue(SETTINGS_KEY, true);
        } else {
            Settings.setValue(SETTINGS_KEY, false);
        }
        Menu.triggerOption("Reload All Scripts");
    } 
    if (menuItem === MENU_BETA_DEFAULT_SCRIPTS_ITEM) {
        var isChecked = Menu.isOptionChecked(MENU_BETA_DEFAULT_SCRIPTS_ITEM);
        if (isChecked) {
            Settings.setValue(SETTINGS_KEY_BETA, true);
        } else {
            Settings.setValue(SETTINGS_KEY_BETA, false);
        }
    }
}

function removeMenuItems() {
    if (!Menu.isOptionChecked(MENU_ITEM)) {
        Menu.removeMenuItem(MENU_CATEGORY, MENU_ITEM);
    }
    if (!Menu.isOptionChecked(MENU_BETA_DEFAULT_SCRIPTS_ITEM)) {
        Menu.removeMenuItem(MENU_BETA_DEFAULT_SCRIPTS_CATEGORY, MENU_BETA_DEFAULT_SCRIPTS_ITEM);
    }
}

Script.scriptEnding.connect(function () {
    removeMenuItems();
});

Menu.menuItemEvent.connect(menuItemEvent);<|MERGE_RESOLUTION|>--- conflicted
+++ resolved
@@ -47,11 +47,7 @@
     "communityScripts/notificationCore/notificationCore.js",
     "simplifiedUI/ui/simplifiedNametag/simplifiedNametag.js",
     {"stable": "system/more/app-more.js", "beta": "https://more.overte.org/more/app-more.js"},
-<<<<<<< HEAD
-    "communityScripts/chat/FloofChat.js",
-=======
     "communityScripts/armored-chat/armored_chat.js",
->>>>>>> b69ab5a1
     //"system/chat.js"
 ];
 

"use strict";

//
//  users.js
//  examples
//
//  Created by David Rowe on 9 Mar 2015.
//  Copyright 2015 High Fidelity, Inc.
//
//  Distributed under the Apache License, Version 2.0.
//  See the accompanying file LICENSE or http://www.apache.org/licenses/LICENSE-2.0.html
//
/*globals HMD, Toolbars, Script, Menu, Overlays, Tablet, Controller, Settings, OverlayWebWindow, Account, GlobalServices */

(function() { // BEGIN LOCAL_SCOPE
var button;
var buttonName = "USERS";
var toolBar = null;
var tablet = null;

var MENU_ITEM = "Users Online";
<<<<<<< HEAD

if (Settings.getValue("HUDUIEnabled")) {
    toolBar = Toolbars.getToolbar("com.highfidelity.interface.toolbar.system");
    button = toolBar.addButton({
        objectName: buttonName,
        imageURL: Script.resolvePath("assets/images/tools/people.svg"),
        visible: true,
        buttonState: 1,
        defaultState: 1,
        hoverState: 3,
        alpha: 0.9
    });
} else {
    tablet = Tablet.getTablet("com.highfidelity.interface.tablet.system");
    button = tablet.addButton({
        icon: "icons/tablet-icons/people-i.svg",
        text: "Users",
        isActive: Menu.isOptionChecked(MENU_ITEM)
    });
}


=======
// create tablet button
var tablet = Tablet.getTablet("com.highfidelity.interface.tablet.system");
var button = tablet.addButton({
    icon: "icons/tablet-icons/users-i.svg",
    text: "Users",
    isActive: Menu.isOptionChecked(MENU_ITEM)
});
>>>>>>> 888d3267
function onClicked() {
    Menu.setIsOptionChecked(MENU_ITEM, !Menu.isOptionChecked(MENU_ITEM));
    button.editProperties({isActive: Menu.isOptionChecked(MENU_ITEM)});
}
button.clicked.connect(onClicked);

// resolve these paths immediately
var MIN_MAX_BUTTON_SVG = Script.resolvePath("assets/images/tools/min-max-toggle.svg");
var BASE_URL = Script.resolvePath("assets/images/tools/");

var PopUpMenu = function (properties) {
    var value = properties.value,
        promptOverlay,
        valueOverlay,
        buttonOverlay,
        optionOverlays = [],
        isDisplayingOptions = false,
        OPTION_MARGIN = 4,

        MIN_MAX_BUTTON_SVG_WIDTH = 17.1,
        MIN_MAX_BUTTON_SVG_HEIGHT = 32.5,
        MIN_MAX_BUTTON_WIDTH = 14,
        MIN_MAX_BUTTON_HEIGHT = MIN_MAX_BUTTON_WIDTH;

    function positionDisplayOptions() {
        var y,
            i;

        y = properties.y - (properties.values.length - 1) * properties.lineHeight - OPTION_MARGIN;

        for (i = 0; i < properties.values.length; i += 1) {
            Overlays.editOverlay(optionOverlays[i], {
                y: y
            });
            y += properties.lineHeight;
        }
    }

    function showDisplayOptions() {
        var i,
            yOffScreen = Controller.getViewportDimensions().y;

        for (i = 0; i < properties.values.length; i += 1) {
            optionOverlays[i] = Overlays.addOverlay("text", {
                x: properties.x + properties.promptWidth,
                y: yOffScreen,
                width: properties.width - properties.promptWidth,
                height: properties.textHeight + OPTION_MARGIN, // Only need to add margin at top to balance descenders
                topMargin: OPTION_MARGIN,
                leftMargin: OPTION_MARGIN,
                color: properties.optionColor,
                alpha: properties.optionAlpha,
                backgroundColor: properties.popupBackgroundColor,
                backgroundAlpha: properties.popupBackgroundAlpha,
                text: properties.displayValues[i],
                font: properties.font,
                visible: true
            });
        }

        positionDisplayOptions();

        isDisplayingOptions = true;
    }

    function deleteDisplayOptions() {
        var i;

        for (i = 0; i < optionOverlays.length; i += 1) {
            Overlays.deleteOverlay(optionOverlays[i]);
        }

        isDisplayingOptions = false;
    }

    function handleClick(overlay) {
        var clicked = false,
            i;

        if (overlay === valueOverlay || overlay === buttonOverlay) {
            showDisplayOptions();
            return true;
        }

        if (isDisplayingOptions) {
            for (i = 0; i < optionOverlays.length; i += 1) {
                if (overlay === optionOverlays[i]) {
                    value = properties.values[i];
                    Overlays.editOverlay(valueOverlay, {
                        text: properties.displayValues[i]
                    });
                    clicked = true;
                }
            }

            deleteDisplayOptions();
        }

        return clicked;
    }

    function updatePosition(x, y) {
        properties.x = x;
        properties.y = y;
        Overlays.editOverlay(promptOverlay, {
            x: x,
            y: y
        });
        Overlays.editOverlay(valueOverlay, {
            x: x + properties.promptWidth,
            y: y - OPTION_MARGIN
        });
        Overlays.editOverlay(buttonOverlay, {
            x: x + properties.width - MIN_MAX_BUTTON_WIDTH - 1,
            y: y - OPTION_MARGIN + 1
        });
        if (isDisplayingOptions) {
            positionDisplayOptions();
        }
    }

    function setVisible(visible) {
        Overlays.editOverlay(promptOverlay, {
            visible: visible
        });
        Overlays.editOverlay(valueOverlay, {
            visible: visible
        });
        Overlays.editOverlay(buttonOverlay, {
            visible: visible
        });
    }

    function tearDown() {
        Overlays.deleteOverlay(promptOverlay);
        Overlays.deleteOverlay(valueOverlay);
        Overlays.deleteOverlay(buttonOverlay);
        if (isDisplayingOptions) {
            deleteDisplayOptions();
        }
    }

    function getValue() {
        return value;
    }

    function setValue(newValue) {
        var index;

        index = properties.values.indexOf(newValue);
        if (index !== -1) {
            value = newValue;
            Overlays.editOverlay(valueOverlay, {
                text: properties.displayValues[index]
            });
        }
    }

    promptOverlay = Overlays.addOverlay("text", {
        x: properties.x,
        y: properties.y,
        width: properties.promptWidth,
        height: properties.textHeight,
        topMargin: 0,
        leftMargin: 0,
        color: properties.promptColor,
        alpha: properties.promptAlpha,
        backgroundColor: properties.promptBackgroundColor,
        backgroundAlpha: properties.promptBackgroundAlpha,
        text: properties.prompt,
        font: properties.font,
        visible: properties.visible
    });

    valueOverlay = Overlays.addOverlay("text", {
        x: properties.x + properties.promptWidth,
        y: properties.y,
        width: properties.width - properties.promptWidth,
        height: properties.textHeight + OPTION_MARGIN, // Only need to add margin at top to balance descenders
        topMargin: OPTION_MARGIN,
        leftMargin: OPTION_MARGIN,
        color: properties.optionColor,
        alpha: properties.optionAlpha,
        backgroundColor: properties.optionBackgroundColor,
        backgroundAlpha: properties.optionBackgroundAlpha,
        text: properties.displayValues[properties.values.indexOf(value)],
        font: properties.font,
        visible: properties.visible
    });

    buttonOverlay = Overlays.addOverlay("image", {
        x: properties.x + properties.width - MIN_MAX_BUTTON_WIDTH - 1,
        y: properties.y,
        width: MIN_MAX_BUTTON_WIDTH,
        height: MIN_MAX_BUTTON_HEIGHT,
        imageURL: MIN_MAX_BUTTON_SVG,
        subImage: {
            x: 0,
            y: 0,
            width: MIN_MAX_BUTTON_SVG_WIDTH,
            height: MIN_MAX_BUTTON_SVG_HEIGHT / 2
        },
        //color: properties.buttonColor,
        alpha: properties.buttonAlpha,
        visible: properties.visible
    });

    return {
        updatePosition: updatePosition,
        setVisible: setVisible,
        handleClick: handleClick,
        tearDown: tearDown,
        getValue: getValue,
        setValue: setValue
    };
};

var usersWindow = (function () {

    var WINDOW_WIDTH = 260,
        WINDOW_MARGIN = 12,
        WINDOW_BASE_MARGIN = 24, // A little less is needed in order look correct
        WINDOW_FONT = {
            size: 12
        },
        WINDOW_FOREGROUND_COLOR = {
            red: 240,
            green: 240,
            blue: 240
        },
        WINDOW_FOREGROUND_ALPHA = 0.95,
        WINDOW_HEADING_COLOR = {
            red: 180,
            green: 180,
            blue: 180
        },
        WINDOW_HEADING_ALPHA = 0.95,
        WINDOW_BACKGROUND_COLOR = {
            red: 80,
            green: 80,
            blue: 80
        },
        WINDOW_BACKGROUND_ALPHA = 0.8,
        windowPane,
        windowHeading,

        // Margin on the left and right side of the window to keep
        // it from getting too close to the edge of the screen which
        // is unclickable.
        WINDOW_MARGIN_X = 20,

        // Window border is similar to that of edit.js.
        WINDOW_MARGIN_HALF = WINDOW_MARGIN / 2,
        WINDOW_BORDER_WIDTH = WINDOW_WIDTH + 2 * WINDOW_MARGIN_HALF,
        WINDOW_BORDER_TOP_MARGIN = 2 * WINDOW_MARGIN_HALF,
        WINDOW_BORDER_BOTTOM_MARGIN = WINDOW_MARGIN_HALF,
        WINDOW_BORDER_LEFT_MARGIN = WINDOW_MARGIN_HALF,
        WINDOW_BORDER_RADIUS = 4,
        WINDOW_BORDER_COLOR = { red: 255, green: 255, blue: 255 },
        WINDOW_BORDER_ALPHA = 0.5,
        windowBorder,

        MIN_MAX_BUTTON_SVG = BASE_URL + "min-max-toggle.svg",
        MIN_MAX_BUTTON_SVG_WIDTH = 17.1,
        MIN_MAX_BUTTON_SVG_HEIGHT = 32.5,
        MIN_MAX_BUTTON_WIDTH = 14,
        MIN_MAX_BUTTON_HEIGHT = MIN_MAX_BUTTON_WIDTH,
        MIN_MAX_BUTTON_COLOR = {
            red: 255,
            green: 255,
            blue: 255
        },
        MIN_MAX_BUTTON_ALPHA = 0.9,
        minimizeButton,
        SCROLLBAR_BACKGROUND_WIDTH = 12,
        SCROLLBAR_BACKGROUND_COLOR = {
            red: 70,
            green: 70,
            blue: 70
        },
        SCROLLBAR_BACKGROUND_ALPHA = 0.8,
        scrollbarBackground,
        SCROLLBAR_BAR_MIN_HEIGHT = 5,
        SCROLLBAR_BAR_COLOR = {
            red: 170,
            green: 170,
            blue: 170
        },
        SCROLLBAR_BAR_ALPHA = 0.8,
        SCROLLBAR_BAR_SELECTED_ALPHA = 0.95,
        scrollbarBar,
        scrollbarBackgroundHeight,
        scrollbarBarHeight,
        FRIENDS_BUTTON_SPACER = 6, // Space before add/remove friends button
        FRIENDS_BUTTON_SVG = BASE_URL + "add-remove-friends.svg",
        FRIENDS_BUTTON_SVG_WIDTH = 107,
        FRIENDS_BUTTON_SVG_HEIGHT = 27,
        FRIENDS_BUTTON_WIDTH = FRIENDS_BUTTON_SVG_WIDTH,
        FRIENDS_BUTTON_HEIGHT = FRIENDS_BUTTON_SVG_HEIGHT,
        FRIENDS_BUTTON_COLOR = {
            red: 225,
            green: 225,
            blue: 225
        },
        FRIENDS_BUTTON_ALPHA = 0.95,
        FRIENDS_WINDOW_URL = "https://metaverse.highfidelity.com/user/friends",
        FRIENDS_WINDOW_WIDTH = 290,
        FRIENDS_WINDOW_HEIGHT = 500,
        FRIENDS_WINDOW_TITLE = "Add/Remove Friends",
        friendsButton,
        friendsWindow,

        OPTION_BACKGROUND_COLOR = {
            red: 60,
            green: 60,
            blue: 60
        },
        OPTION_BACKGROUND_ALPHA = 0.1,

        DISPLAY_SPACER = 12, // Space before display control
        DISPLAY_PROMPT = "Show me:",
        DISPLAY_PROMPT_WIDTH = 60,
        DISPLAY_EVERYONE = "everyone",
        DISPLAY_FRIENDS = "friends",
        DISPLAY_VALUES = [DISPLAY_EVERYONE, DISPLAY_FRIENDS],
        DISPLAY_DISPLAY_VALUES = DISPLAY_VALUES,
        DISPLAY_OPTIONS_BACKGROUND_COLOR = {
            red: 120,
            green: 120,
            blue: 120
        },
        DISPLAY_OPTIONS_BACKGROUND_ALPHA = 0.9,
        displayControl,

        VISIBILITY_SPACER = 6, // Space before visibility control
        VISIBILITY_PROMPT = "Visible to:",
        VISIBILITY_PROMPT_WIDTH = 60,
        VISIBILITY_ALL = "all",
        VISIBILITY_FRIENDS = "friends",
        VISIBILITY_NONE = "none",
        VISIBILITY_VALUES = [VISIBILITY_ALL, VISIBILITY_FRIENDS, VISIBILITY_NONE],
        VISIBILITY_DISPLAY_VALUES = ["everyone", "friends", "no one"],
        visibilityControl,

        windowHeight,
        windowBorderHeight,
        windowTextHeight,
        windowLineSpacing,
        windowLineHeight, // = windowTextHeight + windowLineSpacing
        windowMinimumHeight,

        usersOnline, // Raw users data
        linesOfUsers = [], // Array of indexes pointing into usersOnline
        numUsersToDisplay = 0,
        firstUserToDisplay = 0,

        API_URL = "https://metaverse.highfidelity.com/api/v1/users?status=online",
        API_FRIENDS_FILTER = "&filter=friends",
        HTTP_GET_TIMEOUT = 60000, // ms = 1 minute
        usersRequest,
        processUsers,
        pollUsersTimedOut,
        usersTimer = null,
        USERS_UPDATE_TIMEOUT = 5000, // ms = 5s

        showMe,
        myVisibility,

        MENU_NAME = "View",
        MENU_ITEM = "Users Online",
        MENU_ITEM_OVERLAYS = "Overlays",
        MENU_ITEM_AFTER = MENU_ITEM_OVERLAYS,

        SETTING_USERS_SHOW_ME = "UsersWindow.ShowMe",
        SETTING_USERS_VISIBLE_TO = "UsersWindow.VisibleTo",
        SETTING_USERS_WINDOW_MINIMIZED = "UsersWindow.Minimized",
        SETTING_USERS_WINDOW_OFFSET = "UsersWindow.Offset",
        // +ve x, y values are offset from left, top of screen; -ve from right, bottom.

        isLoggedIn = false,
        isVisible = true,
        isMinimized = false,
        isBorderVisible = false,

        viewport,
        isMirrorDisplay = false,
        isFullscreenMirror = false,

        windowPosition = {},  // Bottom left corner of window pane.
        isMovingWindow = false,
        movingClickOffset = { x: 0, y: 0 },

        isUsingScrollbars = false,
        isMovingScrollbar = false,
        scrollbarBackgroundPosition = {},
        scrollbarBarPosition = {},
        scrollbarBarClickedAt, // 0.0 .. 1.0
        scrollbarValue = 0.0; // 0.0 .. 1.0

    function isWindowDisabled() {
        return !Menu.isOptionChecked(MENU_ITEM) || !Menu.isOptionChecked(MENU_ITEM_OVERLAYS);
    }

    function isValueTrue(value) {
        // Work around Boolean Settings values being read as string when Interface starts up but as Booleans when re-read after
        // Being written if refresh script.
        return value === true || value === "true";
    }

    function calculateWindowHeight() {
        var AUDIO_METER_HEIGHT = 52,
            MIRROR_HEIGHT = 220,
            nonUsersHeight,
            maxWindowHeight;

        if (isMinimized) {
            windowHeight = windowTextHeight + WINDOW_MARGIN + WINDOW_BASE_MARGIN;
            windowBorderHeight = windowHeight + WINDOW_BORDER_TOP_MARGIN + WINDOW_BORDER_BOTTOM_MARGIN;
            return;
        }

        // Reserve space for title, friends button, and option controls
        nonUsersHeight = WINDOW_MARGIN + windowLineHeight +
            (shouldShowFriendsButton() ? FRIENDS_BUTTON_SPACER + FRIENDS_BUTTON_HEIGHT : 0) +
            DISPLAY_SPACER +
            windowLineHeight + VISIBILITY_SPACER +
            windowLineHeight + WINDOW_BASE_MARGIN;

        // Limit window to height of viewport above window position minus VU meter and mirror if displayed
        windowHeight = linesOfUsers.length * windowLineHeight - windowLineSpacing + nonUsersHeight;
        maxWindowHeight = windowPosition.y - AUDIO_METER_HEIGHT;
        if (isMirrorDisplay && !isFullscreenMirror) {
            maxWindowHeight -= MIRROR_HEIGHT;
        }
        windowHeight = Math.max(Math.min(windowHeight, maxWindowHeight), nonUsersHeight);
        windowBorderHeight = windowHeight + WINDOW_BORDER_TOP_MARGIN + WINDOW_BORDER_BOTTOM_MARGIN;

        // Corresponding number of users to actually display
        numUsersToDisplay = Math.max(Math.round((windowHeight - nonUsersHeight) / windowLineHeight), 0);
        isUsingScrollbars = 0 < numUsersToDisplay && numUsersToDisplay < linesOfUsers.length;
        if (isUsingScrollbars) {
            firstUserToDisplay = Math.floor(scrollbarValue * (linesOfUsers.length - numUsersToDisplay));
        } else {
            firstUserToDisplay = 0;
            scrollbarValue = 0.0;
        }
    }

    function saturateWindowPosition() {
        windowPosition.x = Math.max(WINDOW_MARGIN_X, Math.min(viewport.x - WINDOW_WIDTH - WINDOW_MARGIN_X, windowPosition.x));
        windowPosition.y = Math.max(windowMinimumHeight, Math.min(viewport.y, windowPosition.y));
    }

    function updateOverlayPositions() {
        // Overlay positions are all relative to windowPosition; windowPosition is the position of the windowPane overlay.
        var windowLeft = windowPosition.x,
            windowTop = windowPosition.y - windowHeight,
            x,
            y;

        Overlays.editOverlay(windowBorder, {
            x: windowPosition.x - WINDOW_BORDER_LEFT_MARGIN,
            y: windowTop - WINDOW_BORDER_TOP_MARGIN
        });
        Overlays.editOverlay(windowPane, {
            x: windowLeft,
            y: windowTop
        });
        Overlays.editOverlay(windowHeading, {
            x: windowLeft + WINDOW_MARGIN,
            y: windowTop + WINDOW_MARGIN
        });

        Overlays.editOverlay(minimizeButton, {
            x: windowLeft + WINDOW_WIDTH - WINDOW_MARGIN / 2 - MIN_MAX_BUTTON_WIDTH,
            y: windowTop + WINDOW_MARGIN
        });

        scrollbarBackgroundPosition.x = windowLeft + WINDOW_WIDTH - 0.5 * WINDOW_MARGIN - SCROLLBAR_BACKGROUND_WIDTH;
        scrollbarBackgroundPosition.y = windowTop + WINDOW_MARGIN + windowTextHeight;
        Overlays.editOverlay(scrollbarBackground, {
            x: scrollbarBackgroundPosition.x,
            y: scrollbarBackgroundPosition.y
        });
        scrollbarBarPosition.y = scrollbarBackgroundPosition.y + 1 +
            scrollbarValue * (scrollbarBackgroundHeight - scrollbarBarHeight - 2);
        Overlays.editOverlay(scrollbarBar, {
            x: scrollbarBackgroundPosition.x + 1,
            y: scrollbarBarPosition.y
        });


        x = windowLeft + WINDOW_MARGIN;
        y = windowPosition.y -
            DISPLAY_SPACER -
            windowLineHeight - VISIBILITY_SPACER -
            windowLineHeight - WINDOW_BASE_MARGIN;
        if (shouldShowFriendsButton()) {
            y -= FRIENDS_BUTTON_HEIGHT;
            Overlays.editOverlay(friendsButton, {
                x: x,
                y: y
            });
            y += FRIENDS_BUTTON_HEIGHT;
        }

        y += DISPLAY_SPACER;
        displayControl.updatePosition(x, y);

        y += windowLineHeight + VISIBILITY_SPACER;
        visibilityControl.updatePosition(x, y);
    }

    function updateUsersDisplay() {
        var displayText = "",
            user,
            userText,
            textWidth,
            maxTextWidth,
            ellipsisWidth,
            reducedTextWidth,
            i;

        if (!isMinimized) {
            maxTextWidth = WINDOW_WIDTH - (isUsingScrollbars ? SCROLLBAR_BACKGROUND_WIDTH : 0) - 2 * WINDOW_MARGIN;
            ellipsisWidth = Overlays.textSize(windowPane, "...").width;
            reducedTextWidth = maxTextWidth - ellipsisWidth;

            for (i = 0; i < numUsersToDisplay; i += 1) {
                user = usersOnline[linesOfUsers[firstUserToDisplay + i]];
                userText = user.text;
                textWidth = user.textWidth;

                if (textWidth > maxTextWidth) {
                    // Trim and append "..." to fit window width
                    maxTextWidth = maxTextWidth - Overlays.textSize(windowPane, "...").width;
                    while (textWidth > reducedTextWidth) {
                        userText = userText.slice(0, -1);
                        textWidth = Overlays.textSize(windowPane, userText).width;
                    }
                    userText += "...";
                }

                displayText += "\n" + userText;
            }

            displayText = displayText.slice(1); // Remove leading "\n".

            scrollbarBackgroundHeight = numUsersToDisplay * windowLineHeight - windowLineSpacing / 2;
            Overlays.editOverlay(scrollbarBackground, {
                height: scrollbarBackgroundHeight,
                visible: isLoggedIn && isUsingScrollbars
            });
            scrollbarBarHeight = Math.max(numUsersToDisplay / linesOfUsers.length * scrollbarBackgroundHeight,
                SCROLLBAR_BAR_MIN_HEIGHT);
            Overlays.editOverlay(scrollbarBar, {
                height: scrollbarBarHeight,
                visible: isLoggedIn && isUsingScrollbars
            });
        }

        Overlays.editOverlay(windowBorder, {
            height: windowBorderHeight
        });

        Overlays.editOverlay(windowPane, {
            height: windowHeight,
            text: displayText
        });

        Overlays.editOverlay(windowHeading, {
            text: isLoggedIn ? (linesOfUsers.length > 0 ? "Users online" : "No users online") : "Users online - log in to view"
        });
    }

    function shouldShowFriendsButton() {
        return isVisible && isLoggedIn && !isMinimized;
    }

    function updateOverlayVisibility() {
        Overlays.editOverlay(windowBorder, {
            visible: isVisible && isBorderVisible
        });
        Overlays.editOverlay(windowPane, {
            visible: isVisible
        });
        Overlays.editOverlay(windowHeading, {
            visible: isVisible
        });
        Overlays.editOverlay(minimizeButton, {
            visible: isVisible
        });
        Overlays.editOverlay(scrollbarBackground, {
            visible: isVisible && isUsingScrollbars && !isMinimized
        });
        Overlays.editOverlay(scrollbarBar, {
            visible: isVisible && isUsingScrollbars && !isMinimized
        });
        Overlays.editOverlay(friendsButton, {
            visible: shouldShowFriendsButton()
        });
        displayControl.setVisible(isVisible && !isMinimized);
        visibilityControl.setVisible(isVisible && !isMinimized);
    }

    function checkLoggedIn() {
        var wasLoggedIn = isLoggedIn;

        isLoggedIn = Account.isLoggedIn();
        if (isLoggedIn !== wasLoggedIn) {
            if (wasLoggedIn) {
                setMinimized(true);
                calculateWindowHeight();
                updateOverlayPositions();
                updateUsersDisplay();
            }

            updateOverlayVisibility();
        }
    }

    function pollUsers() {
        var url = API_URL;

        if (showMe === DISPLAY_FRIENDS) {
            url += API_FRIENDS_FILTER;
        }

        usersRequest = new XMLHttpRequest();
        usersRequest.open("GET", url, true);
        usersRequest.timeout = HTTP_GET_TIMEOUT;
        usersRequest.ontimeout = pollUsersTimedOut;
        usersRequest.onreadystatechange = processUsers;
        usersRequest.send();
    }

    processUsers = function () {
        var response,
            myUsername,
            user,
            userText,
            i;

        if (usersRequest.readyState === usersRequest.DONE) {
            if (usersRequest.status === 200) {
                response = JSON.parse(usersRequest.responseText);
                if (response.status !== "success") {
                    print("Error: Request for users status returned status = " + response.status);
                    usersTimer = Script.setTimeout(pollUsers, HTTP_GET_TIMEOUT); // Try again after a longer delay.
                    return;
                }
                if (!response.hasOwnProperty("data") || !response.data.hasOwnProperty("users")) {
                    print("Error: Request for users status returned invalid data");
                    usersTimer = Script.setTimeout(pollUsers, HTTP_GET_TIMEOUT); // Try again after a longer delay.
                    return;
                }

                usersOnline = response.data.users;
                myUsername = GlobalServices.username;
                linesOfUsers = [];
                for (i = 0; i < usersOnline.length; i += 1) {
                    user = usersOnline[i];
                    if (user.username !== myUsername && user.online) {
                        userText = user.username;
                        if (user.location.root) {
                            userText += " @ " + user.location.root.name;
                        }

                        usersOnline[i].text = userText;
                        usersOnline[i].textWidth = Overlays.textSize(windowPane, userText).width;

                        linesOfUsers.push(i);
                    }
                }

                checkLoggedIn();
                calculateWindowHeight();
                updateUsersDisplay();
                updateOverlayPositions();

            } else {
                print("Error: Request for users status returned " + usersRequest.status + " " + usersRequest.statusText);
                usersTimer = Script.setTimeout(pollUsers, HTTP_GET_TIMEOUT); // Try again after a longer delay.
                return;
            }

            usersTimer = Script.setTimeout(pollUsers, USERS_UPDATE_TIMEOUT); // Update after finished processing.
        }
    };

    pollUsersTimedOut = function () {
        print("Error: Request for users status timed out");
        usersTimer = Script.setTimeout(pollUsers, HTTP_GET_TIMEOUT); // Try again after a longer delay.
    };

    function setVisible(visible) {
        isVisible = visible;

        if (isVisible) {
            if (usersTimer === null) {
                pollUsers();
            }
        } else {
            Script.clearTimeout(usersTimer);
            usersTimer = null;
        }

        updateOverlayVisibility();
    }

    function setMinimized(minimized) {
        isMinimized = minimized;
        Overlays.editOverlay(minimizeButton, {
            subImage: {
                y: isMinimized ? MIN_MAX_BUTTON_SVG_HEIGHT / 2 : 0
            }
        });
        updateOverlayVisibility();
        Settings.setValue(SETTING_USERS_WINDOW_MINIMIZED, isMinimized);
    }

    function onMenuItemEvent(event) {
        if (event === MENU_ITEM) {
            setVisible(Menu.isOptionChecked(MENU_ITEM));
        }
    }

    function onFindableByChanged(event) {
        if (VISIBILITY_VALUES.indexOf(event) !== -1) {
            myVisibility = event;
            visibilityControl.setValue(event);
            Settings.setValue(SETTING_USERS_VISIBLE_TO, myVisibility);
        } else {
            print("Error: Unrecognized onFindableByChanged value: " + event);
        }
    }

    function onMousePressEvent(event) {
        var clickedOverlay,
            numLinesBefore,
            overlayX,
            overlayY,
            minY,
            maxY,
            lineClicked,
            userClicked,
            delta;

        if (!isVisible || isWindowDisabled()) {
            return;
        }

        clickedOverlay = Overlays.getOverlayAtPoint({
            x: event.x,
            y: event.y
        });

        if (displayControl.handleClick(clickedOverlay)) {
            if (usersTimer !== null) {
                Script.clearTimeout(usersTimer);
                usersTimer = null;
            }
            pollUsers();
            showMe = displayControl.getValue();
            Settings.setValue(SETTING_USERS_SHOW_ME, showMe);
            return;
        }

        if (visibilityControl.handleClick(clickedOverlay)) {
            myVisibility = visibilityControl.getValue();
            GlobalServices.findableBy = myVisibility;
            Settings.setValue(SETTING_USERS_VISIBLE_TO, myVisibility);
            return;
        }

        if (clickedOverlay === windowPane) {

            overlayX = event.x - windowPosition.x - WINDOW_MARGIN;
            overlayY = event.y - windowPosition.y + windowHeight - WINDOW_MARGIN - windowLineHeight;

            numLinesBefore = Math.round(overlayY / windowLineHeight);
            minY = numLinesBefore * windowLineHeight;
            maxY = minY + windowTextHeight;

            lineClicked = -1;
            if (minY <= overlayY && overlayY <= maxY) {
                lineClicked = numLinesBefore;
            }

            userClicked = firstUserToDisplay + lineClicked;

            if (0 <= userClicked && userClicked < linesOfUsers.length && 0 <= overlayX &&
                overlayX <= usersOnline[linesOfUsers[userClicked]].textWidth) {
                //print("Go to " + usersOnline[linesOfUsers[userClicked]].username);
                location.goToUser(usersOnline[linesOfUsers[userClicked]].username);
            }

            return;
        }

        if (clickedOverlay === minimizeButton) {
            setMinimized(!isMinimized);
            calculateWindowHeight();
            updateOverlayPositions();
            updateUsersDisplay();
            return;
        }

        if (clickedOverlay === scrollbarBar) {
            scrollbarBarClickedAt = (event.y - scrollbarBarPosition.y) / scrollbarBarHeight;
            Overlays.editOverlay(scrollbarBar, {
                backgroundAlpha: SCROLLBAR_BAR_SELECTED_ALPHA
            });
            isMovingScrollbar = true;
            return;
        }

        if (clickedOverlay === scrollbarBackground) {
            delta = scrollbarBarHeight / (scrollbarBackgroundHeight - scrollbarBarHeight);

            if (event.y < scrollbarBarPosition.y) {
                scrollbarValue = Math.max(scrollbarValue - delta, 0.0);
            } else {
                scrollbarValue = Math.min(scrollbarValue + delta, 1.0);
            }

            firstUserToDisplay = Math.floor(scrollbarValue * (linesOfUsers.length - numUsersToDisplay));
            updateOverlayPositions();
            updateUsersDisplay();
            return;
        }

        if (clickedOverlay === friendsButton) {
            if (!friendsWindow) {
                friendsWindow = new OverlayWebWindow({
                    title: FRIENDS_WINDOW_TITLE,
                    width: FRIENDS_WINDOW_WIDTH,
                    height: FRIENDS_WINDOW_HEIGHT,
                    visible: false
                });
            }
            friendsWindow.setURL(FRIENDS_WINDOW_URL);
            friendsWindow.setVisible(true);
            friendsWindow.raise();
            return;
        }

        if (clickedOverlay === windowBorder) {
            movingClickOffset = {
                x: event.x - windowPosition.x,
                y: event.y - windowPosition.y
            };

            isMovingWindow = true;
        }
    }

    function onMouseMoveEvent(event) {
        var isVisible;

        if (!isLoggedIn || isWindowDisabled()) {
            return;
        }

        if (isMovingScrollbar) {
            if (scrollbarBackgroundPosition.x - WINDOW_MARGIN <= event.x &&
                event.x <= scrollbarBackgroundPosition.x + SCROLLBAR_BACKGROUND_WIDTH + WINDOW_MARGIN &&
                scrollbarBackgroundPosition.y - WINDOW_MARGIN <= event.y &&
                event.y <= scrollbarBackgroundPosition.y + scrollbarBackgroundHeight + WINDOW_MARGIN) {
                scrollbarValue = (event.y - scrollbarBarClickedAt * scrollbarBarHeight - scrollbarBackgroundPosition.y) /
                    (scrollbarBackgroundHeight - scrollbarBarHeight - 2);
                scrollbarValue = Math.min(Math.max(scrollbarValue, 0.0), 1.0);
                firstUserToDisplay = Math.floor(scrollbarValue * (linesOfUsers.length - numUsersToDisplay));
                updateOverlayPositions();
                updateUsersDisplay();
            } else {
                Overlays.editOverlay(scrollbarBar, {
                    backgroundAlpha: SCROLLBAR_BAR_ALPHA
                });
                isMovingScrollbar = false;
            }
        }

        if (isMovingWindow) {
            windowPosition = {
                x: event.x - movingClickOffset.x,
                y: event.y - movingClickOffset.y
            };

            saturateWindowPosition();
            calculateWindowHeight();
            updateOverlayPositions();
            updateUsersDisplay();

        } else {

            isVisible = isBorderVisible;
            if (isVisible) {
                isVisible = windowPosition.x - WINDOW_BORDER_LEFT_MARGIN <= event.x &&
                    event.x <= windowPosition.x - WINDOW_BORDER_LEFT_MARGIN + WINDOW_BORDER_WIDTH &&
                    windowPosition.y - windowHeight - WINDOW_BORDER_TOP_MARGIN <= event.y &&
                    event.y <= windowPosition.y + WINDOW_BORDER_BOTTOM_MARGIN;
            } else {
                isVisible = windowPosition.x <= event.x && event.x <= windowPosition.x + WINDOW_WIDTH &&
                    windowPosition.y - windowHeight <= event.y && event.y <= windowPosition.y;
            }
            if (isVisible !== isBorderVisible) {
                isBorderVisible = isVisible;
                Overlays.editOverlay(windowBorder, {
                    visible: isBorderVisible
                });
            }
        }
    }

    function onMouseReleaseEvent() {
        var offset = {};

        if (isWindowDisabled()) {
            return;
        }

        if (isMovingScrollbar) {
            Overlays.editOverlay(scrollbarBar, {
                backgroundAlpha: SCROLLBAR_BAR_ALPHA
            });
            isMovingScrollbar = false;
        }

        if (isMovingWindow) {
            // Save offset of bottom of window to nearest edge of the window.
            offset.x = (windowPosition.x + WINDOW_WIDTH / 2 < viewport.x / 2) ?
                windowPosition.x : windowPosition.x - viewport.x;
            offset.y = (windowPosition.y < viewport.y / 2) ?
                windowPosition.y : windowPosition.y - viewport.y;
            Settings.setValue(SETTING_USERS_WINDOW_OFFSET, JSON.stringify(offset));
            isMovingWindow = false;
        }
    }

    function onScriptUpdate() {
        var oldViewport = viewport,
            oldIsMirrorDisplay = isMirrorDisplay,
            oldIsFullscreenMirror = isFullscreenMirror,
            MIRROR_MENU_ITEM = "Mirror",
            FULLSCREEN_MIRROR_MENU_ITEM = "Fullscreen Mirror";

        if (isWindowDisabled()) {
            return;
        }

        viewport = Controller.getViewportDimensions();
        isMirrorDisplay = Menu.isOptionChecked(MIRROR_MENU_ITEM);
        isFullscreenMirror = Menu.isOptionChecked(FULLSCREEN_MIRROR_MENU_ITEM);

        if (viewport.y !== oldViewport.y || isMirrorDisplay !== oldIsMirrorDisplay ||
            isFullscreenMirror !== oldIsFullscreenMirror) {
            calculateWindowHeight();
            updateUsersDisplay();
        }

        if (viewport.y !== oldViewport.y) {
            if (windowPosition.y > oldViewport.y / 2) {
                // Maintain position w.r.t. bottom of window.
                windowPosition.y = viewport.y - (oldViewport.y - windowPosition.y);
            }
        }

        if (viewport.x !== oldViewport.x) {
            if (windowPosition.x + (WINDOW_WIDTH / 2) > oldViewport.x / 2) {
                // Maintain position w.r.t. right of window.
                windowPosition.x = viewport.x - (oldViewport.x - windowPosition.x);
            }
        }

        updateOverlayPositions();
    }

    function setUp() {
        var textSizeOverlay,
            offsetSetting,
            offset = {},
            hmdViewport;

        textSizeOverlay = Overlays.addOverlay("text", {
            font: WINDOW_FONT,
            visible: false
        });
        windowTextHeight = Math.floor(Overlays.textSize(textSizeOverlay, "1").height);
        windowLineSpacing = Math.floor(Overlays.textSize(textSizeOverlay, "1\n2").height - 2 * windowTextHeight);
        windowLineHeight = windowTextHeight + windowLineSpacing;
        windowMinimumHeight = windowTextHeight + WINDOW_MARGIN + WINDOW_BASE_MARGIN;
        Overlays.deleteOverlay(textSizeOverlay);

        viewport = Controller.getViewportDimensions();

        offsetSetting = Settings.getValue(SETTING_USERS_WINDOW_OFFSET);
        if (offsetSetting !== "") {
            offset = JSON.parse(Settings.getValue(SETTING_USERS_WINDOW_OFFSET));
        }
        if (offset.hasOwnProperty("x") && offset.hasOwnProperty("y")) {
            windowPosition.x = offset.x < 0 ? viewport.x + offset.x : offset.x;
            windowPosition.y = offset.y <= 0 ? viewport.y + offset.y : offset.y;
        } else {
            hmdViewport = Controller.getRecommendedOverlayRect();
            windowPosition = {
                x: (viewport.x - hmdViewport.width) / 2,  // HMD viewport is narrower than screen.
                y: hmdViewport.height  // HMD viewport starts at top of screen but only extends down so far.
            };
        }

        saturateWindowPosition();
        calculateWindowHeight();

        windowBorder = Overlays.addOverlay("rectangle", {
            x: 0,
            y: viewport.y,   // Start up off-screen
            width: WINDOW_BORDER_WIDTH,
            height: windowBorderHeight,
            radius: WINDOW_BORDER_RADIUS,
            color: WINDOW_BORDER_COLOR,
            alpha: WINDOW_BORDER_ALPHA,
            visible: false
        });

        windowPane = Overlays.addOverlay("text", {
            x: 0,
            y: viewport.y,
            width: WINDOW_WIDTH,
            height: windowHeight,
            topMargin: WINDOW_MARGIN + windowLineHeight,
            leftMargin: WINDOW_MARGIN,
            color: WINDOW_FOREGROUND_COLOR,
            alpha: WINDOW_FOREGROUND_ALPHA,
            backgroundColor: WINDOW_BACKGROUND_COLOR,
            backgroundAlpha: WINDOW_BACKGROUND_ALPHA,
            text: "",
            font: WINDOW_FONT,
            visible: false
        });

        windowHeading = Overlays.addOverlay("text", {
            x: 0,
            y: viewport.y,
            width: WINDOW_WIDTH - 2 * WINDOW_MARGIN,
            height: windowTextHeight,
            topMargin: 0,
            leftMargin: 0,
            color: WINDOW_HEADING_COLOR,
            alpha: WINDOW_HEADING_ALPHA,
            backgroundAlpha: 0.0,
            text: "Users online",
            font: WINDOW_FONT,
            visible: false
        });

        minimizeButton = Overlays.addOverlay("image", {
            x: 0,
            y: viewport.y,
            width: MIN_MAX_BUTTON_WIDTH,
            height: MIN_MAX_BUTTON_HEIGHT,
            imageURL: MIN_MAX_BUTTON_SVG,
            subImage: {
                x: 0,
                y: 0,
                width: MIN_MAX_BUTTON_SVG_WIDTH,
                height: MIN_MAX_BUTTON_SVG_HEIGHT / 2
            },
            color: MIN_MAX_BUTTON_COLOR,
            alpha: MIN_MAX_BUTTON_ALPHA,
            visible: false
        });

        scrollbarBackgroundPosition = {
            x: 0,
            y: viewport.y
        };
        scrollbarBackground = Overlays.addOverlay("text", {
            x: 0,
            y: scrollbarBackgroundPosition.y,
            width: SCROLLBAR_BACKGROUND_WIDTH,
            height: windowTextHeight,
            backgroundColor: SCROLLBAR_BACKGROUND_COLOR,
            backgroundAlpha: SCROLLBAR_BACKGROUND_ALPHA,
            text: "",
            visible: false
        });

        scrollbarBarPosition = {
            x: 0,
            y: viewport.y
        };
        scrollbarBar = Overlays.addOverlay("text", {
            x: 0,
            y: scrollbarBarPosition.y,
            width: SCROLLBAR_BACKGROUND_WIDTH - 2,
            height: windowTextHeight,
            backgroundColor: SCROLLBAR_BAR_COLOR,
            backgroundAlpha: SCROLLBAR_BAR_ALPHA,
            text: "",
            visible: false
        });

        friendsButton = Overlays.addOverlay("image", {
            x: 0,
            y: viewport.y,
            width: FRIENDS_BUTTON_WIDTH,
            height: FRIENDS_BUTTON_HEIGHT,
            imageURL: FRIENDS_BUTTON_SVG,
            subImage: {
                x: 0,
                y: 0,
                width: FRIENDS_BUTTON_SVG_WIDTH,
                height: FRIENDS_BUTTON_SVG_HEIGHT
            },
            color: FRIENDS_BUTTON_COLOR,
            alpha: FRIENDS_BUTTON_ALPHA,
            visible: false
        });

        showMe = Settings.getValue(SETTING_USERS_SHOW_ME, "");
        if (DISPLAY_VALUES.indexOf(showMe) === -1) {
            showMe = DISPLAY_EVERYONE;
        }

        displayControl = new PopUpMenu({
            prompt: DISPLAY_PROMPT,
            value: showMe,
            values: DISPLAY_VALUES,
            displayValues: DISPLAY_DISPLAY_VALUES,
            x: 0,
            y: viewport.y,
            width: WINDOW_WIDTH - 1.5 * WINDOW_MARGIN,
            promptWidth: DISPLAY_PROMPT_WIDTH,
            lineHeight: windowLineHeight,
            textHeight: windowTextHeight,
            font: WINDOW_FONT,
            promptColor: WINDOW_HEADING_COLOR,
            promptAlpha: WINDOW_HEADING_ALPHA,
            promptBackgroundColor: WINDOW_BACKGROUND_COLOR,
            promptBackgroundAlpha: 0.0,
            optionColor: WINDOW_FOREGROUND_COLOR,
            optionAlpha: WINDOW_FOREGROUND_ALPHA,
            optionBackgroundColor: OPTION_BACKGROUND_COLOR,
            optionBackgroundAlpha: OPTION_BACKGROUND_ALPHA,
            popupBackgroundColor: DISPLAY_OPTIONS_BACKGROUND_COLOR,
            popupBackgroundAlpha: DISPLAY_OPTIONS_BACKGROUND_ALPHA,
            buttonColor: MIN_MAX_BUTTON_COLOR,
            buttonAlpha: MIN_MAX_BUTTON_ALPHA,
            visible: false
        });

        myVisibility = Settings.getValue(SETTING_USERS_VISIBLE_TO, "");
        if (VISIBILITY_VALUES.indexOf(myVisibility) === -1) {
            myVisibility = VISIBILITY_FRIENDS;
        }
        GlobalServices.findableBy = myVisibility;

        visibilityControl = new PopUpMenu({
            prompt: VISIBILITY_PROMPT,
            value: myVisibility,
            values: VISIBILITY_VALUES,
            displayValues: VISIBILITY_DISPLAY_VALUES,
            x: 0,
            y: viewport.y,
            width: WINDOW_WIDTH - 1.5 * WINDOW_MARGIN,
            promptWidth: VISIBILITY_PROMPT_WIDTH,
            lineHeight: windowLineHeight,
            textHeight: windowTextHeight,
            font: WINDOW_FONT,
            promptColor: WINDOW_HEADING_COLOR,
            promptAlpha: WINDOW_HEADING_ALPHA,
            promptBackgroundColor: WINDOW_BACKGROUND_COLOR,
            promptBackgroundAlpha: 0.0,
            optionColor: WINDOW_FOREGROUND_COLOR,
            optionAlpha: WINDOW_FOREGROUND_ALPHA,
            optionBackgroundColor: OPTION_BACKGROUND_COLOR,
            optionBackgroundAlpha: OPTION_BACKGROUND_ALPHA,
            popupBackgroundColor: DISPLAY_OPTIONS_BACKGROUND_COLOR,
            popupBackgroundAlpha: DISPLAY_OPTIONS_BACKGROUND_ALPHA,
            buttonColor: MIN_MAX_BUTTON_COLOR,
            buttonAlpha: MIN_MAX_BUTTON_ALPHA,
            visible: false
        });

        Controller.mousePressEvent.connect(onMousePressEvent);
        Controller.mouseMoveEvent.connect(onMouseMoveEvent);
        Controller.mouseReleaseEvent.connect(onMouseReleaseEvent);

        Menu.addMenuItem({
            menuName: MENU_NAME,
            menuItemName: MENU_ITEM,
            afterItem: MENU_ITEM_AFTER,
            isCheckable: true,
            isChecked: isVisible
        });
        Menu.menuItemEvent.connect(onMenuItemEvent);

        GlobalServices.findableByChanged.connect(onFindableByChanged);

        Script.update.connect(onScriptUpdate);

        pollUsers();

        // Set minimized at end - setup code does not handle `minimized == false` correctly
        setMinimized(isValueTrue(Settings.getValue(SETTING_USERS_WINDOW_MINIMIZED, true)));
    }

    function tearDown() {
        Menu.removeMenuItem(MENU_NAME, MENU_ITEM);

        Script.clearTimeout(usersTimer);
        Overlays.deleteOverlay(windowBorder);
        Overlays.deleteOverlay(windowPane);
        Overlays.deleteOverlay(windowHeading);
        Overlays.deleteOverlay(minimizeButton);
        Overlays.deleteOverlay(scrollbarBackground);
        Overlays.deleteOverlay(scrollbarBar);
        Overlays.deleteOverlay(friendsButton);
        displayControl.tearDown();
        visibilityControl.tearDown();
    }

    setUp();
    Script.scriptEnding.connect(tearDown);
}());

function cleanup () {
    //remove tablet button
    button.clicked.disconnect(onClicked);
    if (tablet) {
        tablet.removeButton(button);
    }
    if (toolBar) {
        toolBar.removeButton(buttonName);
    }
}
Script.scriptEnding.connect(cleanup);

}()); // END LOCAL_SCOPE<|MERGE_RESOLUTION|>--- conflicted
+++ resolved
@@ -19,7 +19,6 @@
 var tablet = null;
 
 var MENU_ITEM = "Users Online";
-<<<<<<< HEAD
 
 if (Settings.getValue("HUDUIEnabled")) {
     toolBar = Toolbars.getToolbar("com.highfidelity.interface.toolbar.system");
@@ -35,22 +34,13 @@
 } else {
     tablet = Tablet.getTablet("com.highfidelity.interface.tablet.system");
     button = tablet.addButton({
-        icon: "icons/tablet-icons/people-i.svg",
+        icon: "icons/tablet-icons/users-i.svg",
         text: "Users",
         isActive: Menu.isOptionChecked(MENU_ITEM)
     });
 }
 
 
-=======
-// create tablet button
-var tablet = Tablet.getTablet("com.highfidelity.interface.tablet.system");
-var button = tablet.addButton({
-    icon: "icons/tablet-icons/users-i.svg",
-    text: "Users",
-    isActive: Menu.isOptionChecked(MENU_ITEM)
-});
->>>>>>> 888d3267
 function onClicked() {
     Menu.setIsOptionChecked(MENU_ITEM, !Menu.isOptionChecked(MENU_ITEM));
     button.editProperties({isActive: Menu.isOptionChecked(MENU_ITEM)});

--- conflicted
+++ resolved
@@ -13,11 +13,7 @@
 //
 
 /* global Script, HMD, WebTablet, UIWebTablet, UserActivityLogger, Settings, Entities, Messages, Tablet, Overlays,
-<<<<<<< HEAD
-   MyAvatar, Menu, AvatarInputs */
-=======
-   MyAvatar, Menu, Vec3 */
->>>>>>> d9540d7e
+   MyAvatar, Menu, AvatarInputs, Vec3 */
 
 (function() { // BEGIN LOCAL_SCOPE
     var tabletRezzed = false;
@@ -29,9 +25,6 @@
     var debugTablet = false;
     var tabletScalePercentage = 100.0;
     UIWebTablet = null;
-    var MSECS_PER_SEC = 1000.0;
-    var MUTE_MICROPHONE_MENU_ITEM = "Mute Microphone";
-    var gTablet = null;
 
     Script.include("../libraries/WebTablet.js");
 
@@ -230,24 +223,6 @@
                     closeTabletUI();
                     rezTablet();
                     tabletShown = false;
-
-                    // also cause the stylus model to be loaded
-                    var tmpStylusID = Overlays.addOverlay("model", {
-                        name: "stylus",
-                        url: Script.resourcesPath() + "meshes/tablet-stylus-fat.fbx",
-                        loadPriority: 10.0,
-                        position: Vec3.sum(MyAvatar.position, Vec3.multiplyQbyV(MyAvatar.orientation, {x: 0, y: 0.1, z: -2})),
-                        dimensions: { x: 0.01, y: 0.01, z: 0.2 },
-                        solid: true,
-                        visible: true,
-                        ignoreRayIntersection: true,
-                        drawInFront: false,
-                        lifetime: 3
-                    });
-                    Script.setTimeout(function() {
-                        Overlays.deleteOverlay(tmpStylusID);
-                    }, 300);
-
                 } else if (!tabletShown) {
                     hideTabletUI();
                 }

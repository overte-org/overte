"use strict";

//
//  tabletUI.js
//
//  scripts/system/tablet-ui/
//
//  Created by Seth Alves 2016-9-29
//  Copyright 2016 High Fidelity, Inc.
//
//  Distributed under the Apache License, Version 2.0.
//  See the accompanying file LICENSE or http://www.apache.org/licenses/LICENSE-2.0.html
//

/* global Script, HMD, WebTablet, UIWebTablet, UserActivityLogger, Settings, Entities, Messages, Tablet, Overlays,
   MyAvatar, Menu */

(function() { // BEGIN LOCAL_SCOPE
<<<<<<< HEAD
    var _this = this;
    var tabletShown = false;
=======
>>>>>>> 3c62826e
    var tabletRezzed = false;
    var activeHand = null;
    var DEFAULT_WIDTH = 0.4375;
    var DEFAULT_TABLET_SCALE = 100;
    var preMakeTime = Date.now();
    var validCheckTime = Date.now();
    var debugTablet = false;
    var tabletScalePercentage = 100.0;
    UIWebTablet = null;

    Script.include("../libraries/WebTablet.js");

    function tabletIsValid() {
        if (!UIWebTablet) {
            return false;
        }
        if (Overlays.getProperty(HMD.tabletID, "type") != "model") {
            if (debugTablet) {
                print("TABLET is invalid due to frame: " + JSON.stringify(Overlays.getProperty(HMD.tabletID, "type")));
            }
            return false;
        }
        if (Overlays.getProperty(HMD.homeButtonID, "type") != "sphere" ||
            Overlays.getProperty(HMD.tabletScreenID, "type") != "web3d") {
            if (debugTablet) {
                print("TABLET is invalid due to other");
            }
            return false;
        }
        return true;
    }

    function getTabletScalePercentageFromSettings() {
        var toolbarMode = Tablet.getTablet("com.highfidelity.interface.tablet.system").toolbarMode;
        var tabletScalePercentage = DEFAULT_TABLET_SCALE;
        if (!toolbarMode) {
            if (HMD.active) {
                tabletScalePercentage = Settings.getValue("hmdTabletScale") || DEFAULT_TABLET_SCALE;
            } else {
                tabletScalePercentage = Settings.getValue("desktopTabletScale") || DEFAULT_TABLET_SCALE;
            }
        }
        return tabletScalePercentage;
    }

    function updateTabletWidthFromSettings() {
        var newTabletScalePercentage = getTabletScalePercentageFromSettings();
        if (newTabletScalePercentage !== tabletScalePercentage && UIWebTablet) {
            tabletScalePercentage = newTabletScalePercentage;
            UIWebTablet.setWidth(DEFAULT_WIDTH * (tabletScalePercentage / 100));
        }
    }

    function onHmdChanged() {
        updateTabletWidthFromSettings();
    }

    function rezTablet() {
        if (debugTablet) {
            print("TABLET rezzing");
        }

        tabletScalePercentage = getTabletScalePercentageFromSettings();
        UIWebTablet = new WebTablet("qml/hifi/tablet/TabletRoot.qml",
                                    DEFAULT_WIDTH * (tabletScalePercentage / 100),
                                    null, activeHand, true);
        UIWebTablet.register();
        HMD.tabletID = UIWebTablet.tabletEntityID;
        HMD.homeButtonID = UIWebTablet.homeButtonID;
        HMD.tabletScreenID = UIWebTablet.webOverlayID;
        HMD.displayModeChanged.connect(onHmdChanged);

        tabletRezzed = true;
    }

    function showTabletUI() {
        Tablet.getTablet("com.highfidelity.interface.tablet.system").tabletShown = true;

        if (!tabletRezzed || !tabletIsValid()) {
            closeTabletUI();
            rezTablet();
        }

        if (UIWebTablet && tabletRezzed) {
            if (debugTablet) {
                print("TABLET in showTabletUI, already rezzed");
            }
            var tabletProperties = {};
            UIWebTablet.calculateTabletAttachmentProperties(activeHand, true, tabletProperties);
            tabletProperties.visible = true;
            Overlays.editOverlay(HMD.tabletID, tabletProperties);
            Overlays.editOverlay(HMD.homeButtonID, { visible: true });
            Overlays.editOverlay(HMD.tabletScreenID, { visible: true });
            Overlays.editOverlay(HMD.tabletScreenID, { maxFPS: 90 });
        }
    }

    function hideTabletUI() {
        Tablet.getTablet("com.highfidelity.interface.tablet.system").tabletShown = false;
        if (!UIWebTablet) {
            return;
        }

        if (debugTablet) {
            print("TABLET hide");
        }

        Overlays.editOverlay(HMD.tabletID, { visible: false });
        Overlays.editOverlay(HMD.homeButtonID, { visible: false });
        Overlays.editOverlay(HMD.tabletScreenID, { visible: false });
        Overlays.editOverlay(HMD.tabletScreenID, { maxFPS: 1 });
    }

    function closeTabletUI() {
        Tablet.getTablet("com.highfidelity.interface.tablet.system").tabletShown = false;
        if (UIWebTablet) {
            if (UIWebTablet.onClose) {
                UIWebTablet.onClose();
            }

            if (debugTablet) {
                print("TABLET close");
            }
            UIWebTablet.unregister();
            UIWebTablet.destroy();
            UIWebTablet = null;
            HMD.tabletID = null;
            HMD.homeButtonID = null;
            HMD.tabletScreenID = null;
        } else if (debugTablet) {
            print("TABLET closeTabletUI, UIWebTablet is null");
        }
        tabletRezzed = false;
    }


    function updateShowTablet() {
        var MSECS_PER_SEC = 1000.0;
        var now = Date.now();

        // close the WebTablet if it we go into toolbar mode.
        var tabletShown = Tablet.getTablet("com.highfidelity.interface.tablet.system").tabletShown;
        var toolbarMode = Tablet.getTablet("com.highfidelity.interface.tablet.system").toolbarMode;
        var landscape = Tablet.getTablet("com.highfidelity.interface.tablet.system").landscape;

        if (tabletShown && toolbarMode) {
            closeTabletUI();
            HMD.closeTablet();
            return;
        }

        if (tabletShown) {
            var MUTE_MICROPHONE_MENU_ITEM = "Mute Microphone";
            var currentMicEnabled = !Menu.isOptionChecked(MUTE_MICROPHONE_MENU_ITEM);
            var currentMicLevel = getMicLevel();
            var tablet = Tablet.getTablet("com.highfidelity.interface.tablet.system");
            tablet.updateMicEnabled(currentMicEnabled);
            tablet.updateAudioBar(currentMicLevel);
        }

        updateTabletWidthFromSettings();
        if (UIWebTablet) {
            UIWebTablet.setLandscape(landscape);
        }

        if (validCheckTime - now > MSECS_PER_SEC) {
            validCheckTime = now;
            if (tabletRezzed && UIWebTablet && !tabletIsValid()) {
                // when we switch domains, the tablet entity gets destroyed and recreated.  this causes
                // the overlay to be deleted, but not recreated.  If the overlay is deleted for this or any
                // other reason, close the tablet.
                closeTabletUI();
                HMD.closeTablet();
                if (debugTablet) {
                    print("TABLET autodestroying");
                }
            }
        }

        // check for change in tablet scale.

        if (HMD.showTablet && !tabletShown && !toolbarMode) {
            UserActivityLogger.openedTablet(false);
            showTabletUI();
        } else if (!HMD.showTablet && tabletShown) {
            UserActivityLogger.closedTablet();
            hideTabletUI();
        }

        // if the tablet is an overlay, attempt to pre-create it and then hide it so that when it's
        // summoned, it will appear quickly.
        if (!toolbarMode) {
            if (now - preMakeTime > MSECS_PER_SEC) {
                preMakeTime = now;
                if (!tabletIsValid()) {
                    closeTabletUI();
                    rezTablet();
                    tabletShown = false;
                } else if (!tabletShown) {
                    hideTabletUI();
                }
            }
        }

    }

    function handleMessage(channel, hand, senderUUID, localOnly) {
        if (channel === "toggleHand") {
            activeHand = JSON.parse(hand);
        }
        if (channel === "home") {
            if (UIWebTablet) {
                Tablet.getTablet("com.highfidelity.interface.tablet.system").landscape = false;
            }
        }
    }

    Messages.subscribe("toggleHand");
    Messages.subscribe("home");
    Messages.messageReceived.connect(handleMessage);

    Script.setInterval(updateShowTablet, 100);

    // Initialise variables used to calculate audio level
    var accumulatedLevel = 0.0;
    // Note: Might have to tweak the following two based on the rate we're getting the data
    var AVERAGING_RATIO = 0.05;

    // Calculate microphone level with the same scaling equation (log scale, exponentially averaged) in AvatarInputs and pal.js
    function getMicLevel() {
        var LOUDNESS_FLOOR = 11.0;
        var LOUDNESS_SCALE = 2.8 / 5.0;
        var LOG2 = Math.log(2.0);
        var micLevel = 0.0;
        accumulatedLevel = AVERAGING_RATIO * accumulatedLevel + (1 - AVERAGING_RATIO) * (MyAvatar.audioLoudness);
        // Convert to log base 2
        var logLevel = Math.log(accumulatedLevel + 1) / LOG2;

        if (logLevel <= LOUDNESS_FLOOR) {
            micLevel = logLevel / LOUDNESS_FLOOR * LOUDNESS_SCALE;
        } else {
            micLevel = (logLevel - (LOUDNESS_FLOOR - 1.0)) * LOUDNESS_SCALE;
        }
        if (micLevel > 1.0) {
            micLevel = 1.0;
        }
        return micLevel;
    }

    Script.scriptEnding.connect(function () {
        var tabletID = HMD.tabletID;
        Entities.deleteEntity(tabletID);
        Overlays.deleteOverlay(tabletID);
        HMD.tabletID = null;
        HMD.homeButtonID = null;
        HMD.tabletScreenID = null;
    });
}()); // END LOCAL_SCOPE<|MERGE_RESOLUTION|>--- conflicted
+++ resolved
@@ -16,11 +16,6 @@
    MyAvatar, Menu */
 
 (function() { // BEGIN LOCAL_SCOPE
-<<<<<<< HEAD
-    var _this = this;
-    var tabletShown = false;
-=======
->>>>>>> 3c62826e
     var tabletRezzed = false;
     var activeHand = null;
     var DEFAULT_WIDTH = 0.4375;

﻿<!--
//  marketplaces.html
//
//  Copyright 2016 High Fidelity, Inc.
//
//  Distributed under the Apache License, Version 2.0.
//  See the accompanying file LICENSE or http://www.apache.org/licenses/LICENSE-2.0.html
-->
<html>
<<<<<<< HEAD
<head>
    <title>Marketplaces</title>
    <meta http-equiv="Content-Type" content="text/html;charset=utf-8">
    <link rel="stylesheet" type="text/css" href="css/edit-style.css">
    <link rel="stylesheet" type="text/css" href="css/marketplaces.css">
    <script src="js/jquery-2.1.4.min.js"></script>
    <script type="text/javascript" src="qrc:///qtwebchannel/qwebchannel.js"></script>
    <script type="text/javascript" src="js/eventBridgeLoader.js"></script>
    <script src="js/marketplaces.js"></script>
</head>
<body onload='loaded();'>
    <div class="marketplaces-container">
        <h2 class="marketplaces-title">
            Marketplaces
        </h2>
        <div class="marketplaces-intro-text">
            <p>
                You can bring content into High Fidelity forom anywhere you want.  Here are a few places that support direct import of content right now.  If you'd like to suggest a Market to include here, <a href="mailto:contact@highfidelity.io">let us know.</a>
            </p>
        </div>
        <div class="marketplace-tile">
            <div class="marketplace-tile-first-column">
                <img class="marketplace-tile-image" src="img/hifi-marketplace-tile.png">
            </div>
            <div class="marketplace-tile-second-column">
                <p class="marketplace-tile-description">This is the default High Fidelity marketplace.  Viewing and downloading content from here is fully supported in Interface.</p>
                <div class="exploreButton-holder">
                    <input class="blue exploreButton" type="button" value="Explore" id="exploreHifiMarketplace"></input>
                </div>
            </div>
            <hr class="tile-divider">
        </div>
        <div class="marketplace-tile">
            <div class="marketplace-tile-first-column">
                <img class="marketplace-tile-image" src="img/clara-tile.png">
            </div>
            <div class="marketplace-tile-second-column">
                <p class="marketplace-tile-description">Clara.io has thousands of models available for importing into High Fidelity.  Follow these steps for the best experience:</p>
                <ol class="marketplace-clara-steps">
                    <li><a href="http://www.clara.io/signup">Create an account here </a>or log in as an existing user.</li>
                    <li>Choose a model from the list and click Download -> Autodesk FBX.</li>
                    <li>After the file processes, click Download.</li>
                    <li>Add the model to your asset server, then find it from the list and choose Add To World.</li>
                </ol>
                <div class="exploreButton-holder">
                    <input class="blue exploreButton" type="button" value="Explore" id="exploreClaraMarketplace"></input>
                </div>
            </div>
            <hr class="tile-divider">
        </div>
    </div>



    </div>
</body>
=======
    <head>
        <title>Marketplaces</title>
        <meta http-equiv="Content-Type" content="text/html;charset=utf-8">
        <link rel="stylesheet" type="text/css" href="css/edit-style.css">
        <link rel="stylesheet" type="text/css" href="css/marketplaces.css">
        <script src="js/jquery-2.1.4.min.js"></script>
        <script type="text/javascript" src="qrc:///qtwebchannel/qwebchannel.js"></script>
        <script type="text/javascript" src="js/eventBridgeLoader.js"></script>
        <script src="js/marketplaces.js"></script>
    </head>
    <body onload='loaded();'>
        <div class="marketplaces-container">
            <h2 class="marketplaces-title">
            Marketplaces
            </h2>
            <div class="marketplaces-intro-text">
                <p>
                    You can bring content into High Fidelity forom anywhere you want.  Here are a few places that support direct import of content right now.  If you'd like to suggest a Market to include here, <a href="mailto:contact@highfidelity.io">let us know.</a>
                </p>
            </div>
            <div class="marketplace-tile">
                <div class="marketplace-tile-first-column">
                    <img class="marketplace-tile-image" src="img/hifi-marketplace-tile.png">
                </div>
                <div class="marketplace-tile-second-column">
                    <p class="marketplace-tile-description">This is the default High Fidelity marketplace.  Viewing and downloading content from here is fully supported in Interface.</p>
                    <div class="exploreButton-holder">
                        <input class="blue exploreButton" type="button" value="Explore" id="exploreHifiMarketplace"></input></div>
                    </div>
                    <hr class="tile-divider">
                </div>
                <div class="marketplace-tile">
                    <div class="marketplace-tile-first-column">
                        <img class="marketplace-tile-image" src="img/clara-tile.png">
                    </div>
                    <div class="marketplace-tile-second-column">
                        <p class="marketplace-tile-description">Clara.io has thousands of models available for importing into High Fidelity.  Follow these steps for the best experience:</p>
                        <ol class="marketplace-clara-steps">
                            <li><a href="http://www.clara.io/signup">Create an account here </a>or log in as an existing user.</li>
                            <li>Choose a model from the list and click Download -> Autodesk FBX.</li>
                            <li>After the file processes, click Download.</li>
                            <li>Add the model to your asset server, then find it from the list and choose Add To World.</li>
                        </ol>
                        <div class="exploreButton-holder">
                            <input class="blue exploreButton" type="button" value="Explore" id="exploreClaraMarketplace"></input>
                        </div>
                    </div>
                    <hr class="tile-divider">
                </div>
            </div>
            
            
            
        </div>
    </body>
>>>>>>> 2b2b2ecb
</html><|MERGE_RESOLUTION|>--- conflicted
+++ resolved
@@ -7,64 +7,6 @@
 //  See the accompanying file LICENSE or http://www.apache.org/licenses/LICENSE-2.0.html
 -->
 <html>
-<<<<<<< HEAD
-<head>
-    <title>Marketplaces</title>
-    <meta http-equiv="Content-Type" content="text/html;charset=utf-8">
-    <link rel="stylesheet" type="text/css" href="css/edit-style.css">
-    <link rel="stylesheet" type="text/css" href="css/marketplaces.css">
-    <script src="js/jquery-2.1.4.min.js"></script>
-    <script type="text/javascript" src="qrc:///qtwebchannel/qwebchannel.js"></script>
-    <script type="text/javascript" src="js/eventBridgeLoader.js"></script>
-    <script src="js/marketplaces.js"></script>
-</head>
-<body onload='loaded();'>
-    <div class="marketplaces-container">
-        <h2 class="marketplaces-title">
-            Marketplaces
-        </h2>
-        <div class="marketplaces-intro-text">
-            <p>
-                You can bring content into High Fidelity forom anywhere you want.  Here are a few places that support direct import of content right now.  If you'd like to suggest a Market to include here, <a href="mailto:contact@highfidelity.io">let us know.</a>
-            </p>
-        </div>
-        <div class="marketplace-tile">
-            <div class="marketplace-tile-first-column">
-                <img class="marketplace-tile-image" src="img/hifi-marketplace-tile.png">
-            </div>
-            <div class="marketplace-tile-second-column">
-                <p class="marketplace-tile-description">This is the default High Fidelity marketplace.  Viewing and downloading content from here is fully supported in Interface.</p>
-                <div class="exploreButton-holder">
-                    <input class="blue exploreButton" type="button" value="Explore" id="exploreHifiMarketplace"></input>
-                </div>
-            </div>
-            <hr class="tile-divider">
-        </div>
-        <div class="marketplace-tile">
-            <div class="marketplace-tile-first-column">
-                <img class="marketplace-tile-image" src="img/clara-tile.png">
-            </div>
-            <div class="marketplace-tile-second-column">
-                <p class="marketplace-tile-description">Clara.io has thousands of models available for importing into High Fidelity.  Follow these steps for the best experience:</p>
-                <ol class="marketplace-clara-steps">
-                    <li><a href="http://www.clara.io/signup">Create an account here </a>or log in as an existing user.</li>
-                    <li>Choose a model from the list and click Download -> Autodesk FBX.</li>
-                    <li>After the file processes, click Download.</li>
-                    <li>Add the model to your asset server, then find it from the list and choose Add To World.</li>
-                </ol>
-                <div class="exploreButton-holder">
-                    <input class="blue exploreButton" type="button" value="Explore" id="exploreClaraMarketplace"></input>
-                </div>
-            </div>
-            <hr class="tile-divider">
-        </div>
-    </div>
-
-
-
-    </div>
-</body>
-=======
     <head>
         <title>Marketplaces</title>
         <meta http-equiv="Content-Type" content="text/html;charset=utf-8">
@@ -120,5 +62,4 @@
             
         </div>
     </body>
->>>>>>> 2b2b2ecb
 </html>
--- conflicted
+++ resolved
@@ -173,23 +173,14 @@
 
     function injectHiFiItemPageCode() {
         if (confirmAllPurchases) {
-<<<<<<< HEAD
-            var href = $('#side-info').find('.btn').attr('href');
-            $('#side-info').find('.btn').attr('href', '#');
-
-            var cost = $('.item-cost').text();
-
-            if (parseInt(cost) > 0 && $('#side-info').find('#buyItemButton').size() === 0) {
-                $('#side-info').find('.btn').html('<span class="glyphicon glyphicon-download" id="buyItemButton"></span>Own Item: ' + cost + ' HFC');
-=======
             var href = $('#side-info').find('.btn').first().attr('href');
             $('#side-info').find('.btn').first().attr('href', '#');
-            
+
             var cost = $('.item-cost').text();
 
             if (parseInt(cost) > 0 && $('#side-info').find('#buyItemButton').size() === 0) {
-                $('#side-info').find('.btn').first().html('<span class="glyphicon glyphicon-download" id="buyItemButton"></span>Own Item: ' + (parseFloat(cost / 100).toFixed(2)) + ' HFC');
->>>>>>> 98b1fe61
+                $('#side-info').find('.btn').first().html('<span class="glyphicon glyphicon-download" id="buyItemButton"></span>Own Item: ' + cost + ' HFC');
+
             }
 
             $('#side-info').find('.btn').first().on('click', function () {

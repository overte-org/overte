--- conflicted
+++ resolved
@@ -834,18 +834,11 @@
 
                         // HTML workaround since image is not yet a separate entity type
                         var IMAGE_MODEL_NAME = 'default-image-model.fbx';
-<<<<<<< HEAD
-                        if (properties.modelURL) {
-                            var urlParts = properties.modelURL.split('/')
-                            var propsFilename = urlParts[urlParts.length - 1];
-                            if (properties.type === "Model" && propsFilename === IMAGE_MODEL_NAME) {
-=======
                         if (properties.type === "Model") {
                             var urlParts = properties.modelURL.split('/');
                             var propsFilename = urlParts[urlParts.length - 1];
 
                             if (propsFilename === IMAGE_MODEL_NAME) {
->>>>>>> e367af6c
                                 properties.type = "Image";
                             }
                         }

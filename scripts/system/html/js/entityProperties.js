//  entityProperties.js
//
//  Created by Ryan Huffman on 13 Nov 2014
//  Copyright 2014 High Fidelity, Inc.
//
//  Distributed under the Apache License, Version 2.0.
//  See the accompanying file LICENSE or http://www.apache.org/licenses/LICENSE-2.0.html

/* global alert, augmentSpinButtons, clearTimeout, console, document, Element, EventBridge, 
    HifiEntityUI, JSONEditor, openEventBridge, setUpKeyboardControl, setTimeout, window, _ $ */

var PI = 3.14159265358979;
var DEGREES_TO_RADIANS = PI / 180.0;
var RADIANS_TO_DEGREES = 180.0 / PI;
var ICON_FOR_TYPE = {
    Box: "V",
    Sphere: "n",
    Shape: "n",
    ParticleEffect: "&#xe004;",
    Model: "&#xe008;",
    Web: "q",
    Image: "&#xe02a;",
    Text: "l",
    Light: "p",
    Zone: "o",
    PolyVox: "&#xe005;",
    Multiple: "&#xe000;",
    PolyLine: "&#xe01b;",
    Material: "&#xe00b;"
};

var EDITOR_TIMEOUT_DURATION = 1500;
var KEY_P = 80; // Key code for letter p used for Parenting hotkey.
var colorPickers = [];
var lastEntityID = null;

var MATERIAL_PREFIX_STRING = "mat::";

function debugPrint(message) {
    EventBridge.emitWebEvent(
        JSON.stringify({
            type: "print",
            message: message
        })
    );
}

function enableChildren(el, selector) {
    var elSelectors = el.querySelectorAll(selector);
    for (var selectorIndex = 0; selectorIndex < elSelectors.length; ++selectorIndex) {
        elSelectors[selectorIndex].removeAttribute('disabled');
    }
}

function disableChildren(el, selector) {
    var elSelectors = el.querySelectorAll(selector);
    for (var selectorIndex = 0; selectorIndex < elSelectors.length; ++selectorIndex) {
        elSelectors[selectorIndex].setAttribute('disabled', 'disabled');
    }
}

function enableProperties() {
    enableChildren(document.getElementById("properties-list"), "input, textarea, checkbox, .dropdown dl, .color-picker");
    enableChildren(document, ".colpick");
    var elLocked = document.getElementById("property-locked");

    if (elLocked.checked === false) {
        removeStaticUserData();
    }
}


function disableProperties() {
    disableChildren(document.getElementById("properties-list"), "input, textarea, checkbox, .dropdown dl, .color-picker");
    disableChildren(document, ".colpick");
    for (var i = 0; i < colorPickers.length; i++) {
        colorPickers[i].colpickHide();
    }
    var elLocked = document.getElementById("property-locked");

    if ($('#userdata-editor').css('display') === "block" && elLocked.checked === true) {
        showStaticUserData();
    }
}

function showElements(els, show) {
    for (var i = 0; i < els.length; i++) {
        els[i].style.display = (show) ? 'table' : 'none';

    }
}

function updateProperty(propertyName, propertyValue) {
    var properties = {};
    properties[propertyName] = propertyValue;
    updateProperties(properties);
}

function updateProperties(properties) {
    EventBridge.emitWebEvent(JSON.stringify({
        id: lastEntityID,
        type: "update",
        properties: properties
    }));
}

function createEmitCheckedPropertyUpdateFunction(propertyName) {
    return function() {
        updateProperty(propertyName, this.checked);
    };
}

function createEmitGroupCheckedPropertyUpdateFunction(group, propertyName) {
    return function() {
        var properties = {};
        properties[group] = {};
        properties[group][propertyName] = this.checked;
        updateProperties(properties);
    };
}

function createEmitNumberPropertyUpdateFunction(propertyName, decimals) {
    decimals = ((decimals === undefined) ? 4 : decimals);
    return function() {
        var value = parseFloat(this.value).toFixed(decimals);
        updateProperty(propertyName, value);
    };
}

function createEmitGroupNumberPropertyUpdateFunction(group, propertyName) {
    return function() {
        var properties = {};
        properties[group] = {};
        properties[group][propertyName] = this.value;
        updateProperties(properties);
    };
}

function createImageURLUpdateFunction(propertyName) {
    return function () {
        var newTextures = JSON.stringify({ "tex.picture": this.value });
        updateProperty(propertyName, newTextures);
    };
}

function createEmitTextPropertyUpdateFunction(propertyName) {
    return function() {
        updateProperty(propertyName, this.value);
    };
}

function createZoneComponentModeChangedFunction(zoneComponent, zoneComponentModeInherit,
    zoneComponentModeDisabled, zoneComponentModeEnabled) {

    return function() {
        var zoneComponentMode;

        if (zoneComponentModeInherit.checked) {
            zoneComponentMode = 'inherit';
        } else if (zoneComponentModeDisabled.checked) {
            zoneComponentMode = 'disabled';
        } else if (zoneComponentModeEnabled.checked) {
            zoneComponentMode = 'enabled';
        }

        updateProperty(zoneComponent, zoneComponentMode);
    };
}

function createEmitGroupTextPropertyUpdateFunction(group, propertyName) {
    return function() {
        var properties = {};
        properties[group] = {};
        properties[group][propertyName] = this.value;
        updateProperties(properties);
    };
}

function createEmitVec2PropertyUpdateFunction(property, elX, elY) {
    return function () {
        var properties = {};
        properties[property] = {
            x: elX.value,
            y: elY.value
        };
        updateProperties(properties);
    };
}

function createEmitVec3PropertyUpdateFunction(property, elX, elY, elZ) {
    return function() {
        var properties = {};
        properties[property] = {
            x: elX.value,
            y: elY.value,
            z: elZ.value
        };
        updateProperties(properties);
    };
}

function createEmitGroupVec3PropertyUpdateFunction(group, property, elX, elY, elZ) {
    return function() {
        var properties = {};
        properties[group] = {};
        properties[group][property] = {
            x: elX.value,
            y: elY.value,
            z: elZ ? elZ.value : 0
        };
        updateProperties(properties);
    };
}

function createEmitVec3PropertyUpdateFunctionWithMultiplier(property, elX, elY, elZ, multiplier) {
    return function() {
        var properties = {};
        properties[property] = {
            x: elX.value * multiplier,
            y: elY.value * multiplier,
            z: elZ.value * multiplier
        };
        updateProperties(properties);
    };
}

function createEmitColorPropertyUpdateFunction(property, elRed, elGreen, elBlue) {
    return function() {
        emitColorPropertyUpdate(property, elRed.value, elGreen.value, elBlue.value);
    };
}

function emitColorPropertyUpdate(property, red, green, blue, group) {
    var properties = {};
    if (group) {
        properties[group] = {};
        properties[group][property] = {
            red: red,
            green: green,
            blue: blue
        };
    } else {
        properties[property] = {
            red: red,
            green: green,
            blue: blue
        };
    }
    updateProperties(properties);
}


function createEmitGroupColorPropertyUpdateFunction(group, property, elRed, elGreen, elBlue) {
    return function() {
        var properties = {};
        properties[group] = {};
        properties[group][property] = {
            red: elRed.value,
            green: elGreen.value,
            blue: elBlue.value
        };
        updateProperties(properties);
    };
}

function updateCheckedSubProperty(propertyName, propertyValue, subPropertyElement, subPropertyString) {
    if (subPropertyElement.checked) {
        if (propertyValue.indexOf(subPropertyString)) {
            propertyValue += subPropertyString + ',';
        }
    } else {
        // We've unchecked, so remove
        propertyValue = propertyValue.replace(subPropertyString + ",", "");
    }
    updateProperty(propertyName, propertyValue);
}

function setUserDataFromEditor(noUpdate) {
    var json = null;
    try {
        json = editor.get();
    } catch (e) {
        alert('Invalid JSON code - look for red X in your code ', +e);
    }
    if (json === null) {
        return;
    } else {
        var text = editor.getText();
        if (noUpdate === true) {
            EventBridge.emitWebEvent(
                JSON.stringify({
                    id: lastEntityID,
                    type: "saveUserData",
                    properties: {
                        userData: text
                    }
                })
            );
            return;
        } else {
            updateProperty('userData', text);
        }
    }
}

function multiDataUpdater(groupName, updateKeyPair, userDataElement, defaults) {
    var properties = {};
    var parsedData = {};
    try {
        if ($('#userdata-editor').css('height') !== "0px") {
            // if there is an expanded, we want to use its json.
            parsedData = getEditorJSON();
        } else {
            parsedData = JSON.parse(userDataElement.value);
        }
    } catch (e) {
        // TODO: Should an alert go here?
    }

    if (!(groupName in parsedData)) {
        parsedData[groupName] = {};
    }
    var keys = Object.keys(updateKeyPair);
    keys.forEach(function (key) {
        delete parsedData[groupName][key];
        if (updateKeyPair[key] !== null && updateKeyPair[key] !== "null") {
            if (updateKeyPair[key] instanceof Element) {
                if (updateKeyPair[key].type === "checkbox") {
                    if (updateKeyPair[key].checked !== defaults[key]) {
                        parsedData[groupName][key] = updateKeyPair[key].checked;
                    }
                } else {
                    var val = isNaN(updateKeyPair[key].value) ? updateKeyPair[key].value : parseInt(updateKeyPair[key].value);
                    if (val !== defaults[key]) {
                        parsedData[groupName][key] = val;
                    }
                }
            } else {
                parsedData[groupName][key] = updateKeyPair[key];
            }
        }
    });
    if (Object.keys(parsedData[groupName]).length === 0) {
        delete parsedData[groupName];
    }
    if (Object.keys(parsedData).length > 0) {
        properties.userData = JSON.stringify(parsedData);
    } else {
        properties.userData = '';
    }

    userDataElement.value = properties.userData;

    updateProperties(properties);
}
function userDataChanger(groupName, keyName, values, userDataElement, defaultValue) {
    var val = {}, def = {};
    val[keyName] = values;
    def[keyName] = defaultValue;
    multiDataUpdater(groupName, val, userDataElement, def);
}

function setTextareaScrolling(element) {
    var isScrolling = element.scrollHeight > element.offsetHeight;
    element.setAttribute("scrolling", isScrolling ? "true" : "false");
}


var editor = null;
var editorTimeout = null;
var lastJSONString = null;

function createJSONEditor() {
    var container = document.getElementById("userdata-editor");
    var options = {
        search: false,
        mode: 'tree',
        modes: ['code', 'tree'],
        name: 'userData',
        onModeChange: function() {
            $('.jsoneditor-poweredBy').remove();
        },
        onError: function(e) {
            alert('JSON editor:' + e);
        },
        onChange: function() {
            var currentJSONString = editor.getText();

            if (currentJSONString === '{"":""}') {
                return;
            }
            $('#userdata-save').attr('disabled', false);


        }
    };
    editor = new JSONEditor(container, options);
}

function hideNewJSONEditorButton() {
    $('#userdata-new-editor').hide();

}

function hideClearUserDataButton() {
    $('#userdata-clear').hide();
}

function showSaveUserDataButton() {
    $('#userdata-save').show();
}

function hideSaveUserDataButton() {
    $('#userdata-save').hide();

}

function showNewJSONEditorButton() {
    $('#userdata-new-editor').show();

}

function showClearUserDataButton() {
    $('#userdata-clear').show();

}

function showUserDataTextArea() {
    $('#property-user-data').show();
}

function hideUserDataTextArea() {
    $('#property-user-data').hide();
}

function showStaticUserData() {
    if (editor !== null) {
        $('#static-userdata').show();
        $('#static-userdata').css('height', $('#userdata-editor').height());
        $('#static-userdata').text(editor.getText());
    }
}

function removeStaticUserData() {
    $('#static-userdata').hide();
}

function setEditorJSON(json) {
    editor.set(json);
    if (editor.hasOwnProperty('expandAll')) {
        editor.expandAll();
    }

}

function getEditorJSON() {
    return editor.get();
}

function deleteJSONEditor() {
    if (editor !== null) {
        editor.destroy();
        editor = null;
    }
}

var savedJSONTimer = null;

function saveJSONUserData(noUpdate) {
    setUserDataFromEditor(noUpdate);
    $('#userdata-saved').show();
    $('#userdata-save').attr('disabled', true);
    if (savedJSONTimer !== null) {
        clearTimeout(savedJSONTimer);
    }
    savedJSONTimer = setTimeout(function() {
        $('#userdata-saved').hide();

    }, EDITOR_TIMEOUT_DURATION);
}

function bindAllNonJSONEditorElements() {
    var inputs = $('input');
    var i;
    for (i = 0; i < inputs.length; i++) {
        var input = inputs[i];
        var field = $(input);
        // TODO FIXME: (JSHint) Functions declared within loops referencing 
        //             an outer scoped variable may lead to confusing semantics.
        field.on('focus', function(e) {
            if (e.target.id === "userdata-new-editor" || e.target.id === "userdata-clear") {
                return;
            } else {
                if ($('#userdata-editor').css('height') !== "0px") {
                    saveJSONUserData(true);
                }
            }
        });
    }
}

function unbindAllInputs() {
    var inputs = $('input');
    var i;
    for (i = 0; i < inputs.length; i++) {
        var input = inputs[i];
        var field = $(input);
        field.unbind();
    }
}

<<<<<<< HEAD
=======
function clearSelection() {
    if (document.selection && document.selection.empty) {
        document.selection.empty();
    } else if (window.getSelection) {
        var sel = window.getSelection();
        sel.removeAllRanges();
    }
}

function showParentMaterialNameBox(number, elNumber, elString) {
    if (number) {
        $('#property-parent-material-id-number-container').show();
        $('#property-parent-material-id-string-container').hide();
        elString.value = "";
    } else {
        $('#property-parent-material-id-string-container').show();
        $('#property-parent-material-id-number-container').hide();
        elNumber.value = 0;
    }
}

>>>>>>> fd49c0d1
function loaded() {
    openEventBridge(function() {

        var elPropertiesList = document.getElementById("properties-list");
        var elID = document.getElementById("property-id");
        var elType = document.getElementById("property-type");
        var elTypeIcon = document.getElementById("type-icon");
        var elName = document.getElementById("property-name");
        var elLocked = document.getElementById("property-locked");
        var elVisible = document.getElementById("property-visible");
        var elPositionX = document.getElementById("property-pos-x");
        var elPositionY = document.getElementById("property-pos-y");
        var elPositionZ = document.getElementById("property-pos-z");
        var elMoveSelectionToGrid = document.getElementById("move-selection-to-grid");
        var elMoveAllToGrid = document.getElementById("move-all-to-grid");

        var elDimensionsX = document.getElementById("property-dim-x");
        var elDimensionsY = document.getElementById("property-dim-y");
        var elDimensionsZ = document.getElementById("property-dim-z");
        var elResetToNaturalDimensions = document.getElementById("reset-to-natural-dimensions");
        var elRescaleDimensionsPct = document.getElementById("dimension-rescale-pct");
        var elRescaleDimensionsButton = document.getElementById("dimension-rescale-button");

        var elParentID = document.getElementById("property-parent-id");
        var elParentJointIndex = document.getElementById("property-parent-joint-index");

        var elRegistrationX = document.getElementById("property-reg-x");
        var elRegistrationY = document.getElementById("property-reg-y");
        var elRegistrationZ = document.getElementById("property-reg-z");

        var elRotationX = document.getElementById("property-rot-x");
        var elRotationY = document.getElementById("property-rot-y");
        var elRotationZ = document.getElementById("property-rot-z");

        var elLinearVelocityX = document.getElementById("property-lvel-x");
        var elLinearVelocityY = document.getElementById("property-lvel-y");
        var elLinearVelocityZ = document.getElementById("property-lvel-z");
        var elLinearDamping = document.getElementById("property-ldamping");

        var elAngularVelocityX = document.getElementById("property-avel-x");
        var elAngularVelocityY = document.getElementById("property-avel-y");
        var elAngularVelocityZ = document.getElementById("property-avel-z");
        var elAngularDamping = document.getElementById("property-adamping");

        var elRestitution = document.getElementById("property-restitution");
        var elFriction = document.getElementById("property-friction");

        var elGravityX = document.getElementById("property-grav-x");
        var elGravityY = document.getElementById("property-grav-y");
        var elGravityZ = document.getElementById("property-grav-z");

        var elAccelerationX = document.getElementById("property-lacc-x");
        var elAccelerationY = document.getElementById("property-lacc-y");
        var elAccelerationZ = document.getElementById("property-lacc-z");

        var elDensity = document.getElementById("property-density");
        var elCollisionless = document.getElementById("property-collisionless");
        var elDynamic = document.getElementById("property-dynamic");
        var elCollideStatic = document.getElementById("property-collide-static");
        var elCollideDynamic = document.getElementById("property-collide-dynamic");
        var elCollideKinematic = document.getElementById("property-collide-kinematic");
        var elCollideMyAvatar = document.getElementById("property-collide-myAvatar");
        var elCollideOtherAvatar = document.getElementById("property-collide-otherAvatar");
        var elCollisionSoundURL = document.getElementById("property-collision-sound-url");

        var elGrabbable = document.getElementById("property-grabbable");

        var elCloneable = document.getElementById("property-cloneable");
        var elCloneableDynamic = document.getElementById("property-cloneable-dynamic");
        var elCloneableAvatarEntity = document.getElementById("property-cloneable-avatarEntity");
        var elCloneableGroup = document.getElementById("group-cloneable-group");
        var elCloneableLifetime = document.getElementById("property-cloneable-lifetime");
        var elCloneableLimit = document.getElementById("property-cloneable-limit");

        var elWantsTrigger = document.getElementById("property-wants-trigger");
        var elIgnoreIK = document.getElementById("property-ignore-ik");

        var elLifetime = document.getElementById("property-lifetime");
        var elScriptURL = document.getElementById("property-script-url");
        var elScriptTimestamp = document.getElementById("property-script-timestamp");
        var elReloadScriptsButton = document.getElementById("reload-script-button");
        var elServerScripts = document.getElementById("property-server-scripts");
        var elReloadServerScriptsButton = document.getElementById("reload-server-scripts-button");
        var elServerScriptStatus = document.getElementById("server-script-status");
        var elServerScriptError = document.getElementById("server-script-error");
        var elUserData = document.getElementById("property-user-data");
        var elClearUserData = document.getElementById("userdata-clear");
        var elSaveUserData = document.getElementById("userdata-save");
        var elNewJSONEditor = document.getElementById('userdata-new-editor');
        var elColorControlVariant2 = document.getElementById("property-color-control2");
        var elColorRed = document.getElementById("property-color-red");
        var elColorGreen = document.getElementById("property-color-green");
        var elColorBlue = document.getElementById("property-color-blue");

        var elShape = document.getElementById("property-shape");

        var elLightSpotLight = document.getElementById("property-light-spot-light");
        var elLightColor = document.getElementById("property-light-color");
        var elLightColorRed = document.getElementById("property-light-color-red");
        var elLightColorGreen = document.getElementById("property-light-color-green");
        var elLightColorBlue = document.getElementById("property-light-color-blue");

        var elLightIntensity = document.getElementById("property-light-intensity");
        var elLightFalloffRadius = document.getElementById("property-light-falloff-radius");
        var elLightExponent = document.getElementById("property-light-exponent");
        var elLightCutoff = document.getElementById("property-light-cutoff");

        var elModelURL = document.getElementById("property-model-url");
        var elShapeType = document.getElementById("property-shape-type");
        var elCompoundShapeURL = document.getElementById("property-compound-shape-url");
        var elModelAnimationURL = document.getElementById("property-model-animation-url");
        var elModelAnimationPlaying = document.getElementById("property-model-animation-playing");
        var elModelAnimationFPS = document.getElementById("property-model-animation-fps");
        var elModelAnimationFrame = document.getElementById("property-model-animation-frame");
        var elModelAnimationFirstFrame = document.getElementById("property-model-animation-first-frame");
        var elModelAnimationLastFrame = document.getElementById("property-model-animation-last-frame");
        var elModelAnimationLoop = document.getElementById("property-model-animation-loop");
        var elModelAnimationHold = document.getElementById("property-model-animation-hold");
        var elModelAnimationAllowTranslation = document.getElementById("property-model-animation-allow-translation");
        var elModelTextures = document.getElementById("property-model-textures");
        var elModelOriginalTextures = document.getElementById("property-model-original-textures");

        var elMaterialURL = document.getElementById("property-material-url");
        //var elMaterialMappingMode = document.getElementById("property-material-mapping-mode");
        var elPriority = document.getElementById("property-priority");
        var elParentMaterialNameString = document.getElementById("property-parent-material-id-string");
        var elParentMaterialNameNumber = document.getElementById("property-parent-material-id-number");
        var elParentMaterialNameCheckbox = document.getElementById("property-parent-material-id-checkbox");
        var elMaterialMappingPosX = document.getElementById("property-material-mapping-pos-x");
        var elMaterialMappingPosY = document.getElementById("property-material-mapping-pos-y");
        var elMaterialMappingScaleX = document.getElementById("property-material-mapping-scale-x");
        var elMaterialMappingScaleY = document.getElementById("property-material-mapping-scale-y");
        var elMaterialMappingRot = document.getElementById("property-material-mapping-rot");

        var elImageURL = document.getElementById("property-image-url");

        var elWebSourceURL = document.getElementById("property-web-source-url");
        var elWebDPI = document.getElementById("property-web-dpi");

        var elDescription = document.getElementById("property-description");

        var elHyperlinkHref = document.getElementById("property-hyperlink-href");

        var elTextText = document.getElementById("property-text-text");
        var elTextLineHeight = document.getElementById("property-text-line-height");
        var elTextTextColor = document.getElementById("property-text-text-color");
        var elTextFaceCamera = document.getElementById("property-text-face-camera");
        var elTextTextColorRed = document.getElementById("property-text-text-color-red");
        var elTextTextColorGreen = document.getElementById("property-text-text-color-green");
        var elTextTextColorBlue = document.getElementById("property-text-text-color-blue");
        var elTextBackgroundColorRed = document.getElementById("property-text-background-color-red");
        var elTextBackgroundColorGreen = document.getElementById("property-text-background-color-green");
        var elTextBackgroundColorBlue = document.getElementById("property-text-background-color-blue");

        // Key light
        var elZoneKeyLightModeInherit = document.getElementById("property-zone-key-light-mode-inherit");
        var elZoneKeyLightModeDisabled = document.getElementById("property-zone-key-light-mode-disabled");
        var elZoneKeyLightModeEnabled = document.getElementById("property-zone-key-light-mode-enabled");

        var elZoneKeyLightColor = document.getElementById("property-zone-key-light-color");
        var elZoneKeyLightColorRed = document.getElementById("property-zone-key-light-color-red");
        var elZoneKeyLightColorGreen = document.getElementById("property-zone-key-light-color-green");
        var elZoneKeyLightColorBlue = document.getElementById("property-zone-key-light-color-blue");
        var elZoneKeyLightIntensity = document.getElementById("property-zone-key-intensity");
        var elZoneKeyLightDirectionX = document.getElementById("property-zone-key-light-direction-x");
        var elZoneKeyLightDirectionY = document.getElementById("property-zone-key-light-direction-y");

        // Skybox
        var elZoneSkyboxModeInherit = document.getElementById("property-zone-skybox-mode-inherit");
        var elZoneSkyboxModeDisabled = document.getElementById("property-zone-skybox-mode-disabled");
        var elZoneSkyboxModeEnabled = document.getElementById("property-zone-skybox-mode-enabled");

        // Ambient light
        var elCopySkyboxURLToAmbientURL = document.getElementById("copy-skybox-url-to-ambient-url");

        var elZoneAmbientLightModeInherit = document.getElementById("property-zone-ambient-light-mode-inherit");
        var elZoneAmbientLightModeDisabled = document.getElementById("property-zone-ambient-light-mode-disabled");
        var elZoneAmbientLightModeEnabled = document.getElementById("property-zone-ambient-light-mode-enabled");

        var elZoneAmbientLightIntensity = document.getElementById("property-zone-key-ambient-intensity");
        var elZoneAmbientLightURL = document.getElementById("property-zone-key-ambient-url");

        // Haze
        var elZoneHazeModeInherit = document.getElementById("property-zone-haze-mode-inherit");
        var elZoneHazeModeDisabled = document.getElementById("property-zone-haze-mode-disabled");
        var elZoneHazeModeEnabled = document.getElementById("property-zone-haze-mode-enabled");
        
        var elZoneHazeRange = document.getElementById("property-zone-haze-range");
        var elZoneHazeColor = document.getElementById("property-zone-haze-color");
        var elZoneHazeColorRed = document.getElementById("property-zone-haze-color-red");
        var elZoneHazeColorGreen = document.getElementById("property-zone-haze-color-green");
        var elZoneHazeColorBlue = document.getElementById("property-zone-haze-color-blue");
        var elZoneHazeGlareColor = document.getElementById("property-zone-haze-glare-color");
        var elZoneHazeGlareColorRed = document.getElementById("property-zone-haze-glare-color-red");
        var elZoneHazeGlareColorGreen = document.getElementById("property-zone-haze-glare-color-green");
        var elZoneHazeGlareColorBlue = document.getElementById("property-zone-haze-glare-color-blue");
        var elZoneHazeEnableGlare = document.getElementById("property-zone-haze-enable-light-blend");
        var elZonehazeGlareAngle = document.getElementById("property-zone-haze-blend-angle");
        
        var elZoneHazeAltitudeEffect = document.getElementById("property-zone-haze-altitude-effect");
        var elZoneHazeBaseRef = document.getElementById("property-zone-haze-base");
        var elZoneHazeCeiling = document.getElementById("property-zone-haze-ceiling");

        var elZoneHazeBackgroundBlend = document.getElementById("property-zone-haze-background-blend");

        var elZoneSkyboxColor = document.getElementById("property-zone-skybox-color");
        var elZoneSkyboxColorRed = document.getElementById("property-zone-skybox-color-red");
        var elZoneSkyboxColorGreen = document.getElementById("property-zone-skybox-color-green");
        var elZoneSkyboxColorBlue = document.getElementById("property-zone-skybox-color-blue");
        var elZoneSkyboxURL = document.getElementById("property-zone-skybox-url");

        var elZoneFlyingAllowed = document.getElementById("property-zone-flying-allowed");
        var elZoneGhostingAllowed = document.getElementById("property-zone-ghosting-allowed");
        var elZoneFilterURL = document.getElementById("property-zone-filter-url");

        var elVoxelVolumeSizeX = document.getElementById("property-voxel-volume-size-x");
        var elVoxelVolumeSizeY = document.getElementById("property-voxel-volume-size-y");
        var elVoxelVolumeSizeZ = document.getElementById("property-voxel-volume-size-z");
        var elVoxelSurfaceStyle = document.getElementById("property-voxel-surface-style");
        var elXTextureURL = document.getElementById("property-x-texture-url");
        var elYTextureURL = document.getElementById("property-y-texture-url");
        var elZTextureURL = document.getElementById("property-z-texture-url");

        if (window.EventBridge !== undefined) {
            var properties;
            EventBridge.scriptEventReceived.connect(function(data) {
                data = JSON.parse(data);
                if (data.type === "server_script_status") {
                    elServerScriptError.value = data.errorInfo;
                    // If we just set elServerScriptError's diplay to block or none, we still end up with
                    // it's parent contributing 21px bottom padding even when elServerScriptError is display:none.
                    // So set it's parent to block or none
                    elServerScriptError.parentElement.style.display = data.errorInfo ? "block" : "none";
                    if (data.statusRetrieved === false) {
                        elServerScriptStatus.innerText = "Failed to retrieve status";
                    } else if (data.isRunning) {
                        var ENTITY_SCRIPT_STATUS = {
                            pending: "Pending",
                            loading: "Loading",
                            error_loading_script: "Error loading script", // eslint-disable-line camelcase
                            error_running_script: "Error running script", // eslint-disable-line camelcase
                            running: "Running",
                            unloaded: "Unloaded"
                        };
                        elServerScriptStatus.innerText = ENTITY_SCRIPT_STATUS[data.status] || data.status;
                    } else {
                        elServerScriptStatus.innerText = "Not running";
                    }
                } else if (data.type === "update") {

                    if (!data.selections || data.selections.length === 0) {
                        if (editor !== null && lastEntityID !== null) {
                            saveJSONUserData(true);
                            deleteJSONEditor();
                        }
                        elTypeIcon.style.display = "none";
                        elType.innerHTML = "<i>No selection</i>";
                        elID.value = "";
                        elPropertiesList.className = '';
                        disableProperties();
                    } else if (data.selections && data.selections.length > 1) {
                        deleteJSONEditor();
                        var selections = data.selections;

                        var ids = [];
                        var types = {};
                        var numTypes = 0;

                        for (var i = 0; i < selections.length; i++) {
                            ids.push(selections[i].id);
                            var currentSelectedType = selections[i].properties.type;
                            if (types[currentSelectedType] === undefined) {
                                types[currentSelectedType] = 0;
                                numTypes += 1;
                            }
                            types[currentSelectedType]++;
                        }

                        var type = "Multiple";
                        if (numTypes === 1) {
                            type = selections[0].properties.type;
                        }

                        elType.innerHTML = type + " (" + data.selections.length + ")";
                        elTypeIcon.innerHTML = ICON_FOR_TYPE[type];
                        elTypeIcon.style.display = "inline-block";
                        elPropertiesList.className = '';

                        elID.value = "";

                        disableProperties();
                    } else {

                        properties = data.selections[0].properties;
                        if (lastEntityID !== '"' + properties.id + '"' && lastEntityID !== null && editor !== null) {
                            saveJSONUserData(true);
                        }

                        var doSelectElement = lastEntityID === '"' + properties.id + '"';

                        // the event bridge and json parsing handle our avatar id string differently.
                        lastEntityID = '"' + properties.id + '"';
                        elID.value = properties.id;

                        // HTML workaround since image is not yet a separate entity type
                        var IMAGE_MODEL_NAME = 'default-image-model.fbx';
                        if (properties.type === "Model") {
                            var urlParts = properties.modelURL.split('/');
                            var propsFilename = urlParts[urlParts.length - 1];

                            if (propsFilename === IMAGE_MODEL_NAME) {
                                properties.type = "Image";
                            }
                        }

                        // Create class name for css ruleset filtering
                        elPropertiesList.className = properties.type + 'Menu';

                        elType.innerHTML = properties.type;
                        elTypeIcon.innerHTML = ICON_FOR_TYPE[properties.type];
                        elTypeIcon.style.display = "inline-block";

                        elLocked.checked = properties.locked;


                        elName.value = properties.name;

                        elVisible.checked = properties.visible;

                        elPositionX.value = properties.position.x.toFixed(4);
                        elPositionY.value = properties.position.y.toFixed(4);
                        elPositionZ.value = properties.position.z.toFixed(4);

                        elDimensionsX.value = properties.dimensions.x.toFixed(4);
                        elDimensionsY.value = properties.dimensions.y.toFixed(4);
                        elDimensionsZ.value = properties.dimensions.z.toFixed(4);

                        elParentID.value = properties.parentID;
                        elParentJointIndex.value = properties.parentJointIndex;

                        elRegistrationX.value = properties.registrationPoint.x.toFixed(4);
                        elRegistrationY.value = properties.registrationPoint.y.toFixed(4);
                        elRegistrationZ.value = properties.registrationPoint.z.toFixed(4);

                        elRotationX.value = properties.rotation.x.toFixed(4);
                        elRotationY.value = properties.rotation.y.toFixed(4);
                        elRotationZ.value = properties.rotation.z.toFixed(4);

                        elLinearVelocityX.value = properties.velocity.x.toFixed(4);
                        elLinearVelocityY.value = properties.velocity.y.toFixed(4);
                        elLinearVelocityZ.value = properties.velocity.z.toFixed(4);
                        elLinearDamping.value = properties.damping.toFixed(2);

                        elAngularVelocityX.value = (properties.angularVelocity.x * RADIANS_TO_DEGREES).toFixed(4);
                        elAngularVelocityY.value = (properties.angularVelocity.y * RADIANS_TO_DEGREES).toFixed(4);
                        elAngularVelocityZ.value = (properties.angularVelocity.z * RADIANS_TO_DEGREES).toFixed(4);
                        elAngularDamping.value = properties.angularDamping.toFixed(4);

                        elRestitution.value = properties.restitution.toFixed(4);
                        elFriction.value = properties.friction.toFixed(4);

                        elGravityX.value = properties.gravity.x.toFixed(4);
                        elGravityY.value = properties.gravity.y.toFixed(4);
                        elGravityZ.value = properties.gravity.z.toFixed(4);

                        elAccelerationX.value = properties.acceleration.x.toFixed(4);
                        elAccelerationY.value = properties.acceleration.y.toFixed(4);
                        elAccelerationZ.value = properties.acceleration.z.toFixed(4);

                        elDensity.value = properties.density.toFixed(4);
                        elCollisionless.checked = properties.collisionless;
                        elDynamic.checked = properties.dynamic;

                        elCollideStatic.checked = properties.collidesWith.indexOf("static") > -1;
                        elCollideKinematic.checked = properties.collidesWith.indexOf("kinematic") > -1;
                        elCollideDynamic.checked = properties.collidesWith.indexOf("dynamic") > -1;
                        elCollideMyAvatar.checked = properties.collidesWith.indexOf("myAvatar") > -1;
                        elCollideOtherAvatar.checked = properties.collidesWith.indexOf("otherAvatar") > -1;

                        elGrabbable.checked = properties.dynamic;

                        elWantsTrigger.checked = false;
                        elIgnoreIK.checked = true;

                        elCloneable.checked = false;
                        elCloneableDynamic.checked = false;
                        elCloneableGroup.style.display = elCloneable.checked ? "block": "none";
                        elCloneableLimit.value = 0;
                        elCloneableLifetime.value = 300;

                        var grabbablesSet = false;
                        var parsedUserData = {};
                        try {
                            parsedUserData = JSON.parse(properties.userData);

                            if ("grabbableKey" in parsedUserData) {
                                grabbablesSet = true;
                                var grabbableData = parsedUserData.grabbableKey;
                                if ("grabbable" in grabbableData) {
                                    elGrabbable.checked = grabbableData.grabbable;
                                } else {
                                    elGrabbable.checked = true;
                                }
                                if ("wantsTrigger" in grabbableData) {
                                    elWantsTrigger.checked = grabbableData.wantsTrigger;
                                } else {
                                    elWantsTrigger.checked = false;
                                }
                                if ("ignoreIK" in grabbableData) {
                                    elIgnoreIK.checked = grabbableData.ignoreIK;
                                } else {
                                    elIgnoreIK.checked = true;
                                }
                                if ("cloneable" in grabbableData) {
                                    elCloneable.checked = grabbableData.cloneable;
                                    elCloneableGroup.style.display = elCloneable.checked ? "block" : "none";
                                    elCloneableDynamic.checked =
                                        grabbableData.cloneDynamic ? grabbableData.cloneDynamic : properties.dynamic;
                                    if (elCloneable.checked) {
                                        if ("cloneLifetime" in grabbableData) {
                                            elCloneableLifetime.value =
                                                grabbableData.cloneLifetime ? grabbableData.cloneLifetime : 300;
                                        }
                                        if ("cloneLimit" in grabbableData) {
                                            elCloneableLimit.value = grabbableData.cloneLimit ? grabbableData.cloneLimit : 0;
                                        }
                                        if ("cloneAvatarEntity" in grabbableData) {
                                            elCloneableAvatarEntity.checked =
                                                grabbableData.cloneAvatarEntity ? grabbableData.cloneAvatarEntity : false;
                                        }
                                    }
                                } else {
                                    elCloneable.checked = false;
                                }
                            }
                        } catch (e) {
                            // TODO:  What should go here?
                        }
                        if (!grabbablesSet) {
                            elGrabbable.checked = true;
                            elWantsTrigger.checked = false;
                            elIgnoreIK.checked = true;
                            elCloneable.checked = false;
                        }

                        elCollisionSoundURL.value = properties.collisionSoundURL;
                        elLifetime.value = properties.lifetime;
                        elScriptURL.value = properties.script;
                        elScriptTimestamp.value = properties.scriptTimestamp;
                        elServerScripts.value = properties.serverScripts;

                        var json = null;
                        try {
                            json = JSON.parse(properties.userData);
                        } catch (e) {
                            // normal text
                            deleteJSONEditor();
                            elUserData.value = properties.userData;
                            showUserDataTextArea();
                            showNewJSONEditorButton();
                            hideSaveUserDataButton();
                        }
                        if (json !== null) {
                            if (editor === null) {
                                createJSONEditor();
                            }

                            setEditorJSON(json);
                            showSaveUserDataButton();
                            hideUserDataTextArea();
                            hideNewJSONEditorButton();
                        }

                        elHyperlinkHref.value = properties.href;
                        elDescription.value = properties.description;


                        if (properties.type === "Shape" || properties.type === "Box" || properties.type === "Sphere") {
                            elShape.value = properties.shape;
                            setDropdownText(elShape);
                        }

                        if (properties.type === "Shape" || properties.type === "Box" || 
                                properties.type === "Sphere" || properties.type === "ParticleEffect") {
                            elColorRed.value = properties.color.red;
                            elColorGreen.value = properties.color.green;
                            elColorBlue.value = properties.color.blue;
                            elColorControlVariant2.style.backgroundColor = "rgb(" + properties.color.red + "," + 
                                                                     properties.color.green + "," + properties.color.blue + ")";
                        }

                        if (properties.type === "Model") {
                            elModelURL.value = properties.modelURL;
                            elShapeType.value = properties.shapeType;
                            setDropdownText(elShapeType);
                            elCompoundShapeURL.value = properties.compoundShapeURL;
                            elModelAnimationURL.value = properties.animation.url;
                            elModelAnimationPlaying.checked = properties.animation.running;
                            elModelAnimationFPS.value = properties.animation.fps;
                            elModelAnimationFrame.value = properties.animation.currentFrame;
                            elModelAnimationFirstFrame.value = properties.animation.firstFrame;
                            elModelAnimationLastFrame.value = properties.animation.lastFrame;
                            elModelAnimationLoop.checked = properties.animation.loop;
                            elModelAnimationHold.checked = properties.animation.hold;
                            elModelAnimationAllowTranslation.checked = properties.animation.allowTranslation;
                            elModelTextures.value = properties.textures;
                            setTextareaScrolling(elModelTextures);
                            elModelOriginalTextures.value = properties.originalTextures;
                            setTextareaScrolling(elModelOriginalTextures);
                        } else if (properties.type === "Web") {
                            elWebSourceURL.value = properties.sourceUrl;
                            elWebDPI.value = properties.dpi;
                        } else if (properties.type === "Image") {
                            var imageLink = JSON.parse(properties.textures)["tex.picture"];
                            elImageURL.value = imageLink;
                        } else if (properties.type === "Text") {
                            elTextText.value = properties.text;
                            elTextLineHeight.value = properties.lineHeight.toFixed(4);
                            elTextFaceCamera.checked = properties.faceCamera;
                            elTextTextColor.style.backgroundColor = "rgb(" + properties.textColor.red + "," + 
                                                             properties.textColor.green + "," + properties.textColor.blue + ")";
                            elTextTextColorRed.value = properties.textColor.red;
                            elTextTextColorGreen.value = properties.textColor.green;
                            elTextTextColorBlue.value = properties.textColor.blue;
                            elTextBackgroundColorRed.value = properties.backgroundColor.red;
                            elTextBackgroundColorGreen.value = properties.backgroundColor.green;
                            elTextBackgroundColorBlue.value = properties.backgroundColor.blue;
                        } else if (properties.type === "Light") {
                            elLightSpotLight.checked = properties.isSpotlight;

                            elLightColor.style.backgroundColor = "rgb(" + properties.color.red + "," + 
                                                                     properties.color.green + "," + properties.color.blue + ")";
                            elLightColorRed.value = properties.color.red;
                            elLightColorGreen.value = properties.color.green;
                            elLightColorBlue.value = properties.color.blue;

                            elLightIntensity.value = properties.intensity.toFixed(1);
                            elLightFalloffRadius.value = properties.falloffRadius.toFixed(1);
                            elLightExponent.value = properties.exponent.toFixed(2);
                            elLightCutoff.value = properties.cutoff.toFixed(2);

                        } else if (properties.type === "Zone") {
                            // Key light
                            elZoneKeyLightModeInherit.checked = (properties.keyLightMode === 'inherit');
                            elZoneKeyLightModeDisabled.checked = (properties.keyLightMode === 'disabled');
                            elZoneKeyLightModeEnabled.checked = (properties.keyLightMode === 'enabled');

                            elZoneKeyLightColor.style.backgroundColor = "rgb(" + properties.keyLight.color.red + "," + 
                                                   properties.keyLight.color.green + "," + properties.keyLight.color.blue + ")";
                            elZoneKeyLightColorRed.value = properties.keyLight.color.red;
                            elZoneKeyLightColorGreen.value = properties.keyLight.color.green;
                            elZoneKeyLightColorBlue.value = properties.keyLight.color.blue;
                            elZoneKeyLightIntensity.value = properties.keyLight.intensity.toFixed(2);
                            elZoneKeyLightDirectionX.value = properties.keyLight.direction.x.toFixed(2);
                            elZoneKeyLightDirectionY.value = properties.keyLight.direction.y.toFixed(2);

                            // Skybox
                            elZoneSkyboxModeInherit.checked = (properties.skyboxMode === 'inherit');
                            elZoneSkyboxModeDisabled.checked = (properties.skyboxMode === 'disabled');
                            elZoneSkyboxModeEnabled.checked = (properties.skyboxMode === 'enabled');

                            // Ambient light
                            elZoneAmbientLightModeInherit.checked = (properties.ambientLightMode === 'inherit');
                            elZoneAmbientLightModeDisabled.checked = (properties.ambientLightMode === 'disabled');
                            elZoneAmbientLightModeEnabled.checked = (properties.ambientLightMode === 'enabled');

                            elZoneAmbientLightIntensity.value = properties.ambientLight.ambientIntensity.toFixed(2);
                            elZoneAmbientLightURL.value = properties.ambientLight.ambientURL;

                            // Haze
                            elZoneHazeModeInherit.checked = (properties.hazeMode === 'inherit');
                            elZoneHazeModeDisabled.checked = (properties.hazeMode === 'disabled');
                            elZoneHazeModeEnabled.checked = (properties.hazeMode === 'enabled');

                            elZoneHazeRange.value = properties.haze.hazeRange.toFixed(0);
                            elZoneHazeColor.style.backgroundColor = "rgb(" + 
                                properties.haze.hazeColor.red + "," + 
                                properties.haze.hazeColor.green + "," + 
                                properties.haze.hazeColor.blue + ")";

                            elZoneHazeColorRed.value = properties.haze.hazeColor.red;
                            elZoneHazeColorGreen.value = properties.haze.hazeColor.green;
                            elZoneHazeColorBlue.value = properties.haze.hazeColor.blue;
                            elZoneHazeBackgroundBlend.value = properties.haze.hazeBackgroundBlend.toFixed(2);

                            elZoneHazeGlareColor.style.backgroundColor = "rgb(" + 
                                properties.haze.hazeGlareColor.red + "," + 
                                properties.haze.hazeGlareColor.green + "," + 
                                properties.haze.hazeGlareColor.blue + ")";

                            elZoneHazeGlareColorRed.value = properties.haze.hazeGlareColor.red;
                            elZoneHazeGlareColorGreen.value = properties.haze.hazeGlareColor.green;
                            elZoneHazeGlareColorBlue.value = properties.haze.hazeGlareColor.blue;

                            elZoneHazeEnableGlare.checked = properties.haze.hazeEnableGlare;
                            elZonehazeGlareAngle.value = properties.haze.hazeGlareAngle.toFixed(0);

                            elZoneHazeAltitudeEffect.checked = properties.haze.hazeAltitudeEffect;
                            elZoneHazeBaseRef.value = properties.haze.hazeBaseRef.toFixed(0);
                            elZoneHazeCeiling.value = properties.haze.hazeCeiling.toFixed(0);

                            elZoneHazeBackgroundBlend.value = properties.haze.hazeBackgroundBlend.toFixed(2);
                            elShapeType.value = properties.shapeType;
                            elCompoundShapeURL.value = properties.compoundShapeURL;

                            elZoneSkyboxColor.style.backgroundColor = "rgb(" + properties.skybox.color.red + "," + 
                                                       properties.skybox.color.green + "," + properties.skybox.color.blue + ")";
                            elZoneSkyboxColorRed.value = properties.skybox.color.red;
                            elZoneSkyboxColorGreen.value = properties.skybox.color.green;
                            elZoneSkyboxColorBlue.value = properties.skybox.color.blue;
                            elZoneSkyboxURL.value = properties.skybox.url;

                            elZoneFlyingAllowed.checked = properties.flyingAllowed;
                            elZoneGhostingAllowed.checked = properties.ghostingAllowed;
                            elZoneFilterURL.value = properties.filterURL;

                            // Show/hide sections as required
                            showElements(document.getElementsByClassName('skybox-section'),
                                elZoneSkyboxModeEnabled.checked);
                            showElements(document.getElementsByClassName('keylight-section'),
                                elZoneKeyLightModeEnabled.checked);
                            showElements(document.getElementsByClassName('ambient-section'),
                                elZoneAmbientLightModeEnabled.checked);
                            showElements(document.getElementsByClassName('haze-section'),
                                elZoneHazeModeEnabled.checked);

                        } else if (properties.type === "PolyVox") {
                            elVoxelVolumeSizeX.value = properties.voxelVolumeSize.x.toFixed(2);
                            elVoxelVolumeSizeY.value = properties.voxelVolumeSize.y.toFixed(2);
                            elVoxelVolumeSizeZ.value = properties.voxelVolumeSize.z.toFixed(2);
                            elVoxelSurfaceStyle.value = properties.voxelSurfaceStyle;
                            setDropdownText(elVoxelSurfaceStyle);
                            elXTextureURL.value = properties.xTextureURL;
                            elYTextureURL.value = properties.yTextureURL;
                            elZTextureURL.value = properties.zTextureURL;
                        } else if (properties.type === "Material") {
                            elMaterialURL.value = properties.materialURL;
                            //elMaterialMappingMode.value = properties.materialMappingMode;
                            //setDropdownText(elMaterialMappingMode);
                            elPriority.value = properties.priority;
                            if (properties.parentMaterialName.startsWith(MATERIAL_PREFIX_STRING)) {
                                elParentMaterialNameString.value = properties.parentMaterialName.replace(MATERIAL_PREFIX_STRING, "");
                                showParentMaterialNameBox(false, elParentMaterialNameNumber, elParentMaterialNameString);
                                elParentMaterialNameCheckbox.checked = false;
                            } else {
                                elParentMaterialNameNumber.value = parseInt(properties.parentMaterialName);
                                showParentMaterialNameBox(true, elParentMaterialNameNumber, elParentMaterialNameString);
                                elParentMaterialNameCheckbox.checked = true;
                            }
                            elMaterialMappingPosX.value = properties.materialMappingPos.x.toFixed(4);
                            elMaterialMappingPosY.value = properties.materialMappingPos.y.toFixed(4);
                            elMaterialMappingScaleX.value = properties.materialMappingScale.x.toFixed(4);
                            elMaterialMappingScaleY.value = properties.materialMappingScale.y.toFixed(4);
                            elMaterialMappingRot.value = properties.materialMappingRot.toFixed(2);
                        }

                        if (properties.locked) {
                            disableProperties();
                            elLocked.removeAttribute('disabled');
                        } else {
                            enableProperties();
                            elSaveUserData.disabled = true;
                        }

                        var activeElement = document.activeElement;
                        if (doSelectElement && typeof activeElement.select !== "undefined") {
                            activeElement.select();
                        }
                    }
                }
            });
        }

        elLocked.addEventListener('change', createEmitCheckedPropertyUpdateFunction('locked'));
        elName.addEventListener('change', createEmitTextPropertyUpdateFunction('name'));
        elHyperlinkHref.addEventListener('change', createEmitTextPropertyUpdateFunction('href'));
        elDescription.addEventListener('change', createEmitTextPropertyUpdateFunction('description'));
        elVisible.addEventListener('change', createEmitCheckedPropertyUpdateFunction('visible'));

        var positionChangeFunction = createEmitVec3PropertyUpdateFunction(
            'position', elPositionX, elPositionY, elPositionZ);
        elPositionX.addEventListener('change', positionChangeFunction);
        elPositionY.addEventListener('change', positionChangeFunction);
        elPositionZ.addEventListener('change', positionChangeFunction);

        var dimensionsChangeFunction = createEmitVec3PropertyUpdateFunction(
            'dimensions', elDimensionsX, elDimensionsY, elDimensionsZ);
        elDimensionsX.addEventListener('change', dimensionsChangeFunction);
        elDimensionsY.addEventListener('change', dimensionsChangeFunction);
        elDimensionsZ.addEventListener('change', dimensionsChangeFunction);

        elParentID.addEventListener('change', createEmitTextPropertyUpdateFunction('parentID'));
        elParentJointIndex.addEventListener('change', createEmitNumberPropertyUpdateFunction('parentJointIndex', 0));

        var registrationChangeFunction = createEmitVec3PropertyUpdateFunction(
            'registrationPoint', elRegistrationX, elRegistrationY, elRegistrationZ);
        elRegistrationX.addEventListener('change', registrationChangeFunction);
        elRegistrationY.addEventListener('change', registrationChangeFunction);
        elRegistrationZ.addEventListener('change', registrationChangeFunction);

        var rotationChangeFunction = createEmitVec3PropertyUpdateFunction(
            'rotation', elRotationX, elRotationY, elRotationZ);
        elRotationX.addEventListener('change', rotationChangeFunction);
        elRotationY.addEventListener('change', rotationChangeFunction);
        elRotationZ.addEventListener('change', rotationChangeFunction);

        var velocityChangeFunction = createEmitVec3PropertyUpdateFunction(
            'velocity', elLinearVelocityX, elLinearVelocityY, elLinearVelocityZ);
        elLinearVelocityX.addEventListener('change', velocityChangeFunction);
        elLinearVelocityY.addEventListener('change', velocityChangeFunction);
        elLinearVelocityZ.addEventListener('change', velocityChangeFunction);
        elLinearDamping.addEventListener('change', createEmitNumberPropertyUpdateFunction('damping'));

        var angularVelocityChangeFunction = createEmitVec3PropertyUpdateFunctionWithMultiplier(
            'angularVelocity', elAngularVelocityX, elAngularVelocityY, elAngularVelocityZ, DEGREES_TO_RADIANS);
        elAngularVelocityX.addEventListener('change', angularVelocityChangeFunction);
        elAngularVelocityY.addEventListener('change', angularVelocityChangeFunction);
        elAngularVelocityZ.addEventListener('change', angularVelocityChangeFunction);
        elAngularDamping.addEventListener('change', createEmitNumberPropertyUpdateFunction('angularDamping'));

        elRestitution.addEventListener('change', createEmitNumberPropertyUpdateFunction('restitution'));
        elFriction.addEventListener('change', createEmitNumberPropertyUpdateFunction('friction'));

        var gravityChangeFunction = createEmitVec3PropertyUpdateFunction(
            'gravity', elGravityX, elGravityY, elGravityZ);
        elGravityX.addEventListener('change', gravityChangeFunction);
        elGravityY.addEventListener('change', gravityChangeFunction);
        elGravityZ.addEventListener('change', gravityChangeFunction);

        var accelerationChangeFunction = createEmitVec3PropertyUpdateFunction(
            'acceleration', elAccelerationX, elAccelerationY, elAccelerationZ);
        elAccelerationX.addEventListener('change', accelerationChangeFunction);
        elAccelerationY.addEventListener('change', accelerationChangeFunction);
        elAccelerationZ.addEventListener('change', accelerationChangeFunction);

        elDensity.addEventListener('change', createEmitNumberPropertyUpdateFunction('density'));
        elCollisionless.addEventListener('change', createEmitCheckedPropertyUpdateFunction('collisionless'));
        elDynamic.addEventListener('change', createEmitCheckedPropertyUpdateFunction('dynamic'));

        elCollideDynamic.addEventListener('change', function() {
            updateCheckedSubProperty("collidesWith", properties.collidesWith, elCollideDynamic, 'dynamic');
        });

        elCollideKinematic.addEventListener('change', function() {
            updateCheckedSubProperty("collidesWith", properties.collidesWith, elCollideKinematic, 'kinematic');
        });

        elCollideStatic.addEventListener('change', function() {
            updateCheckedSubProperty("collidesWith", properties.collidesWith, elCollideStatic, 'static');
        });
        elCollideMyAvatar.addEventListener('change', function() {
            updateCheckedSubProperty("collidesWith", properties.collidesWith, elCollideMyAvatar, 'myAvatar');
        });
        elCollideOtherAvatar.addEventListener('change', function() {
            updateCheckedSubProperty("collidesWith", properties.collidesWith, elCollideOtherAvatar, 'otherAvatar');
        });

        elGrabbable.addEventListener('change', function() {
            if (elCloneable.checked) {
                elGrabbable.checked = false;
            }
            userDataChanger("grabbableKey", "grabbable", elGrabbable, elUserData, properties.dynamic);
        });
        elCloneableDynamic.addEventListener('change', function(event) {
            userDataChanger("grabbableKey", "cloneDynamic", event.target, elUserData, -1);
        });

        elCloneableAvatarEntity.addEventListener('change', function(event) {
            userDataChanger("grabbableKey", "cloneAvatarEntity", event.target, elUserData, -1);
        });

        elCloneable.addEventListener('change', function (event) {
            var checked = event.target.checked;
            if (checked) {
                multiDataUpdater("grabbableKey", {
                    cloneLifetime: elCloneableLifetime,
                    cloneLimit: elCloneableLimit,
                    cloneDynamic: elCloneableDynamic,
                    cloneAvatarEntity: elCloneableAvatarEntity,
                    cloneable: event.target,
                    grabbable: null
                }, elUserData, {});
                elCloneableGroup.style.display = "block";
                updateProperty('dynamic', false);
            } else {
                multiDataUpdater("grabbableKey", {
                    cloneLifetime: null,
                    cloneLimit: null,
                    cloneDynamic: null,
                    cloneAvatarEntity: null,
                    cloneable: false
                }, elUserData, {});
                elCloneableGroup.style.display = "none";
            }
        });

        var numberListener = function (event) {
            userDataChanger("grabbableKey", 
                event.target.getAttribute("data-user-data-type"), parseInt(event.target.value), elUserData, false);
        };
        elCloneableLifetime.addEventListener('change', numberListener);
        elCloneableLimit.addEventListener('change', numberListener);

        elWantsTrigger.addEventListener('change', function() {
            userDataChanger("grabbableKey", "wantsTrigger", elWantsTrigger, elUserData, false);
        });
        elIgnoreIK.addEventListener('change', function() {
            userDataChanger("grabbableKey", "ignoreIK", elIgnoreIK, elUserData, true);
        });

        elCollisionSoundURL.addEventListener('change', createEmitTextPropertyUpdateFunction('collisionSoundURL'));

        elLifetime.addEventListener('change', createEmitNumberPropertyUpdateFunction('lifetime'));
        elScriptURL.addEventListener('change', createEmitTextPropertyUpdateFunction('script'));
        elScriptTimestamp.addEventListener('change', createEmitNumberPropertyUpdateFunction('scriptTimestamp'));
        elServerScripts.addEventListener('change', createEmitTextPropertyUpdateFunction('serverScripts'));
        elServerScripts.addEventListener('change', function() {
            // invalidate the current status (so that same-same updates can still be observed visually)
            elServerScriptStatus.innerText = '[' + elServerScriptStatus.innerText + ']';
        });

        elClearUserData.addEventListener("click", function() {
            deleteJSONEditor();
            elUserData.value = "";
            showUserDataTextArea();
            showNewJSONEditorButton();
            hideSaveUserDataButton();
            updateProperty('userData', elUserData.value);
        });

        elSaveUserData.addEventListener("click", function() {
            saveJSONUserData(true);
        });

        elUserData.addEventListener('change', createEmitTextPropertyUpdateFunction('userData'));

        elNewJSONEditor.addEventListener('click', function() {
            deleteJSONEditor();
            createJSONEditor();
            var data = {};
            setEditorJSON(data);
            hideUserDataTextArea();
            hideNewJSONEditorButton();
            showSaveUserDataButton();
        });

        var colorChangeFunction = createEmitColorPropertyUpdateFunction(
            'color', elColorRed, elColorGreen, elColorBlue);
        elColorRed.addEventListener('change', colorChangeFunction);
        elColorGreen.addEventListener('change', colorChangeFunction);
        elColorBlue.addEventListener('change', colorChangeFunction);
        colorPickers.push($('#property-color-control2').colpick({
            colorScheme: 'dark',
            layout: 'hex',
            color: '000000',
            submit: false, // We don't want to have a submission button
            onShow: function(colpick) {
                $('#property-color-control2').attr('active', 'true');
            },
            onHide: function(colpick) {
                $('#property-color-control2').attr('active', 'false');
            },
            onChange: function(hsb, hex, rgb, el) {
                $(el).css('background-color', '#' + hex);
                emitColorPropertyUpdate('color', rgb.r, rgb.g, rgb.b);
            }
        }));

        elLightSpotLight.addEventListener('change', createEmitCheckedPropertyUpdateFunction('isSpotlight'));

        var lightColorChangeFunction = createEmitColorPropertyUpdateFunction(
            'color', elLightColorRed, elLightColorGreen, elLightColorBlue);
        elLightColorRed.addEventListener('change', lightColorChangeFunction);
        elLightColorGreen.addEventListener('change', lightColorChangeFunction);
        elLightColorBlue.addEventListener('change', lightColorChangeFunction);
        colorPickers.push($('#property-light-color').colpick({
            colorScheme: 'dark',
            layout: 'hex',
            color: '000000',
            submit: false, // We don't want to have a submission button
            onShow: function(colpick) {
                $('#property-light-color').attr('active', 'true');
            },
            onHide: function(colpick) {
                $('#property-light-color').attr('active', 'false');
            },
            onChange: function(hsb, hex, rgb, el) {
                $(el).css('background-color', '#' + hex);
                emitColorPropertyUpdate('color', rgb.r, rgb.g, rgb.b);
            }
        }));

        elLightIntensity.addEventListener('change', createEmitNumberPropertyUpdateFunction('intensity', 1));
        elLightFalloffRadius.addEventListener('change', createEmitNumberPropertyUpdateFunction('falloffRadius', 1));
        elLightExponent.addEventListener('change', createEmitNumberPropertyUpdateFunction('exponent', 2));
        elLightCutoff.addEventListener('change', createEmitNumberPropertyUpdateFunction('cutoff', 2));

        elShape.addEventListener('change', createEmitTextPropertyUpdateFunction('shape'));

        elImageURL.addEventListener('change', createImageURLUpdateFunction('textures'));

        elWebSourceURL.addEventListener('change', createEmitTextPropertyUpdateFunction('sourceUrl'));
        elWebDPI.addEventListener('change', createEmitNumberPropertyUpdateFunction('dpi', 0));

        elModelURL.addEventListener('change', createEmitTextPropertyUpdateFunction('modelURL'));
        elShapeType.addEventListener('change', createEmitTextPropertyUpdateFunction('shapeType'));
        elCompoundShapeURL.addEventListener('change', createEmitTextPropertyUpdateFunction('compoundShapeURL'));

        elModelAnimationURL.addEventListener('change', createEmitGroupTextPropertyUpdateFunction('animation', 'url'));
        elModelAnimationPlaying.addEventListener('change',createEmitGroupCheckedPropertyUpdateFunction('animation', 'running'));
        elModelAnimationFPS.addEventListener('change', createEmitGroupNumberPropertyUpdateFunction('animation', 'fps'));
        elModelAnimationFrame.addEventListener('change', 
            createEmitGroupNumberPropertyUpdateFunction('animation', 'currentFrame'));
        elModelAnimationFirstFrame.addEventListener('change', 
            createEmitGroupNumberPropertyUpdateFunction('animation', 'firstFrame'));
        elModelAnimationLastFrame.addEventListener('change', 
            createEmitGroupNumberPropertyUpdateFunction('animation', 'lastFrame'));
        elModelAnimationLoop.addEventListener('change', createEmitGroupCheckedPropertyUpdateFunction('animation', 'loop'));
        elModelAnimationHold.addEventListener('change', createEmitGroupCheckedPropertyUpdateFunction('animation', 'hold'));
        elModelAnimationAllowTranslation.addEventListener('change', 
            createEmitGroupCheckedPropertyUpdateFunction('animation', 'allowTranslation'));

        elModelTextures.addEventListener('change', createEmitTextPropertyUpdateFunction('textures'));

        elMaterialURL.addEventListener('change', createEmitTextPropertyUpdateFunction('materialURL'));
        //elMaterialMappingMode.addEventListener('change', createEmitTextPropertyUpdateFunction('materialMappingMode'));
        elPriority.addEventListener('change', createEmitNumberPropertyUpdateFunction('priority', 0));

        elParentMaterialNameString.addEventListener('change', function () { updateProperty("parentMaterialName", MATERIAL_PREFIX_STRING + this.value); });
        elParentMaterialNameNumber.addEventListener('change', function () { updateProperty("parentMaterialName", this.value); });
        elParentMaterialNameCheckbox.addEventListener('change', function () {
            if (this.checked) {
                updateProperty("parentMaterialName", elParentMaterialNameNumber.value);
                showParentMaterialNameBox(true, elParentMaterialNameNumber, elParentMaterialNameString);
            } else {
                updateProperty("parentMaterialName", MATERIAL_PREFIX_STRING + elParentMaterialNameString.value);
                showParentMaterialNameBox(false, elParentMaterialNameNumber, elParentMaterialNameString);
            }
        });

        var materialMappingPosChangeFunction = createEmitVec2PropertyUpdateFunction('materialMappingPos', elMaterialMappingPosX, elMaterialMappingPosY);
        elMaterialMappingPosX.addEventListener('change', materialMappingPosChangeFunction);
        elMaterialMappingPosY.addEventListener('change', materialMappingPosChangeFunction);
        var materialMappingScaleChangeFunction = createEmitVec2PropertyUpdateFunction('materialMappingScale', elMaterialMappingScaleX, elMaterialMappingScaleY);
        elMaterialMappingScaleX.addEventListener('change', materialMappingScaleChangeFunction);
        elMaterialMappingScaleY.addEventListener('change', materialMappingScaleChangeFunction);
        elMaterialMappingRot.addEventListener('change', createEmitNumberPropertyUpdateFunction('materialMappingRot', 2));

        elTextText.addEventListener('change', createEmitTextPropertyUpdateFunction('text'));
        elTextFaceCamera.addEventListener('change', createEmitCheckedPropertyUpdateFunction('faceCamera'));
        elTextLineHeight.addEventListener('change', createEmitNumberPropertyUpdateFunction('lineHeight'));
        var textTextColorChangeFunction = createEmitColorPropertyUpdateFunction(
            'textColor', elTextTextColorRed, elTextTextColorGreen, elTextTextColorBlue);
        elTextTextColorRed.addEventListener('change', textTextColorChangeFunction);
        elTextTextColorGreen.addEventListener('change', textTextColorChangeFunction);
        elTextTextColorBlue.addEventListener('change', textTextColorChangeFunction);
        colorPickers.push($('#property-text-text-color').colpick({
            colorScheme: 'dark',
            layout: 'hex',
            color: '000000',
            submit: false, // We don't want to have a submission button
            onShow: function(colpick) {
                $('#property-text-text-color').attr('active', 'true');
            },
            onHide: function(colpick) {
                $('#property-text-text-color').attr('active', 'false');
            },
            onChange: function(hsb, hex, rgb, el) {
                $(el).css('background-color', '#' + hex);
                $(el).attr('active', 'false');
                emitColorPropertyUpdate('textColor', rgb.r, rgb.g, rgb.b);
            }
        }));

        var textBackgroundColorChangeFunction = createEmitColorPropertyUpdateFunction(
            'backgroundColor', elTextBackgroundColorRed, elTextBackgroundColorGreen, elTextBackgroundColorBlue);

        elTextBackgroundColorRed.addEventListener('change', textBackgroundColorChangeFunction);
        elTextBackgroundColorGreen.addEventListener('change', textBackgroundColorChangeFunction);
        elTextBackgroundColorBlue.addEventListener('change', textBackgroundColorChangeFunction);
        colorPickers.push($('#property-text-background-color').colpick({
            colorScheme: 'dark',
            layout: 'hex',
            color: '000000',
            submit: false, // We don't want to have a submission button
            onShow: function(colpick) {
                $('#property-text-background-color').attr('active', 'true');
            },
            onHide: function(colpick) {
                $('#property-text-background-color').attr('active', 'false');
            },
            onChange: function(hsb, hex, rgb, el) {
                $(el).css('background-color', '#' + hex);
                emitColorPropertyUpdate('backgroundColor', rgb.r, rgb.g, rgb.b);
            }
        }));

        // Key light
        var keyLightModeChanged = createZoneComponentModeChangedFunction('keyLightMode',
            elZoneKeyLightModeInherit, elZoneKeyLightModeDisabled, elZoneKeyLightModeEnabled);

        elZoneKeyLightModeInherit.addEventListener('change', keyLightModeChanged);
        elZoneKeyLightModeDisabled.addEventListener('change', keyLightModeChanged);
        elZoneKeyLightModeEnabled.addEventListener('change', keyLightModeChanged);

        colorPickers.push($('#property-zone-key-light-color').colpick({
            colorScheme: 'dark',
            layout: 'hex',
            color: '000000',
            submit: false, // We don't want to have a submission button
            onShow: function(colpick) {
                $('#property-zone-key-light-color').attr('active', 'true');
            },
            onHide: function(colpick) {
                $('#property-zone-key-light-color').attr('active', 'false');
            },
            onChange: function(hsb, hex, rgb, el) {
                $(el).css('background-color', '#' + hex);
                emitColorPropertyUpdate('color', rgb.r, rgb.g, rgb.b, 'keyLight');
            }
        }));
        var zoneKeyLightColorChangeFunction = createEmitGroupColorPropertyUpdateFunction('keyLight', 'color', 
            elZoneKeyLightColorRed, elZoneKeyLightColorGreen, elZoneKeyLightColorBlue);

        elZoneKeyLightColorRed.addEventListener('change', zoneKeyLightColorChangeFunction);
        elZoneKeyLightColorGreen.addEventListener('change', zoneKeyLightColorChangeFunction);
        elZoneKeyLightColorBlue.addEventListener('change', zoneKeyLightColorChangeFunction);
        elZoneKeyLightIntensity.addEventListener('change', 
            createEmitGroupNumberPropertyUpdateFunction('keyLight', 'intensity'));

        var zoneKeyLightDirectionChangeFunction = createEmitGroupVec3PropertyUpdateFunction('keyLight', 'direction', 
            elZoneKeyLightDirectionX, elZoneKeyLightDirectionY);

        elZoneKeyLightDirectionX.addEventListener('change', zoneKeyLightDirectionChangeFunction);
        elZoneKeyLightDirectionY.addEventListener('change', zoneKeyLightDirectionChangeFunction);

        // Skybox
        var skyboxModeChanged = createZoneComponentModeChangedFunction('skyboxMode',
            elZoneSkyboxModeInherit, elZoneSkyboxModeDisabled, elZoneSkyboxModeEnabled);

        elZoneSkyboxModeInherit.addEventListener('change', skyboxModeChanged);
        elZoneSkyboxModeDisabled.addEventListener('change', skyboxModeChanged);
        elZoneSkyboxModeEnabled.addEventListener('change', skyboxModeChanged);

        // Ambient light
        elCopySkyboxURLToAmbientURL.addEventListener("click", function () {
            document.getElementById("property-zone-key-ambient-url").value = properties.skybox.url;
            properties.ambientLight.ambientURL = properties.skybox.url;
            updateProperties(properties);
        });

        var ambientLightModeChanged = createZoneComponentModeChangedFunction('ambientLightMode',
            elZoneAmbientLightModeInherit, elZoneAmbientLightModeDisabled, elZoneAmbientLightModeEnabled);

        elZoneAmbientLightModeInherit.addEventListener('change', ambientLightModeChanged);
        elZoneAmbientLightModeDisabled.addEventListener('change', ambientLightModeChanged);
        elZoneAmbientLightModeEnabled.addEventListener('change', ambientLightModeChanged);

        elZoneAmbientLightIntensity.addEventListener('change',
            createEmitGroupNumberPropertyUpdateFunction('ambientLight', 'ambientIntensity'));

        elZoneAmbientLightURL.addEventListener('change',
            createEmitGroupTextPropertyUpdateFunction('ambientLight', 'ambientURL'));

        // Haze
        var hazeModeChanged = createZoneComponentModeChangedFunction('hazeMode',
            elZoneHazeModeInherit, elZoneHazeModeDisabled, elZoneHazeModeEnabled);

        elZoneHazeModeInherit.addEventListener('change', hazeModeChanged);
        elZoneHazeModeDisabled.addEventListener('change', hazeModeChanged);
        elZoneHazeModeEnabled.addEventListener('change', hazeModeChanged);

        elZoneHazeRange.addEventListener('change', createEmitGroupNumberPropertyUpdateFunction('haze', 'hazeRange'));

        colorPickers.push($('#property-zone-haze-color').colpick({
            colorScheme: 'dark',
            layout: 'hex',
            color: '000000',
            submit: false, // We don't want to have a submission button
            onShow: function(colpick) {
                $('#property-zone-haze-color').attr('active', 'true');
            },
            onHide: function(colpick) {
                $('#property-zone-haze-color').attr('active', 'false');
            },
            onChange: function(hsb, hex, rgb, el) {
                $(el).css('background-color', '#' + hex);
                emitColorPropertyUpdate('hazeColor', rgb.r, rgb.g, rgb.b, 'haze');
            }
        }));
        var zoneHazeColorChangeFunction = createEmitGroupColorPropertyUpdateFunction('haze', 'hazeColor', 
            elZoneHazeColorRed, 
            elZoneHazeColorGreen, 
            elZoneHazeColorBlue);

        elZoneHazeColorRed.addEventListener('change', zoneHazeColorChangeFunction);
        elZoneHazeColorGreen.addEventListener('change', zoneHazeColorChangeFunction);
        elZoneHazeColorBlue.addEventListener('change', zoneHazeColorChangeFunction);

        colorPickers.push($('#property-zone-haze-glare-color').colpick({
            colorScheme: 'dark',
            layout: 'hex',
            color: '000000',
            submit: false, // We don't want to have a submission button
            onShow: function(colpick) {
                $('#property-zone-haze-glare-color').attr('active', 'true');
            },
            onHide: function(colpick) {
                $('#property-zone-haze-glare-color').attr('active', 'false');
            },
            onChange: function(hsb, hex, rgb, el) {
                $(el).css('background-color', '#' + hex);
                emitColorPropertyUpdate('hazeGlareColor', rgb.r, rgb.g, rgb.b, 'haze');
            }
        }));
        var zoneHazeGlareColorChangeFunction = createEmitGroupColorPropertyUpdateFunction('haze', 'hazeGlareColor', 
            elZoneHazeGlareColorRed, 
            elZoneHazeGlareColorGreen, 
            elZoneHazeGlareColorBlue);

        elZoneHazeGlareColorRed.addEventListener('change', zoneHazeGlareColorChangeFunction);
        elZoneHazeGlareColorGreen.addEventListener('change', zoneHazeGlareColorChangeFunction);
        elZoneHazeGlareColorBlue.addEventListener('change', zoneHazeGlareColorChangeFunction);

        elZoneHazeEnableGlare.addEventListener('change', 
            createEmitGroupCheckedPropertyUpdateFunction('haze', 'hazeEnableGlare'));
        elZonehazeGlareAngle.addEventListener('change', createEmitGroupNumberPropertyUpdateFunction('haze', 'hazeGlareAngle'));

        elZoneHazeAltitudeEffect.addEventListener('change', 
            createEmitGroupCheckedPropertyUpdateFunction('haze', 'hazeAltitudeEffect'));
        elZoneHazeCeiling.addEventListener('change', createEmitGroupNumberPropertyUpdateFunction('haze', 'hazeCeiling'));
        elZoneHazeBaseRef.addEventListener('change', createEmitGroupNumberPropertyUpdateFunction('haze', 'hazeBaseRef'));

        elZoneHazeBackgroundBlend.addEventListener('change', 
            createEmitGroupNumberPropertyUpdateFunction('haze', 'hazeBackgroundBlend'));

        var zoneSkyboxColorChangeFunction = createEmitGroupColorPropertyUpdateFunction('skybox', 'color',
            elZoneSkyboxColorRed, elZoneSkyboxColorGreen, elZoneSkyboxColorBlue);
        elZoneSkyboxColorRed.addEventListener('change', zoneSkyboxColorChangeFunction);
        elZoneSkyboxColorGreen.addEventListener('change', zoneSkyboxColorChangeFunction);
        elZoneSkyboxColorBlue.addEventListener('change', zoneSkyboxColorChangeFunction);
        colorPickers.push($('#property-zone-skybox-color').colpick({
            colorScheme: 'dark',
            layout: 'hex',
            color: '000000',
            submit: false, // We don't want to have a submission button
            onShow: function(colpick) {
                $('#property-zone-skybox-color').attr('active', 'true');
            },
            onHide: function(colpick) {
                $('#property-zone-skybox-color').attr('active', 'false');
            },
            onChange: function(hsb, hex, rgb, el) {
                $(el).css('background-color', '#' + hex);
                emitColorPropertyUpdate('color', rgb.r, rgb.g, rgb.b, 'skybox');
            }
        }));

        elZoneSkyboxURL.addEventListener('change', createEmitGroupTextPropertyUpdateFunction('skybox', 'url'));

        elZoneFlyingAllowed.addEventListener('change', createEmitCheckedPropertyUpdateFunction('flyingAllowed'));
        elZoneGhostingAllowed.addEventListener('change', createEmitCheckedPropertyUpdateFunction('ghostingAllowed'));
        elZoneFilterURL.addEventListener('change', createEmitTextPropertyUpdateFunction('filterURL'));

        var voxelVolumeSizeChangeFunction = createEmitVec3PropertyUpdateFunction(
            'voxelVolumeSize', elVoxelVolumeSizeX, elVoxelVolumeSizeY, elVoxelVolumeSizeZ);
        elVoxelVolumeSizeX.addEventListener('change', voxelVolumeSizeChangeFunction);
        elVoxelVolumeSizeY.addEventListener('change', voxelVolumeSizeChangeFunction);
        elVoxelVolumeSizeZ.addEventListener('change', voxelVolumeSizeChangeFunction);
        elVoxelSurfaceStyle.addEventListener('change', createEmitTextPropertyUpdateFunction('voxelSurfaceStyle'));
        elXTextureURL.addEventListener('change', createEmitTextPropertyUpdateFunction('xTextureURL'));
        elYTextureURL.addEventListener('change', createEmitTextPropertyUpdateFunction('yTextureURL'));
        elZTextureURL.addEventListener('change', createEmitTextPropertyUpdateFunction('zTextureURL'));

        elMoveSelectionToGrid.addEventListener("click", function() {
            EventBridge.emitWebEvent(JSON.stringify({
                type: "action",
                action: "moveSelectionToGrid"
            }));
        });
        elMoveAllToGrid.addEventListener("click", function() {
            EventBridge.emitWebEvent(JSON.stringify({
                type: "action",
                action: "moveAllToGrid"
            }));
        });
        elResetToNaturalDimensions.addEventListener("click", function() {
            EventBridge.emitWebEvent(JSON.stringify({
                type: "action",
                action: "resetToNaturalDimensions"
            }));
        });
        elRescaleDimensionsButton.addEventListener("click", function() {
            EventBridge.emitWebEvent(JSON.stringify({
                type: "action",
                action: "rescaleDimensions",
                percentage: parseFloat(elRescaleDimensionsPct.value)
            }));
        });
        elReloadScriptsButton.addEventListener("click", function() {
            EventBridge.emitWebEvent(JSON.stringify({
                type: "action",
                action: "reloadClientScripts"
            }));
        });
        elReloadServerScriptsButton.addEventListener("click", function() {
            // invalidate the current status (so that same-same updates can still be observed visually)
            elServerScriptStatus.innerText = '[' + elServerScriptStatus.innerText + ']';
            EventBridge.emitWebEvent(JSON.stringify({
                type: "action",
                action: "reloadServerScripts"
            }));
        });

        document.addEventListener("keydown", function (keyDown) {
            if (keyDown.keyCode === KEY_P && keyDown.ctrlKey) {
                if (keyDown.shiftKey) {
                    EventBridge.emitWebEvent(JSON.stringify({ type: 'unparent' }));
                } else {
                    EventBridge.emitWebEvent(JSON.stringify({ type: 'parent' }));
                }
            }
        });
        window.onblur = function() {
            // Fake a change event
            var ev = document.createEvent("HTMLEvents");
            ev.initEvent("change", true, true);
            document.activeElement.dispatchEvent(ev);
        };

        // For input and textarea elements, select all of the text on focus
        var els = document.querySelectorAll("input, textarea");
        for (var i = 0; i < els.length; i++) {
            els[i].onfocus = function (e) {
                e.target.select();
            };
        }

        bindAllNonJSONEditorElements();
    });

    // Collapsible sections
    var elCollapsible = document.getElementsByClassName("section-header");

    var toggleCollapsedEvent = function(event) {
        var element = event.target.parentNode.parentNode;
        var isCollapsed = element.dataset.collapsed !== "true";
        element.dataset.collapsed = isCollapsed ? "true" : false;
        element.setAttribute("collapsed", isCollapsed ? "true" : "false");
        element.getElementsByClassName(".collapse-icon")[0].textContent = isCollapsed ? "L" : "M";
    };

    for (var collapseIndex = 0, numCollapsibles = elCollapsible.length; collapseIndex < numCollapsibles; ++collapseIndex) {
        var curCollapsibleElement = elCollapsible[collapseIndex];
        curCollapsibleElement.getElementsByTagName('span')[0].addEventListener("click", toggleCollapsedEvent, true);
    }


    // Textarea scrollbars
    var elTextareas = document.getElementsByTagName("TEXTAREA");

    var textareaOnChangeEvent = function(event) {
        setTextareaScrolling(event.target);
    };

    for (var textAreaIndex = 0, numTextAreas = elTextareas.length; textAreaIndex < numTextAreas; ++textAreaIndex) {
        var curTextAreaElement = elTextareas[textAreaIndex];
        setTextareaScrolling(curTextAreaElement);
        curTextAreaElement.addEventListener("input", textareaOnChangeEvent, false);
        curTextAreaElement.addEventListener("change", textareaOnChangeEvent, false);
        /* FIXME: Detect and update textarea scrolling attribute on resize. Unfortunately textarea doesn't have a resize
        event; mouseup is a partial stand-in but doesn't handle resizing if mouse moves outside textarea rectangle. */
        curTextAreaElement.addEventListener("mouseup", textareaOnChangeEvent, false);
    }

    // Dropdowns
    // For each dropdown the following replacement is created in place of the original dropdown...
    // Structure created:
    //  <dl dropped="true/false">
    //      <dt name="?" id="?" value="?"><span>display text</span><span>carat</span></dt>
    //      <dd>
    //          <ul>
    //              <li value="??>display text</li>
    //              <li>...</li>
    //          </ul>
    //      </dd>
    //  </dl>

    function setDropdownText(dropdown) {
        var lis = dropdown.parentNode.getElementsByTagName("li");
        var text = "";
        for (var i = 0; i < lis.length; i++) {
            if (String(lis[i].getAttribute("value")) === String(dropdown.value)) {
                text = lis[i].textContent;
            }
        }
        dropdown.firstChild.textContent = text;
    }

    function toggleDropdown(event) {
        var element = event.target;
        if (element.nodeName !== "DT") {
            element = element.parentNode;
        }
        element = element.parentNode;
        var isDropped = element.getAttribute("dropped");
        element.setAttribute("dropped", isDropped !== "true" ? "true" : "false");
    }

    function setDropdownValue(event) {
        var dt = event.target.parentNode.parentNode.previousSibling;
        dt.value = event.target.getAttribute("value");
        dt.firstChild.textContent = event.target.textContent;

        dt.parentNode.setAttribute("dropped", "false");

        var evt = document.createEvent("HTMLEvents");
        evt.initEvent("change", true, true);
        dt.dispatchEvent(evt);
    }

    var elDropdowns = document.getElementsByTagName("select");
    for (var dropDownIndex = 0; dropDownIndex < elDropdowns.length; ++dropDownIndex) {
        var options = elDropdowns[dropDownIndex].getElementsByTagName("option");
        var selectedOption = 0;
        for (var optionIndex = 0; optionIndex < options.length; ++optionIndex) {
            if (options[optionIndex].getAttribute("selected") === "selected") {
                selectedOption = optionIndex;
                // TODO:  Shouldn't there be a break here?
            }
        }
        var div = elDropdowns[dropDownIndex].parentNode;

        var dl = document.createElement("dl");
        div.appendChild(dl);

        var dt = document.createElement("dt");
        dt.name = elDropdowns[dropDownIndex].name;
        dt.id = elDropdowns[dropDownIndex].id;
        dt.addEventListener("click", toggleDropdown, true);
        dl.appendChild(dt);

        var span = document.createElement("span");
        span.setAttribute("value", options[selectedOption].value);
        span.textContent = options[selectedOption].firstChild.textContent;
        dt.appendChild(span);

        var spanCaratDown = document.createElement("span");
        spanCaratDown.textContent = "5"; // caratDn
        dt.appendChild(spanCaratDown);

        var dd = document.createElement("dd");
        dl.appendChild(dd);

        var ul = document.createElement("ul");
        dd.appendChild(ul);

        for (var listOptionIndex = 0; listOptionIndex < options.length; ++listOptionIndex) {
            var li = document.createElement("li");
            li.setAttribute("value", options[listOptionIndex].value);
            li.textContent = options[listOptionIndex].firstChild.textContent;
            li.addEventListener("click", setDropdownValue);
            ul.appendChild(li);
        }
    }

    elDropdowns = document.getElementsByTagName("select");
    while (elDropdowns.length > 0) {
        var el = elDropdowns[0];
        el.parentNode.removeChild(el);
        elDropdowns = document.getElementsByTagName("select");
    }

    augmentSpinButtons();

    setUpKeyboardControl();

    // Disable right-click context menu which is not visible in the HMD and makes it seem like the app has locked
    document.addEventListener("contextmenu", function(event) {
        event.preventDefault();
    }, false);

    setTimeout(function() {
        EventBridge.emitWebEvent(JSON.stringify({ type: 'propertiesPageReady' }));
    }, 1000);
}<|MERGE_RESOLUTION|>--- conflicted
+++ resolved
@@ -509,17 +509,6 @@
     }
 }
 
-<<<<<<< HEAD
-=======
-function clearSelection() {
-    if (document.selection && document.selection.empty) {
-        document.selection.empty();
-    } else if (window.getSelection) {
-        var sel = window.getSelection();
-        sel.removeAllRanges();
-    }
-}
-
 function showParentMaterialNameBox(number, elNumber, elString) {
     if (number) {
         $('#property-parent-material-id-number-container').show();
@@ -532,7 +521,6 @@
     }
 }
 
->>>>>>> fd49c0d1
 function loaded() {
     openEventBridge(function() {
 

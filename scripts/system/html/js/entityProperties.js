//  entityProperties.js
//
//  Created by Ryan Huffman on 13 Nov 2014
//  Copyright 2014 High Fidelity, Inc.
//
//  Distributed under the Apache License, Version 2.0.
//  See the accompanying file LICENSE or http://www.apache.org/licenses/LICENSE-2.0.html

/* global alert, augmentSpinButtons, clearTimeout, console, document, Element, EventBridge, 
    HifiEntityUI, JSONEditor, openEventBridge, setUpKeyboardControl, setTimeout, window, _ $ */

var PI = 3.14159265358979;
var DEGREES_TO_RADIANS = PI / 180.0;
var RADIANS_TO_DEGREES = 180.0 / PI;
var ICON_FOR_TYPE = {
    Box: "V",
    Sphere: "n",
    Shape: "n",
    ParticleEffect: "&#xe004;",
    Model: "&#xe008;",
    Web: "q",
    Image: "&#xe02a;",
    Text: "l",
    Light: "p",
    Zone: "o",
    PolyVox: "&#xe005;",
    Multiple: "&#xe000;",
    PolyLine: "&#xe01b;",
    Material: "&#xe00b;"
};

var EDITOR_TIMEOUT_DURATION = 1500;
var KEY_P = 80; // Key code for letter p used for Parenting hotkey.
var colorPickers = [];
var lastEntityID = null;

var MATERIAL_PREFIX_STRING = "mat::";

function debugPrint(message) {
    EventBridge.emitWebEvent(
        JSON.stringify({
            type: "print",
            message: message
        })
    );
}

function enableChildren(el, selector) {
    var elSelectors = el.querySelectorAll(selector);
    for (var selectorIndex = 0; selectorIndex < elSelectors.length; ++selectorIndex) {
        elSelectors[selectorIndex].removeAttribute('disabled');
    }
}

function disableChildren(el, selector) {
    var elSelectors = el.querySelectorAll(selector);
    for (var selectorIndex = 0; selectorIndex < elSelectors.length; ++selectorIndex) {
        elSelectors[selectorIndex].setAttribute('disabled', 'disabled');
    }
}

function enableProperties() {
    enableChildren(document.getElementById("properties-list"), "input, textarea, checkbox, .dropdown dl, .color-picker");
    enableChildren(document, ".colpick");
    var elLocked = document.getElementById("property-locked");

    if (elLocked.checked === false) {
        removeStaticUserData();
    }
}


function disableProperties() {
    disableChildren(document.getElementById("properties-list"), "input, textarea, checkbox, .dropdown dl, .color-picker");
    disableChildren(document, ".colpick");
    for (var i = 0; i < colorPickers.length; i++) {
        colorPickers[i].colpickHide();
    }
    var elLocked = document.getElementById("property-locked");

    if ($('#userdata-editor').css('display') === "block" && elLocked.checked === true) {
        showStaticUserData();
    }
}

function showElements(els, show) {
    for (var i = 0; i < els.length; i++) {
        els[i].style.display = (show) ? 'table' : 'none';

    }
}

function updateProperty(propertyName, propertyValue) {
    var properties = {};
    properties[propertyName] = propertyValue;
    updateProperties(properties);
}

function updateProperties(properties) {
    EventBridge.emitWebEvent(JSON.stringify({
        id: lastEntityID,
        type: "update",
        properties: properties
    }));
}

function createEmitCheckedPropertyUpdateFunction(propertyName) {
    return function() {
        updateProperty(propertyName, this.checked);
    };
}

function createEmitGroupCheckedPropertyUpdateFunction(group, propertyName) {
    return function() {
        var properties = {};
        properties[group] = {};
        properties[group][propertyName] = this.checked;
        updateProperties(properties);
    };
}

function createEmitNumberPropertyUpdateFunction(propertyName, decimals) {
    decimals = ((decimals === undefined) ? 4 : decimals);
    return function() {
        var value = parseFloat(this.value).toFixed(decimals);
        updateProperty(propertyName, value);
    };
}

function createEmitGroupNumberPropertyUpdateFunction(group, propertyName) {
    return function() {
        var properties = {};
        properties[group] = {};
        properties[group][propertyName] = this.value;
        updateProperties(properties);
    };
}

function createImageURLUpdateFunction(propertyName) {
    return function () {
        var newTextures = JSON.stringify({ "tex.picture": this.value });
        updateProperty(propertyName, newTextures);
    };
}

function createEmitTextPropertyUpdateFunction(propertyName) {
    return function() {
        updateProperty(propertyName, this.value);
    };
}

function createZoneComponentModeChangedFunction(zoneComponent, zoneComponentModeInherit,
    zoneComponentModeDisabled, zoneComponentModeEnabled) {

    return function() {
        var zoneComponentMode;

        if (zoneComponentModeInherit.checked) {
            zoneComponentMode = 'inherit';
        } else if (zoneComponentModeDisabled.checked) {
            zoneComponentMode = 'disabled';
        } else if (zoneComponentModeEnabled.checked) {
            zoneComponentMode = 'enabled';
        }

        updateProperty(zoneComponent, zoneComponentMode);
    };
}

function createEmitGroupTextPropertyUpdateFunction(group, propertyName) {
    return function() {
        var properties = {};
        properties[group] = {};
        properties[group][propertyName] = this.value;
        updateProperties(properties);
    };
}

function createEmitVec2PropertyUpdateFunction(property, elX, elY) {
    return function () {
        var properties = {};
        properties[property] = {
            x: elX.value,
            y: elY.value
        };
        updateProperties(properties);
    };
}

function createEmitVec3PropertyUpdateFunction(property, elX, elY, elZ) {
    return function() {
        var properties = {};
        properties[property] = {
            x: elX.value,
            y: elY.value,
            z: elZ.value
        };
        updateProperties(properties);
    };
}

function createEmitGroupVec3PropertyUpdateFunction(group, property, elX, elY, elZ) {
    return function() {
        var properties = {};
        properties[group] = {};
        properties[group][property] = {
            x: elX.value,
            y: elY.value,
            z: elZ ? elZ.value : 0
        };
        updateProperties(properties);
    };
}

function createEmitVec3PropertyUpdateFunctionWithMultiplier(property, elX, elY, elZ, multiplier) {
    return function() {
        var properties = {};
        properties[property] = {
            x: elX.value * multiplier,
            y: elY.value * multiplier,
            z: elZ.value * multiplier
        };
        updateProperties(properties);
    };
}

function createEmitColorPropertyUpdateFunction(property, elRed, elGreen, elBlue) {
    return function() {
        emitColorPropertyUpdate(property, elRed.value, elGreen.value, elBlue.value);
    };
}

function emitColorPropertyUpdate(property, red, green, blue, group) {
    var properties = {};
    if (group) {
        properties[group] = {};
        properties[group][property] = {
            red: red,
            green: green,
            blue: blue
        };
    } else {
        properties[property] = {
            red: red,
            green: green,
            blue: blue
        };
    }
    updateProperties(properties);
}


function createEmitGroupColorPropertyUpdateFunction(group, property, elRed, elGreen, elBlue) {
    return function() {
        var properties = {};
        properties[group] = {};
        properties[group][property] = {
            red: elRed.value,
            green: elGreen.value,
            blue: elBlue.value
        };
        updateProperties(properties);
    };
}

function updateCheckedSubProperty(propertyName, propertyValue, subPropertyElement, subPropertyString) {
    if (subPropertyElement.checked) {
        if (propertyValue.indexOf(subPropertyString)) {
            propertyValue += subPropertyString + ',';
        }
    } else {
        // We've unchecked, so remove
        propertyValue = propertyValue.replace(subPropertyString + ",", "");
    }
    updateProperty(propertyName, propertyValue);
}

function setUserDataFromEditor(noUpdate) {
    var json = null;
    try {
        json = editor.get();
    } catch (e) {
        alert('Invalid JSON code - look for red X in your code ', +e);
    }
    if (json === null) {
        return;
    } else {
        var text = editor.getText();
        if (noUpdate === true) {
            EventBridge.emitWebEvent(
                JSON.stringify({
                    id: lastEntityID,
                    type: "saveUserData",
                    properties: {
                        userData: text
                    }
                })
            );
            return;
        } else {
            updateProperty('userData', text);
        }
    }
}

function multiDataUpdater(groupName, updateKeyPair, userDataElement, defaults) {
    var properties = {};
    var parsedData = {};
    try {
        if ($('#userdata-editor').css('height') !== "0px") {
            // if there is an expanded, we want to use its json.
            parsedData = getEditorJSON();
        } else {
            parsedData = JSON.parse(userDataElement.value);
        }
    } catch (e) {
        // TODO: Should an alert go here?
    }

    if (!(groupName in parsedData)) {
        parsedData[groupName] = {};
    }
    var keys = Object.keys(updateKeyPair);
    keys.forEach(function (key) {
        delete parsedData[groupName][key];
        if (updateKeyPair[key] !== null && updateKeyPair[key] !== "null") {
            if (updateKeyPair[key] instanceof Element) {
                if (updateKeyPair[key].type === "checkbox") {
                    if (updateKeyPair[key].checked !== defaults[key]) {
                        parsedData[groupName][key] = updateKeyPair[key].checked;
                    }
                } else {
                    var val = isNaN(updateKeyPair[key].value) ? updateKeyPair[key].value : parseInt(updateKeyPair[key].value);
                    if (val !== defaults[key]) {
                        parsedData[groupName][key] = val;
                    }
                }
            } else {
                parsedData[groupName][key] = updateKeyPair[key];
            }
        }
    });
    if (Object.keys(parsedData[groupName]).length === 0) {
        delete parsedData[groupName];
    }
    if (Object.keys(parsedData).length > 0) {
        properties.userData = JSON.stringify(parsedData);
    } else {
        properties.userData = '';
    }

    userDataElement.value = properties.userData;

    updateProperties(properties);
}
function userDataChanger(groupName, keyName, values, userDataElement, defaultValue) {
    var val = {}, def = {};
    val[keyName] = values;
    def[keyName] = defaultValue;
    multiDataUpdater(groupName, val, userDataElement, def);
}

function setTextareaScrolling(element) {
    var isScrolling = element.scrollHeight > element.offsetHeight;
    element.setAttribute("scrolling", isScrolling ? "true" : "false");
}


var editor = null;
var editorTimeout = null;
var lastJSONString = null;

function createJSONEditor() {
    var container = document.getElementById("userdata-editor");
    var options = {
        search: false,
        mode: 'tree',
        modes: ['code', 'tree'],
        name: 'userData',
        onModeChange: function() {
            $('.jsoneditor-poweredBy').remove();
        },
        onError: function(e) {
            alert('JSON editor:' + e);
        },
        onChange: function() {
            var currentJSONString = editor.getText();

            if (currentJSONString === '{"":""}') {
                return;
            }
            $('#userdata-save').attr('disabled', false);


        }
    };
    editor = new JSONEditor(container, options);
}

function hideNewJSONEditorButton() {
    $('#userdata-new-editor').hide();

}

function hideClearUserDataButton() {
    $('#userdata-clear').hide();
}

function showSaveUserDataButton() {
    $('#userdata-save').show();
}

function hideSaveUserDataButton() {
    $('#userdata-save').hide();

}

function showNewJSONEditorButton() {
    $('#userdata-new-editor').show();

}

function showClearUserDataButton() {
    $('#userdata-clear').show();

}

function showUserDataTextArea() {
    $('#property-user-data').show();
}

function hideUserDataTextArea() {
    $('#property-user-data').hide();
}

function showStaticUserData() {
    if (editor !== null) {
        $('#static-userdata').show();
        $('#static-userdata').css('height', $('#userdata-editor').height());
        $('#static-userdata').text(editor.getText());
    }
}

function removeStaticUserData() {
    $('#static-userdata').hide();
}

function setEditorJSON(json) {
    editor.set(json);
    if (editor.hasOwnProperty('expandAll')) {
        editor.expandAll();
    }

}

function getEditorJSON() {
    return editor.get();
}

function deleteJSONEditor() {
    if (editor !== null) {
        editor.destroy();
        editor = null;
    }
}

var savedJSONTimer = null;

function saveJSONUserData(noUpdate) {
    setUserDataFromEditor(noUpdate);
    $('#userdata-saved').show();
    $('#userdata-save').attr('disabled', true);
    if (savedJSONTimer !== null) {
        clearTimeout(savedJSONTimer);
    }
    savedJSONTimer = setTimeout(function() {
        $('#userdata-saved').hide();

    }, EDITOR_TIMEOUT_DURATION);
}

function bindAllNonJSONEditorElements() {
    var inputs = $('input');
    var i;
    for (i = 0; i < inputs.length; i++) {
        var input = inputs[i];
        var field = $(input);
        // TODO FIXME: (JSHint) Functions declared within loops referencing 
        //             an outer scoped variable may lead to confusing semantics.
        field.on('focus', function(e) {
            if (e.target.id === "userdata-new-editor" || e.target.id === "userdata-clear") {
                return;
            } else {
                if ($('#userdata-editor').css('height') !== "0px") {
                    saveJSONUserData(true);
                }
            }
        });
    }
}

function unbindAllInputs() {
    var inputs = $('input');
    var i;
    for (i = 0; i < inputs.length; i++) {
        var input = inputs[i];
        var field = $(input);
        field.unbind();
    }
}

function clearSelection() {
    if (document.selection && document.selection.empty) {
        document.selection.empty();
    } else if (window.getSelection) {
        var sel = window.getSelection();
        sel.removeAllRanges();
    }
}

function showParentMaterialIDBox(number, elNumber, elString) {
    if (number) {
        $('#property-parent-material-id-number-container').show();
        $('#property-parent-material-id-string-container').hide();
        elString.value = "";
    } else {
        $('#property-parent-material-id-string-container').show();
        $('#property-parent-material-id-number-container').hide();
        elNumber.value = 0;
    }
}

function loaded() {
    openEventBridge(function() {

        var elPropertiesList = document.getElementById("properties-list");
        var elID = document.getElementById("property-id");
        var elType = document.getElementById("property-type");
        var elTypeIcon = document.getElementById("type-icon");
        var elName = document.getElementById("property-name");
        var elLocked = document.getElementById("property-locked");
        var elVisible = document.getElementById("property-visible");
        var elPositionX = document.getElementById("property-pos-x");
        var elPositionY = document.getElementById("property-pos-y");
        var elPositionZ = document.getElementById("property-pos-z");
        var elMoveSelectionToGrid = document.getElementById("move-selection-to-grid");
        var elMoveAllToGrid = document.getElementById("move-all-to-grid");

        var elDimensionsX = document.getElementById("property-dim-x");
        var elDimensionsY = document.getElementById("property-dim-y");
        var elDimensionsZ = document.getElementById("property-dim-z");
        var elResetToNaturalDimensions = document.getElementById("reset-to-natural-dimensions");
        var elRescaleDimensionsPct = document.getElementById("dimension-rescale-pct");
        var elRescaleDimensionsButton = document.getElementById("dimension-rescale-button");

        var elParentID = document.getElementById("property-parent-id");
        var elParentJointIndex = document.getElementById("property-parent-joint-index");

        var elRegistrationX = document.getElementById("property-reg-x");
        var elRegistrationY = document.getElementById("property-reg-y");
        var elRegistrationZ = document.getElementById("property-reg-z");

        var elRotationX = document.getElementById("property-rot-x");
        var elRotationY = document.getElementById("property-rot-y");
        var elRotationZ = document.getElementById("property-rot-z");

        var elLinearVelocityX = document.getElementById("property-lvel-x");
        var elLinearVelocityY = document.getElementById("property-lvel-y");
        var elLinearVelocityZ = document.getElementById("property-lvel-z");
        var elLinearDamping = document.getElementById("property-ldamping");

        var elAngularVelocityX = document.getElementById("property-avel-x");
        var elAngularVelocityY = document.getElementById("property-avel-y");
        var elAngularVelocityZ = document.getElementById("property-avel-z");
        var elAngularDamping = document.getElementById("property-adamping");

        var elRestitution = document.getElementById("property-restitution");
        var elFriction = document.getElementById("property-friction");

        var elGravityX = document.getElementById("property-grav-x");
        var elGravityY = document.getElementById("property-grav-y");
        var elGravityZ = document.getElementById("property-grav-z");

        var elAccelerationX = document.getElementById("property-lacc-x");
        var elAccelerationY = document.getElementById("property-lacc-y");
        var elAccelerationZ = document.getElementById("property-lacc-z");

        var elDensity = document.getElementById("property-density");
        var elCollisionless = document.getElementById("property-collisionless");
        var elDynamic = document.getElementById("property-dynamic");
        var elCollideStatic = document.getElementById("property-collide-static");
        var elCollideDynamic = document.getElementById("property-collide-dynamic");
        var elCollideKinematic = document.getElementById("property-collide-kinematic");
        var elCollideMyAvatar = document.getElementById("property-collide-myAvatar");
        var elCollideOtherAvatar = document.getElementById("property-collide-otherAvatar");
        var elCollisionSoundURL = document.getElementById("property-collision-sound-url");

        var elGrabbable = document.getElementById("property-grabbable");

        var elCloneable = document.getElementById("property-cloneable");
        var elCloneableDynamic = document.getElementById("property-cloneable-dynamic");
        var elCloneableAvatarEntity = document.getElementById("property-cloneable-avatarEntity");
        var elCloneableGroup = document.getElementById("group-cloneable-group");
        var elCloneableLifetime = document.getElementById("property-cloneable-lifetime");
        var elCloneableLimit = document.getElementById("property-cloneable-limit");

        var elWantsTrigger = document.getElementById("property-wants-trigger");
        var elIgnoreIK = document.getElementById("property-ignore-ik");

        var elLifetime = document.getElementById("property-lifetime");
        var elScriptURL = document.getElementById("property-script-url");
        var elScriptTimestamp = document.getElementById("property-script-timestamp");
        var elReloadScriptsButton = document.getElementById("reload-script-button");
        var elServerScripts = document.getElementById("property-server-scripts");
        var elReloadServerScriptsButton = document.getElementById("reload-server-scripts-button");
        var elServerScriptStatus = document.getElementById("server-script-status");
        var elServerScriptError = document.getElementById("server-script-error");
        var elUserData = document.getElementById("property-user-data");
        var elClearUserData = document.getElementById("userdata-clear");
        var elSaveUserData = document.getElementById("userdata-save");
        var elNewJSONEditor = document.getElementById('userdata-new-editor');
        var elColorControlVariant2 = document.getElementById("property-color-control2");
        var elColorRed = document.getElementById("property-color-red");
        var elColorGreen = document.getElementById("property-color-green");
        var elColorBlue = document.getElementById("property-color-blue");

        var elShape = document.getElementById("property-shape");

        var elLightSpotLight = document.getElementById("property-light-spot-light");
        var elLightColor = document.getElementById("property-light-color");
        var elLightColorRed = document.getElementById("property-light-color-red");
        var elLightColorGreen = document.getElementById("property-light-color-green");
        var elLightColorBlue = document.getElementById("property-light-color-blue");

        var elLightIntensity = document.getElementById("property-light-intensity");
        var elLightFalloffRadius = document.getElementById("property-light-falloff-radius");
        var elLightExponent = document.getElementById("property-light-exponent");
        var elLightCutoff = document.getElementById("property-light-cutoff");

        var elModelURL = document.getElementById("property-model-url");
        var elShapeType = document.getElementById("property-shape-type");
        var elCompoundShapeURL = document.getElementById("property-compound-shape-url");
        var elModelAnimationURL = document.getElementById("property-model-animation-url");
        var elModelAnimationPlaying = document.getElementById("property-model-animation-playing");
        var elModelAnimationFPS = document.getElementById("property-model-animation-fps");
        var elModelAnimationFrame = document.getElementById("property-model-animation-frame");
        var elModelAnimationFirstFrame = document.getElementById("property-model-animation-first-frame");
        var elModelAnimationLastFrame = document.getElementById("property-model-animation-last-frame");
        var elModelAnimationLoop = document.getElementById("property-model-animation-loop");
        var elModelAnimationHold = document.getElementById("property-model-animation-hold");
        var elModelAnimationAllowTranslation = document.getElementById("property-model-animation-allow-translation");
        var elModelTextures = document.getElementById("property-model-textures");
        var elModelOriginalTextures = document.getElementById("property-model-original-textures");

<<<<<<< HEAD
        var elMaterialURL = document.getElementById("property-material-url");
        //var elMaterialMode = document.getElementById("property-material-mode");
        var elPriority = document.getElementById("property-priority");
        var elParentMaterialIDString = document.getElementById("property-parent-material-id-string");
        var elParentMaterialIDNumber = document.getElementById("property-parent-material-id-number");
        var elParentMaterialIDCheckbox = document.getElementById("property-parent-material-id-checkbox");
        var elMaterialPosX = document.getElementById("property-material-pos-x");
        var elMaterialPosY = document.getElementById("property-material-pos-y");
        var elMaterialScaleX = document.getElementById("property-material-scale-x");
        var elMaterialScaleY = document.getElementById("property-material-scale-y");
        var elMaterialRot = document.getElementById("property-material-rot");
=======
        var elImageURL = document.getElementById("property-image-url");
>>>>>>> 593113c1

        var elWebSourceURL = document.getElementById("property-web-source-url");
        var elWebDPI = document.getElementById("property-web-dpi");

        var elDescription = document.getElementById("property-description");

        var elHyperlinkHref = document.getElementById("property-hyperlink-href");

        var elTextText = document.getElementById("property-text-text");
        var elTextLineHeight = document.getElementById("property-text-line-height");
        var elTextTextColor = document.getElementById("property-text-text-color");
        var elTextFaceCamera = document.getElementById("property-text-face-camera");
        var elTextTextColorRed = document.getElementById("property-text-text-color-red");
        var elTextTextColorGreen = document.getElementById("property-text-text-color-green");
        var elTextTextColorBlue = document.getElementById("property-text-text-color-blue");
        var elTextBackgroundColorRed = document.getElementById("property-text-background-color-red");
        var elTextBackgroundColorGreen = document.getElementById("property-text-background-color-green");
        var elTextBackgroundColorBlue = document.getElementById("property-text-background-color-blue");

        // Key light
        var elZoneKeyLightModeInherit = document.getElementById("property-zone-key-light-mode-inherit");
        var elZoneKeyLightModeDisabled = document.getElementById("property-zone-key-light-mode-disabled");
        var elZoneKeyLightModeEnabled = document.getElementById("property-zone-key-light-mode-enabled");

        var elZoneKeyLightColor = document.getElementById("property-zone-key-light-color");
        var elZoneKeyLightColorRed = document.getElementById("property-zone-key-light-color-red");
        var elZoneKeyLightColorGreen = document.getElementById("property-zone-key-light-color-green");
        var elZoneKeyLightColorBlue = document.getElementById("property-zone-key-light-color-blue");
        var elZoneKeyLightIntensity = document.getElementById("property-zone-key-intensity");
        var elZoneKeyLightDirectionX = document.getElementById("property-zone-key-light-direction-x");
        var elZoneKeyLightDirectionY = document.getElementById("property-zone-key-light-direction-y");

        // Skybox
        var elZoneSkyboxModeInherit = document.getElementById("property-zone-skybox-mode-inherit");
        var elZoneSkyboxModeDisabled = document.getElementById("property-zone-skybox-mode-disabled");
        var elZoneSkyboxModeEnabled = document.getElementById("property-zone-skybox-mode-enabled");

        // Ambient light
        var elCopySkyboxURLToAmbientURL = document.getElementById("copy-skybox-url-to-ambient-url");

        var elZoneAmbientLightModeInherit = document.getElementById("property-zone-ambient-light-mode-inherit");
        var elZoneAmbientLightModeDisabled = document.getElementById("property-zone-ambient-light-mode-disabled");
        var elZoneAmbientLightModeEnabled = document.getElementById("property-zone-ambient-light-mode-enabled");

        var elZoneAmbientLightIntensity = document.getElementById("property-zone-key-ambient-intensity");
        var elZoneAmbientLightURL = document.getElementById("property-zone-key-ambient-url");

        // Haze
        var elZoneHazeModeInherit = document.getElementById("property-zone-haze-mode-inherit");
        var elZoneHazeModeDisabled = document.getElementById("property-zone-haze-mode-disabled");
        var elZoneHazeModeEnabled = document.getElementById("property-zone-haze-mode-enabled");
        
        var elZoneHazeRange = document.getElementById("property-zone-haze-range");
        var elZoneHazeColor = document.getElementById("property-zone-haze-color");
        var elZoneHazeColorRed = document.getElementById("property-zone-haze-color-red");
        var elZoneHazeColorGreen = document.getElementById("property-zone-haze-color-green");
        var elZoneHazeColorBlue = document.getElementById("property-zone-haze-color-blue");
        var elZoneHazeGlareColor = document.getElementById("property-zone-haze-glare-color");
        var elZoneHazeGlareColorRed = document.getElementById("property-zone-haze-glare-color-red");
        var elZoneHazeGlareColorGreen = document.getElementById("property-zone-haze-glare-color-green");
        var elZoneHazeGlareColorBlue = document.getElementById("property-zone-haze-glare-color-blue");
        var elZoneHazeEnableGlare = document.getElementById("property-zone-haze-enable-light-blend");
        var elZonehazeGlareAngle = document.getElementById("property-zone-haze-blend-angle");
        
        var elZoneHazeAltitudeEffect = document.getElementById("property-zone-haze-altitude-effect");
        var elZoneHazeBaseRef = document.getElementById("property-zone-haze-base");
        var elZoneHazeCeiling = document.getElementById("property-zone-haze-ceiling");

        var elZoneHazeBackgroundBlend = document.getElementById("property-zone-haze-background-blend");

        var elZoneSkyboxColor = document.getElementById("property-zone-skybox-color");
        var elZoneSkyboxColorRed = document.getElementById("property-zone-skybox-color-red");
        var elZoneSkyboxColorGreen = document.getElementById("property-zone-skybox-color-green");
        var elZoneSkyboxColorBlue = document.getElementById("property-zone-skybox-color-blue");
        var elZoneSkyboxURL = document.getElementById("property-zone-skybox-url");

        var elZoneFlyingAllowed = document.getElementById("property-zone-flying-allowed");
        var elZoneGhostingAllowed = document.getElementById("property-zone-ghosting-allowed");
        var elZoneFilterURL = document.getElementById("property-zone-filter-url");

        var elVoxelVolumeSizeX = document.getElementById("property-voxel-volume-size-x");
        var elVoxelVolumeSizeY = document.getElementById("property-voxel-volume-size-y");
        var elVoxelVolumeSizeZ = document.getElementById("property-voxel-volume-size-z");
        var elVoxelSurfaceStyle = document.getElementById("property-voxel-surface-style");
        var elXTextureURL = document.getElementById("property-x-texture-url");
        var elYTextureURL = document.getElementById("property-y-texture-url");
        var elZTextureURL = document.getElementById("property-z-texture-url");

        if (window.EventBridge !== undefined) {
            var properties;
            EventBridge.scriptEventReceived.connect(function(data) {
                data = JSON.parse(data);
                if (data.type === "server_script_status") {
                    elServerScriptError.value = data.errorInfo;
                    // If we just set elServerScriptError's diplay to block or none, we still end up with
                    // it's parent contributing 21px bottom padding even when elServerScriptError is display:none.
                    // So set it's parent to block or none
                    elServerScriptError.parentElement.style.display = data.errorInfo ? "block" : "none";
                    if (data.statusRetrieved === false) {
                        elServerScriptStatus.innerText = "Failed to retrieve status";
                    } else if (data.isRunning) {
                        var ENTITY_SCRIPT_STATUS = {
                            pending: "Pending",
                            loading: "Loading",
                            error_loading_script: "Error loading script", // eslint-disable-line camelcase
                            error_running_script: "Error running script", // eslint-disable-line camelcase
                            running: "Running",
                            unloaded: "Unloaded"
                        };
                        elServerScriptStatus.innerText = ENTITY_SCRIPT_STATUS[data.status] || data.status;
                    } else {
                        elServerScriptStatus.innerText = "Not running";
                    }
                } else if (data.type === "update") {

                    if (!data.selections || data.selections.length === 0) {
                        if (editor !== null && lastEntityID !== null) {
                            saveJSONUserData(true);
                            deleteJSONEditor();
                        }
                        elTypeIcon.style.display = "none";
                        elType.innerHTML = "<i>No selection</i>";
                        elID.value = "";
                        elPropertiesList.className = '';
                        disableProperties();
                    } else if (data.selections && data.selections.length > 1) {
                        deleteJSONEditor();
                        var selections = data.selections;

                        var ids = [];
                        var types = {};
                        var numTypes = 0;

                        for (var i = 0; i < selections.length; i++) {
                            ids.push(selections[i].id);
                            var currentSelectedType = selections[i].properties.type;
                            if (types[currentSelectedType] === undefined) {
                                types[currentSelectedType] = 0;
                                numTypes += 1;
                            }
                            types[currentSelectedType]++;
                        }

                        var type = "Multiple";
                        if (numTypes === 1) {
                            type = selections[0].properties.type;
                        }

                        elType.innerHTML = type + " (" + data.selections.length + ")";
                        elTypeIcon.innerHTML = ICON_FOR_TYPE[type];
                        elTypeIcon.style.display = "inline-block";
                        elPropertiesList.className = '';

                        elID.value = "";

                        disableProperties();
                    } else {

                        properties = data.selections[0].properties;
                        if (lastEntityID !== '"' + properties.id + '"' && lastEntityID !== null && editor !== null) {
                            saveJSONUserData(true);
                        }
                        // the event bridge and json parsing handle our avatar id string differently.

                        lastEntityID = '"' + properties.id + '"';
                        elID.value = properties.id;

                        // HTML workaround since image is not yet a separate entity type
                        var IMAGE_MODEL_NAME = 'default-image-model.fbx';
                        var urlParts = properties.modelURL.split('/')
                        var propsFilename = urlParts[urlParts.length - 1];
                        if (properties.type === "Model" && propsFilename === IMAGE_MODEL_NAME) {
                            properties.type = "Image";
                        }

                        // Create class name for css ruleset filtering
                        elPropertiesList.className = properties.type + 'Menu';

                        elType.innerHTML = properties.type;
                        elTypeIcon.innerHTML = ICON_FOR_TYPE[properties.type];
                        elTypeIcon.style.display = "inline-block";

                        elLocked.checked = properties.locked;


                        elName.value = properties.name;

                        elVisible.checked = properties.visible;

                        elPositionX.value = properties.position.x.toFixed(4);
                        elPositionY.value = properties.position.y.toFixed(4);
                        elPositionZ.value = properties.position.z.toFixed(4);

                        elDimensionsX.value = properties.dimensions.x.toFixed(4);
                        elDimensionsY.value = properties.dimensions.y.toFixed(4);
                        elDimensionsZ.value = properties.dimensions.z.toFixed(4);

                        elParentID.value = properties.parentID;
                        elParentJointIndex.value = properties.parentJointIndex;

                        elRegistrationX.value = properties.registrationPoint.x.toFixed(4);
                        elRegistrationY.value = properties.registrationPoint.y.toFixed(4);
                        elRegistrationZ.value = properties.registrationPoint.z.toFixed(4);

                        elRotationX.value = properties.rotation.x.toFixed(4);
                        elRotationY.value = properties.rotation.y.toFixed(4);
                        elRotationZ.value = properties.rotation.z.toFixed(4);

                        elLinearVelocityX.value = properties.velocity.x.toFixed(4);
                        elLinearVelocityY.value = properties.velocity.y.toFixed(4);
                        elLinearVelocityZ.value = properties.velocity.z.toFixed(4);
                        elLinearDamping.value = properties.damping.toFixed(2);

                        elAngularVelocityX.value = (properties.angularVelocity.x * RADIANS_TO_DEGREES).toFixed(4);
                        elAngularVelocityY.value = (properties.angularVelocity.y * RADIANS_TO_DEGREES).toFixed(4);
                        elAngularVelocityZ.value = (properties.angularVelocity.z * RADIANS_TO_DEGREES).toFixed(4);
                        elAngularDamping.value = properties.angularDamping.toFixed(4);

                        elRestitution.value = properties.restitution.toFixed(4);
                        elFriction.value = properties.friction.toFixed(4);

                        elGravityX.value = properties.gravity.x.toFixed(4);
                        elGravityY.value = properties.gravity.y.toFixed(4);
                        elGravityZ.value = properties.gravity.z.toFixed(4);

                        elAccelerationX.value = properties.acceleration.x.toFixed(4);
                        elAccelerationY.value = properties.acceleration.y.toFixed(4);
                        elAccelerationZ.value = properties.acceleration.z.toFixed(4);

                        elDensity.value = properties.density.toFixed(4);
                        elCollisionless.checked = properties.collisionless;
                        elDynamic.checked = properties.dynamic;

                        elCollideStatic.checked = properties.collidesWith.indexOf("static") > -1;
                        elCollideKinematic.checked = properties.collidesWith.indexOf("kinematic") > -1;
                        elCollideDynamic.checked = properties.collidesWith.indexOf("dynamic") > -1;
                        elCollideMyAvatar.checked = properties.collidesWith.indexOf("myAvatar") > -1;
                        elCollideOtherAvatar.checked = properties.collidesWith.indexOf("otherAvatar") > -1;

                        elGrabbable.checked = properties.dynamic;

                        elWantsTrigger.checked = false;
                        elIgnoreIK.checked = true;

                        elCloneable.checked = false;
                        elCloneableDynamic.checked = false;
                        elCloneableGroup.style.display = elCloneable.checked ? "block": "none";
                        elCloneableLimit.value = 0;
                        elCloneableLifetime.value = 300;

                        var grabbablesSet = false;
                        var parsedUserData = {};
                        try {
                            parsedUserData = JSON.parse(properties.userData);

                            if ("grabbableKey" in parsedUserData) {
                                grabbablesSet = true;
                                var grabbableData = parsedUserData.grabbableKey;
                                if ("grabbable" in grabbableData) {
                                    elGrabbable.checked = grabbableData.grabbable;
                                } else {
                                    elGrabbable.checked = true;
                                }
                                if ("wantsTrigger" in grabbableData) {
                                    elWantsTrigger.checked = grabbableData.wantsTrigger;
                                } else {
                                    elWantsTrigger.checked = false;
                                }
                                if ("ignoreIK" in grabbableData) {
                                    elIgnoreIK.checked = grabbableData.ignoreIK;
                                } else {
                                    elIgnoreIK.checked = true;
                                }
                                if ("cloneable" in grabbableData) {
                                    elCloneable.checked = grabbableData.cloneable;
                                    elCloneableGroup.style.display = elCloneable.checked ? "block" : "none";
                                    elCloneableDynamic.checked =
                                        grabbableData.cloneDynamic ? grabbableData.cloneDynamic : properties.dynamic;
                                    if (elCloneable.checked) {
                                        if ("cloneLifetime" in grabbableData) {
                                            elCloneableLifetime.value =
                                                grabbableData.cloneLifetime ? grabbableData.cloneLifetime : 300;
                                        }
                                        if ("cloneLimit" in grabbableData) {
                                            elCloneableLimit.value = grabbableData.cloneLimit ? grabbableData.cloneLimit : 0;
                                        }
                                        if ("cloneAvatarEntity" in grabbableData) {
                                            elCloneableAvatarEntity.checked =
                                                grabbableData.cloneAvatarEntity ? grabbableData.cloneAvatarEntity : false;
                                        }
                                    }
                                } else {
                                    elCloneable.checked = false;
                                }
                            }
                        } catch (e) {
                            // TODO:  What should go here?
                        }
                        if (!grabbablesSet) {
                            elGrabbable.checked = true;
                            elWantsTrigger.checked = false;
                            elIgnoreIK.checked = true;
                            elCloneable.checked = false;
                        }

                        elCollisionSoundURL.value = properties.collisionSoundURL;
                        elLifetime.value = properties.lifetime;
                        elScriptURL.value = properties.script;
                        elScriptTimestamp.value = properties.scriptTimestamp;
                        elServerScripts.value = properties.serverScripts;

                        var json = null;
                        try {
                            json = JSON.parse(properties.userData);
                        } catch (e) {
                            // normal text
                            deleteJSONEditor();
                            elUserData.value = properties.userData;
                            showUserDataTextArea();
                            showNewJSONEditorButton();
                            hideSaveUserDataButton();
                        }
                        if (json !== null) {
                            if (editor === null) {
                                createJSONEditor();
                            }

                            setEditorJSON(json);
                            showSaveUserDataButton();
                            hideUserDataTextArea();
                            hideNewJSONEditorButton();
                        }

                        elHyperlinkHref.value = properties.href;
                        elDescription.value = properties.description;


                        if (properties.type === "Shape" || properties.type === "Box" || properties.type === "Sphere") {
                            elShape.value = properties.shape;
                            setDropdownText(elShape);
                        }

                        if (properties.type === "Shape" || properties.type === "Box" || 
                                properties.type === "Sphere" || properties.type === "ParticleEffect") {
                            elColorRed.value = properties.color.red;
                            elColorGreen.value = properties.color.green;
                            elColorBlue.value = properties.color.blue;
                            elColorControlVariant2.style.backgroundColor = "rgb(" + properties.color.red + "," + 
                                                                     properties.color.green + "," + properties.color.blue + ")";
                        }

                        if (properties.type === "Model") {
                            elModelURL.value = properties.modelURL;
                            elShapeType.value = properties.shapeType;
                            setDropdownText(elShapeType);
                            elCompoundShapeURL.value = properties.compoundShapeURL;
                            elModelAnimationURL.value = properties.animation.url;
                            elModelAnimationPlaying.checked = properties.animation.running;
                            elModelAnimationFPS.value = properties.animation.fps;
                            elModelAnimationFrame.value = properties.animation.currentFrame;
                            elModelAnimationFirstFrame.value = properties.animation.firstFrame;
                            elModelAnimationLastFrame.value = properties.animation.lastFrame;
                            elModelAnimationLoop.checked = properties.animation.loop;
                            elModelAnimationHold.checked = properties.animation.hold;
                            elModelAnimationAllowTranslation.checked = properties.animation.allowTranslation;
                            elModelTextures.value = properties.textures;
                            setTextareaScrolling(elModelTextures);
                            elModelOriginalTextures.value = properties.originalTextures;
                            setTextareaScrolling(elModelOriginalTextures);
                        } else if (properties.type === "Web") {
                            elWebSourceURL.value = properties.sourceUrl;
                            elWebDPI.value = properties.dpi;
                        } else if (properties.type === "Image") {
                            var imageLink = JSON.parse(properties.textures)["tex.picture"];
                            elImageURL.value = imageLink;
                        } else if (properties.type === "Text") {
                            elTextText.value = properties.text;
                            elTextLineHeight.value = properties.lineHeight.toFixed(4);
                            elTextFaceCamera.checked = properties.faceCamera;
                            elTextTextColor.style.backgroundColor = "rgb(" + properties.textColor.red + "," + 
                                                             properties.textColor.green + "," + properties.textColor.blue + ")";
                            elTextTextColorRed.value = properties.textColor.red;
                            elTextTextColorGreen.value = properties.textColor.green;
                            elTextTextColorBlue.value = properties.textColor.blue;
                            elTextBackgroundColorRed.value = properties.backgroundColor.red;
                            elTextBackgroundColorGreen.value = properties.backgroundColor.green;
                            elTextBackgroundColorBlue.value = properties.backgroundColor.blue;
                        } else if (properties.type === "Light") {
                            elLightSpotLight.checked = properties.isSpotlight;

                            elLightColor.style.backgroundColor = "rgb(" + properties.color.red + "," + 
                                                                     properties.color.green + "," + properties.color.blue + ")";
                            elLightColorRed.value = properties.color.red;
                            elLightColorGreen.value = properties.color.green;
                            elLightColorBlue.value = properties.color.blue;

                            elLightIntensity.value = properties.intensity.toFixed(1);
                            elLightFalloffRadius.value = properties.falloffRadius.toFixed(1);
                            elLightExponent.value = properties.exponent.toFixed(2);
                            elLightCutoff.value = properties.cutoff.toFixed(2);

                        } else if (properties.type === "Zone") {
                            // Key light
                            elZoneKeyLightModeInherit.checked = (properties.keyLightMode === 'inherit');
                            elZoneKeyLightModeDisabled.checked = (properties.keyLightMode === 'disabled');
                            elZoneKeyLightModeEnabled.checked = (properties.keyLightMode === 'enabled');

                            elZoneKeyLightColor.style.backgroundColor = "rgb(" + properties.keyLight.color.red + "," + 
                                                   properties.keyLight.color.green + "," + properties.keyLight.color.blue + ")";
                            elZoneKeyLightColorRed.value = properties.keyLight.color.red;
                            elZoneKeyLightColorGreen.value = properties.keyLight.color.green;
                            elZoneKeyLightColorBlue.value = properties.keyLight.color.blue;
                            elZoneKeyLightIntensity.value = properties.keyLight.intensity.toFixed(2);
                            elZoneKeyLightDirectionX.value = properties.keyLight.direction.x.toFixed(2);
                            elZoneKeyLightDirectionY.value = properties.keyLight.direction.y.toFixed(2);

                            // Skybox
                            elZoneSkyboxModeInherit.checked = (properties.skyboxMode === 'inherit');
                            elZoneSkyboxModeDisabled.checked = (properties.skyboxMode === 'disabled');
                            elZoneSkyboxModeEnabled.checked = (properties.skyboxMode === 'enabled');

                            // Ambient light
                            elZoneAmbientLightModeInherit.checked = (properties.ambientLightMode === 'inherit');
                            elZoneAmbientLightModeDisabled.checked = (properties.ambientLightMode === 'disabled');
                            elZoneAmbientLightModeEnabled.checked = (properties.ambientLightMode === 'enabled');

                            elZoneAmbientLightIntensity.value = properties.ambientLight.ambientIntensity.toFixed(2);
                            elZoneAmbientLightURL.value = properties.ambientLight.ambientURL;

                            // Haze
                            elZoneHazeModeInherit.checked = (properties.hazeMode === 'inherit');
                            elZoneHazeModeDisabled.checked = (properties.hazeMode === 'disabled');
                            elZoneHazeModeEnabled.checked = (properties.hazeMode === 'enabled');

                            elZoneHazeRange.value = properties.haze.hazeRange.toFixed(0);
                            elZoneHazeColor.style.backgroundColor = "rgb(" + 
                                properties.haze.hazeColor.red + "," + 
                                properties.haze.hazeColor.green + "," + 
                                properties.haze.hazeColor.blue + ")";

                            elZoneHazeColorRed.value = properties.haze.hazeColor.red;
                            elZoneHazeColorGreen.value = properties.haze.hazeColor.green;
                            elZoneHazeColorBlue.value = properties.haze.hazeColor.blue;
                            elZoneHazeBackgroundBlend.value = properties.haze.hazeBackgroundBlend.toFixed(2);

                            elZoneHazeGlareColor.style.backgroundColor = "rgb(" + 
                                properties.haze.hazeGlareColor.red + "," + 
                                properties.haze.hazeGlareColor.green + "," + 
                                properties.haze.hazeGlareColor.blue + ")";

                            elZoneHazeGlareColorRed.value = properties.haze.hazeGlareColor.red;
                            elZoneHazeGlareColorGreen.value = properties.haze.hazeGlareColor.green;
                            elZoneHazeGlareColorBlue.value = properties.haze.hazeGlareColor.blue;

                            elZoneHazeEnableGlare.checked = properties.haze.hazeEnableGlare;
                            elZonehazeGlareAngle.value = properties.haze.hazeGlareAngle.toFixed(0);

                            elZoneHazeAltitudeEffect.checked = properties.haze.hazeAltitudeEffect;
                            elZoneHazeBaseRef.value = properties.haze.hazeBaseRef.toFixed(0);
                            elZoneHazeCeiling.value = properties.haze.hazeCeiling.toFixed(0);

                            elZoneHazeBackgroundBlend.value = properties.haze.hazeBackgroundBlend.toFixed(2);
                            elShapeType.value = properties.shapeType;
                            elCompoundShapeURL.value = properties.compoundShapeURL;

                            elZoneSkyboxColor.style.backgroundColor = "rgb(" + properties.skybox.color.red + "," + 
                                                       properties.skybox.color.green + "," + properties.skybox.color.blue + ")";
                            elZoneSkyboxColorRed.value = properties.skybox.color.red;
                            elZoneSkyboxColorGreen.value = properties.skybox.color.green;
                            elZoneSkyboxColorBlue.value = properties.skybox.color.blue;
                            elZoneSkyboxURL.value = properties.skybox.url;

                            elZoneFlyingAllowed.checked = properties.flyingAllowed;
                            elZoneGhostingAllowed.checked = properties.ghostingAllowed;
                            elZoneFilterURL.value = properties.filterURL;

                            // Show/hide sections as required
                            showElements(document.getElementsByClassName('skybox-section'),
                                elZoneSkyboxModeEnabled.checked);
                            showElements(document.getElementsByClassName('keylight-section'),
                                elZoneKeyLightModeEnabled.checked);
                            showElements(document.getElementsByClassName('ambient-section'),
                                elZoneAmbientLightModeEnabled.checked);
                            showElements(document.getElementsByClassName('haze-section'),
                                elZoneHazeModeEnabled.checked);

                        } else if (properties.type === "PolyVox") {
                            elVoxelVolumeSizeX.value = properties.voxelVolumeSize.x.toFixed(2);
                            elVoxelVolumeSizeY.value = properties.voxelVolumeSize.y.toFixed(2);
                            elVoxelVolumeSizeZ.value = properties.voxelVolumeSize.z.toFixed(2);
                            elVoxelSurfaceStyle.value = properties.voxelSurfaceStyle;
                            setDropdownText(elVoxelSurfaceStyle);
                            elXTextureURL.value = properties.xTextureURL;
                            elYTextureURL.value = properties.yTextureURL;
                            elZTextureURL.value = properties.zTextureURL;
                        } else if (properties.type === "Material") {
                            elMaterialURL.value = properties.materialURL;
                            //elMaterialMode.value = properties.materialMode;
                            //setDropdownText(elMaterialMode);
                            elPriority.value = properties.priority;
                            if (properties.parentMaterialID.startsWith(MATERIAL_PREFIX_STRING)) {
                                elParentMaterialIDString.value = properties.parentMaterialID.replace(MATERIAL_PREFIX_STRING, "");
                                showParentMaterialIDBox(false, elParentMaterialIDNumber, elParentMaterialIDString);
                                elParentMaterialIDCheckbox.checked = false;
                            } else {
                                elParentMaterialIDNumber.value = parseInt(properties.parentMaterialID);
                                showParentMaterialIDBox(true, elParentMaterialIDNumber, elParentMaterialIDString);
                                elParentMaterialIDCheckbox.checked = true;
                            }
                            elMaterialPosX.value = properties.materialPos.x.toFixed(4);
                            elMaterialPosY.value = properties.materialPos.y.toFixed(4);
                            elMaterialScaleX.value = properties.materialScale.x.toFixed(4);
                            elMaterialScaleY.value = properties.materialScale.y.toFixed(4);
                            elMaterialRot.value = properties.materialRot.toFixed(2);
                        }

                        if (properties.locked) {
                            disableProperties();
                            elLocked.removeAttribute('disabled');
                        } else {
                            enableProperties();
                            elSaveUserData.disabled = true;
                        }

                        var activeElement = document.activeElement;

                        if (typeof activeElement.select !== "undefined") {
                            activeElement.select();
                        }
                    }
                    clearSelection();
                }
            });
        }

        elLocked.addEventListener('change', createEmitCheckedPropertyUpdateFunction('locked'));
        elName.addEventListener('change', createEmitTextPropertyUpdateFunction('name'));
        elHyperlinkHref.addEventListener('change', createEmitTextPropertyUpdateFunction('href'));
        elDescription.addEventListener('change', createEmitTextPropertyUpdateFunction('description'));
        elVisible.addEventListener('change', createEmitCheckedPropertyUpdateFunction('visible'));

        var positionChangeFunction = createEmitVec3PropertyUpdateFunction(
            'position', elPositionX, elPositionY, elPositionZ);
        elPositionX.addEventListener('change', positionChangeFunction);
        elPositionY.addEventListener('change', positionChangeFunction);
        elPositionZ.addEventListener('change', positionChangeFunction);

        var dimensionsChangeFunction = createEmitVec3PropertyUpdateFunction(
            'dimensions', elDimensionsX, elDimensionsY, elDimensionsZ);
        elDimensionsX.addEventListener('change', dimensionsChangeFunction);
        elDimensionsY.addEventListener('change', dimensionsChangeFunction);
        elDimensionsZ.addEventListener('change', dimensionsChangeFunction);

        elParentID.addEventListener('change', createEmitTextPropertyUpdateFunction('parentID'));
        elParentJointIndex.addEventListener('change', createEmitNumberPropertyUpdateFunction('parentJointIndex', 0));

        var registrationChangeFunction = createEmitVec3PropertyUpdateFunction(
            'registrationPoint', elRegistrationX, elRegistrationY, elRegistrationZ);
        elRegistrationX.addEventListener('change', registrationChangeFunction);
        elRegistrationY.addEventListener('change', registrationChangeFunction);
        elRegistrationZ.addEventListener('change', registrationChangeFunction);

        var rotationChangeFunction = createEmitVec3PropertyUpdateFunction(
            'rotation', elRotationX, elRotationY, elRotationZ);
        elRotationX.addEventListener('change', rotationChangeFunction);
        elRotationY.addEventListener('change', rotationChangeFunction);
        elRotationZ.addEventListener('change', rotationChangeFunction);

        var velocityChangeFunction = createEmitVec3PropertyUpdateFunction(
            'velocity', elLinearVelocityX, elLinearVelocityY, elLinearVelocityZ);
        elLinearVelocityX.addEventListener('change', velocityChangeFunction);
        elLinearVelocityY.addEventListener('change', velocityChangeFunction);
        elLinearVelocityZ.addEventListener('change', velocityChangeFunction);
        elLinearDamping.addEventListener('change', createEmitNumberPropertyUpdateFunction('damping'));

        var angularVelocityChangeFunction = createEmitVec3PropertyUpdateFunctionWithMultiplier(
            'angularVelocity', elAngularVelocityX, elAngularVelocityY, elAngularVelocityZ, DEGREES_TO_RADIANS);
        elAngularVelocityX.addEventListener('change', angularVelocityChangeFunction);
        elAngularVelocityY.addEventListener('change', angularVelocityChangeFunction);
        elAngularVelocityZ.addEventListener('change', angularVelocityChangeFunction);
        elAngularDamping.addEventListener('change', createEmitNumberPropertyUpdateFunction('angularDamping'));

        elRestitution.addEventListener('change', createEmitNumberPropertyUpdateFunction('restitution'));
        elFriction.addEventListener('change', createEmitNumberPropertyUpdateFunction('friction'));

        var gravityChangeFunction = createEmitVec3PropertyUpdateFunction(
            'gravity', elGravityX, elGravityY, elGravityZ);
        elGravityX.addEventListener('change', gravityChangeFunction);
        elGravityY.addEventListener('change', gravityChangeFunction);
        elGravityZ.addEventListener('change', gravityChangeFunction);

        var accelerationChangeFunction = createEmitVec3PropertyUpdateFunction(
            'acceleration', elAccelerationX, elAccelerationY, elAccelerationZ);
        elAccelerationX.addEventListener('change', accelerationChangeFunction);
        elAccelerationY.addEventListener('change', accelerationChangeFunction);
        elAccelerationZ.addEventListener('change', accelerationChangeFunction);

        elDensity.addEventListener('change', createEmitNumberPropertyUpdateFunction('density'));
        elCollisionless.addEventListener('change', createEmitCheckedPropertyUpdateFunction('collisionless'));
        elDynamic.addEventListener('change', createEmitCheckedPropertyUpdateFunction('dynamic'));

        elCollideDynamic.addEventListener('change', function() {
            updateCheckedSubProperty("collidesWith", properties.collidesWith, elCollideDynamic, 'dynamic');
        });

        elCollideKinematic.addEventListener('change', function() {
            updateCheckedSubProperty("collidesWith", properties.collidesWith, elCollideKinematic, 'kinematic');
        });

        elCollideStatic.addEventListener('change', function() {
            updateCheckedSubProperty("collidesWith", properties.collidesWith, elCollideStatic, 'static');
        });
        elCollideMyAvatar.addEventListener('change', function() {
            updateCheckedSubProperty("collidesWith", properties.collidesWith, elCollideMyAvatar, 'myAvatar');
        });
        elCollideOtherAvatar.addEventListener('change', function() {
            updateCheckedSubProperty("collidesWith", properties.collidesWith, elCollideOtherAvatar, 'otherAvatar');
        });

        elGrabbable.addEventListener('change', function() {
            if (elCloneable.checked) {
                elGrabbable.checked = false;
            }
            userDataChanger("grabbableKey", "grabbable", elGrabbable, elUserData, properties.dynamic);
        });
        elCloneableDynamic.addEventListener('change', function(event) {
            userDataChanger("grabbableKey", "cloneDynamic", event.target, elUserData, -1);
        });

        elCloneableAvatarEntity.addEventListener('change', function(event) {
            userDataChanger("grabbableKey", "cloneAvatarEntity", event.target, elUserData, -1);
        });

        elCloneable.addEventListener('change', function (event) {
            var checked = event.target.checked;
            if (checked) {
                multiDataUpdater("grabbableKey", {
                    cloneLifetime: elCloneableLifetime,
                    cloneLimit: elCloneableLimit,
                    cloneDynamic: elCloneableDynamic,
                    cloneAvatarEntity: elCloneableAvatarEntity,
                    cloneable: event.target,
                    grabbable: null
                }, elUserData, {});
                elCloneableGroup.style.display = "block";
                updateProperty('dynamic', false);
            } else {
                multiDataUpdater("grabbableKey", {
                    cloneLifetime: null,
                    cloneLimit: null,
                    cloneDynamic: null,
                    cloneAvatarEntity: null,
                    cloneable: false
                }, elUserData, {});
                elCloneableGroup.style.display = "none";
            }
        });

        var numberListener = function (event) {
            userDataChanger("grabbableKey", 
                event.target.getAttribute("data-user-data-type"), parseInt(event.target.value), elUserData, false);
        };
        elCloneableLifetime.addEventListener('change', numberListener);
        elCloneableLimit.addEventListener('change', numberListener);

        elWantsTrigger.addEventListener('change', function() {
            userDataChanger("grabbableKey", "wantsTrigger", elWantsTrigger, elUserData, false);
        });
        elIgnoreIK.addEventListener('change', function() {
            userDataChanger("grabbableKey", "ignoreIK", elIgnoreIK, elUserData, true);
        });

        elCollisionSoundURL.addEventListener('change', createEmitTextPropertyUpdateFunction('collisionSoundURL'));

        elLifetime.addEventListener('change', createEmitNumberPropertyUpdateFunction('lifetime'));
        elScriptURL.addEventListener('change', createEmitTextPropertyUpdateFunction('script'));
        elScriptTimestamp.addEventListener('change', createEmitNumberPropertyUpdateFunction('scriptTimestamp'));
        elServerScripts.addEventListener('change', createEmitTextPropertyUpdateFunction('serverScripts'));
        elServerScripts.addEventListener('change', function() {
            // invalidate the current status (so that same-same updates can still be observed visually)
            elServerScriptStatus.innerText = '[' + elServerScriptStatus.innerText + ']';
        });

        elClearUserData.addEventListener("click", function() {
            deleteJSONEditor();
            elUserData.value = "";
            showUserDataTextArea();
            showNewJSONEditorButton();
            hideSaveUserDataButton();
            updateProperty('userData', elUserData.value);
        });

        elSaveUserData.addEventListener("click", function() {
            saveJSONUserData(true);
        });

        elUserData.addEventListener('change', createEmitTextPropertyUpdateFunction('userData'));

        elNewJSONEditor.addEventListener('click', function() {
            deleteJSONEditor();
            createJSONEditor();
            var data = {};
            setEditorJSON(data);
            hideUserDataTextArea();
            hideNewJSONEditorButton();
            showSaveUserDataButton();
        });

        var colorChangeFunction = createEmitColorPropertyUpdateFunction(
            'color', elColorRed, elColorGreen, elColorBlue);
        elColorRed.addEventListener('change', colorChangeFunction);
        elColorGreen.addEventListener('change', colorChangeFunction);
        elColorBlue.addEventListener('change', colorChangeFunction);
        colorPickers.push($('#property-color-control2').colpick({
            colorScheme: 'dark',
            layout: 'hex',
            color: '000000',
            submit: false, // We don't want to have a submission button
            onShow: function(colpick) {
                $('#property-color-control2').attr('active', 'true');
            },
            onHide: function(colpick) {
                $('#property-color-control2').attr('active', 'false');
            },
            onChange: function(hsb, hex, rgb, el) {
                $(el).css('background-color', '#' + hex);
                emitColorPropertyUpdate('color', rgb.r, rgb.g, rgb.b);
            }
        }));

        elLightSpotLight.addEventListener('change', createEmitCheckedPropertyUpdateFunction('isSpotlight'));

        var lightColorChangeFunction = createEmitColorPropertyUpdateFunction(
            'color', elLightColorRed, elLightColorGreen, elLightColorBlue);
        elLightColorRed.addEventListener('change', lightColorChangeFunction);
        elLightColorGreen.addEventListener('change', lightColorChangeFunction);
        elLightColorBlue.addEventListener('change', lightColorChangeFunction);
        colorPickers.push($('#property-light-color').colpick({
            colorScheme: 'dark',
            layout: 'hex',
            color: '000000',
            submit: false, // We don't want to have a submission button
            onShow: function(colpick) {
                $('#property-light-color').attr('active', 'true');
            },
            onHide: function(colpick) {
                $('#property-light-color').attr('active', 'false');
            },
            onChange: function(hsb, hex, rgb, el) {
                $(el).css('background-color', '#' + hex);
                emitColorPropertyUpdate('color', rgb.r, rgb.g, rgb.b);
            }
        }));

        elLightIntensity.addEventListener('change', createEmitNumberPropertyUpdateFunction('intensity', 1));
        elLightFalloffRadius.addEventListener('change', createEmitNumberPropertyUpdateFunction('falloffRadius', 1));
        elLightExponent.addEventListener('change', createEmitNumberPropertyUpdateFunction('exponent', 2));
        elLightCutoff.addEventListener('change', createEmitNumberPropertyUpdateFunction('cutoff', 2));

        elShape.addEventListener('change', createEmitTextPropertyUpdateFunction('shape'));

        elImageURL.addEventListener('change', createImageURLUpdateFunction('textures'));

        elWebSourceURL.addEventListener('change', createEmitTextPropertyUpdateFunction('sourceUrl'));
        elWebDPI.addEventListener('change', createEmitNumberPropertyUpdateFunction('dpi', 0));

        elModelURL.addEventListener('change', createEmitTextPropertyUpdateFunction('modelURL'));
        elShapeType.addEventListener('change', createEmitTextPropertyUpdateFunction('shapeType'));
        elCompoundShapeURL.addEventListener('change', createEmitTextPropertyUpdateFunction('compoundShapeURL'));

        elModelAnimationURL.addEventListener('change', createEmitGroupTextPropertyUpdateFunction('animation', 'url'));
        elModelAnimationPlaying.addEventListener('change',createEmitGroupCheckedPropertyUpdateFunction('animation', 'running'));
        elModelAnimationFPS.addEventListener('change', createEmitGroupNumberPropertyUpdateFunction('animation', 'fps'));
        elModelAnimationFrame.addEventListener('change', 
            createEmitGroupNumberPropertyUpdateFunction('animation', 'currentFrame'));
        elModelAnimationFirstFrame.addEventListener('change', 
            createEmitGroupNumberPropertyUpdateFunction('animation', 'firstFrame'));
        elModelAnimationLastFrame.addEventListener('change', 
            createEmitGroupNumberPropertyUpdateFunction('animation', 'lastFrame'));
        elModelAnimationLoop.addEventListener('change', createEmitGroupCheckedPropertyUpdateFunction('animation', 'loop'));
        elModelAnimationHold.addEventListener('change', createEmitGroupCheckedPropertyUpdateFunction('animation', 'hold'));
        elModelAnimationAllowTranslation.addEventListener('change', 
            createEmitGroupCheckedPropertyUpdateFunction('animation', 'allowTranslation'));

        elModelTextures.addEventListener('change', createEmitTextPropertyUpdateFunction('textures'));

        elMaterialURL.addEventListener('change', createEmitTextPropertyUpdateFunction('materialURL'));
        //elMaterialMode.addEventListener('change', createEmitTextPropertyUpdateFunction('materialMode'));
        elPriority.addEventListener('change', createEmitNumberPropertyUpdateFunction('priority', 0));

        elParentMaterialIDString.addEventListener('change', function () { updateProperty("parentMaterialID", MATERIAL_PREFIX_STRING + this.value); });
        elParentMaterialIDNumber.addEventListener('change', function () { updateProperty("parentMaterialID", this.value); });
        elParentMaterialIDCheckbox.addEventListener('change', function () {
            if (this.checked) {
                updateProperty("parentMaterialID", elParentMaterialIDNumber.value);
                showParentMaterialIDBox(true, elParentMaterialIDNumber, elParentMaterialIDString);
            } else {
                updateProperty("parentMaterialID", MATERIAL_PREFIX_STRING + elParentMaterialIDString.value);
                showParentMaterialIDBox(false, elParentMaterialIDNumber, elParentMaterialIDString);
            }
        });

        var materialPosChangeFunction = createEmitVec2PropertyUpdateFunction('materialPos', elMaterialPosX, elMaterialPosY);
        elMaterialPosX.addEventListener('change', materialPosChangeFunction);
        elMaterialPosY.addEventListener('change', materialPosChangeFunction);
        var materialScaleChangeFunction = createEmitVec2PropertyUpdateFunction('materialScale', elMaterialScaleX, elMaterialScaleY);
        elMaterialScaleX.addEventListener('change', materialScaleChangeFunction);
        elMaterialScaleY.addEventListener('change', materialScaleChangeFunction);
        elMaterialRot.addEventListener('change', createEmitNumberPropertyUpdateFunction('materialRot', 2));

        elTextText.addEventListener('change', createEmitTextPropertyUpdateFunction('text'));
        elTextFaceCamera.addEventListener('change', createEmitCheckedPropertyUpdateFunction('faceCamera'));
        elTextLineHeight.addEventListener('change', createEmitNumberPropertyUpdateFunction('lineHeight'));
        var textTextColorChangeFunction = createEmitColorPropertyUpdateFunction(
            'textColor', elTextTextColorRed, elTextTextColorGreen, elTextTextColorBlue);
        elTextTextColorRed.addEventListener('change', textTextColorChangeFunction);
        elTextTextColorGreen.addEventListener('change', textTextColorChangeFunction);
        elTextTextColorBlue.addEventListener('change', textTextColorChangeFunction);
        colorPickers.push($('#property-text-text-color').colpick({
            colorScheme: 'dark',
            layout: 'hex',
            color: '000000',
            submit: false, // We don't want to have a submission button
            onShow: function(colpick) {
                $('#property-text-text-color').attr('active', 'true');
            },
            onHide: function(colpick) {
                $('#property-text-text-color').attr('active', 'false');
            },
            onChange: function(hsb, hex, rgb, el) {
                $(el).css('background-color', '#' + hex);
                $(el).attr('active', 'false');
                emitColorPropertyUpdate('textColor', rgb.r, rgb.g, rgb.b);
            }
        }));

        var textBackgroundColorChangeFunction = createEmitColorPropertyUpdateFunction(
            'backgroundColor', elTextBackgroundColorRed, elTextBackgroundColorGreen, elTextBackgroundColorBlue);

        elTextBackgroundColorRed.addEventListener('change', textBackgroundColorChangeFunction);
        elTextBackgroundColorGreen.addEventListener('change', textBackgroundColorChangeFunction);
        elTextBackgroundColorBlue.addEventListener('change', textBackgroundColorChangeFunction);
        colorPickers.push($('#property-text-background-color').colpick({
            colorScheme: 'dark',
            layout: 'hex',
            color: '000000',
            submit: false, // We don't want to have a submission button
            onShow: function(colpick) {
                $('#property-text-background-color').attr('active', 'true');
            },
            onHide: function(colpick) {
                $('#property-text-background-color').attr('active', 'false');
            },
            onChange: function(hsb, hex, rgb, el) {
                $(el).css('background-color', '#' + hex);
                emitColorPropertyUpdate('backgroundColor', rgb.r, rgb.g, rgb.b);
            }
        }));

        // Key light
        var keyLightModeChanged = createZoneComponentModeChangedFunction('keyLightMode',
            elZoneKeyLightModeInherit, elZoneKeyLightModeDisabled, elZoneKeyLightModeEnabled);

        elZoneKeyLightModeInherit.addEventListener('change', keyLightModeChanged);
        elZoneKeyLightModeDisabled.addEventListener('change', keyLightModeChanged);
        elZoneKeyLightModeEnabled.addEventListener('change', keyLightModeChanged);

        colorPickers.push($('#property-zone-key-light-color').colpick({
            colorScheme: 'dark',
            layout: 'hex',
            color: '000000',
            submit: false, // We don't want to have a submission button
            onShow: function(colpick) {
                $('#property-zone-key-light-color').attr('active', 'true');
            },
            onHide: function(colpick) {
                $('#property-zone-key-light-color').attr('active', 'false');
            },
            onChange: function(hsb, hex, rgb, el) {
                $(el).css('background-color', '#' + hex);
                emitColorPropertyUpdate('color', rgb.r, rgb.g, rgb.b, 'keyLight');
            }
        }));
        var zoneKeyLightColorChangeFunction = createEmitGroupColorPropertyUpdateFunction('keyLight', 'color', 
            elZoneKeyLightColorRed, elZoneKeyLightColorGreen, elZoneKeyLightColorBlue);

        elZoneKeyLightColorRed.addEventListener('change', zoneKeyLightColorChangeFunction);
        elZoneKeyLightColorGreen.addEventListener('change', zoneKeyLightColorChangeFunction);
        elZoneKeyLightColorBlue.addEventListener('change', zoneKeyLightColorChangeFunction);
        elZoneKeyLightIntensity.addEventListener('change', 
            createEmitGroupNumberPropertyUpdateFunction('keyLight', 'intensity'));

        var zoneKeyLightDirectionChangeFunction = createEmitGroupVec3PropertyUpdateFunction('keyLight', 'direction', 
            elZoneKeyLightDirectionX, elZoneKeyLightDirectionY);

        elZoneKeyLightDirectionX.addEventListener('change', zoneKeyLightDirectionChangeFunction);
        elZoneKeyLightDirectionY.addEventListener('change', zoneKeyLightDirectionChangeFunction);

        // Skybox
        var skyboxModeChanged = createZoneComponentModeChangedFunction('skyboxMode',
            elZoneSkyboxModeInherit, elZoneSkyboxModeDisabled, elZoneSkyboxModeEnabled);

        elZoneSkyboxModeInherit.addEventListener('change', skyboxModeChanged);
        elZoneSkyboxModeDisabled.addEventListener('change', skyboxModeChanged);
        elZoneSkyboxModeEnabled.addEventListener('change', skyboxModeChanged);

        // Ambient light
        elCopySkyboxURLToAmbientURL.addEventListener("click", function () {
            document.getElementById("property-zone-key-ambient-url").value = properties.skybox.url;
            properties.ambientLight.ambientURL = properties.skybox.url;
            updateProperties(properties);
        });

        var ambientLightModeChanged = createZoneComponentModeChangedFunction('ambientLightMode',
            elZoneAmbientLightModeInherit, elZoneAmbientLightModeDisabled, elZoneAmbientLightModeEnabled);

        elZoneAmbientLightModeInherit.addEventListener('change', ambientLightModeChanged);
        elZoneAmbientLightModeDisabled.addEventListener('change', ambientLightModeChanged);
        elZoneAmbientLightModeEnabled.addEventListener('change', ambientLightModeChanged);

        elZoneAmbientLightIntensity.addEventListener('change',
            createEmitGroupNumberPropertyUpdateFunction('ambientLight', 'ambientIntensity'));

        elZoneAmbientLightURL.addEventListener('change',
            createEmitGroupTextPropertyUpdateFunction('ambientLight', 'ambientURL'));

        // Haze
        var hazeModeChanged = createZoneComponentModeChangedFunction('hazeMode',
            elZoneHazeModeInherit, elZoneHazeModeDisabled, elZoneHazeModeEnabled);

        elZoneHazeModeInherit.addEventListener('change', hazeModeChanged);
        elZoneHazeModeDisabled.addEventListener('change', hazeModeChanged);
        elZoneHazeModeEnabled.addEventListener('change', hazeModeChanged);

        elZoneHazeRange.addEventListener('change', createEmitGroupNumberPropertyUpdateFunction('haze', 'hazeRange'));

        colorPickers.push($('#property-zone-haze-color').colpick({
            colorScheme: 'dark',
            layout: 'hex',
            color: '000000',
            submit: false, // We don't want to have a submission button
            onShow: function(colpick) {
                $('#property-zone-haze-color').attr('active', 'true');
            },
            onHide: function(colpick) {
                $('#property-zone-haze-color').attr('active', 'false');
            },
            onChange: function(hsb, hex, rgb, el) {
                $(el).css('background-color', '#' + hex);
                emitColorPropertyUpdate('hazeColor', rgb.r, rgb.g, rgb.b, 'haze');
            }
        }));
        var zoneHazeColorChangeFunction = createEmitGroupColorPropertyUpdateFunction('haze', 'hazeColor', 
            elZoneHazeColorRed, 
            elZoneHazeColorGreen, 
            elZoneHazeColorBlue);

        elZoneHazeColorRed.addEventListener('change', zoneHazeColorChangeFunction);
        elZoneHazeColorGreen.addEventListener('change', zoneHazeColorChangeFunction);
        elZoneHazeColorBlue.addEventListener('change', zoneHazeColorChangeFunction);

        colorPickers.push($('#property-zone-haze-glare-color').colpick({
            colorScheme: 'dark',
            layout: 'hex',
            color: '000000',
            submit: false, // We don't want to have a submission button
            onShow: function(colpick) {
                $('#property-zone-haze-glare-color').attr('active', 'true');
            },
            onHide: function(colpick) {
                $('#property-zone-haze-glare-color').attr('active', 'false');
            },
            onChange: function(hsb, hex, rgb, el) {
                $(el).css('background-color', '#' + hex);
                emitColorPropertyUpdate('hazeGlareColor', rgb.r, rgb.g, rgb.b, 'haze');
            }
        }));
        var zoneHazeGlareColorChangeFunction = createEmitGroupColorPropertyUpdateFunction('haze', 'hazeGlareColor', 
            elZoneHazeGlareColorRed, 
            elZoneHazeGlareColorGreen, 
            elZoneHazeGlareColorBlue);

        elZoneHazeGlareColorRed.addEventListener('change', zoneHazeGlareColorChangeFunction);
        elZoneHazeGlareColorGreen.addEventListener('change', zoneHazeGlareColorChangeFunction);
        elZoneHazeGlareColorBlue.addEventListener('change', zoneHazeGlareColorChangeFunction);

        elZoneHazeEnableGlare.addEventListener('change', 
            createEmitGroupCheckedPropertyUpdateFunction('haze', 'hazeEnableGlare'));
        elZonehazeGlareAngle.addEventListener('change', createEmitGroupNumberPropertyUpdateFunction('haze', 'hazeGlareAngle'));

        elZoneHazeAltitudeEffect.addEventListener('change', 
            createEmitGroupCheckedPropertyUpdateFunction('haze', 'hazeAltitudeEffect'));
        elZoneHazeCeiling.addEventListener('change', createEmitGroupNumberPropertyUpdateFunction('haze', 'hazeCeiling'));
        elZoneHazeBaseRef.addEventListener('change', createEmitGroupNumberPropertyUpdateFunction('haze', 'hazeBaseRef'));

        elZoneHazeBackgroundBlend.addEventListener('change', 
            createEmitGroupNumberPropertyUpdateFunction('haze', 'hazeBackgroundBlend'));

        var zoneSkyboxColorChangeFunction = createEmitGroupColorPropertyUpdateFunction('skybox', 'color',
            elZoneSkyboxColorRed, elZoneSkyboxColorGreen, elZoneSkyboxColorBlue);
        elZoneSkyboxColorRed.addEventListener('change', zoneSkyboxColorChangeFunction);
        elZoneSkyboxColorGreen.addEventListener('change', zoneSkyboxColorChangeFunction);
        elZoneSkyboxColorBlue.addEventListener('change', zoneSkyboxColorChangeFunction);
        colorPickers.push($('#property-zone-skybox-color').colpick({
            colorScheme: 'dark',
            layout: 'hex',
            color: '000000',
            submit: false, // We don't want to have a submission button
            onShow: function(colpick) {
                $('#property-zone-skybox-color').attr('active', 'true');
            },
            onHide: function(colpick) {
                $('#property-zone-skybox-color').attr('active', 'false');
            },
            onChange: function(hsb, hex, rgb, el) {
                $(el).css('background-color', '#' + hex);
                emitColorPropertyUpdate('color', rgb.r, rgb.g, rgb.b, 'skybox');
            }
        }));

        elZoneSkyboxURL.addEventListener('change', createEmitGroupTextPropertyUpdateFunction('skybox', 'url'));

        elZoneFlyingAllowed.addEventListener('change', createEmitCheckedPropertyUpdateFunction('flyingAllowed'));
        elZoneGhostingAllowed.addEventListener('change', createEmitCheckedPropertyUpdateFunction('ghostingAllowed'));
        elZoneFilterURL.addEventListener('change', createEmitTextPropertyUpdateFunction('filterURL'));

        var voxelVolumeSizeChangeFunction = createEmitVec3PropertyUpdateFunction(
            'voxelVolumeSize', elVoxelVolumeSizeX, elVoxelVolumeSizeY, elVoxelVolumeSizeZ);
        elVoxelVolumeSizeX.addEventListener('change', voxelVolumeSizeChangeFunction);
        elVoxelVolumeSizeY.addEventListener('change', voxelVolumeSizeChangeFunction);
        elVoxelVolumeSizeZ.addEventListener('change', voxelVolumeSizeChangeFunction);
        elVoxelSurfaceStyle.addEventListener('change', createEmitTextPropertyUpdateFunction('voxelSurfaceStyle'));
        elXTextureURL.addEventListener('change', createEmitTextPropertyUpdateFunction('xTextureURL'));
        elYTextureURL.addEventListener('change', createEmitTextPropertyUpdateFunction('yTextureURL'));
        elZTextureURL.addEventListener('change', createEmitTextPropertyUpdateFunction('zTextureURL'));

        elMoveSelectionToGrid.addEventListener("click", function() {
            EventBridge.emitWebEvent(JSON.stringify({
                type: "action",
                action: "moveSelectionToGrid"
            }));
        });
        elMoveAllToGrid.addEventListener("click", function() {
            EventBridge.emitWebEvent(JSON.stringify({
                type: "action",
                action: "moveAllToGrid"
            }));
        });
        elResetToNaturalDimensions.addEventListener("click", function() {
            EventBridge.emitWebEvent(JSON.stringify({
                type: "action",
                action: "resetToNaturalDimensions"
            }));
        });
        elRescaleDimensionsButton.addEventListener("click", function() {
            EventBridge.emitWebEvent(JSON.stringify({
                type: "action",
                action: "rescaleDimensions",
                percentage: parseFloat(elRescaleDimensionsPct.value)
            }));
        });
        elReloadScriptsButton.addEventListener("click", function() {
            EventBridge.emitWebEvent(JSON.stringify({
                type: "action",
                action: "reloadClientScripts"
            }));
        });
        elReloadServerScriptsButton.addEventListener("click", function() {
            // invalidate the current status (so that same-same updates can still be observed visually)
            elServerScriptStatus.innerText = '[' + elServerScriptStatus.innerText + ']';
            EventBridge.emitWebEvent(JSON.stringify({
                type: "action",
                action: "reloadServerScripts"
            }));
        });

        document.addEventListener("keydown", function (keyDown) {
            if (keyDown.keyCode === KEY_P && keyDown.ctrlKey) {
                if (keyDown.shiftKey) {
                    EventBridge.emitWebEvent(JSON.stringify({ type: 'unparent' }));
                } else {
                    EventBridge.emitWebEvent(JSON.stringify({ type: 'parent' }));
                }
            }
        });
        window.onblur = function() {
            // Fake a change event
            var ev = document.createEvent("HTMLEvents");
            ev.initEvent("change", true, true);
            document.activeElement.dispatchEvent(ev);
        };

        // For input and textarea elements, select all of the text on focus
        // WebKit-based browsers, such as is used with QWebView, have a quirk
        // where the mouseup event comes after the focus event, causing the
        // text to be deselected immediately after selecting all of the text.
        // To make this work we block the first mouseup event after the elements
        // received focus.  If we block all mouseup events the user will not
        // be able to click within the selected text.
        // We also check to see if the value has changed to make sure we aren't
        // blocking a mouse-up event when clicking on an input spinner.
        var els = document.querySelectorAll("input, textarea");
        for (var i = 0; i < els.length; i++) {
            var clicked = false;
            var originalText;
            // TODO FIXME: (JSHint) Functions declared within loops referencing 
            //             an outer scoped variable may lead to confusing semantics.
            els[i].onfocus = function(e) {
                originalText = this.value;
                this.select();
                clicked = false;
            };
            // TODO FIXME: (JSHint) Functions declared within loops referencing 
            //             an outer scoped variable may lead to confusing semantics.
            els[i].onmouseup = function(e) {
                if (!clicked && originalText === this.value) {
                    e.preventDefault();
                }
                clicked = true;
            };
        }
        bindAllNonJSONEditorElements();
    });

    // Collapsible sections
    var elCollapsible = document.getElementsByClassName("section-header");

    var toggleCollapsedEvent = function(event) {
        var element = event.target.parentNode.parentNode;
        var isCollapsed = element.dataset.collapsed !== "true";
        element.dataset.collapsed = isCollapsed ? "true" : false;
        element.setAttribute("collapsed", isCollapsed ? "true" : "false");
        element.getElementsByClassName(".collapse-icon")[0].textContent = isCollapsed ? "L" : "M";
    };

    for (var collapseIndex = 0, numCollapsibles = elCollapsible.length; collapseIndex < numCollapsibles; ++collapseIndex) {
        var curCollapsibleElement = elCollapsible[collapseIndex];
        curCollapsibleElement.getElementsByTagName('span')[0].addEventListener("click", toggleCollapsedEvent, true);
    }


    // Textarea scrollbars
    var elTextareas = document.getElementsByTagName("TEXTAREA");

    var textareaOnChangeEvent = function(event) {
        setTextareaScrolling(event.target);
    };

    for (var textAreaIndex = 0, numTextAreas = elTextareas.length; textAreaIndex < numTextAreas; ++textAreaIndex) {
        var curTextAreaElement = elTextareas[textAreaIndex];
        setTextareaScrolling(curTextAreaElement);
        curTextAreaElement.addEventListener("input", textareaOnChangeEvent, false);
        curTextAreaElement.addEventListener("change", textareaOnChangeEvent, false);
        /* FIXME: Detect and update textarea scrolling attribute on resize. Unfortunately textarea doesn't have a resize
        event; mouseup is a partial stand-in but doesn't handle resizing if mouse moves outside textarea rectangle. */
        curTextAreaElement.addEventListener("mouseup", textareaOnChangeEvent, false);
    }

    // Dropdowns
    // For each dropdown the following replacement is created in place of the original dropdown...
    // Structure created:
    //  <dl dropped="true/false">
    //      <dt name="?" id="?" value="?"><span>display text</span><span>carat</span></dt>
    //      <dd>
    //          <ul>
    //              <li value="??>display text</li>
    //              <li>...</li>
    //          </ul>
    //      </dd>
    //  </dl>

    function setDropdownText(dropdown) {
        var lis = dropdown.parentNode.getElementsByTagName("li");
        var text = "";
        for (var i = 0; i < lis.length; i++) {
            if (String(lis[i].getAttribute("value")) === String(dropdown.value)) {
                text = lis[i].textContent;
            }
        }
        dropdown.firstChild.textContent = text;
    }

    function toggleDropdown(event) {
        var element = event.target;
        if (element.nodeName !== "DT") {
            element = element.parentNode;
        }
        element = element.parentNode;
        var isDropped = element.getAttribute("dropped");
        element.setAttribute("dropped", isDropped !== "true" ? "true" : "false");
    }

    function setDropdownValue(event) {
        var dt = event.target.parentNode.parentNode.previousSibling;
        dt.value = event.target.getAttribute("value");
        dt.firstChild.textContent = event.target.textContent;

        dt.parentNode.setAttribute("dropped", "false");

        var evt = document.createEvent("HTMLEvents");
        evt.initEvent("change", true, true);
        dt.dispatchEvent(evt);
    }

    var elDropdowns = document.getElementsByTagName("select");
    for (var dropDownIndex = 0; dropDownIndex < elDropdowns.length; ++dropDownIndex) {
        var options = elDropdowns[dropDownIndex].getElementsByTagName("option");
        var selectedOption = 0;
        for (var optionIndex = 0; optionIndex < options.length; ++optionIndex) {
            if (options[optionIndex].getAttribute("selected") === "selected") {
                selectedOption = optionIndex;
                // TODO:  Shouldn't there be a break here?
            }
        }
        var div = elDropdowns[dropDownIndex].parentNode;

        var dl = document.createElement("dl");
        div.appendChild(dl);

        var dt = document.createElement("dt");
        dt.name = elDropdowns[dropDownIndex].name;
        dt.id = elDropdowns[dropDownIndex].id;
        dt.addEventListener("click", toggleDropdown, true);
        dl.appendChild(dt);

        var span = document.createElement("span");
        span.setAttribute("value", options[selectedOption].value);
        span.textContent = options[selectedOption].firstChild.textContent;
        dt.appendChild(span);

        var spanCaratDown = document.createElement("span");
        spanCaratDown.textContent = "5"; // caratDn
        dt.appendChild(spanCaratDown);

        var dd = document.createElement("dd");
        dl.appendChild(dd);

        var ul = document.createElement("ul");
        dd.appendChild(ul);

        for (var listOptionIndex = 0; listOptionIndex < options.length; ++listOptionIndex) {
            var li = document.createElement("li");
            li.setAttribute("value", options[listOptionIndex].value);
            li.textContent = options[listOptionIndex].firstChild.textContent;
            li.addEventListener("click", setDropdownValue);
            ul.appendChild(li);
        }
    }

    elDropdowns = document.getElementsByTagName("select");
    while (elDropdowns.length > 0) {
        var el = elDropdowns[0];
        el.parentNode.removeChild(el);
        elDropdowns = document.getElementsByTagName("select");
    }

    augmentSpinButtons();

    setUpKeyboardControl();

    // Disable right-click context menu which is not visible in the HMD and makes it seem like the app has locked
    document.addEventListener("contextmenu", function(event) {
        event.preventDefault();
    }, false);

    setTimeout(function() {
        EventBridge.emitWebEvent(JSON.stringify({ type: 'propertiesPageReady' }));
    }, 1000);
}<|MERGE_RESOLUTION|>--- conflicted
+++ resolved
@@ -652,7 +652,6 @@
         var elModelTextures = document.getElementById("property-model-textures");
         var elModelOriginalTextures = document.getElementById("property-model-original-textures");
 
-<<<<<<< HEAD
         var elMaterialURL = document.getElementById("property-material-url");
         //var elMaterialMode = document.getElementById("property-material-mode");
         var elPriority = document.getElementById("property-priority");
@@ -664,9 +663,8 @@
         var elMaterialScaleX = document.getElementById("property-material-scale-x");
         var elMaterialScaleY = document.getElementById("property-material-scale-y");
         var elMaterialRot = document.getElementById("property-material-rot");
-=======
+
         var elImageURL = document.getElementById("property-image-url");
->>>>>>> 593113c1
 
         var elWebSourceURL = document.getElementById("property-web-source-url");
         var elWebDPI = document.getElementById("property-web-dpi");
@@ -836,10 +834,12 @@
 
                         // HTML workaround since image is not yet a separate entity type
                         var IMAGE_MODEL_NAME = 'default-image-model.fbx';
-                        var urlParts = properties.modelURL.split('/')
-                        var propsFilename = urlParts[urlParts.length - 1];
-                        if (properties.type === "Model" && propsFilename === IMAGE_MODEL_NAME) {
-                            properties.type = "Image";
+                        if (properties.modelURL) {
+                            var urlParts = properties.modelURL.split('/')
+                            var propsFilename = urlParts[urlParts.length - 1];
+                            if (properties.type === "Model" && propsFilename === IMAGE_MODEL_NAME) {
+                                properties.type = "Image";
+                            }
                         }
 
                         // Create class name for css ruleset filtering

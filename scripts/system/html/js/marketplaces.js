function loaded() {
<<<<<<< HEAD
    bindExploreButtons();
}

function bindExploreButtons() {
    $('#exploreClaraMarketplace').on('click', function () {
        window.location = "https://clara.io/library?public=true"
    })
    $('#exploreHifiMarketplace').on('click', function () {
=======
bindExploreButtons();
}

function bindExploreButtons() {
    $('#exploreClaraMarketplace').on('click', function() {
        window.location = "https://clara.io/library?public=true"
    })
    $('#exploreHifiMarketplace').on('click', function() {
>>>>>>> 2b2b2ecb
        window.location = "http://www.highfidelity.com/marketplace"
    })
}<|MERGE_RESOLUTION|>--- conflicted
+++ resolved
@@ -1,14 +1,4 @@
 function loaded() {
-<<<<<<< HEAD
-    bindExploreButtons();
-}
-
-function bindExploreButtons() {
-    $('#exploreClaraMarketplace').on('click', function () {
-        window.location = "https://clara.io/library?public=true"
-    })
-    $('#exploreHifiMarketplace').on('click', function () {
-=======
 bindExploreButtons();
 }
 
@@ -17,7 +7,6 @@
         window.location = "https://clara.io/library?public=true"
     })
     $('#exploreHifiMarketplace').on('click', function() {
->>>>>>> 2b2b2ecb
         window.location = "http://www.highfidelity.com/marketplace"
     })
 }
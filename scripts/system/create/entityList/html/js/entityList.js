--- conflicted
+++ resolved
@@ -181,11 +181,8 @@
     "Text",
     "Grid",
     "Sound",
-<<<<<<< HEAD
+    "Empty",
     "Script",
-=======
-    "Empty",
->>>>>>> 59be61f2
 ];
 
 const DOUBLE_CLICK_TIMEOUT = 300; // ms

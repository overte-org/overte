//  entityProperties.js
//
//  Created by Ryan Huffman on November 13th, 2014
//  Copyright 2014 High Fidelity, Inc.
//  Copyright 2020 Vircadia contributors.
//  Copyright 2022-2025 Overte e.V.
//
//  Distributed under the Apache License, Version 2.0.
//  See the accompanying file LICENSE or http://www.apache.org/licenses/LICENSE-2.0.html

/* global alert, augmentSpinButtons, clearTimeout, console, document, Element, 
   EventBridge, JSONEditor, openEventBridge, setTimeout, window, _, $ */

var currentTab = "base";

const DEGREES_TO_RADIANS = Math.PI / 180.0;

const UUID_NONE = "{00000000-0000-0000-0000-000000000000}";

const ENTITY_HOST_TYPE_COLOR_DOMAIN = "#afafaf";
const ENTITY_HOST_TYPE_COLOR_AVATAR = "#7fdb98";
const ENTITY_HOST_TYPE_COLOR_LOCAL = "#f0d769";

const NO_SELECTION = ",";

const MAX_TAGS_PER_ROWS = 5;

const AUDIO_ATTENUATION_COEFFICIENT_DEFAULT_VALUE = 0.5;

const PROPERTY_SPACE_MODE = Object.freeze({
    ALL: 0,
    LOCAL: 1,
    WORLD: 2
});

const PROPERTY_SELECTION_VISIBILITY = Object.freeze({
    SINGLE_SELECTION: 1,
    MULTIPLE_SELECTIONS: 2,
    MULTI_DIFF_SELECTIONS: 4,
    ANY_SELECTIONS: 7 /* SINGLE_SELECTION | MULTIPLE_SELECTIONS | MULTI_DIFF_SELECTIONS */
});

// Multiple-selection behavior
const PROPERTY_MULTI_DISPLAY_MODE = Object.freeze({
    DEFAULT: 0,
    /**
     * Comma separated values
     * Limited for properties with type "string" or "textarea" and readOnly enabled
     */
    COMMA_SEPARATED_VALUES: 1
});

const GROUPS = [
    {
        id: "base",
        label: "ENTITY",
        properties: [
            {
                label: NO_SELECTION,
                type: "icon",
                icons: ENTITY_TYPE_ICON,
                propertyID: "type",
                replaceID: "placeholder-property-type",
            },
            {
                label: "Name",
                type: "string",
                propertyID: "name",
                placeholder: "Name",
                replaceID: "placeholder-property-name",
            },
            {
                label: "ID",
                type: "string",
                propertyID: "id",
                placeholder: "ID",
                readOnly: true,
                replaceID: "placeholder-property-id",
                multiDisplayMode: PROPERTY_MULTI_DISPLAY_MODE.COMMA_SEPARATED_VALUES,
            },
            {
                label: "Description",
                type: "string",
                propertyID: "description",
            },
            {
                label: "Parent",
                type: "string",
                propertyID: "parentID",
                buttons: [ { id: "navigateToParentEntity", label: "1", className: "navigation", onClick: navigateToSpecificEntityFromParentID } ],
                onChange: parentIDChanged,
            },
            {
                label: "Parent Joint Index",
                type: "number",
                propertyID: "parentJointIndex",
            },
            {
                label: "",
                glyph: "&#xe006;",
                type: "bool",
                propertyID: "locked",
                replaceID: "placeholder-property-locked",
            },
            {
                label: "",
                glyph: "&#xe007;",
                type: "bool",
                propertyID: "visible",
                replaceID: "placeholder-property-visible",
            },
            {
                label: "Render Layer",
                type: "dropdown",
                options: {
                    world: "World",
                    front: "Front",
                    hud: "HUD"
                },
                propertyID: "renderLayer",
            },
            {
                label: "Primitive Mode",
                type: "dropdown",
                options: {
                    solid: "Solid",
                    lines: "Wireframe",
                },
                propertyID: "primitiveMode",
            },
            {
                label: "Billboard Mode",
                type: "dropdown",
                options: {
                    none: "None",
                    yaw: "Yaw",
                    full: "Full"
                },
                propertyID: "billboardMode",
            },
            {
                label: "Mirror Mode",
                type: "dropdown",
                options: {
                    none: "None",
                    mirror: "Mirror",
                    portal: "Portal"
                },
                propertyID: "mirrorMode",
            },
            {
                label: "Portal Exit",
                type: "string",
                propertyID: "portalExitID",
                showPropertyRule: { "mirrorMode": "portal" },
            },
            {
                label: "Render With Zones",
                type: "multipleZonesSelection",
                propertyID: "renderWithZones",
            },
            {
                label: "Tags",
                type: "arrayOfStrings",
                propertyID: "tags",
                useStringColor: true,
            },
        ]
    },
    {
        id: "shape",
        label: "SHAPE",
        properties: [
            {
                label: "Shape",
                type: "dropdown",
                options: { Cube: "Box", Sphere: "Sphere", Tetrahedron: "Tetrahedron", Octahedron: "Octahedron", 
                           Icosahedron: "Icosahedron", Dodecahedron: "Dodecahedron", Hexagon: "Hexagon", 
                           Triangle: "Triangle", Octagon: "Octagon", Cylinder: "Cylinder", Cone: "Cone", 
                           Circle: "Circle", Quad: "Quad", Torus: "Torus" },
                propertyID: "shape",
            },
            {
                label: "Inner Radius",
                type: "number-draggable",
                min: 0,
                max: 0.25,
                step: 0.01,
                decimals: 2,
                propertyID: "innerRadius",
                showPropertyRule: { "shape": "Torus" },
            },
            {
                label: "Color",
                type: "color",
                propertyID: "color",
            },
            {
                label: "Alpha",
                type: "number-draggable",
                min: 0,
                max: 1,
                step: 0.01,
                decimals: 2,
                propertyID: "shapeAlpha",
                propertyName: "alpha",
            },
            {
                label: "Unlit",
                type: "bool",
                propertyID: "shapeUnlit",
                propertyName: "unlit"
            }
        ]
    },
    {
        id: "text",
        label: "TEXT",
        properties: [
            {
                label: "Text",
                type: "textarea",
                propertyID: "text",
            },
            {
                label: "Text Color",
                type: "color",
                propertyID: "textColor",
            },
            {
                label: "Text Alpha",
                type: "number-draggable",
                min: 0,
                max: 1,
                step: 0.01,
                decimals: 2,
                propertyID: "textAlpha",
            },
            {
                label: "Background Color",
                type: "color",
                propertyID: "backgroundColor",
            },
            {
                label: "Background Alpha",
                type: "number-draggable",
                min: 0,
                max: 1,
                step: 0.01,
                decimals: 2,
                propertyID: "backgroundAlpha",
            },
            {
                label: "Line Height",
                type: "number-draggable",
                min: 0,
                step: 0.001,
                decimals: 4,
                unit: "m",
                propertyID: "lineHeight",
            },
            {
                label: "Font",
                type: "string",
                propertyID: "font",
            },
            {
                label: "Effect",
                type: "dropdown",
                options: {
                    none: "None",
                    outline: "Outline",
                    "outline fill": "Outline with fill",
                    shadow: "Shadow"
                },
                propertyID: "textEffect",
            },
            {
                label: "Effect Color",
                type: "color",
                propertyID: "textEffectColor",
            },
            {
                label: "Effect Thickness",
                type: "number-draggable",
                min: 0.0,
                max: 0.5,
                step: 0.01,
                decimals: 2,
                propertyID: "textEffectThickness",
            },
            {
                label: "Alignment",
                type: "dropdown",
                options: {
                    left: "Left",
                    center: "Center",
                    right: "Right"
                },
                propertyID: "textAlignment",
                propertyName: "alignment", // actual entity property name
            },
            {
                label: "Vertical Alignment",
                type: "dropdown",
                options: {
                    top: "Top",
                    center: "Center",
                    bottom: "Bottom"
                },
                propertyID: "textVerticalAlignment",
                propertyName: "verticalAlignment", // actual entity property name
            },
            {
                label: "Top Margin",
                type: "number-draggable",
                step: 0.01,
                decimals: 2,
                propertyID: "topMargin",
            },
            {
                label: "Right Margin",
                type: "number-draggable",
                step: 0.01,
                decimals: 2,
                propertyID: "rightMargin",
            },
            {
                label: "Bottom Margin",
                type: "number-draggable",
                step: 0.01,
                decimals: 2,
                propertyID: "bottomMargin",
            },
            {
                label: "Left Margin",
                type: "number-draggable",
                step: 0.01,
                decimals: 2,
                propertyID: "leftMargin",
            },
            {
                label: "Unlit",
                type: "bool",
                propertyID: "unlit",
            }
        ]
    },
    {
        id: "zone",
        label: "ZONE",
        properties: [
            {
                label: "Shape Type",
                type: "dropdown",
                options: { "box": "Box", "sphere": "Sphere",
                           "cylinder-y": "Cylinder", "compound": "Use Compound Shape URL" },
                propertyID: "zoneShapeType",
                propertyName: "shapeType", // actual entity property name
            },
            {
                label: "Compound Shape URL",
                type: "string",
                propertyID: "zoneCompoundShapeURL",
                propertyName: "compoundShapeURL", // actual entity property name
                placeholder: "URL",
            },
            {
                label: "Flying Allowed",
                type: "bool",
                propertyID: "flyingAllowed",
            },
            {
                label: "Ghosting Allowed",
                type: "bool",
                propertyID: "ghostingAllowed",
            },
            {
                label: "Filter",
                type: "string",
                propertyID: "filterURL",
                placeholder: "URL",
            }
        ]
    },
    {
        id: "zone_key_light",
        label: "ZONE KEY LIGHT",
        properties: [
            {
                label: "Key Light",
                type: "dropdown",
                options: { inherit: "Inherit", disabled: "Off", enabled: "On" },
                propertyID: "keyLightMode",
                
            },
            {
                label: "Key Light Color",
                type: "color",
                propertyID: "keyLight.color",
                showPropertyRule: { "keyLightMode": "enabled" },
            },
            {
                label: "Light Intensity",
                type: "number-draggable",
                min: -40,
                max: 40,
                step: 0.01,
                decimals: 2,
                propertyID: "keyLight.intensity",
                showPropertyRule: { "keyLightMode": "enabled" },
            },
            {
                label: "Light Horizontal Angle",
                type: "number-draggable",
                step: 0.1,
                multiplier: DEGREES_TO_RADIANS,
                decimals: 2,
                unit: "deg",
                propertyID: "keyLight.direction.y",
                showPropertyRule: { "keyLightMode": "enabled" },
            },
            {
                label: "Light Vertical Angle",
                type: "number-draggable",
                step: 0.1,
                multiplier: DEGREES_TO_RADIANS,
                decimals: 2,
                unit: "deg",
                propertyID: "keyLight.direction.x",
                showPropertyRule: { "keyLightMode": "enabled" },
            },
            {
                label: "Cast Shadows",
                type: "bool",
                propertyID: "keyLight.castShadows",
                showPropertyRule: { "keyLightMode": "enabled" },
            },
            {
                label: "Shadow Bias",
                type: "number-draggable",
                min: 0,
                max: 1,
                step: 0.01,
                decimals: 2,
                propertyID: "keyLight.shadowBias",
                showPropertyRule: { "keyLightMode": "enabled" },
            },
            {
                label: "Shadow Max Distance",
                type: "number-draggable",
                min: 0,
                max: 250,
                step: 0.1,
                decimals: 2,
                propertyID: "keyLight.shadowMaxDistance",
                showPropertyRule: { "keyLightMode": "enabled" },
            }
        ]
    },    
    {
        id: "zone_skybox",
        label: "ZONE SKYBOX",
        properties: [
            {
                label: "Skybox",
                type: "dropdown",
                options: { inherit: "Inherit", disabled: "Off", enabled: "On" },
                propertyID: "skyboxMode",
            },
            {
                label: "Skybox Color",
                type: "color",
                propertyID: "skybox.color",
                showPropertyRule: { "skyboxMode": "enabled" },
            },
            {
                label: "Skybox Source",
                type: "string",
                propertyID: "skybox.url",
                showPropertyRule: { "skyboxMode": "enabled" },
                placeholder: "URL",
            }
        ]
    },
    {
        id: "zone_ambient_light",
        label: "ZONE AMBIENT LIGHT",
        properties: [
            {
                label: "Ambient Light",
                type: "dropdown",
                options: { inherit: "Inherit", disabled: "Off", enabled: "On" },
                propertyID: "ambientLightMode",
            },
            {
                label: "Ambient Color",
                type: "color",
                propertyID: "ambientLight.ambientColor",
                showPropertyRule: { "ambientLightMode": "enabled" },
            },
            {
                type: "buttons",
                buttons: [ { id: "copy", label: "Copy color from Skybox", 
                             className: "black", onClick: copySkyboxColorToAmbientColor } ],
                propertyID: "copyColorToAmbient",
                showPropertyRule: { "ambientLightMode": "enabled" },
            },
            {
                label: "Ambient Intensity",
                type: "number-draggable",
                min: -200,
                max: 200,
                step: 0.1,
                decimals: 2,
                propertyID: "ambientLight.ambientIntensity",
                showPropertyRule: { "ambientLightMode": "enabled" },
            },
            {
                label: "Ambient Source",
                type: "string",
                propertyID: "ambientLight.ambientURL",
                showPropertyRule: { "ambientLightMode": "enabled" },
                placeholder: "URL",
            },
            {
                type: "buttons",
                buttons: [ { id: "copy", label: "Copy URL from Skybox", 
                             className: "black", onClick: copySkyboxURLToAmbientURL } ],
                propertyID: "copyURLToAmbient",
                showPropertyRule: { "ambientLightMode": "enabled" },
            }
        ]
    },
    {
        id: "zone_haze",
        label: "ZONE HAZE",
        properties: [
            {
                label: "Haze",
                type: "dropdown",
                options: { inherit: "Inherit", disabled: "Off", enabled: "On" },
                propertyID: "hazeMode",
            },
            {
                label: "Range",
                type: "number-draggable",
                min: 1,
                max: 10000,
                step: 1,
                decimals: 0,
                unit: "m",
                propertyID: "haze.hazeRange",
                showPropertyRule: { "hazeMode": "enabled" },
            },
            {
                label: "Use Altitude",
                type: "bool",
                propertyID: "haze.hazeAltitudeEffect",
                showPropertyRule: { "hazeMode": "enabled" },
            },
            {
                label: "Base",
                type: "number-draggable",
                min: -16000,
                max: 16000,
                step: 1,
                decimals: 0,
                unit: "m",
                propertyID: "haze.hazeBaseRef",
                showPropertyRule: { "hazeMode": "enabled" },
            },
            {
                label: "Ceiling",
                type: "number-draggable",
                min: -16000,
                max: 16000,
                step: 1,
                decimals: 0,
                unit: "m",
                propertyID: "haze.hazeCeiling",
                showPropertyRule: { "hazeMode": "enabled" },
            },
            {
                label: "Haze Color",
                type: "color",
                propertyID: "haze.hazeColor",
                showPropertyRule: { "hazeMode": "enabled" },
            },
            {
                label: "Background Blend",
                type: "number-draggable",
                min: 0,
                max: 1,
                step: 0.001,
                decimals: 3,
                propertyID: "haze.hazeBackgroundBlend",
                showPropertyRule: { "hazeMode": "enabled" },
            },
            {
                label: "Enable Glare",
                type: "bool",
                propertyID: "haze.hazeEnableGlare",
                showPropertyRule: { "hazeMode": "enabled" },
            },
            {
                label: "Glare Color",
                type: "color",
                propertyID: "haze.hazeGlareColor",
                showPropertyRule: { "hazeMode": "enabled" },
            },
            {
                label: "Glare Angle",
                type: "number-draggable",
                min: 0,
                max: 180,
                step: 1,
                decimals: 0,
                propertyID: "haze.hazeGlareAngle",
                showPropertyRule: { "hazeMode": "enabled" },
            }
        ]
    },
    {
        id: "zone_bloom",
        label: "ZONE BLOOM",
        properties: [
            {
                label: "Bloom",
                type: "dropdown",
                options: { inherit: "Inherit", disabled: "Off", enabled: "On" },
                propertyID: "bloomMode",
            },
            {
                label: "Bloom Intensity",
                type: "number-draggable",
                min: 0,
                max: 1,
                step: 0.001,
                decimals: 3,
                propertyID: "bloom.bloomIntensity",
                showPropertyRule: { "bloomMode": "enabled" },
            },
            {
                label: "Bloom Threshold",
                type: "number-draggable",
                min: 0,
                max: 1,
                step: 0.001,
                decimals: 3,
                propertyID: "bloom.bloomThreshold",
                showPropertyRule: { "bloomMode": "enabled" },
            },
            {
                label: "Bloom Size",
                type: "number-draggable",
                min: 0,
                max: 2,
                step: 0.001,
                decimals: 3,
                propertyID: "bloom.bloomSize",
                showPropertyRule: { "bloomMode": "enabled" },
            }
        ]
    },
    {
        id: "zone_tonemapping",
        label: "ZONE TONEMAPPING",
        properties: [
            {
                label: "Tonemapping",
                type: "dropdown",
                options: { inherit: "Inherit", disabled: "Off", enabled: "On" },
                propertyID: "tonemappingMode",
            },
            {
                label: "Curve",
                type: "dropdown",
                options: { rgb: "RGB", srgb: "sRGB", reinhard: "Reinhard", filmic: "Filmic" },
                propertyID: "tonemapping.curve",
                showPropertyRule: { "tonemappingMode": "enabled" },
            },
            {
                label: "Exposure",
                type: "number-draggable",
                min: -4.0,
                max: 4.0,
                step: 0.1,
                decimals: 1,
                propertyID: "tonemapping.exposure",
                showPropertyRule: { "tonemappingMode": "enabled" },
            }
        ]
    },
    {
        id: "zone_ambient_occlusion",
        label: "ZONE AMBIENT OCCLUSION",
        properties: [
            {
                label: "Ambient Occlusion",
                type: "dropdown",
                options: { inherit: "Inherit", disabled: "Off", enabled: "On" },
                propertyID: "ambientOcclusionMode",
            },
            //{
            //    label: "Technique",
            //    type: "dropdown",
            //    options: { ssao: "SSAO", hbao: "HBAO" },
            //    propertyID: "ambientOcclusion.technique",
            //    showPropertyRule: { "ambientOcclusionMode": "enabled" },
            //},
            {
                label: "Jitter",
                type: "bool",
                propertyID: "ambientOcclusion.jitter",
                showPropertyRule: { "ambientOcclusionMode": "enabled" },
            },
            {
                label: "Resolution Level",
                type: "number-draggable",
                step: 1,
                decimals: 0,
                propertyID: "ambientOcclusion.resolutionLevel",
                showPropertyRule: { "ambientOcclusionMode": "enabled" },
            },
            {
                label: "Edge Sharpness",
                type: "number-draggable",
                step: 0.01,
                decimals: 2,
                propertyID: "ambientOcclusion.edgeSharpness",
                showPropertyRule: { "ambientOcclusionMode": "enabled" },
            },
            {
                label: "Blur Radius (pixels)",
                type: "number-draggable",
                step: 1,
                decimals: 0,
                propertyID: "ambientOcclusion.blurRadius",
                showPropertyRule: { "ambientOcclusionMode": "enabled" },
            },
            {
                label: "AO Radius",
                type: "number-draggable",
                step: 0.01,
                decimals: 2,
                propertyID: "ambientOcclusion.aoRadius",
                showPropertyRule: { "ambientOcclusionMode": "enabled" },
            },
            {
                label: "Intensity",
                type: "number-draggable",
                step: 0.01,
                decimals: 2,
                propertyID: "ambientOcclusion.aoObscuranceLevel",
                showPropertyRule: { "ambientOcclusionMode": "enabled" },
            },
            {
                label: "Falloff Angle",
                type: "number-draggable",
                step: 0.01,
                decimals: 2,
                propertyID: "ambientOcclusion.aoFalloffAngle",
                showPropertyRule: { "ambientOcclusionMode": "enabled" },
            },
            {
                label: "Sampling Amount",
                type: "number-draggable",
                step: 0.01,
                decimals: 2,
                propertyID: "ambientOcclusion.aoSamplingAmount",
                showPropertyRule: { "ambientOcclusionMode": "enabled" },
            },
            {
                label: "Num Spiral Turns",
                type: "number-draggable",
                step: 0.01,
                decimals: 2,
                propertyID: "ambientOcclusion.ssaoNumSpiralTurns",
                showPropertyRule: { "ambientOcclusionMode": "enabled" },
            }
        ]
    },
    {
        id: "zone_avatar_priority",
        label: "ZONE AVATAR PRIORITY",
        properties: [
            {
                label: "Avatar Priority",
                type: "dropdown",
                options: { inherit: "Inherit", crowd: "Crowd", hero: "Hero" },
                propertyID: "avatarPriority",
            }
        ]
    },
    {
        id: "zone_audio",
        label: "ZONE AUDIO",
        properties: [
            {
                label: "Enable Reverb",
                type: "bool",
                propertyID: "audio.reverbEnabled"
            },
            {
                label: "Reverb Time",
                type: "number-draggable",
                min: 0,
                max: 10,
                step: 0.1,
                decimals: 2,
                propertyID: "audio.reverbTime",
                showPropertyRule: { "audio.reverbEnabled": "true" },
            },
            {
                label: "Reverb Wet Level",
                type: "number-draggable",
                min: 0,
                max: 100,
                step: 1,
                decimals: 1,
                propertyID: "audio.reverbWetLevel",
                showPropertyRule: { "audio.reverbEnabled": "true" },
            },
            {
                label: "Listener Zones",
                type: "multipleZonesSelection",
                propertyID: "audio.listenerZones",
                zonesCoefficientID: "audio.listenerAttenuationCoefficients",
            },
            {
                label: "Attenuation Coef.",
                type: "zonesCoefficient",
                propertyID: "audio.listenerAttenuationCoefficients",
                multipleZonesSelectionID: "audio.listenerZones",
            }
        ]
    },
    {
        id: "zone_normal_map_attenuation",
        label: "NORMAL MAP ATTENUATION",
        properties: [
            {
                label: "Attenuation",
                type: "dropdown",
                options: { inherit: "Inherit", disabled: "Off", enabled: "On" },
                propertyID: "normalMapAttenuationMode",
            },
            {
                label: "Fade Min Distance",
                type: "number-draggable",
                min: 0,
                max: 16000,
                step: 1,
                decimals: 2,
                propertyID: "normalMapAttenuation.min",
                showPropertyRule: { "normalMapAttenuationMode": "enabled" },
            },
            {
                label: "Fade Max Distance",
                type: "number-draggable",
                min: 0,
                max: 16000,
                step: 1,
                decimals: 2,
                propertyID: "normalMapAttenuation.max",
                showPropertyRule: { "normalMapAttenuationMode": "enabled" },
            }
        ]
    },
    {
        id: "model",
        label: "MODEL",
        properties: [
            {
                label: "Model",
                type: "string",
                placeholder: "URL",
                propertyID: "modelURL",
            },
            {
                label: "Collision Shape",
                type: "dropdown",
                options: { "none": "No Collision", "box": "Box", "sphere": "Sphere", "compound": "Compound" , 
                           "simple-hull": "Basic - Whole model", "simple-compound": "Good - Sub-meshes" , 
                           "static-mesh": "Exact - All polygons (non-dynamic only)" },
                propertyID: "shapeType",
            },
            {
                label: "Compound Shape",
                type: "string",
                propertyID: "compoundShapeURL",
                placeholder: "URL",
            },
            {
                label: "Use Original Pivot",
                type: "bool",
                propertyID: "useOriginalPivot",
            },
            {
                label: "Animation",
                type: "string",
                propertyID: "animation.url",
                placeholder: "URL",
            },
            {
                label: "Play Automatically",
                type: "bool",
                propertyID: "animation.running",
            },
            {
                label: "Loop",
                type: "bool",
                propertyID: "animation.loop",
            },
            {
                label: "Allow Translation",
                type: "bool",
                propertyID: "animation.allowTranslation",
            },
            {
                label: "Hold",
                type: "bool",
                propertyID: "animation.hold",
            },
            {
                label: "Animation Frame",
                type: "number-draggable",
                propertyID: "animation.currentFrame",
            },
            {
                label: "First Frame",
                type: "number-draggable",
                propertyID: "animation.firstFrame",
            },
            {
                label: "Last Frame",
                type: "number-draggable",
                propertyID: "animation.lastFrame",
            },
            {
                label: "Animation FPS",
                type: "number-draggable",
                propertyID: "animation.fps",
            },
            {
                label: "Smooth Animation",
                type: "bool",
                propertyID: "animation.smoothFrames",
            },
            {
                label: "Texture",
                type: "textarea",
                propertyID: "textures",
            },
            {
                label: "Original Texture",
                type: "textarea",
                propertyID: "originalTextures",
                readOnly: true,
            },
            {
                label: "Group Culled",
                type: "bool",
                propertyID: "groupCulled",
            }
        ]
    },
    {
        id: "image",
        label: "IMAGE",
        properties: [
            {
                label: "Image",
                type: "string",
                placeholder: "URL",
                propertyID: "imageURL",
            },
            {
                label: "Color",
                type: "color",
                propertyID: "imageColor",
                propertyName: "color", // actual entity property name
            },
            {
                label: "Alpha",
                type: "number-draggable",
                min: 0,
                max: 1,
                step: 0.01,
                decimals: 2,
                propertyID: "imageAlpha",
                propertyName: "alpha",
            },            
            {
                label: "Emissive",
                type: "bool",
                propertyID: "emissive",
            },
            {
                label: "Sub Image",
                type: "rect",
                min: 0,
                step: 1,
                subLabels: [ "x", "y", "w", "h" ],
                propertyID: "subImage",
            },
            {
                label: "Keep Aspect Ratio",
                type: "bool",
                propertyID: "keepAspectRatio",
            }
        ]
    },
    {
        id: "web",
        label: "WEB",
        properties: [
            {
                label: "Source",
                type: "string",
                propertyID: "sourceUrl",
                placeholder: "URL",
            },
            {
                label: "Source Resolution",
                type: "number-draggable",
                propertyID: "dpi",
            },
            {
                label: "Web Color",
                type: "color",
                propertyID: "webColor",
                propertyName: "color", // actual entity property name
            },
            {
                label: "Web Alpha",
                type: "number-draggable",
                step: 0.001,
                decimals: 3,
                propertyID: "webAlpha",
                propertyName: "alpha",
                min: 0,
                max: 1,
            },
            {
                label: "Use Background",
                type: "bool",
                propertyID: "useBackground",
            },
            {
                label: "Max FPS",
                type: "number-draggable",
                step: 1,
                decimals: 0,
                propertyID: "maxFPS",
            },
            {
                label: "Input Mode",
                type: "dropdown",
                options: {
                    touch: "Touch events",
                    mouse: "Mouse events"
                },
                propertyID: "inputMode",
            },
            {
                label: "Wants Keyboard Focus",
                type: "bool",
                propertyID: "wantsKeyboardFocus",
            },
            {
                label: "Focus Highlight",
                type: "bool",
                propertyID: "showKeyboardFocusHighlight",
            },            
            {
                label: "Script URL",
                type: "string",
                propertyID: "webScriptURL",
                propertyName: "scriptURL", // actual entity property name
                placeholder: "URL",
            },
            {
                label: "User Agent",
                type: "string",
                propertyID: "userAgent",
                placeholder: "User Agent",
            }
        ]
    },
    {
        id: "light",
        label: "LIGHT",
        properties: [
            {
                label: "Light Color",
                type: "color",
                propertyID: "lightColor",
                propertyName: "color", // actual entity property name
            },
            {
                label: "Intensity",
                type: "number-draggable",
                min: -1000,
                max: 10000,
                step: 0.1,
                decimals: 2,
                propertyID: "intensity",
            },
            {
                label: "Fall-Off Radius",
                type: "number-draggable",
                min: 0,
                max: 10000,
                step: 0.1,
                decimals: 2,
                unit: "m",
                propertyID: "falloffRadius",
            },
            {
                label: "Spotlight",
                type: "bool",
                propertyID: "isSpotlight",
            },
            {
                label: "Spotlight Exponent",
                type: "number-draggable",
                min: 0,
                step: 0.01,
                decimals: 2,
                propertyID: "exponent",
            },
            {
                label: "Spotlight Cut-Off",
                type: "number-draggable",
                step: 0.01,
                decimals: 2,
                propertyID: "cutoff",
            }
        ]
    },
    {
        id: "material",
        label: "MATERIAL",
        properties: [
            {
                label: "Material URL",
                type: "string",
                propertyID: "materialURL",
                placeholder: "URL",
            },
            {
                label: "Material Data",
                type: "textarea",
                buttons: [ { id: "materialAssistant", label: "Assistant...", className: "secondary_blue blue", onClick: openMaterialAssistant },
                           { id: "clear", label: "Clear Material", className: "secondary_red red", onClick: clearMaterialData }, 
                           { id: "edit", label: "Edit as JSON", className: "secondary", onClick: newJSONMaterialEditor },
                           { id: "save", label: "Save Material", className: "secondary", onClick: saveMaterialData }],
                propertyID: "materialData",
            },
            {
                label: "Material Target",
                type: "dynamic-multiselect",
                propertyUpdate: materialTargetPropertyUpdate,
                propertyID: "parentMaterialName",
                selectionVisibility: PROPERTY_SELECTION_VISIBILITY.SINGLE_SELECTION,
            },
            {
                label: "Priority",
                type: "number-draggable",
                min: 0,
                propertyID: "priority",
            },
            {
                label: "Material Mapping Mode",
                type: "dropdown",
                options: {
                    uv: "UV space", projected: "3D projected", triplanar: "Triplanar mapping"
                },
                propertyID: "materialMappingMode",
            },
            {
                label: "Material Position",
                type: "vec2",
                vec2Type: "xyz",
                min: 0,
                max: 1,
                step: 0.005,
                decimals: 4,
                subLabels: [ "x", "y" ],
                propertyID: "materialMappingPos",
            },
            {
                label: "Material Scale",
                type: "vec2",
                vec2Type: "xyz",
                step: 0.005,
                decimals: 4,
                subLabels: [ "x", "y" ],
                propertyID: "materialMappingScale",
            },
            {
                label: "Material Rotation",
                type: "number-draggable",
                step: 0.1,
                decimals: 2,
                unit: "deg",
                propertyID: "materialMappingRot",
            },
            {
                label: "Material Repeat",
                type: "bool",
                propertyID: "materialRepeat",
            }
        ]
    },
    {
        id: "grid",
        label: "GRID",
        properties: [
            {
                label: "Color",
                type: "color",
                propertyID: "gridColor",
                propertyName: "color", // actual entity property name
            },
            {
                label: "Follow Camera",
                type: "bool",
                propertyID: "followCamera",
            },
            {
                label: "Major Grid Every",
                type: "number-draggable",
                min: 0,
                step: 1,
                decimals: 0,
                propertyID: "majorGridEvery",
            },
            {
                label: "Minor Grid Every",
                type: "number-draggable",
                min: 0,
                step: 0.01,
                decimals: 2,
                propertyID: "minorGridEvery",
            }
        ]
    },
    {
        id: "particles",
        label: "PARTICLES",
        properties: [
            {
                label: "Emit",
                type: "bool",
                propertyID: "isEmitting",
            },
            {
                label: "Lifespan",
                type: "number-draggable",
                unit: "s",
                step: 0.01,
                decimals: 2,
                propertyID: "lifespan",
            },
            {
                label: "Max Particles",
                type: "number-draggable",
                step: 1,
                propertyID: "maxParticles",
            },
            {
                label: "Texture",
                type: "texture",
                propertyID: "particleTextures",
                propertyName: "textures", // actual entity property name
            }
        ]
    },
    {
        id: "particles_emit",
        label: "PARTICLES EMIT",
        properties: [
            {
                label: "Emit Rate",
                type: "number-draggable",
                step: 1,
                propertyID: "emitRate",
            },
            {
                label: "Emit Speed",
                type: "number-draggable",
                step: 0.1,
                decimals: 2,
                propertyID: "emitSpeed",
            },
            {
                label: "Speed Spread",
                type: "number-draggable",
                step: 0.1,
                decimals: 2,
                propertyID: "speedSpread",
            },
            {
                label: "Shape Type",
                type: "dropdown",
                options: { "box": "Box", "ellipsoid": "Ellipsoid", 
                           "cylinder-y": "Cylinder", "circle": "Circle", "plane": "Plane",
                           "compound": "Use Compound Shape URL" },
                propertyID: "particleShapeType",
                propertyName: "shapeType",
            },
            {
                label: "Compound Shape URL",
                type: "string",
                propertyID: "particleCompoundShapeURL",
                propertyName: "compoundShapeURL",
                placeholder: "URL",
            },
            {
                label: "Emit Dimensions",
                type: "vec3",
                vec3Type: "xyz",
                step: 0.01,
                round: 100,
                subLabels: [ "x", "y", "z" ],
                propertyID: "emitDimensions",
            },
            {
                label: "Emit Radius Start",
                type: "number-draggable",
                step: 0.001,
                decimals: 3,
                propertyID: "emitRadiusStart"
            },
            {
                label: "Emit Orientation",
                type: "vec3",
                vec3Type: "pyr",
                step: 0.01,
                round: 100,
                subLabels: [ "x", "y", "z" ],
                unit: "deg",
                propertyID: "emitOrientation",
            },
            {
                label: "Trails",
                type: "bool",
                propertyID: "emitterShouldTrail",
            }
        ]
    },
    {
        id: "particles_size",
        label: "PARTICLES SIZE",
        properties: [
            {
                type: "triple",
                label: "Size",
                propertyID: "particleRadiusTriple",
                properties: [
                    {
                        label: "Start",
                        type: "number-draggable",
                        step: 0.01,
                        decimals: 2,
                        propertyID: "radiusStart",
                        fallbackProperty: "particleRadius",
                    },
                    {
                        label: "Middle",
                        type: "number-draggable",
                        step: 0.01,
                        decimals: 2,
                        propertyID: "particleRadius",
                    },
                    {
                        label: "Finish",
                        type: "number-draggable",
                        step: 0.01,
                        decimals: 2,
                        propertyID: "radiusFinish",
                        fallbackProperty: "particleRadius",
                    }
                ]
            },
            {
                label: "Size Spread",
                type: "number-draggable",
                step: 0.01,
                decimals: 2,
                propertyID: "radiusSpread",
            }
        ]
    },
    {
        id: "particles_color",
        label: "PARTICLES COLOR",
        properties: [
            {
                type: "triple",
                label: "Color",
                propertyID: "particleColorTriple",
                properties: [
                    {
                        label: "Start",
                        type: "color",
                        propertyID: "colorStart",
                        fallbackProperty: "color",
                    },
                    {
                        label: "Middle",
                        type: "color",
                        propertyID: "particleColor",
                        propertyName: "color", // actual entity property name
                    },
                    {
                        label: "Finish",
                        type: "color",
                        propertyID: "colorFinish",
                        fallbackProperty: "color",
                    }
                ]
            },
            {
                label: "Color Spread",
                type: "vec3rgb",
                vec3Type: "vec3rgb",
                min: 0,
                max: 255,
                step: 1,       
                decimals: 0,
                subLabels: [ "r", "g", "b" ],
                propertyID: "colorSpread",
            },
            {
                type: "triple",
                label: "Alpha",
                propertyID: "particleAlphaTriple",
                properties: [
                    {
                        label: "Start",
                        type: "number-draggable",
                        step: 0.001,
                        decimals: 3,
                        propertyID: "alphaStart",
                        fallbackProperty: "alpha",
                    },
                    {
                        label: "Middle",
                        type: "number-draggable",
                        step: 0.001,
                        decimals: 3,
                        propertyID: "alpha",
                    },
                    {
                        label: "Finish",
                        type: "number-draggable",
                        step: 0.001,
                        decimals: 3,
                        propertyID: "alphaFinish",
                        fallbackProperty: "alpha",
                    }
                ]
            },
            {
                label: "Alpha Spread",
                type: "number-draggable",
                step: 0.001,
                decimals: 3,
                propertyID: "alphaSpread",
            }
        ]
    },
    {
        id: "particles_behavior",
        label: "PARTICLES BEHAVIOR",
        properties: [
            {
                label: "Emit Acceleration",
                type: "vec3",
                vec3Type: "xyz",
                step: 0.01,
                round: 100,
                subLabels: [ "x", "y", "z" ],
                propertyID: "emitAcceleration",
            },
            {
                label: "Acceleration Spread",
                type: "vec3",
                vec3Type: "xyz",
                step: 0.01,
                round: 100,
                subLabels: [ "x", "y", "z" ],
                propertyID: "accelerationSpread",
            },
            {
                type: "triple",
                label: "Spin",
                propertyID: "particleSpinTriple",
                properties: [
                    {
                        label: "Start",
                        type: "number-draggable",
                        step: 0.1,
                        decimals: 2,
                        multiplier: DEGREES_TO_RADIANS,
                        unit: "deg",
                        propertyID: "spinStart",
                        fallbackProperty: "particleSpin",
                    },
                    {
                        label: "Middle",
                        type: "number-draggable",
                        step: 0.1,
                        decimals: 2,
                        multiplier: DEGREES_TO_RADIANS,
                        unit: "deg",
                        propertyID: "particleSpin",
                    },
                    {
                        label: "Finish",
                        type: "number-draggable",
                        step: 0.1,
                        decimals: 2,
                        multiplier: DEGREES_TO_RADIANS,
                        unit: "deg",
                        propertyID: "spinFinish",
                        fallbackProperty: "particleSpin",
                    }
                ]
            },
            {
                label: "Spin Spread",
                type: "number-draggable",
                step: 0.1,
                decimals: 2,
                multiplier: DEGREES_TO_RADIANS,
                unit: "deg",
                propertyID: "spinSpread",
            },
            {
                label: "Rotate with Entity",
                type: "bool",
                propertyID: "rotateWithEntity",
            }
        ]
    },
    {
        id: "particles_constraints",
        label: "PARTICLES CONSTRAINTS",
        properties: [
            {
                type: "triple",
                label: "Horizontal Angle",
                propertyID: "particlePolarTriple",
                properties: [
                    {
                        label: "Start",
                        type: "number-draggable",
                        step: 0.1,
                        decimals: 2,
                        multiplier: DEGREES_TO_RADIANS,
                        unit: "deg",
                        propertyID: "polarStart",
                    },
                    {
                        label: "Finish",
                        type: "number-draggable",
                        step: 0.1,
                        decimals: 2,
                        multiplier: DEGREES_TO_RADIANS,
                        unit: "deg",
                        propertyID: "polarFinish",
                    }
                ],
            },
            {
                type: "triple",
                label: "Vertical Angle",
                propertyID: "particleAzimuthTriple",
                properties: [
                    {
                        label: "Start",
                        type: "number-draggable",
                        step: 0.1,
                        decimals: 2,
                        multiplier: DEGREES_TO_RADIANS,
                        unit: "deg",
                        propertyID: "azimuthStart",
                    },
                    {
                        label: "Finish",
                        type: "number-draggable",
                        step: 0.1,
                        decimals: 2,
                        multiplier: DEGREES_TO_RADIANS,
                        unit: "deg",
                        propertyID: "azimuthFinish",
                    }
                ]
            }
        ]
    },
    {
        id: "particles_procedural",
        label: "PROCEDURAL PARTICLES",
        properties: [
            {
                label: "Particles",
                type: "number-draggable",
                propertyID: "numParticles",
                min: 1,
                max: 1000000
            },
            {
                label: "Triangles Per Particle",
                type: "number-draggable",
                propertyID: "numTrianglesPerParticle",
                min: 1,
                max: 15
            },
            {
                label: "Update Props",
                type: "number-draggable",
                propertyID: "numUpdateProps",
                min: 0,
                max: 5
            },
            {
                label: "Transparent",
                type: "bool",
                propertyID: "particleTransparent",
            },
            {
                label: "Particle Update Data",
                type: "textarea",
                buttons: [{ id: "clear", label: "Clear Update Data", className: "secondary_red red", onClick: clearParticleUpdateData },
                { id: "edit", label: "Edit as JSON", className: "secondary", onClick: newJSONParticleUpdateEditor },
                { id: "save", label: "Save Update Data", className: "secondary", onClick: saveParticleUpdateData }],
                propertyID: "particleUpdateData",
            },
            {
                label: "Particle Render Data",
                type: "textarea",
                buttons: [{ id: "clear", label: "Clear Render Data", className: "secondary_red red", onClick: clearParticleRenderData },
                { id: "edit", label: "Edit as JSON", className: "secondary", onClick: newJSONParticleRenderEditor },
                { id: "save", label: "Save Render Data", className: "secondary", onClick: saveParticleRenderData }],
                propertyID: "particleRenderData",
            }
        ]
    },
    {
        id: "polyvox",
        label: "POLYVOX",
        properties: [
            {
                label: "Volume Size",
                type: "vec3",
                vec3Type: "xyz",
                step: 1.0,
                decimals: 0,
                subLabels: [ "x", "y", "z" ],
                unit: "",
                propertyID: "voxelVolumeSize",
            },
            {
                label: "Surface Style",
                type: "dropdown",
                options: { 0: "Marching cubes", 1: "Cubic", 
                           2: "Edged cubic", 3: "Edged marching cubes" },
                propertyID: "voxelSurfaceStyle",
                propertyName: "voxelSurfaceStyle",
            },
            {
                label: "Texture preset",
                type: "dropdown",
                options: { 0 : "None", 1 : "Grass + ground", 2 : "Bricks", 3 : "Stone", 
                           4: "Concrete", 5 : "Rock"},
                propertyID: "polyVoxPreset",
                onDropdownChange: createPolyVoxPresetChangedFunction,
                skipPropertyUpdate: true,
            },
            {
                label: "X Texture URL",
                type: "string",
                propertyID: "xTextureURL",
                propertyName: "xTextureURL",
                placeholder: "URL",
            },
            {
                label: "Y Texture URL",
                type: "string",
                propertyID: "yTextureURL",
                propertyName: "yTextureURL",
                placeholder: "URL",
            },
            {
                label: "Z Texture URL",
                type: "string",
                propertyID: "zTextureURL",
                propertyName: "zTextureURL",
                placeholder: "URL",
            },
        ]
    },
    {
        id: "sound",
        label: "SOUND",
        properties: [
            {
                label: "Sound",
                type: "string",
                propertyID: "soundURL",
                placeholder: "URL",
            },
            {
                label: "Playing",
                type: "bool",
                propertyID: "playing",
            },
            {
                label: "Loop",
                type: "bool",
                propertyID: "loop",
            },
            {
                label: "Volume",
                type: "number-draggable",
                min: 0,
                max: 1,
                step: 0.01,
                decimals: 2,
                propertyID: "volume",
            },
            {
                label: "Positional",
                type: "bool",
                propertyID: "positional",
            },
            {
                label: "Pitch",
                type: "number-draggable",
                min: 0.0625,
                max: 16,
                step: 0.1,
                decimals: 2,
                propertyID: "pitch",
            },
            {
                label: "Time Offset",
                type: "number-draggable",
                step: 0.1,
                propertyID: "timeOffset",
            },
            {
                label: "Local Only",
                type: "bool",
                propertyID: "localOnly",
            }
        ]
    },
    {
<<<<<<< HEAD
        id: "script",
        label: "SCRIPT",
        properties: [
            {
                label: "Script",
                type: "string",
                propertyID: "scriptURL",
                placeholder: "URL",
            },
            {
                label: "Enabled",
                type: "bool",
                propertyID: "enabled",
            },
        ]
=======
        id: "empty",
        label: "EMPTY",
        properties: []
>>>>>>> 59be61f2
    },
    {
        id: "spatial",
        label: "SPATIAL",
        properties: [
            {
                label: "Position",
                type: "vec3",
                vec3Type: "xyz",
                step: 0.1,
                decimals: 4,
                subLabels: [ "x", "y", "z" ],
                unit: "m",
                propertyID: "position",
                spaceMode: PROPERTY_SPACE_MODE.WORLD,
            },
            {
                label: "Local Position",
                type: "vec3",
                vec3Type: "xyz",
                step: 0.1,
                decimals: 4,
                subLabels: [ "x", "y", "z" ],
                unit: "m",
                propertyID: "localPosition",
                spaceMode: PROPERTY_SPACE_MODE.LOCAL,
            },
            {
                type: "buttons",
                buttons: [  { id: "copyPosition", label: "Copy Position", className: "secondary", onClick: copyPositionProperty },
                            { id: "pastePosition", label: "Paste Position", className: "secondary", onClick: pastePositionProperty } ],
                propertyID: "copyPastePosition"
            },
            {
                label: "Rotation",
                type: "vec3",
                vec3Type: "pyr",
                step: 0.1,
                decimals: 4,
                subLabels: [ "x", "y", "z" ],
                unit: "deg",
                propertyID: "rotation",
                spaceMode: PROPERTY_SPACE_MODE.WORLD,
            },
            {
                label: "Local Rotation",
                type: "vec3",
                vec3Type: "pyr",
                step: 0.1,
                decimals: 4,
                subLabels: [ "x", "y", "z" ],
                unit: "deg",
                propertyID: "localRotation",
                spaceMode: PROPERTY_SPACE_MODE.LOCAL,
            },
            {
                type: "buttons",
                buttons: [  { id: "copyRotation", label: "Copy Rotation", className: "secondary", onClick: copyRotationProperty },
                            { id: "pasteRotation", label: "Paste Rotation", className: "secondary", onClick: pasteRotationProperty },
                            { id: "setRotationToZero", label: "Reset Rotation", className: "secondary_red red", onClick: setRotationToZeroProperty }],
                propertyID: "copyPasteRotation"
            },          
            {
                label: "Dimensions",
                type: "vec3",
                vec3Type: "xyz",
                step: 0.01,
                decimals: 4,
                subLabels: [ "x", "y", "z" ],
                unit: "m",
                propertyID: "dimensions",
                spaceMode: PROPERTY_SPACE_MODE.WORLD,
            },
            {
                label: "Local Dimensions",
                type: "vec3",
                vec3Type: "xyz",
                step: 0.01,
                decimals: 4,
                subLabels: [ "x", "y", "z" ],
                unit: "m",
                propertyID: "localDimensions",
                spaceMode: PROPERTY_SPACE_MODE.LOCAL,
            },
            {
                type: "buttons",
                buttons: [  { id: "copyDimensions", label: "Copy Dimensions", className: "secondary", onClick: copyDimensionsProperty },
                            { id: "pasteDimensions", label: "Paste Dimensions", className: "secondary", onClick: pasteDimensionsProperty } ],
                propertyID: "copyPasteDimensions"
            },
            {
                label: "Scale",
                type: "number-draggable",
                defaultValue: 100,
                unit: "%",
                buttons: [ { id: "rescale", label: "Rescale", className: "blue", onClick: rescaleDimensions }, 
                           { id: "reset", label: "Reset Dimensions", className: "red", onClick: resetToNaturalDimensions } ],
                propertyID: "scale",
            },
            {
                label: "Pivot",
                type: "vec3",
                vec3Type: "xyz",
                step: 0.001,
                decimals: 4,
                subLabels: [ "x", "y", "z" ],
                unit: "(ratio of dimension)",
                propertyID: "registrationPoint",
            },
            {
                label: "Align",
                type: "buttons",
                buttons: [ { id: "selection", label: "Selection to Grid", className: "black", onClick: moveSelectionToGrid },
                           { id: "all", label: "All to Grid", className: "black", onClick: moveAllToGrid } ],
                propertyID: "alignToGrid",
            }
        ]
    },
    {
        id: "behavior",
        label: "BEHAVIOR",
        properties: [
            {
                label: "Cloneable",
                type: "bool",
                propertyID: "cloneable",
            },
            {
                label: "Clone Lifetime",
                type: "number-draggable",
                min: -1,
                unit: "s",
                propertyID: "cloneLifetime",
                showPropertyRule: { "cloneable": "true" },
            },
            {
                label: "Clone Limit",
                type: "number-draggable",
                min: 0,
                propertyID: "cloneLimit",
                showPropertyRule: { "cloneable": "true" },
            },
            {
                label: "Clone Dynamic",
                type: "bool",
                propertyID: "cloneDynamic",
                showPropertyRule: { "cloneable": "true" },
            },
            {
                label: "Clone Avatar Entity",
                type: "bool",
                propertyID: "cloneAvatarEntity",
                showPropertyRule: { "cloneable": "true" },
            },
            {
                label: "Cast Shadows",
                type: "bool",
                propertyID: "canCastShadow",
            },
            {
                label: "Link",
                type: "string",
                propertyID: "href",
                placeholder: "URL",
            },
            {
                label: "Ignore Pick Intersection",
                type: "bool",
                propertyID: "ignorePickIntersection",
            },
            {
                label: "Lifetime",
                type: "number",
                unit: "s",
                propertyID: "lifetime",
            }
        ]
    },
    {
        id: "grabAndEquip",
        label: "GRAB AND EQUIP",
        properties: [
            {
                label: "Grabbable",
                type: "bool",
                propertyID: "grab.grabbable",
            },
            {
                label: "Follow Controller",
                type: "bool",
                propertyID: "grab.grabFollowsController",
                showPropertyRule: { "grab.grabbable": "true" },
            },
            {
                label: "Kinematic Grab",
                type: "bool",
                propertyID: "grab.grabKinematic",
                showPropertyRule: { "grab.grabbable": "true" },
            },
            {
                label: "Delegate To Parent",
                type: "bool",
                propertyID: "grab.grabDelegateToParent",
                showPropertyRule: { "grab.grabbable": "true" },
            },
            {
                label: "Triggerable",
                type: "bool",
                propertyID: "grab.triggerable",
            },
            {
                label: "Equippable",
                type: "bool",
                propertyID: "grab.equippable",
            },
            {
                label: "Left Position",
                type: "vec3",
                vec3Type: "xyz",
                subLabels: [ "x", "y", "z" ],
                step: 0.0025,
                decimals: 4,
                unit: "m",
                propertyID: "grab.equippableLeftPosition",
                showPropertyRule: { "grab.equippable": "true" },
            },
            {
                label: "Left Rotation",
                type: "vec3",
                vec3Type: "pyr",
                step: 0.1,
                decimals: 4,
                subLabels: [ "x", "y", "z" ],
                unit: "deg",
                propertyID: "grab.equippableLeftRotation",
                showPropertyRule: { "grab.equippable": "true" },
            },
            {
                label: "Right Position",
                type: "vec3",
                vec3Type: "xyz",
                subLabels: [ "x", "y", "z" ],
                step: 0.0025,
                decimals: 4,
                unit: "m",
                propertyID: "grab.equippableRightPosition",
                showPropertyRule: { "grab.equippable": "true" },
            },
            {
                label: "Right Rotation",
                type: "vec3",
                vec3Type: "pyr",
                step: 0.1,
                decimals: 4,
                subLabels: [ "x", "y", "z" ],
                unit: "deg",
                propertyID: "grab.equippableRightRotation",
                showPropertyRule: { "grab.equippable": "true" },
            },
            {
                label: "Indicator Model URL",
                type: "string",
                propertyID: "grab.equippableIndicatorURL",
                placeholder: "URL",
                showPropertyRule: { "grab.equippable": "true" },
            },
            {
                label: "Indicator Scale",
                type: "vec3",
                vec3Type: "xyz",
                subLabels: [ "x", "y", "z" ],
                step: 0.0025,
                decimals: 4,
                unit: "scale",
                propertyID: "grab.equippableIndicatorScale",
                showPropertyRule: { "grab.equippable": "true" },
            },
            {
                label: "Indicator Offset",
                type: "vec3",
                vec3Type: "xyz",
                subLabels: [ "x", "y", "z" ],
                step: 0.005,
                decimals: 4,
                unit: "m",
                propertyID: "grab.equippableIndicatorOffset",
                showPropertyRule: { "grab.equippable": "true" },
            },
        ]
    },
    {
        id: "scripts",
        label: "SCRIPTS",
        properties: [
            {
                label: "Script",
                type: "code",
                buttons: [ { id: "reload", label: "F", className: "glyph", onClick: reloadScripts } ],
                propertyID: "script",
                placeholder: "URL",
            },
            {
                label: "Server Script",
                type: "code",
                buttons: [ { id: "reload", label: "F", className: "glyph", onClick: reloadServerScripts } ],
                propertyID: "serverScripts",
                placeholder: "URL",
            },
            {
                label: "Server Script Status",
                type: "placeholder",
                indentedLabel: true,
                propertyID: "serverScriptStatus",
                selectionVisibility: PROPERTY_SELECTION_VISIBILITY.SINGLE_SELECTION,
            },
            {
                label: "User Data",
                type: "textarea",
                buttons: [ { id: "clear", label: "Clear User Data", className: "red", onClick: clearUserData }, 
                           { id: "edit", label: "Edit as JSON", className: "blue", onClick: newJSONEditor },
                           { id: "save", label: "Save User Data", className: "black", onClick: saveUserData } ],
                propertyID: "userData",
            }
        ]
    },
    {
        id: "collision",
        label: "COLLISION",
        properties: [
            {
                label: "Collides",
                type: "bool",
                inverse: true,
                propertyID: "collisionless",
            },
            {
                label: "Static Entities",
                type: "bool",
                propertyID: "collidesWithStatic",
                propertyName: "static", // actual subProperty name
                subPropertyOf: "collidesWith",
                showPropertyRule: { "collisionless": "false" },
            },
            {
                label: "Kinematic Entities",
                type: "bool",
                propertyID: "collidesWithKinematic",
                propertyName: "kinematic", // actual subProperty name
                subPropertyOf: "collidesWith",
                showPropertyRule: { "collisionless": "false" },
            },
            {
                label: "Dynamic Entities",
                type: "bool",
                propertyID: "collidesWithDynamic",
                propertyName: "dynamic", // actual subProperty name
                subPropertyOf: "collidesWith",
                showPropertyRule: { "collisionless": "false" },
            },
            {
                label: "My Avatar",
                type: "bool",
                propertyID: "collidesWithMyAvatar",
                propertyName: "myAvatar", // actual subProperty name
                subPropertyOf: "collidesWith",
                showPropertyRule: { "collisionless": "false" },
            },
            {
                label: "Other Avatars",
                type: "bool",
                propertyID: "collidesWithOtherAvatar",
                propertyName: "otherAvatar", // actual subProperty name
                subPropertyOf: "collidesWith",
                showPropertyRule: { "collisionless": "false" },
            },
            {
                label: "Collision Sound",
                type: "string",
                placeholder: "URL",
                propertyID: "collisionSoundURL",
                showPropertyRule: { "collisionless": "false" },
            },
            {
                label: "Dynamic",
                type: "bool",
                propertyID: "dynamic",
            }
        ]
    },
    {
        id: "physics",
        label: "PHYSICS",
        properties: [
            {
                label: "Linear Velocity",
                type: "vec3",
                vec3Type: "xyz",
                step: 0.01,
                decimals: 4,
                subLabels: [ "x", "y", "z" ],
                unit: "m/s",
                propertyID: "localVelocity",
            },
            {
                label: "Linear Damping",
                type: "number-draggable",
                min: 0,
                max: 1,
                step: 0.001,
                decimals: 4,
                propertyID: "damping",
            },
            {
                label: "Angular Velocity",
                type: "vec3",
                vec3Type: "pyr",
                multiplier: DEGREES_TO_RADIANS,
                decimals: 6,
                step: 1,
                subLabels: [ "x", "y", "z" ],
                unit: "deg/s",
                propertyID: "localAngularVelocity",
            },
            {
                label: "Angular Damping",
                type: "number-draggable",
                min: 0,
                max: 1,
                step: 0.001,
                decimals: 4,
                propertyID: "angularDamping",
            },
            {
                label: "Bounciness",
                type: "number-draggable",
                step: 0.001,
                decimals: 4,
                propertyID: "restitution",
            },
            {
                label: "Friction",
                type: "number-draggable",
                step: 0.01,
                decimals: 4,
                propertyID: "friction",
            },
            {
                label: "Density",
                type: "number-draggable",
                step: 1,
                decimals: 4,
                propertyID: "density",
            },
            {
                label: "Gravity",
                type: "vec3",
                vec3Type: "xyz",
                subLabels: [ "x", "y", "z" ],
                step: 0.1,
                decimals: 4,
                unit: "m/s<sup>2</sup>",
                propertyID: "gravity",
            }
        ]
    },
    {
        id: "children",
        label: "CHILD ENTITIES",
        properties: [
            {
                label: "Children",
                type: "childList",
                propertyID: "children",
            }
        ]
    },
];

const GROUPS_PER_TYPE = {
  None: [ 'base', 'spatial', 'behavior', 'grabAndEquip', 'scripts', 'collision', 'physics', 'children' ],
  Shape: [ 'base', 'shape', 'spatial', 'behavior', 'grabAndEquip', 'scripts', 'collision', 'physics', 'children' ],
  Text: [ 'base', 'text', 'spatial', 'behavior', 'grabAndEquip', 'scripts', 'collision', 'physics', 'children' ],
  Zone: [ 'base', 'zone', 'zone_key_light', 'zone_skybox', 'zone_ambient_light', 'zone_haze',
            'zone_bloom', 'zone_tonemapping', 'zone_ambient_occlusion', 'zone_avatar_priority',
            'zone_audio', 'zone_normal_map_attenuation', 'spatial', 'behavior', 'grabAndEquip', 'scripts', 'physics', 'children' ],
  Model: [ 'base', 'model', 'spatial', 'behavior', 'grabAndEquip', 'scripts', 'collision', 'physics', 'children' ],
  Image: [ 'base', 'image', 'spatial', 'behavior', 'grabAndEquip', 'scripts', 'collision', 'physics', 'children' ],
  Web: [ 'base', 'web', 'spatial', 'behavior', 'grabAndEquip', 'scripts', 'collision', 'physics', 'children' ],
  Light: [ 'base', 'light', 'spatial', 'behavior', 'grabAndEquip', 'scripts', 'collision', 'physics', 'children' ],
  Material: [ 'base', 'material', 'spatial', 'behavior', 'grabAndEquip', 'scripts', 'physics', 'children' ],
  ParticleEffect: [ 'base', 'particles', 'particles_emit', 'particles_size', 'particles_color', 
                    'particles_behavior', 'particles_constraints', 'spatial', 'behavior', 'grabAndEquip', 'scripts', 'physics', 'children' ],
  ProceduralParticleEffect: [ 'base', 'particles_procedural', 'spatial', 'behavior', 'grabAndEquip', 'scripts', 'physics', 'children' ],
  PolyLine: [ 'base', 'spatial', 'behavior', 'grabAndEquip', 'scripts', 'collision', 'physics', 'children' ],
  PolyVox: [ 'base', 'polyvox', 'spatial', 'behavior', 'grabAndEquip', 'scripts', 'collision', 'physics', 'children' ],
  Grid: [ 'base', 'grid', 'spatial', 'behavior', 'grabAndEquip', 'scripts', 'physics', 'children' ],
  Sound: [ 'base', 'sound', 'spatial', 'behavior', 'grabAndEquip', 'scripts', 'physics', 'children' ],
<<<<<<< HEAD
  Script: [ 'base', 'script', 'spatial', 'behavior', 'grabAndEquip', 'scripts', 'physics', 'children' ],
=======
  Empty: [ 'base', 'spatial', 'scripts', 'children' ],
>>>>>>> 59be61f2
  Multiple: [ 'base', 'spatial', 'behavior', 'grabAndEquip', 'scripts', 'collision', 'physics', 'children' ],
};

const EDITOR_TIMEOUT_DURATION = 1500;
const DEBOUNCE_TIMEOUT = 125;

const COLOR_MIN = 0;
const COLOR_MAX = 255;
const COLOR_STEP = 1;

const MATERIAL_PREFIX_STRING = "mat::";

const PENDING_SCRIPT_STATUS = "[ Fetching status ]";
const NOT_RUNNING_SCRIPT_STATUS = "Not running";
const ENTITY_SCRIPT_STATUS = {
    pending: "Pending",
    loading: "Loading",
    error_loading_script: "Error loading script", // eslint-disable-line camelcase
    error_running_script: "Error running script", // eslint-disable-line camelcase
    running: "Running",
    unloaded: "Unloaded"
};

const ENABLE_DISABLE_SELECTOR = "input, textarea, span, .dropdown dl, .color-picker";

const PROPERTY_NAME_DIVISION = {
    GROUP: 0,
    PROPERTY: 1,
    SUB_PROPERTY: 2,
};

const RECT_ELEMENTS = {
    X_NUMBER: 0,
    Y_NUMBER: 1,
    WIDTH_NUMBER: 2,
    HEIGHT_NUMBER: 3,
};

const VECTOR_ELEMENTS = {
    X_NUMBER: 0,
    Y_NUMBER: 1,
    Z_NUMBER: 2,
};

const COLOR_ELEMENTS = {
    COLOR_PICKER: 0,
    RED_NUMBER: 1,
    GREEN_NUMBER: 2,
    BLUE_NUMBER: 3,
};

const TEXTURE_ELEMENTS = {
    IMAGE: 0,
    TEXT_INPUT: 1,
};

const JSON_EDITOR_ROW_DIV_INDEX = 2;

let elGroups = {};
let properties = {};
let propertyRangeRequests = [];
let colorPickers = {};
let particlePropertyUpdates = {};
let selectedEntityIDs = new Set();
let currentSelections = [];
let createAppTooltip = new CreateAppTooltip();
let currentSpaceMode = PROPERTY_SPACE_MODE.LOCAL;
let zonesList = [];
let canViewAssetURLs = false;
let maSelectedId;
let skyboxColorForCopy;

function createElementFromHTML(htmlString) {
    let elTemplate = document.createElement('template');
    elTemplate.innerHTML = htmlString.trim();
    return elTemplate.content.firstChild;
}

function isFlagSet(value, flag) {
    return (value & flag) === flag;
}

/**
 * GENERAL PROPERTY/GROUP FUNCTIONS
 */

function getPropertyInputElement(propertyID) {
    let property = properties[propertyID];
    switch (property.data.type) {
        case 'string':
        case 'number':
        case 'bool':
        case 'dropdown':
        case 'textarea':
        case 'code':
        case 'texture':
            return property.elInput;
        case 'multipleZonesSelection':
            return property.elInput;
        case 'zonesCoefficient':
            return property.elInput;
        case 'arrayOfStrings':
            return property.elInput;
        case 'number-draggable':
            return property.elNumber.elInput;
        case 'rect':
            return {
                x: property.elNumberX.elInput,
                y: property.elNumberY.elInput,
                width: property.elNumberWidth.elInput,
                height: property.elNumberHeight.elInput
            };
        case 'vec3': 
        case 'vec2':
            return { x: property.elNumberX.elInput, y: property.elNumberY.elInput, z: property.elNumberZ.elInput };
        case 'color':
            return { red: property.elNumberR.elInput, green: property.elNumberG.elInput, blue: property.elNumberB.elInput };
        case 'vec3rgb':
            return { red: property.elNumberR.elInput, green: property.elNumberG.elInput, blue: property.elNumberB.elInput };            
        case 'icon':
            return property.elLabel;
        case 'dynamic-multiselect':
            return property.elDivOptions;
        default:
            return undefined;
    }
}

function enableChildren(el, selector) {
    let elSelectors = el.querySelectorAll(selector);
    for (let selectorIndex = 0; selectorIndex < elSelectors.length; ++selectorIndex) {
        elSelectors[selectorIndex].removeAttribute('disabled');
    }
}

function disableChildren(el, selector) {
    let elSelectors = el.querySelectorAll(selector);
    for (let selectorIndex = 0; selectorIndex < elSelectors.length; ++selectorIndex) {
        elSelectors[selectorIndex].setAttribute('disabled', 'disabled');
    }
}

function enableProperties() {
    enableChildren(document.getElementById("properties-list"), ENABLE_DISABLE_SELECTOR);
    enableChildren(document, ".colpick");
    enableAllMultipleZoneSelector();
}

function disableProperties() {
    disableChildren(document.getElementById("properties-list"), ENABLE_DISABLE_SELECTOR);
    disableChildren(document, ".colpick");
    for (let pickKey in colorPickers) {
        colorPickers[pickKey].colpickHide();
    }
    disableAllMultipleZoneSelector();
}

function showPropertyElement(propertyID, show) {
    setPropertyVisibility(properties[propertyID], show);
}

function setPropertyVisibility(property, visible) {
    property.elContainer.style.display = visible ? null : "none";
}

function setCopyPastePositionAndRotationAvailability (selectionLength, islocked) {
    if (selectionLength === 1) {
        $('#property-copyPastePosition-button-copyPosition').attr('disabled', false);
        $('#property-copyPasteRotation-button-copyRotation').attr('disabled', false);
        $('#property-copyPasteDimensions-button-copyDimensions').attr('disabled', false);
    } else {
        $('#property-copyPastePosition-button-copyPosition').attr('disabled', true);
        $('#property-copyPasteRotation-button-copyRotation').attr('disabled', true);
        $('#property-copyPasteDimensions-button-copyDimensions').attr('disabled', true);
    }
    
    if (selectionLength > 0 && !islocked) {
        $('#property-copyPastePosition-button-pastePosition').attr('disabled', false);
        $('#property-copyPasteRotation-button-pasteRotation').attr('disabled', false);
        $('#property-copyPasteDimensions-button-pasteDimensions').attr('disabled', false);
        if (selectionLength === 1) {
            $('#property-copyPasteRotation-button-setRotationToZero').attr('disabled', false);
        } else {
            $('#property-copyPasteRotation-button-setRotationToZero').attr('disabled', true);
        }
    } else {
        $('#property-copyPastePosition-button-pastePosition').attr('disabled', true);
        $('#property-copyPasteRotation-button-pasteRotation').attr('disabled', true);
        $('#property-copyPasteRotation-button-setRotationToZero').attr('disabled', true);
        $('#property-copyPasteDimensions-button-pasteDimensions').attr('disabled', true);
    }
}

function resetProperties() {
    for (let propertyID in properties) { 
        let property = properties[propertyID];
        let propertyData = property.data;
        
        switch (propertyData.type) {
            case 'number':
            case 'string': {
                property.elInput.classList.remove('multi-diff');
                if (propertyData.defaultValue !== undefined) {
                    property.elInput.value = propertyData.defaultValue;
                } else {
                    property.elInput.value = "";
                }
                break;
            }
            case 'bool': {
                property.elInput.classList.remove('multi-diff');
                property.elInput.checked = false;
                break;
            }
            case 'number-draggable': {
                if (propertyData.defaultValue !== undefined) {
                    property.elNumber.setValue(propertyData.defaultValue, false);
                } else { 
                    property.elNumber.setValue("", false);
                }
                break;
            }
            case 'rect': {
                property.elNumberX.setValue("", false);
                property.elNumberY.setValue("", false);
                property.elNumberWidth.setValue("", false);
                property.elNumberHeight.setValue("", false);
                break;
            }
            case 'vec3': 
            case 'vec2': {
                property.elNumberX.setValue("", false);
                property.elNumberY.setValue("", false);
                if (property.elNumberZ !== undefined) {
                    property.elNumberZ.setValue("", false);
                }
                break;
            }
            case 'color': {
                property.elColorPicker.style.backgroundColor = "rgb(" + 0 + "," + 0 + "," + 0 + ")";
                property.elNumberR.setValue("", false);
                property.elNumberG.setValue("", false);
                property.elNumberB.setValue("", false);
                break;
            }
            case 'vec3rgb': {
                property.elNumberR.setValue("", false);
                property.elNumberG.setValue("", false);
                property.elNumberB.setValue("", false);
                break;
            }            
            case 'dropdown': {
                property.elInput.classList.remove('multi-diff');
                property.elInput.value = "";
                setDropdownText(property.elInput);
                break;
            }
            case 'textarea':
            case 'code': {
                property.elInput.classList.remove('multi-diff');
                property.elInput.value = "";
                setTextareaScrolling(property.elInput);
                break;
            }
            case 'multipleZonesSelection': {
                property.elInput.classList.remove('multi-diff');
                property.elInput.value = "[]";
                setZonesSelectionData(property.elInput, false);
                break;
            }
            case 'arrayOfStrings': {
                property.elInput.classList.remove('multi-diff');
                property.elInput.value = "[]";
                setArrayOfStringsUi(property.elInput.id, false);
                break;
            }
            case 'zonesCoefficient': {
                property.elInput.classList.remove('multi-diff');
                property.elInput.value = "[]";
                setZonesCoefficientUi(property.elInput.id, false);
                break;
            }
            case 'childList': {
                setChildListData(property.elInput, undefined, "");
                break;
            }
            case 'icon': {
                property.elSpan.style.display = "none";
                break;
            }
            case 'texture': {
                property.elInput.classList.remove('multi-diff');
                property.elInput.value = "";
                property.elInput.imageLoad(property.elInput.value);
                break;
            }
            case 'dynamic-multiselect': {
                resetDynamicMultiselectProperty(property.elDivOptions);
                break;
            }
        }

        let showPropertyRules = properties[propertyID].showPropertyRules;
        if (showPropertyRules !== undefined) {
            for (let propertyToHide in showPropertyRules) {
                showPropertyElement(propertyToHide, false);
            }
        }
    }

    resetServerScriptStatus();
}

function resetServerScriptStatus() {
    let elServerScriptError = document.getElementById("property-serverScripts-error");
    let elServerScriptStatus = document.getElementById("property-serverScripts-status");
    elServerScriptError.parentElement.style.display = "none";
    elServerScriptStatus.innerText = NOT_RUNNING_SCRIPT_STATUS;
}

function showGroupsForType(type) {
    if (type === "Box" || type === "Sphere") {
        showGroupsForTypes(["Shape"]);
        showOnTheSamePage(["Shape"]);
        return;
    }
    if (type === "None") {
        showGroupsForTypes(["None"]);
        return;        
    }
    showGroupsForTypes([type]);
    showOnTheSamePage([type]);
}

function getGroupsForTypes(types) {
    return Object.keys(elGroups).filter((groupKey) => {
        return types.map(type => GROUPS_PER_TYPE[type].includes(groupKey)).every(function (hasGroup) {
            return hasGroup;
        });
    });
}

function showGroupsForTypes(types) {
    Object.entries(elGroups).forEach(([groupKey, elGroup]) => {
        if (types.map(type => GROUPS_PER_TYPE[type].includes(groupKey)).every(function (hasGroup) { return hasGroup; })) {
            elGroup.style.display = "none";
            if (types !== "None") {
                document.getElementById("tab-" + groupKey).style.display = "block";
            } else {
                document.getElementById("tab-" + groupKey).style.display = "none";
            }
        } else {
            elGroup.style.display = "none";
            document.getElementById("tab-" + groupKey).style.display = "none";
        }
    });
}

function getFirstSelectedID() {
    if (selectedEntityIDs.size === 0) {
        return null;
    }
    return selectedEntityIDs.values().next().value;
}

/**
 * Returns true when the user is currently dragging the numeric slider control of the property
 * @param propertyName - name of property
 * @returns {boolean} currentlyDragging
 */
function isCurrentlyDraggingProperty(propertyName) {
    return properties[propertyName] && properties[propertyName].dragging === true;
}

const SUPPORTED_FALLBACK_TYPES = ['number', 'number-draggable', 'rect', 'vec3', 'vec2', 'color', 'vec3rgb'];

function getMultiplePropertyValue(originalPropertyName) {
    // if this is a compound property name (i.e. animation.running)
    // then split it by . up to 3 times to find property value

    let propertyData = null;
    if (properties[originalPropertyName] !== undefined) {
        propertyData = properties[originalPropertyName].data;
    }

    let propertyValues = [];
    let splitPropertyName = originalPropertyName.split('.');
    if (splitPropertyName.length > 1) {
        let propertyGroupName = splitPropertyName[PROPERTY_NAME_DIVISION.GROUP];
        let propertyName = splitPropertyName[PROPERTY_NAME_DIVISION.PROPERTY];
        propertyValues = currentSelections.map(selection => {
            let groupProperties = selection.properties[propertyGroupName];
            if (groupProperties === undefined || groupProperties[propertyName] === undefined) {
                return undefined;
            }
            if (splitPropertyName.length === PROPERTY_NAME_DIVISION.SUB_PROPERTY + 1) {
                let subPropertyName = splitPropertyName[PROPERTY_NAME_DIVISION.SUB_PROPERTY];
                return groupProperties[propertyName][subPropertyName];
            } else {
                return groupProperties[propertyName];
            }
        });
    } else {
        propertyValues = currentSelections.map(selection => selection.properties[originalPropertyName]);
    }

    if (propertyData !== null && propertyData.fallbackProperty !== undefined &&
        SUPPORTED_FALLBACK_TYPES.includes(propertyData.type)) {

        let fallbackMultiValue = null;

        for (let i = 0; i < propertyValues.length; ++i) {
            let isPropertyNotNumber = false;
            let propertyValue = propertyValues[i];
            if (propertyValue === undefined) {
                continue;
            }
            switch (propertyData.type) {
                case 'number':
                case 'number-draggable':
                    isPropertyNotNumber = isNaN(propertyValue) || propertyValue === null;
                    break;
                case 'rect':
                case 'vec3':
                case 'vec2':
                    isPropertyNotNumber = isNaN(propertyValue.x) || propertyValue.x === null;
                    break;
                case 'color':
                    isPropertyNotNumber = isNaN(propertyValue.red) || propertyValue.red === null;
                    break;
                case 'vec3rgb':
                    isPropertyNotNumber = isNaN(propertyValue.red) || propertyValue.red === null;
                    break;
            }
            if (isPropertyNotNumber) {
                if (fallbackMultiValue === null) {
                    fallbackMultiValue = getMultiplePropertyValue(propertyData.fallbackProperty);
                }
                propertyValues[i] = fallbackMultiValue.values[i];
            }
        }
    }

    const firstValue = propertyValues[0];
    const isMultiDiffValue = !propertyValues.every((x) => deepEqual(firstValue, x));

    if (isMultiDiffValue) {
        return {
            value: undefined,
            values: propertyValues,
            isMultiDiffValue: true
        }
    }

    return {
        value: propertyValues[0],
        values: propertyValues,
        isMultiDiffValue: false
    };
}

/**
 * Retrieve more detailed info for differing Numeric MultiplePropertyValue
 * @param multiplePropertyValue - input multiplePropertyValue
 * @param propertyData
 * @returns {{keys: *[], propertyComponentDiff, averagePerPropertyComponent}}
 */
function getDetailedNumberMPVDiff(multiplePropertyValue, propertyData) {
    let detailedValues = {};
    // Fixed numbers can't be easily averaged since they're strings, so lets keep an array of unmodified numbers
    let unmodifiedValues = {};
    const DEFAULT_KEY = 0;
    let uniqueKeys = new Set([]);
    multiplePropertyValue.values.forEach(function(propertyValue) {
        if (typeof propertyValue === "object") {
            Object.entries(propertyValue).forEach(function([key, value]) {
                if (!uniqueKeys.has(key)) {
                    uniqueKeys.add(key);
                    detailedValues[key] = [];
                    unmodifiedValues[key] = [];
                }
                detailedValues[key].push(applyInputNumberPropertyModifiers(value, propertyData));
                unmodifiedValues[key].push(value);
            });
        } else {
            if (!uniqueKeys.has(DEFAULT_KEY)) {
                uniqueKeys.add(DEFAULT_KEY);
                detailedValues[DEFAULT_KEY] = [];
                unmodifiedValues[DEFAULT_KEY] = [];
            }
            detailedValues[DEFAULT_KEY].push(applyInputNumberPropertyModifiers(propertyValue, propertyData));
            unmodifiedValues[DEFAULT_KEY].push(propertyValue);
        }
    });
    let keys = [...uniqueKeys];

    let propertyComponentDiff = {};
    Object.entries(detailedValues).forEach(function([key, value]) {
        propertyComponentDiff[key] = [...new Set(value)].length > 1;
    });

    let averagePerPropertyComponent = {};
    Object.entries(unmodifiedValues).forEach(function([key, value]) {
        let average = value.reduce((a, b) => a + b) / value.length;
        averagePerPropertyComponent[key] = applyInputNumberPropertyModifiers(average, propertyData);
    });

    return {
        keys,
        propertyComponentDiff,
        averagePerPropertyComponent,
    };
}

function getDetailedSubPropertyMPVDiff(multiplePropertyValue, subPropertyName) {
    let isChecked = false;
    let checkedValues = multiplePropertyValue.values.map((value) => value.split(",").includes(subPropertyName));
    let isMultiDiff = !checkedValues.every(value => value === checkedValues[0]);
    if (!isMultiDiff) {
        isChecked = checkedValues[0];
    }
    return {
        isChecked,
        isMultiDiff
    }
}

function updateVisibleSpaceModeProperties() {
    for (let propertyID in properties) {
        if (properties.hasOwnProperty(propertyID)) {
            let property = properties[propertyID];
            let propertySpaceMode = property.spaceMode;
            let elProperty = properties[propertyID].elContainer;
            if (propertySpaceMode !== PROPERTY_SPACE_MODE.ALL && propertySpaceMode !== currentSpaceMode) {
                elProperty.classList.add('spacemode-hidden');
            } else {
                elProperty.classList.remove('spacemode-hidden');
            }
        }
    }
}

/**
 * PROPERTY UPDATE FUNCTIONS
 */

function createPropertyUpdateObject(originalPropertyName, propertyValue) {
    let propertyUpdate = {};
    // if this is a compound property name (i.e. animation.running) then split it by . up to 3 times
    let splitPropertyName = originalPropertyName.split('.');
    if (splitPropertyName.length > 1) {
        let propertyGroupName = splitPropertyName[PROPERTY_NAME_DIVISION.GROUP];
        let propertyName = splitPropertyName[PROPERTY_NAME_DIVISION.PROPERTY];
        propertyUpdate[propertyGroupName] = {};
        if (splitPropertyName.length === PROPERTY_NAME_DIVISION.SUB_PROPERTY + 1) {
            let subPropertyName = splitPropertyName[PROPERTY_NAME_DIVISION.SUB_PROPERTY];
            propertyUpdate[propertyGroupName][propertyName] = {};
            propertyUpdate[propertyGroupName][propertyName][subPropertyName] = propertyValue;
        } else {
            propertyUpdate[propertyGroupName][propertyName] = propertyValue;
        }
    } else {
        propertyUpdate[originalPropertyName] = propertyValue;
    }
    return propertyUpdate;
}

function updateProperty(originalPropertyName, propertyValue, isParticleProperty) {
    let propertyUpdate = createPropertyUpdateObject(originalPropertyName, propertyValue);

    // queue up particle property changes with the debounced sync to avoid  
    // causing particle emitting to reset excessively with each value change
    if (isParticleProperty) {
        Object.keys(propertyUpdate).forEach(function (propertyUpdateKey) {
            particlePropertyUpdates[propertyUpdateKey] = propertyUpdate[propertyUpdateKey];
        });
        particleSyncDebounce();
    } else {
        // only update the entity property value itself if in the middle of dragging
        // prevent undo command push, saving new property values, and property update
        // callback until drag is complete (additional update sent via dragEnd callback)
        let onlyUpdateEntity = isCurrentlyDraggingProperty(originalPropertyName);
        updateProperties(propertyUpdate, onlyUpdateEntity);
    }
}

let particleSyncDebounce = _.debounce(function () {
    updateProperties(particlePropertyUpdates);
    particlePropertyUpdates = {};
}, DEBOUNCE_TIMEOUT);

function updateProperties(propertiesToUpdate, onlyUpdateEntity) {
    if (onlyUpdateEntity === undefined) {
        onlyUpdateEntity = false;
    }
    EventBridge.emitWebEvent(JSON.stringify({
        ids: [...selectedEntityIDs],
        type: "update",
        properties: propertiesToUpdate,
        onlyUpdateEntities: onlyUpdateEntity
    }));
}

function updateMultiDiffProperties(propertiesMapToUpdate, onlyUpdateEntity) {
    if (onlyUpdateEntity === undefined) {
        onlyUpdateEntity = false;
    }
    EventBridge.emitWebEvent(JSON.stringify({
        type: "update",
        propertiesMap: propertiesMapToUpdate,
        onlyUpdateEntities: onlyUpdateEntity
    }));
}

function createEmitTextPropertyUpdateFunction(property) {
    return function() {
        // If we don't have canViewAssetURLs permissions, ignore clearing URLs
        if (!canViewAssetURLs && property.data.placeholder === "URL" && this.value === "") {
            return;
        }

        property.elInput.classList.remove('multi-diff');
        updateProperty(property.name, this.value, property.isParticleProperty);
    };
}

function createEmitCheckedPropertyUpdateFunction(property) {
    return function() {
        updateProperty(property.name, property.data.inverse ? !this.checked : this.checked, property.isParticleProperty);
    };
}

function createDragStartFunction(property) {
    return function() {
        property.dragging = true;
    };
}

function createDragEndFunction(property) {
    return function() {
        property.dragging = false;

        if (this.multiDiffModeEnabled) {
            let propertyMultiValue = getMultiplePropertyValue(property.name);
            let updateObjects = [];
            const selectedEntityIDsArray = [...selectedEntityIDs];

            for (let i = 0; i < selectedEntityIDsArray.length; ++i) {
                let entityID = selectedEntityIDsArray[i];
                updateObjects.push({
                    entityIDs: [entityID],
                    properties: createPropertyUpdateObject(property.name, propertyMultiValue.values[i]),
                });
            }

            // send a full updateMultiDiff post-dragging to count as an action in the undo stack
            updateMultiDiffProperties(updateObjects);
        } else {
            // send an additional update post-dragging to consider whole property change from dragStart to dragEnd to be 1 action
            this.valueChangeFunction();
        }
    };
}

function createEmitNumberPropertyUpdateFunction(property) {
    return function() {
        let value = parseFloat(applyOutputNumberPropertyModifiers(parseFloat(this.value), property.data));
        updateProperty(property.name, value, property.isParticleProperty);
    };
}

function createEmitNumberPropertyComponentUpdateFunction(property, propertyComponent) {
    return function() {
        let propertyMultiValue = getMultiplePropertyValue(property.name);
        let value = parseFloat(applyOutputNumberPropertyModifiers(parseFloat(this.value), property.data));

        if (propertyMultiValue.isMultiDiffValue) {
            let updateObjects = [];
            const selectedEntityIDsArray = [...selectedEntityIDs];

            for (let i = 0; i < selectedEntityIDsArray.length; ++i) {
                let entityID = selectedEntityIDsArray[i];

                let propertyObject = propertyMultiValue.values[i];
                propertyObject[propertyComponent] = value;

                let updateObject = createPropertyUpdateObject(property.name, propertyObject);
                updateObjects.push({
                    entityIDs: [entityID],
                    properties: updateObject,
                });

                mergeDeep(currentSelections[i].properties, updateObject);
            }

            // only update the entity property value itself if in the middle of dragging
            // prevent undo command push, saving new property values, and property update
            // callback until drag is complete (additional update sent via dragEnd callback)
            let onlyUpdateEntity = isCurrentlyDraggingProperty(property.name);
            updateMultiDiffProperties(updateObjects, onlyUpdateEntity);
        } else {
            let propertyValue = propertyMultiValue.value;
            propertyValue[propertyComponent] = value;
            updateProperty(property.name, propertyValue, property.isParticleProperty);
        }
    };
}

function createEmitColorPropertyUpdateFunction(property) {
    return function() {
        emitColorPropertyUpdate(property.name, property.elNumberR.elInput.value, property.elNumberG.elInput.value,
                                property.elNumberB.elInput.value, property.isParticleProperty);
    };
}

function emitColorPropertyUpdate(propertyName, red, green, blue, isParticleProperty) {
    let newValue = {
        red: red,
        green: green,
        blue: blue
    };
    updateProperty(propertyName, newValue, isParticleProperty);
}

function toggleBooleanCSV(inputCSV, property, enable) {
    let values = inputCSV.split(",");
    if (enable && !values.includes(property)) {
        values.push(property);
    } else if (!enable && values.includes(property)) {
        values = values.filter(value => value !== property);
    }
    return values.join(",");
}

function updateCheckedSubProperty(propertyName, propertyMultiValue, subPropertyElement, subPropertyString, isParticleProperty) {
    if (propertyMultiValue.isMultiDiffValue) {
        let updateObjects = [];
        const selectedEntityIDsArray = [...selectedEntityIDs];

        for (let i = 0; i < selectedEntityIDsArray.length; ++i) {
            let newValue = toggleBooleanCSV(propertyMultiValue.values[i], subPropertyString, subPropertyElement.checked);
            updateObjects.push({
                entityIDs: [selectedEntityIDsArray[i]],
                properties: createPropertyUpdateObject(propertyName, newValue),
            });
        }

        updateMultiDiffProperties(updateObjects);
    } else {
        updateProperty(propertyName, toggleBooleanCSV(propertyMultiValue.value, subPropertyString, subPropertyElement.checked),
            isParticleProperty);
    }
}

/**
 * PROPERTY ELEMENT CREATION FUNCTIONS
 */

function createStringProperty(property, elProperty) {
    let elementID = property.elementID;
    let propertyData = property.data;
    
    elProperty.className = "text";
    
    let elInput = createElementFromHTML(`
        <input id="${elementID}"
               type="text"
               ${propertyData.placeholder ? 'placeholder="' + ((propertyData.placeholder === "URL" && !canViewAssetURLs) ? "You don't have permission to view this URL" : propertyData.placeholder) + '"' : ''}
               ${propertyData.readOnly ? 'readonly' : ''}/>
        `);


    elInput.addEventListener('change', createEmitTextPropertyUpdateFunction(property));
    if (propertyData.onChange !== undefined) {
        elInput.addEventListener('change', propertyData.onChange);
    }


    let elMultiDiff = document.createElement('span');
    elMultiDiff.className = "multi-diff";

    elProperty.appendChild(elInput);
    elProperty.appendChild(elMultiDiff);
    
    if (propertyData.buttons !== undefined) {
        addButtons(elProperty, elementID, propertyData.buttons, false);
    }

    return elInput;
}

function createBoolProperty(property, elProperty) {   
    let propertyName = property.name;
    let elementID = property.elementID;
    let propertyData = property.data;

    elProperty.className = "checkbox";

    if (propertyData.glyph !== undefined) {
        let elSpan = document.createElement('span');
        elSpan.innerHTML = propertyData.glyph;
        elSpan.className = 'icon';
        elProperty.appendChild(elSpan);
    }
    
    let elInput = document.createElement('input');
    elInput.setAttribute("id", elementID);
    elInput.setAttribute("type", "checkbox");
    
    elProperty.appendChild(elInput);
    elProperty.appendChild(createElementFromHTML(`<label for=${elementID}>&nbsp;</label>`));
    
    let subPropertyOf = propertyData.subPropertyOf;
    if (subPropertyOf !== undefined) {
        elInput.addEventListener('change', function() {
            let subPropertyMultiValue = getMultiplePropertyValue(subPropertyOf);

            updateCheckedSubProperty(subPropertyOf,
                                     subPropertyMultiValue,
                                     elInput, propertyName, property.isParticleProperty);
        });
    } else {
        elInput.addEventListener('change', createEmitCheckedPropertyUpdateFunction(property));
    }
    
    return elInput;
}

function createNumberProperty(property, elProperty) {
    let elementID = property.elementID;
    let propertyData = property.data;

    elProperty.className = "text";

    let elInput = createElementFromHTML(`
        <input id="${elementID}"
               class='hide-spinner'
               type="number"
               ${propertyData.placeholder ? 'placeholder="' + propertyData.placeholder + '"' : ''}
               ${propertyData.readOnly ? 'readonly' : ''}/>
        `);

    if (propertyData.min !== undefined) {
        elInput.setAttribute("min", propertyData.min);
    }
    if (propertyData.max !== undefined) {
        elInput.setAttribute("max", propertyData.max);
    }
    if (propertyData.step !== undefined) {
        elInput.setAttribute("step", propertyData.step);
    }
    if (propertyData.defaultValue !== undefined) {
        elInput.value = propertyData.defaultValue;
    }

    elInput.addEventListener('change', createEmitNumberPropertyUpdateFunction(property));

    let elMultiDiff = document.createElement('span');
    elMultiDiff.className = "multi-diff";

    elProperty.appendChild(elInput);
    elProperty.appendChild(elMultiDiff);

    if (propertyData.buttons !== undefined) {
        addButtons(elProperty, elementID, propertyData.buttons, false);
    }

    return elInput;
}

function updateNumberMinMax(property) {
    let elInput = property.elInput;
    let min = property.data.min;
    let max = property.data.max;
    if (min !== undefined) {
        elInput.setAttribute("min", min);
    }
    if (max !== undefined) {
        elInput.setAttribute("max", max);
    }
}

/**
 *
 * @param {object} property - property update on step
 * @param {string} [propertyComponent] - propertyComponent to update on step (e.g. enter 'x' to just update position.x)
 * @returns {Function}
 */
function createMultiDiffStepFunction(property, propertyComponent) {
    return function(step, shouldAddToUndoHistory) {
        if (shouldAddToUndoHistory === undefined) {
            shouldAddToUndoHistory = false;
        }

        let propertyMultiValue = getMultiplePropertyValue(property.name);
        if (!propertyMultiValue.isMultiDiffValue) {
            console.log("setMultiDiffStepFunction is only supposed to be called in MultiDiff mode.");
            return;
        }

        let multiplier = property.data.multiplier !== undefined ? property.data.multiplier : 1;

        let applyDelta = step * multiplier;

        if (selectedEntityIDs.size !== propertyMultiValue.values.length) {
            console.log("selectedEntityIDs and propertyMultiValue got out of sync.");
            return;
        }
        let updateObjects = [];
        const selectedEntityIDsArray = [...selectedEntityIDs];

        for (let i = 0; i < selectedEntityIDsArray.length; ++i) {
            let entityID = selectedEntityIDsArray[i];

            let updatedValue;
            if (propertyComponent !== undefined) {
                let objectToUpdate = propertyMultiValue.values[i];
                objectToUpdate[propertyComponent] += applyDelta;
                updatedValue = objectToUpdate;
            } else {
                updatedValue = propertyMultiValue.values[i] + applyDelta;
            }
            let propertiesUpdate = createPropertyUpdateObject(property.name, updatedValue);
            updateObjects.push({
                entityIDs: [entityID],
                properties: propertiesUpdate
            });
            // We need to store these so that we can send a full update on the dragEnd
            mergeDeep(currentSelections[i].properties, propertiesUpdate);
        }

        updateMultiDiffProperties(updateObjects, !shouldAddToUndoHistory);
    }
}

function createNumberDraggableProperty(property, elProperty) { 
    let elementID = property.elementID;
    let propertyData = property.data;

    elProperty.className += " draggable-number-container";

    let dragStartFunction = createDragStartFunction(property);
    let dragEndFunction = createDragEndFunction(property);
    let elDraggableNumber = new DraggableNumber(propertyData.min, propertyData.max, propertyData.step,
                                                propertyData.decimals, dragStartFunction, dragEndFunction);

    let defaultValue = propertyData.defaultValue;
    if (defaultValue !== undefined) {
        elDraggableNumber.elInput.value = defaultValue;
    }

    let valueChangeFunction = createEmitNumberPropertyUpdateFunction(property);
    elDraggableNumber.setValueChangeFunction(valueChangeFunction);

    elDraggableNumber.setMultiDiffStepFunction(createMultiDiffStepFunction(property));
    
    elDraggableNumber.elInput.setAttribute("id", elementID);
    elProperty.appendChild(elDraggableNumber.elDiv);

    if (propertyData.buttons !== undefined) {
        addButtons(elDraggableNumber.elDiv, elementID, propertyData.buttons, false);
    }
    
    return elDraggableNumber;
}

function updateNumberDraggableMinMax(property) {
    let propertyData = property.data;
    property.elNumber.updateMinMax(propertyData.min, propertyData.max);
}

function createRectProperty(property, elProperty) {
    let propertyData = property.data;

    elProperty.className = "rect";

    let elXYRow = document.createElement('div');
    elXYRow.className = "rect-row fstuple";
    elProperty.appendChild(elXYRow);

    let elWidthHeightRow = document.createElement('div');
    elWidthHeightRow.className = "rect-row fstuple";
    elProperty.appendChild(elWidthHeightRow);


    let elNumberX = createTupleNumberInput(property, propertyData.subLabels[RECT_ELEMENTS.X_NUMBER]);
    let elNumberY = createTupleNumberInput(property, propertyData.subLabels[RECT_ELEMENTS.Y_NUMBER]);
    let elNumberWidth = createTupleNumberInput(property, propertyData.subLabels[RECT_ELEMENTS.WIDTH_NUMBER]);
    let elNumberHeight = createTupleNumberInput(property, propertyData.subLabels[RECT_ELEMENTS.HEIGHT_NUMBER]);

    elXYRow.appendChild(elNumberX.elDiv);
    elXYRow.appendChild(elNumberY.elDiv);
    elWidthHeightRow.appendChild(elNumberWidth.elDiv);
    elWidthHeightRow.appendChild(elNumberHeight.elDiv);

    elNumberX.setValueChangeFunction(createEmitNumberPropertyComponentUpdateFunction(property, 'x'));
    elNumberY.setValueChangeFunction(createEmitNumberPropertyComponentUpdateFunction(property, 'y'));
    elNumberWidth.setValueChangeFunction(createEmitNumberPropertyComponentUpdateFunction(property, 'width'));
    elNumberHeight.setValueChangeFunction(createEmitNumberPropertyComponentUpdateFunction(property, 'height'));

    elNumberX.setMultiDiffStepFunction(createMultiDiffStepFunction(property, 'x'));
    elNumberY.setMultiDiffStepFunction(createMultiDiffStepFunction(property, 'y'));
    elNumberX.setMultiDiffStepFunction(createMultiDiffStepFunction(property, 'width'));
    elNumberY.setMultiDiffStepFunction(createMultiDiffStepFunction(property, 'height'));

    let elResult = [];
    elResult[RECT_ELEMENTS.X_NUMBER] = elNumberX;
    elResult[RECT_ELEMENTS.Y_NUMBER] = elNumberY;
    elResult[RECT_ELEMENTS.WIDTH_NUMBER] = elNumberWidth;
    elResult[RECT_ELEMENTS.HEIGHT_NUMBER] = elNumberHeight;
    return elResult;
}

function updateRectMinMax(property) {
    let min = property.data.min;
    let max = property.data.max;
    property.elNumberX.updateMinMax(min, max);
    property.elNumberY.updateMinMax(min, max);
    property.elNumberWidth.updateMinMax(min, max);
    property.elNumberHeight.updateMinMax(min, max);
}

function createVec3Property(property, elProperty) {
    let propertyData = property.data;

    elProperty.className = propertyData.vec3Type + " fstuple";

    let elNumberX = createTupleNumberInput(property, propertyData.subLabels[VECTOR_ELEMENTS.X_NUMBER]);
    let elNumberY = createTupleNumberInput(property, propertyData.subLabels[VECTOR_ELEMENTS.Y_NUMBER]);
    let elNumberZ = createTupleNumberInput(property, propertyData.subLabels[VECTOR_ELEMENTS.Z_NUMBER]);
    elProperty.appendChild(elNumberX.elDiv);
    elProperty.appendChild(elNumberY.elDiv);
    elProperty.appendChild(elNumberZ.elDiv);

    elNumberX.setValueChangeFunction(createEmitNumberPropertyComponentUpdateFunction(property, 'x'));
    elNumberY.setValueChangeFunction(createEmitNumberPropertyComponentUpdateFunction(property, 'y'));
    elNumberZ.setValueChangeFunction(createEmitNumberPropertyComponentUpdateFunction(property, 'z'));

    elNumberX.setMultiDiffStepFunction(createMultiDiffStepFunction(property, 'x'));
    elNumberY.setMultiDiffStepFunction(createMultiDiffStepFunction(property, 'y'));
    elNumberZ.setMultiDiffStepFunction(createMultiDiffStepFunction(property, 'z'));

    let elResult = [];
    elResult[VECTOR_ELEMENTS.X_NUMBER] = elNumberX;
    elResult[VECTOR_ELEMENTS.Y_NUMBER] = elNumberY;
    elResult[VECTOR_ELEMENTS.Z_NUMBER] = elNumberZ;
    return elResult;
}

function createVec3rgbProperty(property, elProperty) {
    let propertyData = property.data;

    elProperty.className = propertyData.vec3Type + " fstuple";

    let elNumberR = createTupleNumberInput(property, propertyData.subLabels[VECTOR_ELEMENTS.X_NUMBER]);
    let elNumberG = createTupleNumberInput(property, propertyData.subLabels[VECTOR_ELEMENTS.Y_NUMBER]);
    let elNumberB = createTupleNumberInput(property, propertyData.subLabels[VECTOR_ELEMENTS.Z_NUMBER]);
    elProperty.appendChild(elNumberR.elDiv);
    elProperty.appendChild(elNumberG.elDiv);
    elProperty.appendChild(elNumberB.elDiv);

    elNumberR.setValueChangeFunction(createEmitNumberPropertyComponentUpdateFunction(property, 'red'));
    elNumberG.setValueChangeFunction(createEmitNumberPropertyComponentUpdateFunction(property, 'green'));
    elNumberB.setValueChangeFunction(createEmitNumberPropertyComponentUpdateFunction(property, 'blue'));

    elNumberR.setMultiDiffStepFunction(createMultiDiffStepFunction(property, 'red'));
    elNumberG.setMultiDiffStepFunction(createMultiDiffStepFunction(property, 'green'));
    elNumberB.setMultiDiffStepFunction(createMultiDiffStepFunction(property, 'blue'));

    let elResult = [];
    elResult[VECTOR_ELEMENTS.X_NUMBER] = elNumberR;
    elResult[VECTOR_ELEMENTS.Y_NUMBER] = elNumberG;
    elResult[VECTOR_ELEMENTS.Z_NUMBER] = elNumberB;
    return elResult;
}

function createVec2Property(property, elProperty) {
    let propertyData = property.data;
    
    elProperty.className = propertyData.vec2Type + " fstuple";

    let elTuple = document.createElement('div');
    elTuple.className = "tuple";
    
    elProperty.appendChild(elTuple);
    
    let elNumberX = createTupleNumberInput(property, propertyData.subLabels[VECTOR_ELEMENTS.X_NUMBER]);
    let elNumberY = createTupleNumberInput(property, propertyData.subLabels[VECTOR_ELEMENTS.Y_NUMBER]);
    elProperty.appendChild(elNumberX.elDiv);
    elProperty.appendChild(elNumberY.elDiv);

    elNumberX.setValueChangeFunction(createEmitNumberPropertyComponentUpdateFunction(property, 'x'));
    elNumberY.setValueChangeFunction(createEmitNumberPropertyComponentUpdateFunction(property, 'y'));

    elNumberX.setMultiDiffStepFunction(createMultiDiffStepFunction(property, 'x'));
    elNumberY.setMultiDiffStepFunction(createMultiDiffStepFunction(property, 'y'));
    
    let elResult = [];
    elResult[VECTOR_ELEMENTS.X_NUMBER] = elNumberX;
    elResult[VECTOR_ELEMENTS.Y_NUMBER] = elNumberY;
    return elResult;
}

function updateVectorMinMax(property) {
    let min = property.data.min;
    let max = property.data.max;
    if (property.elNumberX) {
        property.elNumberX.updateMinMax(min, max);
        property.elNumberY.updateMinMax(min, max);
        if (property.elNumberZ) {
            property.elNumberZ.updateMinMax(min, max);
        }
    } else if (property.elNumberR) {
        property.elNumberR.updateMinMax(min, max);
        property.elNumberG.updateMinMax(min, max);
        if (property.elNumberB) {
            property.elNumberB.updateMinMax(min, max);
        }
    }
}

function createColorProperty(property, elProperty) {
    let propertyName = property.name;
    let elementID = property.elementID;
    let propertyData = property.data;

    elProperty.className += " rgb fstuple";

    let elColorPicker = document.createElement('div');
    elColorPicker.className = "color-picker";
    elColorPicker.setAttribute("id", elementID);

    let elTuple = document.createElement('div');
    elTuple.className = "tuple";

    elProperty.appendChild(elColorPicker);
    elProperty.appendChild(elTuple);

    if (propertyData.min === undefined) {
        propertyData.min = COLOR_MIN;
    }
    if (propertyData.max === undefined) {
        propertyData.max = COLOR_MAX;
    }
    if (propertyData.step === undefined) {
        propertyData.step = COLOR_STEP;
    }

    let elNumberR = createTupleNumberInput(property, "red");
    let elNumberG = createTupleNumberInput(property, "green");
    let elNumberB = createTupleNumberInput(property, "blue");
    elTuple.appendChild(elNumberR.elDiv);
    elTuple.appendChild(elNumberG.elDiv);
    elTuple.appendChild(elNumberB.elDiv);

    let valueChangeFunction = createEmitColorPropertyUpdateFunction(property);
    elNumberR.setValueChangeFunction(valueChangeFunction);
    elNumberG.setValueChangeFunction(valueChangeFunction);
    elNumberB.setValueChangeFunction(valueChangeFunction);

    let colorPickerID = "#" + elementID;
    colorPickers[colorPickerID] = $(colorPickerID).colpick({
        colorScheme: 'dark',
        layout: 'rgbhex',
        color: '000000',
        submit: false, // We don't want to have a submission button
        onShow: function(colpick) {
            // The original color preview within the picker needs to be updated on show because
            // prior to the picker being shown we don't have access to the selections' starting color.
            colorPickers[colorPickerID].colpickSetColor({
                "r": elNumberR.elInput.value,
                "g": elNumberG.elInput.value,
                "b": elNumberB.elInput.value
            });

            // Set the color picker active after setting the color, otherwise an update will be sent on open.
            $(colorPickerID).attr('active', 'true');
        },
        onHide: function(colpick) {
            $(colorPickerID).attr('active', 'false');
        },
        onChange: function(hsb, hex, rgb, el) {
            $(el).css('background-color', '#' + hex);
            if ($(colorPickerID).attr('active') === 'true') {
                emitColorPropertyUpdate(propertyName, rgb.r, rgb.g, rgb.b);
            }
        }
    });

    let elResult = [];
    elResult[COLOR_ELEMENTS.COLOR_PICKER] = elColorPicker;
    elResult[COLOR_ELEMENTS.RED_NUMBER] = elNumberR;
    elResult[COLOR_ELEMENTS.GREEN_NUMBER] = elNumberG;
    elResult[COLOR_ELEMENTS.BLUE_NUMBER] = elNumberB;
    return elResult;
}

function createDropdownProperty(property, propertyID, elProperty) { 
    let elementID = property.elementID;
    let propertyData = property.data;
    
    elProperty.className = "dropdown";
                        
    let elInput = document.createElement('select');
    elInput.setAttribute("id", elementID);
    elInput.setAttribute("propertyID", propertyID);
    
    for (let optionKey in propertyData.options) {
        let option = document.createElement('option');
        option.value = optionKey;
        option.text = propertyData.options[optionKey];
        elInput.add(option);
    }

    elInput.addEventListener('change', createEmitTextPropertyUpdateFunction(property));

    elProperty.appendChild(elInput);

    return elInput;
}

function createTextareaProperty(property, elProperty) {
    let elementID = property.elementID;
    let propertyData = property.data;

    elProperty.className = "textarea";

    let elInput = document.createElement('textarea');
    elInput.setAttribute("id", elementID);
    if (propertyData.readOnly) {
        elInput.readOnly = true;
    }

    elInput.addEventListener('change', createEmitTextPropertyUpdateFunction(property));

    let elMultiDiff = document.createElement('span');
    elMultiDiff.className = "multi-diff";

    elProperty.appendChild(elInput);
    elProperty.appendChild(elMultiDiff);

    if (propertyData.buttons !== undefined) {
        addButtons(elProperty, elementID, propertyData.buttons, true);
    }

    return elInput;
}

function createCodeProperty(property, elProperty) {
    let elementID = property.elementID;
    let propertyData = property.data;

    elProperty.className = "textarea";

    let elInput = document.createElement('textarea');
    elInput.setAttribute("id", elementID);
    if (propertyData.readOnly) {
        elInput.readOnly = true;
    }

    elInput.addEventListener('change', createEmitTextPropertyUpdateFunction(property));
    elInput.addEventListener('keydown', function(event) {
        if (event.key === 'Tab') {
            event.preventDefault();
            const prevStart = this.selectionStart + 1;
            this.value = this.value.substring(0, this.selectionStart)
                       + "\t"
                       + this.value.substring(this.selectionEnd);
            this.selectionStart = prevStart;
            this.selectionEnd = prevStart;
        } else if (event.key === 'Escape') {
            event.preventDefault();
            this.blur();
        }
    });

    let elMultiDiff = document.createElement('span');
    elMultiDiff.className = "multi-diff";

    elProperty.appendChild(elInput);
    elProperty.appendChild(elMultiDiff);

    if (propertyData.buttons !== undefined) {
        addButtons(elProperty, elementID, propertyData.buttons, true);
    }

    return elInput;
}

function createIconProperty(property, elProperty) {
    let elementID = property.elementID;

    elProperty.className = "value";

    let elSpan = document.createElement('span');
    elSpan.setAttribute("id", elementID + "-icon");
    elSpan.className = 'icon';

    elProperty.appendChild(elSpan);

    return elSpan;
}

function createTextureProperty(property, elProperty) {
    let elementID = property.elementID;

    elProperty.className = "texture";

    let elDiv = document.createElement("div");
    let elImage = document.createElement("img");
    elDiv.className = "texture-image no-texture";
    elDiv.appendChild(elImage);

    let elInput = document.createElement('input');
    elInput.setAttribute("id", elementID);
    elInput.setAttribute("type", "text"); 

    let imageLoad = function(url) {
        elDiv.style.display = null;
        if (url.slice(0, 5).toLowerCase() === "atp:/" || url.slice(0, 9).toLowerCase() === "file:///~") {
            elImage.src = "";
            elImage.style.display = "none";
            elDiv.classList.remove("with-texture");
            elDiv.classList.remove("no-texture");
            elDiv.classList.add("no-preview");
        } else if (url.length > 0) {
            elDiv.classList.remove("no-texture");
            elDiv.classList.remove("no-preview");
            elDiv.classList.add("with-texture");
            elImage.src = url;
            elImage.style.display = "block";
        } else {
            elImage.src = "";
            elImage.style.display = "none";
            elDiv.classList.remove("with-texture");
            elDiv.classList.remove("no-preview");
            elDiv.classList.add("no-texture");
        }
    };
    elInput.imageLoad = imageLoad;
    elInput.setMultipleValues = function() {
        elDiv.style.display = "none";
    };
    elInput.addEventListener('change', createEmitTextPropertyUpdateFunction(property));
    elInput.addEventListener('change', function(ev) {
        imageLoad(ev.target.value);
    });

    elProperty.appendChild(elInput);
    let elMultiDiff = document.createElement('span');
    elMultiDiff.className = "multi-diff";
    elProperty.appendChild(elMultiDiff);
    elProperty.appendChild(elDiv);

    let elResult = [];
    elResult[TEXTURE_ELEMENTS.IMAGE] = elImage;
    elResult[TEXTURE_ELEMENTS.TEXT_INPUT] = elInput;
    return elResult;
}

function createButtonsProperty(property, elProperty) {
    let elementID = property.elementID;
    let propertyData = property.data;
    
    elProperty.className = "text";

    if (propertyData.buttons !== undefined) {
        addButtons(elProperty, elementID, propertyData.buttons, false);
    }

    return elProperty;
}

function createDynamicMultiselectProperty(property, elProperty) {
    let elementID = property.elementID;
    let propertyData = property.data;

    elProperty.className = "dynamic-multiselect";

    let elDivOptions = document.createElement('div');
    elDivOptions.setAttribute("id", elementID + "-options");
    elDivOptions.style = "overflow-y:scroll;max-height:160px;";

    let elDivButtons = document.createElement('div');
    elDivButtons.setAttribute("id", elDivOptions.getAttribute("id") + "-buttons");

    let elLabel = document.createElement('label');
    elLabel.innerText = "No Options";
    elDivOptions.appendChild(elLabel);

    let buttons = [ { id: "selectAll", label: "Select All", className: "black", onClick: selectAllMaterialTarget }, 
                    { id: "clearAll", label: "Clear All", className: "black", onClick: clearAllMaterialTarget } ];
    addButtons(elDivButtons, elementID, buttons, false);

    elProperty.appendChild(elDivOptions);
    elProperty.appendChild(elDivButtons);

    return elDivOptions;
}

function resetDynamicMultiselectProperty(elDivOptions) {
    let elInputs = elDivOptions.getElementsByTagName("input");
    while (elInputs.length > 0) {
        let elDivOption = elInputs[0].parentNode;
        elDivOption.parentNode.removeChild(elDivOption);
    }
    elDivOptions.firstChild.style.display = null; // show "No Options" text
    elDivOptions.parentNode.lastChild.style.display = "none"; // hide Select/Clear all buttons
}

function createTupleNumberInput(property, subLabel) {
    let propertyElementID = property.elementID;
    let propertyData = property.data;
    let elementID = propertyElementID + "-" + subLabel.toLowerCase();

    let elLabel = document.createElement('label');
    elLabel.className = "sublabel " + subLabel;
    elLabel.innerText = subLabel[0].toUpperCase() + subLabel.slice(1);
    elLabel.setAttribute("for", elementID);
    elLabel.style.visibility = "visible";

    let dragStartFunction = createDragStartFunction(property);
    let dragEndFunction = createDragEndFunction(property);
    let elDraggableNumber = new DraggableNumber(propertyData.min, propertyData.max, propertyData.step, 
                                                propertyData.decimals, dragStartFunction, dragEndFunction); 
    elDraggableNumber.elInput.setAttribute("id", elementID);
    elDraggableNumber.elDiv.className += " fstuple";
    elDraggableNumber.elDiv.insertBefore(elLabel, elDraggableNumber.elLeftArrow);

    return elDraggableNumber;
}

function addButtons(elProperty, propertyID, buttons, newRow) {
    let elDiv = document.createElement('div');
    elDiv.className = "row";

    buttons.forEach(function(button) {
        let elButton = document.createElement('input');
        elButton.className = button.className;
        elButton.setAttribute("type", "button");
        elButton.setAttribute("id", propertyID + "-button-" + button.id);
        elButton.setAttribute("value", button.label);
        elButton.addEventListener("click", button.onClick);
        if (newRow) {
            elDiv.appendChild(elButton);
        } else {
            elProperty.appendChild(elButton);
        }
    });
    
    if (newRow) {
        elProperty.appendChild(document.createElement('br'));
        elProperty.appendChild(elDiv);
    }
}

function createProperty(propertyData, propertyElementID, propertyName, propertyID, elProperty) {
    let property = {
        data: propertyData, 
        elementID: propertyElementID, 
        name: propertyName,
        elProperty: elProperty,
    };
    let propertyType = propertyData.type;

    switch (propertyType) {
        case 'string': {
            property.elInput = createStringProperty(property, elProperty);
            break;
        }
        case 'bool': {
            property.elInput = createBoolProperty(property, elProperty);
            break;
        }
        case 'number': {
            property.elInput = createNumberProperty(property, elProperty);
            break;
        }
        case 'number-draggable': {
            property.elNumber = createNumberDraggableProperty(property, elProperty);
            break;
        }
        case 'rect': {
            let elRect = createRectProperty(property, elProperty);
            property.elNumberX = elRect[RECT_ELEMENTS.X_NUMBER];
            property.elNumberY = elRect[RECT_ELEMENTS.Y_NUMBER];
            property.elNumberWidth = elRect[RECT_ELEMENTS.WIDTH_NUMBER];
            property.elNumberHeight = elRect[RECT_ELEMENTS.HEIGHT_NUMBER];
            break;
        }
        case 'vec3': {
            let elVec3 = createVec3Property(property, elProperty);  
            property.elNumberX = elVec3[VECTOR_ELEMENTS.X_NUMBER];
            property.elNumberY = elVec3[VECTOR_ELEMENTS.Y_NUMBER];
            property.elNumberZ = elVec3[VECTOR_ELEMENTS.Z_NUMBER];
            break;
        }
        case 'vec2': {
            let elVec2 = createVec2Property(property, elProperty);  
            property.elNumberX = elVec2[VECTOR_ELEMENTS.X_NUMBER];
            property.elNumberY = elVec2[VECTOR_ELEMENTS.Y_NUMBER];
            break;
        }
        case 'color': {
            let elColor = createColorProperty(property, elProperty);  
            property.elColorPicker = elColor[COLOR_ELEMENTS.COLOR_PICKER];
            property.elNumberR = elColor[COLOR_ELEMENTS.RED_NUMBER];
            property.elNumberG = elColor[COLOR_ELEMENTS.GREEN_NUMBER];
            property.elNumberB = elColor[COLOR_ELEMENTS.BLUE_NUMBER]; 
            break;
        }
        case 'vec3rgb': {
            let elVec3 = createVec3rgbProperty(property, elProperty);  
            property.elNumberR = elVec3[VECTOR_ELEMENTS.X_NUMBER];
            property.elNumberG = elVec3[VECTOR_ELEMENTS.Y_NUMBER];
            property.elNumberB = elVec3[VECTOR_ELEMENTS.Z_NUMBER];
            break;
        }        
        case 'dropdown': {
            property.elInput = createDropdownProperty(property, propertyID, elProperty);
            break;
        }
        case 'textarea': {
            property.elInput = createTextareaProperty(property, elProperty);
            break;
        }
        case 'code': {
            property.elInput = createCodeProperty(property, elProperty);
            break;
        }
        case 'multipleZonesSelection': {
            property.elInput = createZonesSelection(property, elProperty);
            break;
        }
        case 'arrayOfStrings': {
            property.elInput = createArrayOfStrings(property, elProperty);
            break;
        }
        case 'zonesCoefficient': {
            property.elInput = createZonesCoefficient(property, elProperty);
            break;
        }
        case 'childList': {
            property.elInput = createChildList(property, elProperty);
            break;
        }
        case 'icon': {
            property.elSpan = createIconProperty(property, elProperty);
            break;
        }
        case 'texture': {
            let elTexture = createTextureProperty(property, elProperty);
            property.elImage = elTexture[TEXTURE_ELEMENTS.IMAGE];
            property.elInput = elTexture[TEXTURE_ELEMENTS.TEXT_INPUT];
            break;
        }
        case 'buttons': {
            property.elProperty = createButtonsProperty(property, elProperty);
            break;
        }
        case 'dynamic-multiselect': {
            property.elDivOptions = createDynamicMultiselectProperty(property, elProperty);
            break;
        }
        case 'placeholder':
        case 'sub-header': {
            break;
        }
        default: {
            console.log("EntityProperties - Unknown property type " + 
                        propertyType + " set to property " + propertyID);
            break;
        }
    }

    return property;
}


/**
 * PROPERTY-SPECIFIC CALLBACKS
 */
 
function parentIDChanged() {
    if (currentSelections.length === 1 && currentSelections[0].properties.type === "Material") {
        requestMaterialTarget();
    }
}

function createPolyVoxPresetChangedFunction(property) {
    return function() {
        property.elInput.classList.remove('multi-diff');
        var xTextureURL = "";
        var yTextureURL = "";
        var zTextureURL = "";
        switch (parseInt(this.value)) {
            // Clear texture entries
            case 0:
                xTextureURL = "";
                yTextureURL = "";
                zTextureURL = "";
                break;
            // Grass + ground
            case 1:
                xTextureURL = "qrc:///serverless/Textures/ground_5-2K/2K-ground_5-diffuse.jpg";
                yTextureURL = "qrc:///serverless/Textures/ground_grass_gen_05.png";
                zTextureURL = "qrc:///serverless/Textures/ground_5-2K/2K-ground_5-diffuse.jpg";
                break;
            // Bricks
            case 2:
                xTextureURL = "qrc:///serverless/Textures/2K-wall_stone_2-diffuse_l.jpg";
                yTextureURL = "qrc:///serverless/Textures/2K-stone_floor_3-diffuse_l.jpg";
                zTextureURL = "qrc:///serverless/Textures/2K-wall_stone_2-diffuse_l.jpg";
                break;
            // Stone
            case 3:
                xTextureURL = "qrc:///serverless/Textures/wall_l.png";
                yTextureURL = "qrc:///serverless/Textures/floor_l.png";
                zTextureURL = "qrc:///serverless/Textures/wall_l.png";
                break;
            // Concrete
            case 4:
                xTextureURL = "qrc:///serverless/Textures/concrete_12-2K/2K-concrete_12-diffuse.jpg";
                yTextureURL = "qrc:///serverless/Textures/concrete_12-2K/2K-concrete_12-diffuse.jpg";
                zTextureURL = "qrc:///serverless/Textures/concrete_12-2K/2K-concrete_12-diffuse.jpg";
                break;
            // Rock
            case 5:
                xTextureURL = "qrc:///serverless/Textures/Rock026_2K-JPG/Rock026_2K_Color.jpg";
                yTextureURL = "qrc:///serverless/Textures/Rock026_2K-JPG/Rock026_2K_Color.jpg";
                zTextureURL = "qrc:///serverless/Textures/Rock026_2K-JPG/Rock026_2K_Color.jpg";
                break;
        }
        updateProperty("xTextureURL", xTextureURL, false);
        updateProperty("yTextureURL", yTextureURL, false);
        updateProperty("zTextureURL", zTextureURL, false);
    };
}

/**
 * BUTTON CALLBACKS
 */

function rescaleDimensions() {
    EventBridge.emitWebEvent(JSON.stringify({
        type: "action",
        action: "rescaleDimensions",
        percentage: parseFloat(document.getElementById("property-scale").value)
    }));
}

function moveSelectionToGrid() {
    EventBridge.emitWebEvent(JSON.stringify({
        type: "action",
        action: "moveSelectionToGrid"
    }));
}

function moveAllToGrid() {
    EventBridge.emitWebEvent(JSON.stringify({
        type: "action",
        action: "moveAllToGrid"
    }));
}

function resetToNaturalDimensions() {
    EventBridge.emitWebEvent(JSON.stringify({
        type: "action",
        action: "resetToNaturalDimensions"
    }));
}

function reloadScripts() {
    EventBridge.emitWebEvent(JSON.stringify({
        type: "action",
        action: "reloadClientScripts"
    }));
}

function reloadServerScripts() {
    // invalidate the current status (so that same-same updates can still be observed visually)
    document.getElementById("property-serverScripts-status").innerText = PENDING_SCRIPT_STATUS;
        EventBridge.emitWebEvent(JSON.stringify({
        type: "action",
        action: "reloadServerScripts"
    }));
}

function copySkyboxURLToAmbientURL() {
    let skyboxURL = getPropertyInputElement("skybox.url").value;
    getPropertyInputElement("ambientLight.ambientURL").value = skyboxURL;
    updateProperty("ambientLight.ambientURL", skyboxURL, false);
}

function copySkyboxColorToAmbientColor() {
    updateProperty("ambientLight.ambientColor", skyboxColorForCopy, false);
}

function copyPositionProperty() {
    EventBridge.emitWebEvent(JSON.stringify({
        type: "action",
        action: "copyPosition"
    }));
}

function pastePositionProperty() {
    EventBridge.emitWebEvent(JSON.stringify({
        type: "action",
        action: "pastePosition"
    }));
}

function copyRotationProperty() {
    EventBridge.emitWebEvent(JSON.stringify({
        type: "action",
        action: "copyRotation"
    }));
}

function pasteRotationProperty() {
    EventBridge.emitWebEvent(JSON.stringify({
        type: "action",
        action: "pasteRotation"
    }));
}
function setRotationToZeroProperty() {
    EventBridge.emitWebEvent(JSON.stringify({
        type: "action",
        action: "setRotationToZero"
    }));
}

function copyDimensionsProperty() {
    EventBridge.emitWebEvent(JSON.stringify({
        type: "action",
        action: "copyDimensions"
    }));
}

function pasteDimensionsProperty() {
    EventBridge.emitWebEvent(JSON.stringify({
        type: "action",
        action: "pasteDimensions"
    }));
}
/**
 * USER DATA FUNCTIONS
 */

function clearUserData() {
    let elUserData = getPropertyInputElement("userData");
    deleteJSONEditor();
    elUserData.value = "";
    showUserDataTextArea();
    showNewJSONEditorButton();
    hideSaveUserDataButton();
    updateProperty('userData', elUserData.value, false);
}

function newJSONEditor() {
    getPropertyInputElement("userData").classList.remove('multi-diff');
    deleteJSONEditor();
    createJSONEditor();
    let data = {};
    setEditorJSON(data);
    hideUserDataTextArea();
    hideNewJSONEditorButton();
    showSaveUserDataButton();
}

/**
 * @param {Set.<string>} [entityIDsToUpdate] Entity IDs to update userData for.
 */
function saveUserData(entityIDsToUpdate) {
    saveJSONUserData(true, entityIDsToUpdate);
}

function setJSONError(property, isError) {
    $("#property-"+ property + "-editor").toggleClass('error', isError);
    let $propertyUserDataEditorStatus = $("#property-"+ property + "-editorStatus");
    $propertyUserDataEditorStatus.css('display', isError ? 'block' : 'none');
    $propertyUserDataEditorStatus.text(isError ? 'Invalid JSON code - look for red X in your code' : '');
}

/**
 * @param {boolean} noUpdate - don't update the UI, but do send a property update.
 * @param {Set.<string>} [entityIDsToUpdate] - Entity IDs to update userData for.
 */
function setUserDataFromEditor(noUpdate, entityIDsToUpdate) {
    let errorFound = false;
    try {
        editor.get();
    } catch (e) {
        errorFound = true;
    }

    setJSONError('userData', errorFound);

    if (errorFound) {
        return;
    }

    let text = editor.getText();
    if (noUpdate) {
        EventBridge.emitWebEvent(
            JSON.stringify({
                ids: [...entityIDsToUpdate],
                type: "saveUserData",
                properties: {
                    userData: text
                }
            })
        );
    } else {
        updateProperty('userData', text, false);
    }
}

let editor = null;

function createJSONEditor() {
    let container = document.getElementById("property-userData-editor");
    let options = {
        search: false,
        mode: 'tree',
        modes: ['code', 'tree'],
        name: 'userData',
        onError: function(e) {
            alert('JSON editor:' + e);
        },
        onChange: function() {
            let currentJSONString = editor.getText();

            if (currentJSONString === '{"":""}') {
                return;
            }
            $('#property-userData-button-save').attr('disabled', false);
        }
    };
    editor = new JSONEditor(container, options);
}

function showSaveUserDataButton() {
    $('#property-userData-button-save').show();
}

function hideSaveUserDataButton() {
    $('#property-userData-button-save').hide();
}

function disableSaveUserDataButton() {
    $('#property-userData-button-save').attr('disabled', true);
}

function showNewJSONEditorButton() {
    $('#property-userData-button-edit').show();
}

function hideNewJSONEditorButton() {
    $('#property-userData-button-edit').hide();
}

function showUserDataTextArea() {
    $('#property-userData').show();
}

function hideUserDataTextArea() {
    $('#property-userData').hide();
}

function hideUserDataSaved() {
    $('#property-userData-saved').hide();
}

function setEditorJSON(json) {
    editor.set(json);
    if (editor.hasOwnProperty('expandAll')) {
        editor.expandAll();
    }
}

function deleteJSONEditor() {
    if (editor !== null) {
        setJSONError('userData', false);
        editor.destroy();
        editor = null;
    }
}

let savedJSONTimer = null;

/**
 * @param {boolean} noUpdate - don't update the UI, but do send a property update.
 * @param {Set.<string>} [entityIDsToUpdate] Entity IDs to update userData for
 */
function saveJSONUserData(noUpdate, entityIDsToUpdate) {
    setUserDataFromEditor(noUpdate, entityIDsToUpdate ? entityIDsToUpdate : selectedEntityIDs);
    $('#property-userData-saved').show();
    $('#property-userData-button-save').attr('disabled', true);
    if (savedJSONTimer !== null) {
        clearTimeout(savedJSONTimer);
    }
    savedJSONTimer = setTimeout(function() {
        hideUserDataSaved();
    }, EDITOR_TIMEOUT_DURATION);
}


/**
 * MATERIAL DATA FUNCTIONS
 */

function clearMaterialData() {
    let elMaterialData = getPropertyInputElement("materialData");
    deleteJSONMaterialEditor();
    elMaterialData.value = "";
    showMaterialDataTextArea();
    showNewJSONMaterialEditorButton();
    hideSaveMaterialDataButton();
    updateProperty('materialData', elMaterialData.value, false);
}

function newJSONMaterialEditor() {
    getPropertyInputElement("materialData").classList.remove('multi-diff');
    deleteJSONMaterialEditor();
    createJSONMaterialEditor();
    let data = {};
    setMaterialEditorJSON(data);
    hideMaterialDataTextArea();
    hideNewJSONMaterialEditorButton();
    showSaveMaterialDataButton();
}

function saveMaterialData() {
    saveJSONMaterialData(true);
}

function openMaterialAssistant() {
    if (materialEditor === null) {
        newJSONMaterialEditor();
    }
    loadDataInMaUi(materialEditor.getText());
    $('#uiMaterialAssistant').show();
    $('#properties-list').hide();
}

function closeMaterialAssistant() {
    $('#uiMaterialAssistant').hide();
    $('#properties-list').show();
}

/**
 * @param {boolean} noUpdate - don't update the UI, but do send a property update.
 * @param {Set.<string>} [entityIDsToUpdate] - Entity IDs to update materialData for.
 */
function setMaterialDataFromEditor(noUpdate, entityIDsToUpdate) {
    let errorFound = false;
    try {
        materialEditor.get();
    } catch (e) {
        errorFound = true;
    }

    setJSONError('materialData', errorFound);

    if (errorFound) {
        return;
    }
    let text = materialEditor.getText();
    if (noUpdate) {
        EventBridge.emitWebEvent(
            JSON.stringify({
                ids: [...entityIDsToUpdate],
                type: "saveMaterialData",
                properties: {
                    materialData: text
                }
            })
        );
    } else {
        updateProperty('materialData', text, false);
    }
    
    maGetMaterialDataAssistantAvailability(text);
}

let materialEditor = null;

function createJSONMaterialEditor() {
    let container = document.getElementById("property-materialData-editor");
    let options = {
        search: false,
        mode: 'tree',
        modes: ['code', 'tree'],
        name: 'materialData',
        onError: function(e) {
            alert('JSON editor:' + e);
        },
        onChange: function() {
            let currentJSONString = materialEditor.getText();

            if (currentJSONString === '{"":""}') {
                return;
            }
            $('#property-materialData-button-save').attr('disabled', false);
        }
    };
    materialEditor = new JSONEditor(container, options);
}

function showSaveMaterialDataButton() {
    $('#property-materialData-button-save').show();
}

function hideSaveMaterialDataButton() {
    $('#property-materialData-button-save').hide();
}

function disableSaveMaterialDataButton() {
    $('#property-materialData-button-save').attr('disabled', true);
}

function showNewJSONMaterialEditorButton() {
    $('#property-materialData-button-edit').show();
}

function hideNewJSONMaterialEditorButton() {
    $('#property-materialData-button-edit').hide();
}

function showMaterialDataTextArea() {
    $('#property-materialData').show();
}

function hideMaterialDataTextArea() {
    $('#property-materialData').hide();
}

function hideMaterialDataSaved() {
    $('#property-materialData-saved').hide();
}

function showMaterialAssistantButton() {
    $('#property-materialData-button-materialAssistant').show();
}

function hideMaterialAssistantButton() {
    $('#property-materialData-button-materialAssistant').hide();
}

function setMaterialEditorJSON(json) {
    materialEditor.set(json);
    if (materialEditor.hasOwnProperty('expandAll')) {
        materialEditor.expandAll();
    }
}

function deleteJSONMaterialEditor() {
    if (materialEditor !== null) {
        setJSONError('materialData', false);
        materialEditor.destroy();
        materialEditor = null;
    }
}

let savedMaterialJSONTimer = null;

/**
 * @param {boolean} noUpdate - don't update the UI, but do send a property update.
 * @param {Set.<string>} [entityIDsToUpdate] - Entity IDs to update materialData for.
 */
function saveJSONMaterialData(noUpdate, entityIDsToUpdate) {
    setMaterialDataFromEditor(noUpdate, entityIDsToUpdate ? entityIDsToUpdate : selectedEntityIDs);
    $('#property-materialData-saved').show();
    $('#property-materialData-button-save').attr('disabled', true);
    if (savedMaterialJSONTimer !== null) {
        clearTimeout(savedMaterialJSONTimer);
    }
    savedMaterialJSONTimer = setTimeout(function() {
        hideMaterialDataSaved();
    }, EDITOR_TIMEOUT_DURATION);
}


/**
 * PROCEDURAL PARTICLE DATA FUNCTIONS
 */

function clearParticleUpdateData() {
    let elParticleUpdateData = getPropertyInputElement("particleUpdateData");
    deleteJSONParticleUpdateEditor();
    elParticleUpdateData.value = "";
    showParticleUpdateDataTextArea();
    showNewJSONParticleUpdateEditorButton();
    hideSaveParticleUpdateDataButton();
    updateProperty('particleUpdateData', elParticleUpdateData.value, false);
}

function newJSONParticleUpdateEditor() {
    getPropertyInputElement("particleUpdateData").classList.remove('multi-diff');
    deleteJSONParticleUpdateEditor();
    createJSONParticleUpdateEditor();
    let data = {};
    setParticleUpdateEditorJSON(data);
    hideParticleUpdateDataTextArea();
    hideNewJSONParticleUpdateEditorButton();
    showSaveParticleUpdateDataButton();
}

/**
 * @param {Set.<string>} [entityIDsToUpdate] Entity IDs to update particleUpdateData for.
 */
function saveParticleUpdateData(entityIDsToUpdate) {
    saveJSONParticleUpdateData(true, entityIDsToUpdate);
}

function setJSONError(property, isError) {
    $("#property-"+ property + "-editor").toggleClass('error', isError);
    let $propertyParticleUpdateDataEditorStatus = $("#property-"+ property + "-editorStatus");
    $propertyParticleUpdateDataEditorStatus.css('display', isError ? 'block' : 'none');
    $propertyParticleUpdateDataEditorStatus.text(isError ? 'Invalid JSON code - look for red X in your code' : '');
}

/**
 * @param {boolean} noUpdate - don't update the UI, but do send a property update.
 * @param {Set.<string>} [entityIDsToUpdate] - Entity IDs to update particleUpdateData for.
 */
function setParticleUpdateDataFromEditor(noUpdate, entityIDsToUpdate) {
    let errorFound = false;
    try {
        particleUpdateEditor.get();
    } catch (e) {
        errorFound = true;
    }

    setJSONError('particleUpdateData', errorFound);

    if (errorFound) {
        return;
    }

    let text = particleUpdateEditor.getText();
    if (noUpdate) {
        EventBridge.emitWebEvent(
            JSON.stringify({
                ids: [...entityIDsToUpdate],
                type: "saveParticleUpdateData",
                properties: {
                    particleUpdateData: text
                }
            })
        );
    } else {
        updateProperty('particleUpdateData', text, false);
    }
}

let particleUpdateEditor = null;

function createJSONParticleUpdateEditor() {
    let container = document.getElementById("property-particleUpdateData-editor");
    let options = {
        search: false,
        mode: 'tree',
        modes: ['code', 'tree'],
        name: 'particleUpdateData',
        onError: function(e) {
            alert('JSON editor:' + e);
        },
        onChange: function() {
            let currentJSONString = particleUpdateEditor.getText();

            if (currentJSONString === '{"":""}') {
                return;
            }
            $('#property-particleUpdateData-button-save').attr('disabled', false);
        }
    };
    particleUpdateEditor = new JSONEditor(container, options);
}

function showSaveParticleUpdateDataButton() {
    $('#property-particleUpdateData-button-save').show();
}

function hideSaveParticleUpdateDataButton() {
    $('#property-particleUpdateData-button-save').hide();
}

function disableSaveParticleUpdateDataButton() {
    $('#property-particleUpdateData-button-save').attr('disabled', true);
}

function showNewJSONParticleUpdateEditorButton() {
    $('#property-particleUpdateData-button-edit').show();
}

function hideNewJSONParticleUpdateEditorButton() {
    $('#property-particleUpdateData-button-edit').hide();
}

function showParticleUpdateDataTextArea() {
    $('#property-particleUpdateData').show();
}

function hideParticleUpdateDataTextArea() {
    $('#property-particleUpdateData').hide();
}

function hideParticleUpdateDataSaved() {
    $('#property-particleUpdateData-saved').hide();
}

function setParticleUpdateEditorJSON(json) {
    particleUpdateEditor.set(json);
    if (particleUpdateEditor.hasOwnProperty('expandAll')) {
        particleUpdateEditor.expandAll();
    }
}

function deleteJSONParticleUpdateEditor() {
    if (particleUpdateEditor !== null) {
        setJSONError('particleUpdateData', false);
        particleUpdateEditor.destroy();
        particleUpdateEditor = null;
    }
}

let savedParticleUpdateJSONTimer = null;

/**
 * @param {boolean} noUpdate - don't update the UI, but do send a property update.
 * @param {Set.<string>} [entityIDsToUpdate] Entity IDs to update particleUpdateData for
 */
function saveJSONParticleUpdateData(noUpdate, entityIDsToUpdate) {
    setParticleUpdateDataFromEditor(noUpdate, entityIDsToUpdate ? entityIDsToUpdate : selectedEntityIDs);
    $('#property-particleUpdateData-saved').show();
    $('#property-particleUpdateData-button-save').attr('disabled', true);
    if (savedJSONTimer !== null) {
        clearTimeout(savedJSONTimer);
    }
    savedJSONTimer = setTimeout(function() {
        hideParticleUpdateDataSaved();
    }, EDITOR_TIMEOUT_DURATION);
}

function clearParticleRenderData() {
    let elParticleRenderData = getPropertyInputElement("particleRenderData");
    deleteJSONParticleRenderEditor();
    elParticleRenderData.value = "";
    showParticleRenderDataTextArea();
    showNewJSONParticleRenderEditorButton();
    hideSaveParticleRenderDataButton();
    updateProperty('particleRenderData', elParticleRenderData.value, false);
}

function newJSONParticleRenderEditor() {
    getPropertyInputElement("particleRenderData").classList.remove('multi-diff');
    deleteJSONParticleRenderEditor();
    createJSONParticleRenderEditor();
    let data = {};
    setParticleRenderEditorJSON(data);
    hideParticleRenderDataTextArea();
    hideNewJSONParticleRenderEditorButton();
    showSaveParticleRenderDataButton();
}

/**
 * @param {Set.<string>} [entityIDsToUpdate] Entity IDs to update particleRenderData for.
 */
function saveParticleRenderData(entityIDsToUpdate) {
    saveJSONParticleRenderData(true, entityIDsToUpdate);
}

function setJSONError(property, isError) {
    $("#property-"+ property + "-editor").toggleClass('error', isError);
    let $propertyParticleRenderDataEditorStatus = $("#property-"+ property + "-editorStatus");
    $propertyParticleRenderDataEditorStatus.css('display', isError ? 'block' : 'none');
    $propertyParticleRenderDataEditorStatus.text(isError ? 'Invalid JSON code - look for red X in your code' : '');
}

/**
 * @param {boolean} noUpdate - don't update the UI, but do send a property update.
 * @param {Set.<string>} [entityIDsToUpdate] - Entity IDs to update particleRenderData for.
 */
function setParticleRenderDataFromEditor(noUpdate, entityIDsToUpdate) {
    let errorFound = false;
    try {
        particleRenderEditor.get();
    } catch (e) {
        errorFound = true;
    }

    setJSONError('particleRenderData', errorFound);

    if (errorFound) {
        return;
    }

    let text = particleRenderEditor.getText();
    if (noUpdate) {
        EventBridge.emitWebEvent(
            JSON.stringify({
                ids: [...entityIDsToUpdate],
                type: "saveParticleRenderData",
                properties: {
                    particleRenderData: text
                }
            })
        );
    } else {
        updateProperty('particleRenderData', text, false);
    }
}

let particleRenderEditor = null;

function createJSONParticleRenderEditor() {
    let container = document.getElementById("property-particleRenderData-editor");
    let options = {
        search: false,
        mode: 'tree',
        modes: ['code', 'tree'],
        name: 'particleRenderData',
        onError: function(e) {
            alert('JSON editor:' + e);
        },
        onChange: function() {
            let currentJSONString = particleRenderEditor.getText();

            if (currentJSONString === '{"":""}') {
                return;
            }
            $('#property-particleRenderData-button-save').attr('disabled', false);
        }
    };
    particleRenderEditor = new JSONEditor(container, options);
}

function showSaveParticleRenderDataButton() {
    $('#property-particleRenderData-button-save').show();
}

function hideSaveParticleRenderDataButton() {
    $('#property-particleRenderData-button-save').hide();
}

function disableSaveParticleRenderDataButton() {
    $('#property-particleRenderData-button-save').attr('disabled', true);
}

function showNewJSONParticleRenderEditorButton() {
    $('#property-particleRenderData-button-edit').show();
}

function hideNewJSONParticleRenderEditorButton() {
    $('#property-particleRenderData-button-edit').hide();
}

function showParticleRenderDataTextArea() {
    $('#property-particleRenderData').show();
}

function hideParticleRenderDataTextArea() {
    $('#property-particleRenderData').hide();
}

function hideParticleRenderDataSaved() {
    $('#property-particleRenderData-saved').hide();
}

function setParticleRenderEditorJSON(json) {
    particleRenderEditor.set(json);
    if (particleRenderEditor.hasOwnProperty('expandAll')) {
        particleRenderEditor.expandAll();
    }
}

function deleteJSONParticleRenderEditor() {
    if (particleRenderEditor !== null) {
        setJSONError('particleRenderData', false);
        particleRenderEditor.destroy();
        particleRenderEditor = null;
    }
}

let savedParticleRenderJSONTimer = null;

/**
 * @param {boolean} noUpdate - don't update the UI, but do send a property update.
 * @param {Set.<string>} [entityIDsToUpdate] Entity IDs to update particleRenderData for
 */
function saveJSONParticleRenderData(noUpdate, entityIDsToUpdate) {
    setParticleRenderDataFromEditor(noUpdate, entityIDsToUpdate ? entityIDsToUpdate : selectedEntityIDs);
    $('#property-particleRenderData-saved').show();
    $('#property-particleRenderData-button-save').attr('disabled', true);
    if (savedJSONTimer !== null) {
        clearTimeout(savedJSONTimer);
    }
    savedJSONTimer = setTimeout(function() {
        hideParticleRenderDataSaved();
    }, EDITOR_TIMEOUT_DURATION);
}

function bindAllNonJSONEditorElements() {
    let inputs = $('input');
    let i;
    for (i = 0; i < inputs.length; ++i) {
        let input = inputs[i];
        let field = $(input);
        // TODO FIXME: (JSHint) Functions declared within loops referencing 
        //             an outer scoped variable may lead to confusing semantics.
        field.on('focus', function(e) {
            if (e.target.id === "property-userData-button-edit" || e.target.id === "property-userData-button-clear" || 
                e.target.id === "property-materialData-button-edit" || e.target.id === "property-materialData-button-clear" ||
                e.target.id === "property-particleUpdateData-button-edit" || e.target.id === "property-particleUpdateData-button-clear" ||
                e.target.id === "property-particleRenderData-button-edit" || e.target.id === "property-particleRenderData-button-clear") {
                return;
            }
            if ($('#property-userData-editor').css('height') !== "0px") {
                saveUserData();
            }
            if ($('#property-materialData-editor').css('height') !== "0px") {
                saveMaterialData();
            }
            if ($('#property-particleUpdateData-editor').css('height') !== "0px") {
                saveParticleUpdateData();
            }
            if ($('#property-particleRenderData-editor').css('height') !== "0px") {
                saveParticleRenderData();
            }
        });
    }
}


/**
 * DROPDOWN FUNCTIONS
 */

function setDropdownText(dropdown) {
    let lis = dropdown.parentNode.getElementsByTagName("li");
    let text = "";
    for (let i = 0; i < lis.length; ++i) {
        if (String(lis[i].getAttribute("value")) === String(dropdown.value)) {
            text = lis[i].textContent;
        }
    }
    dropdown.firstChild.textContent = text;
}

function toggleDropdown(event) {
    let element = event.target;
    if (element.nodeName !== "DT") {
        element = element.parentNode;
    }
    element = element.parentNode;
    let isDropped = element.getAttribute("dropped");
    element.setAttribute("dropped", isDropped !== "true" ? "true" : "false");
}

function closeAllDropdowns() {
    let elDropdowns = document.querySelectorAll("div.dropdown > dl");
    for (let i = 0; i < elDropdowns.length; ++i) {
        elDropdowns[i].setAttribute('dropped', 'false');
    }
}

function setDropdownValue(event) {
    let dt = event.target.parentNode.parentNode.previousSibling.previousSibling;
    dt.value = event.target.getAttribute("value");
    dt.firstChild.textContent = event.target.textContent;

    dt.parentNode.setAttribute("dropped", "false");

    let evt = document.createEvent("HTMLEvents");
    evt.initEvent("change", true, true);
    dt.dispatchEvent(evt);
}


/**
 * TEXTAREA FUNCTIONS
 */

function setTextareaScrolling(element) {
    let isScrolling = element.scrollHeight > element.offsetHeight;
    element.setAttribute("scrolling", isScrolling ? "true" : "false");
}

/**
 * ZONE SELECTOR FUNCTIONS
 */

function enableAllMultipleZoneSelector() {
    let allMultiZoneSelectors = document.querySelectorAll(".hiddenMultiZonesSelection");
    let i, propId;
    for (i = 0; i < allMultiZoneSelectors.length; i++) {
        propId = allMultiZoneSelectors[i].id;
        displaySelectedZones(propId, true);
    }
} 

function disableAllMultipleZoneSelector() {
    let allMultiZoneSelectors = document.querySelectorAll(".hiddenMultiZonesSelection");
    let i, propId;
    for (i = 0; i < allMultiZoneSelectors.length; i++) {
        propId = allMultiZoneSelectors[i].id;
        displaySelectedZones(propId, false);
    }
} 

function requestZoneList() {
    EventBridge.emitWebEvent(JSON.stringify({
        type: "zoneListRequest"
    }));
}

function addZoneToZonesSelection(propertyId, id) {
    let hiddenField = document.getElementById(propertyId);
    if (JSON.stringify(hiddenField.value) === '"undefined"') {
        hiddenField.value = "[]";
    }
    let zonesCoefficientID = document.getElementById(propertyId).getAttribute('zonesCoefficientID');
    let selectedZones = JSON.parse(hiddenField.value);
    if (id === "ALL") {
        for (let i = 0; i < zonesList.length; i++) {
            if (!selectedZones.includes(zonesList[i].id)) {
                selectedZones.push(zonesList[i].id);
                if (zonesCoefficientID !== "") {
                    addElementToZonesCoefficient("property-" + zonesCoefficientID.replace(".", "-"));
                }
            }
        }        
    } else {
        if (!selectedZones.includes(id)) {
            selectedZones.push(id);
            if (zonesCoefficientID !== "") {
                addElementToZonesCoefficient("property-" + zonesCoefficientID.replace(".", "-"));
            }
        }
    }
    hiddenField.value = JSON.stringify(selectedZones);
    displaySelectedZones(propertyId, true);
    let propertyName = propertyId.replace("property-", "");
    propertyName = propertyName.replace("-", ".");
    updateProperty(propertyName, selectedZones, false);
    document.getElementById("zones-select-selector-list-panel-" + propertyId).style.display = "none";
}

function removeZoneFromZonesSelection(propertyId, zoneId) {
    let zonesCoefficientID = document.getElementById(propertyId).getAttribute('zonesCoefficientID');
    let hiddenField = document.getElementById(propertyId);
    if (JSON.stringify(hiddenField.value) === '"undefined"') {
        hiddenField.value = "[]";
    }
    let selectedZones = JSON.parse(hiddenField.value);
    let index = selectedZones.indexOf(zoneId);
    if (index > -1) {
        selectedZones.splice(index, 1);
        if (zonesCoefficientID !== "") {
            removeElementFromZonesCoefficient("property-" + zonesCoefficientID.replace(".", "-"), index);
        }
    }
    hiddenField.value = JSON.stringify(selectedZones);
    displaySelectedZones(propertyId, true);
    let propertyName = propertyId.replace("property-", "");
    propertyName = propertyName.replace("-", ".");
    updateProperty(propertyName, selectedZones, false);
}

function displaySelectedZones(propertyId, isEditable) {
    let i,j, name, listedZoneInner, hiddenData, isMultiple;
    hiddenData = document.getElementById(propertyId).value;
    if (JSON.stringify(hiddenData) === '"undefined"') {
        isMultiple = true;
        hiddenData = "[]";
    } else {
        isMultiple = false;  
    }
    let selectedZones = JSON.parse(hiddenData);
    listedZoneInner = "<table>";
    if (selectedZones.length === 0) {
        if (!isMultiple) {
            listedZoneInner += "<tr><td class='zoneItem'>&nbsp;</td><td>&nbsp;</td></tr>";
        } else {
            listedZoneInner += "<tr><td class='zoneItem'>[ WARNING: Any changes will apply to all. ]</td><td>&nbsp;</td></tr>";
        }
    } else {
        for (i = 0; i < selectedZones.length; i++) {
            name = getZoneName(selectedZones[i]);
            if (isEditable) {
                listedZoneInner += "<tr><td class='zoneItem'>" + name + "</td><td><a href='#' onClick='removeZoneFromZonesSelection(" + '"' + propertyId + '"' + ", " + '"' + selectedZones[i] + '"' + ");' >";
                listedZoneInner += "<img src='../../../html/css/img/remove_icon.png'></a></td></tr>";
            } else {
                listedZoneInner += "<tr><td class='zoneItem'>" + name + "</td><td>&nbsp;</td></tr>";
            }
        }
    }
    listedZoneInner += "</table>";
    document.getElementById("selected-zones-" + propertyId).innerHTML = listedZoneInner; 
    if (isEditable) {
        document.getElementById("multiZoneSelTools-" + propertyId).style.display = "block";
    } else {
        document.getElementById("multiZoneSelTools-" + propertyId).style.display = "none";
    }
}

function createZonesSelection(property, elProperty) {
    let propertyData = property.data;
    let elementID = property.elementID;
    requestZoneList();
    elProperty.className = "multipleZonesSelection";
    let elInput = document.createElement('input');
    elInput.setAttribute("id", elementID);
    elInput.setAttribute("type", "hidden");
    elInput.setAttribute("zonesCoefficientID", propertyData.zonesCoefficientID ?? "");
    elInput.className = "hiddenMultiZonesSelection";

    let elZonesSelector = document.createElement('div');
    elZonesSelector.setAttribute("id", "zones-selector-" + elementID);

    let elMultiDiff = document.createElement('span');
    elMultiDiff.className = "multi-diff";

    elProperty.appendChild(elInput);
    elProperty.appendChild(elZonesSelector);
    elProperty.appendChild(elMultiDiff);

    return elInput;
}

function setZonesSelectionData(element, isEditable) {
    let zoneSelectorContainer = document.getElementById("zones-selector-" + element.id);
    let zoneSelector = "<div class='multiZoneSelToolbar' id='multiZoneSelTools-" + element.id + "'>";
    zoneSelector += "<input type='button' value = 'Add a Zone' id='zones-select-add-" + element.id + "' onClick='document.getElementById(";
    zoneSelector += '"' + "zones-select-selector-list-panel-" + element.id + '"' + ").style.display = " + '"' + "block" + '"' + ";'>";
    zoneSelector += "<div class = 'zoneSelectorListPanel' id='zones-select-selector-list-panel-" + element.id + "'>";
    zoneSelector += "<div class='zoneSelectListHeader'>Select the Zone to add:";
    zoneSelector += "<input type='button' id='zones-select-add-all-" + element.id + "' class='blue forceAlignRight' value = 'Add All Zones'";
    zoneSelector += "onClick='addZoneToZonesSelection(" + '"' + element.id + '", "ALL"' + ");'>";
    zoneSelector += "</div>";
    zoneSelector += "<div class='zoneSelectList' id = 'zones-select-selector-list-" + element.id + "'>";
    let i, name;
    for (i = 0; i < zonesList.length; i++) {
        if (zonesList[i].name === "") {
            name = zonesList[i].id;
        } else {
            name = zonesList[i].name;
        }
        zoneSelector += "<button class='menu-button' onClick='addZoneToZonesSelection(";
        zoneSelector += '"' + element.id + '"' + ", " + '"' + zonesList[i].id + '"' + ");'>" + name + "</button><br>";
    }   
    zoneSelector += "</div>";
    zoneSelector += "<div class='zoneSelectListFooter'>";
    zoneSelector += "<input type='button' value = 'Cancel' id='zones-select-cancel-" + element.id + "' onClick='document.getElementById(";
    zoneSelector += '"' + "zones-select-selector-list-panel-" + element.id + '"' + ").style.display = " + '"' + "none" + '"' + ";'>";
    zoneSelector += "</div></div></div>";
    zoneSelector += "<div class='selected-zone-container' id='selected-zones-" + element.id + "'></div>";
    zoneSelectorContainer.innerHTML = zoneSelector;
    displaySelectedZones(element.id, isEditable);
}

function getZoneName(zoneID) {
    let name = "{ERROR: NOT FOUND}";
    let j;
    for (j = 0; j < zonesList.length; j++) {
        if (zoneID === zonesList[j].id) {
            if (zonesList[j].name !== "") {
                name = zonesList[j].name;
            } else {
                name = zonesList[j].id;
            }
            break;
        }
    }
    return name;
}

/**
 * ZONES COEFFICIENT
 */

function createZonesCoefficient(property, elProperty) {
    let propertyData = property.data;
    let elementID = property.elementID;
    elProperty.className = "zonesCoefficient";
    let elInput = document.createElement('input');
    elInput.setAttribute("id", elementID);
    elInput.setAttribute("type", "hidden");
    elInput.setAttribute("multipleZonesSelectionID", propertyData.multipleZonesSelectionID);
    elInput.className = "hiddenZonesCoefficient";

    let elZonesCoefficientSelector = document.createElement('div');
    elZonesCoefficientSelector.setAttribute("id", "zonesCoefficient-selector-" + elementID);

    let elMultiDiff = document.createElement('span');
    elMultiDiff.className = "multi-diff";

    elProperty.appendChild(elInput);
    elProperty.appendChild(elZonesCoefficientSelector);
    elProperty.appendChild(elMultiDiff);

    return elInput;
}

function setZonesCoefficientUi(propertyId, isEditable) {
    let i, listedCoefficientsInner, hiddenData, isMultiple, multipleZonesSelectionID, zoneListData;
    hiddenData = document.getElementById(propertyId).value;
    multipleZonesSelectionID = document.getElementById(propertyId).getAttribute('multipleZonesSelectionID');
    zoneListData = JSON.parse(document.getElementById("property-"  + multipleZonesSelectionID.replace(".", "-")).value);
    if (JSON.stringify(hiddenData) === '"undefined"') {
        isMultiple = true;
        hiddenData = "[]";
    } else {
        isMultiple = false;
    }
    listedCoefficientsInner = "<div class='zonesCoefficientContainer'>";
    let coefficients = JSON.parse(hiddenData);
    if (coefficients.length !== zoneListData.length) {
        listedCoefficientsInner += "<div class='zonesCoefficientWarning'>";
        listedCoefficientsInner += "WARNING: Zones and coefficients are desynchronized.<br>";
        listedCoefficientsInner += "<input type='button' value = 'Fix this' onClick='fixUnsynchZonesCoefficients(" + '"' + propertyId + '", ' + zoneListData.length + ");'>";
        listedCoefficientsInner += "</div>";
    } else {
        if (coefficients.length === 0) {
            if (isMultiple) {
                listedCoefficientsInner += "Not available.";
            }
            listedCoefficientsInner += "<br>";
        } else {
            let zoneName, lineColor;
            for (i = 0; i < coefficients.length; i++) {
                zoneName = getZoneName(zoneListData[i]);
                lineColor = "";
                if (i % 2 !== 0) {
                    lineColor = " zonesCoefficientDarkLine";
                }
                if (isEditable) {
                    listedCoefficientsInner += "<div class='zonesCoefficientLine" + lineColor + "'>";
                    listedCoefficientsInner += "<span class='zonesCoefficientCoef'>";
                    listedCoefficientsInner += "<input class='zonesCoefficient' type='number' step='0.005' max = '1.0' value='" + +coefficients[i].toFixed(4) + "' onChange='setZonesCoefficientValue(" + '"' + propertyId + '", ' + i + ", this.value);'>";
                    listedCoefficientsInner += "</span>";
                    listedCoefficientsInner += "<span class='zonesCoefficientZone'>&nbsp;" + zoneName + "</span>";
                    listedCoefficientsInner += "</div>";
                } else {
                    listedCoefficientsInner += "<div class='zonesCoefficientLine" + lineColor + "'>";
                    listedCoefficientsInner += "<span class='zonesCoefficientCoef'><div class='zonesCoefficientReadOnly'>" + +coefficients[i].toFixed(4) + "</div></span>";
                    listedCoefficientsInner += "<span class='zonesCoefficientZone'>&nbsp;&nbsp;" + zoneName + "</span>";
                    listedCoefficientsInner += "</div>";
                }
            }
        }
    }
    listedCoefficientsInner += "</div>";
    document.getElementById("zonesCoefficient-selector-" + propertyId).innerHTML = listedCoefficientsInner;
}

function fixUnsynchZonesCoefficients(propertyId, expectedLength) {
    let hiddenField = document.getElementById(propertyId);
    if (JSON.stringify(hiddenField.value) === '"undefined"') {
        hiddenField.value = "[]";
    }
    let originalCoefficients = JSON.parse(hiddenField.value);
    let coefficients = [];
    let i;
    for (i = 0; i < expectedLength; i++) {
        if ( i < originalCoefficients.length) {
            coefficients[i] = originalCoefficients[i];
        } else {
            coefficients[i] = AUDIO_ATTENUATION_COEFFICIENT_DEFAULT_VALUE;
        }
    }
    hiddenField.value = JSON.stringify(coefficients);
    
    let propertyName = propertyId.replace("property-", "");
    propertyName = propertyName.replace("-", ".");
    updateProperty(propertyName, coefficients, false);
}

function setZonesCoefficientValue(propertyId, index, coef) {
    function cleanFloat(val) {
        let num = parseFloat(val);
        if (Number.isNaN(num)) {
            return 0;
        }
        return num;
    }
    
    let newCoefValue = cleanFloat(coef);
    let hiddenField = document.getElementById(propertyId);
    if (JSON.stringify(hiddenField.value) === '"undefined"') {
        hiddenField.value = "[]";
    }
    let coefficients = JSON.parse(hiddenField.value);
    coefficients[index] = newCoefValue;
    hiddenField.value = JSON.stringify(coefficients);
    
    let propertyName = propertyId.replace("property-", "");
    propertyName = propertyName.replace("-", ".");
    updateProperty(propertyName, coefficients, false);

}

function removeElementFromZonesCoefficient(propertyId, index) {
    let hiddenField = document.getElementById(propertyId);
    if (JSON.stringify(hiddenField.value) === '"undefined"') {
        hiddenField.value = "[]";
    }
    let coefficients = JSON.parse(hiddenField.value);
    coefficients.splice(index, 1);
    hiddenField.value = JSON.stringify(coefficients);
    
    let propertyName = propertyId.replace("property-", "");
    propertyName = propertyName.replace("-", ".");
    updateProperty(propertyName, coefficients, false);
}

function addElementToZonesCoefficient(propertyId) {
    let hiddenField = document.getElementById(propertyId);
    if (JSON.stringify(hiddenField.value) === '"undefined"') {
        hiddenField.value = "[]";
    }
    let coefficients = JSON.parse(hiddenField.value);
    coefficients.push(AUDIO_ATTENUATION_COEFFICIENT_DEFAULT_VALUE);
    hiddenField.value = JSON.stringify(coefficients);
    
    let propertyName = propertyId.replace("property-", "");
    propertyName = propertyName.replace("-", ".");
    updateProperty(propertyName, coefficients, false);
}


/**
 * ARRAY-OF-STRINGS FUNCTIONS
 */

function createArrayOfStrings(property, elProperty) {
    let propertyData = property.data;
    let elementID = property.elementID;
    elProperty.className = "arrayOfStrings";
    let elInput = document.createElement('input');
    elInput.setAttribute("id", elementID);
    elInput.setAttribute("type", "hidden");
    elInput.setAttribute("useStringColor", propertyData.useStringColor);
    elInput.className = "hiddenArrayOfStrings";

    let elArrayOfStringsSelector = document.createElement('div');
    elArrayOfStringsSelector.setAttribute("id", "arrayOfStrings-selector-" + elementID);

    let elMultiDiff = document.createElement('span');
    elMultiDiff.className = "multi-diff";

    elProperty.appendChild(elInput);
    elProperty.appendChild(elArrayOfStringsSelector);
    elProperty.appendChild(elMultiDiff);

    return elInput;
}

function setArrayOfStringsUi(propertyId, isEditable) {
    let i, listedStringsInner, hiddenData, isMultiple, useStringColor, tagStyle;
    hiddenData = document.getElementById(propertyId).value;
    useStringColor = document.getElementById(propertyId).getAttribute('useStringColor').toLowerCase() === "true";
    if (JSON.stringify(hiddenData) === '"undefined"') {
        isMultiple = true;
        hiddenData = "[]";
    } else {
        isMultiple = false;
    }
    listedStringsInner = "<div class='arrayOfStringsContainer'>";
    let selectedStrings = JSON.parse(hiddenData);
    if (selectedStrings.length === 0) {
        if (isMultiple) {
            listedStringsInner += "<br>"; //or anything saying we dont suport multiple selection, but we might by the list with bulk actions.
        }
    } else {
        selectedStrings.sort();
        let counter = 0;
        for (i = 0; i < selectedStrings.length; i++) {
            tagStyle = "";
            if (useStringColor) {
                tagStyle = " style='color:#bbbbbb; background-color:" + getColorOfString(selectedStrings[i]) + ";'";
            }
            if (isEditable) {
                listedStringsInner += "<div class='arrayOfStringsTags'" + tagStyle + ">" + selectedStrings[i] + "&nbsp;&nbsp;"; 
                listedStringsInner += "<span class='arrayOfStringsTagsRemove' onClick='removeElementFromArrayOfStrings(" + '"' + propertyId + '"' + ", " + '"' + selectedStrings[i] + '"' + ");' >&#10006;</span>"
                listedStringsInner += "</div>";
            } else {
                listedStringsInner += "<div class='arrayOfStringsTags'" + tagStyle + ">" + selectedStrings[i] + "</div>";
            }
            counter++;
            if (counter === MAX_TAGS_PER_ROWS) {
                listedStringsInner += "<br>";
                counter = 0;
            }
        }
    }
    if (isEditable && !isMultiple) {
        let addComponent = "<div class='arrayOfStringsAddComponentContainer'><input class='arrayOfStringsStringToAdd' type='text' id='arrayOfStringsStringToAdd-" + propertyId + "'>";
        addComponent += " <input type='button' class='glyph' value = 'K' id='arrayOfStringsAddButton-" + propertyId + "' onClick='addElementToArrayOfStrings(" + '"' + propertyId + '", "';
        addComponent += "arrayOfStringsStringToAdd-" + propertyId + '"' + ");'>";
        addComponent += "</div>";
        listedStringsInner += addComponent;
    }
    listedStringsInner += "</div>";
    document.getElementById("arrayOfStrings-selector-" + propertyId).innerHTML = listedStringsInner;
}

function removeElementFromArrayOfStrings(propertyId, stringText) {
    let hiddenField = document.getElementById(propertyId);
    if (JSON.stringify(hiddenField.value) === '"undefined"') {
        hiddenField.value = "[]";
    }
    let selectedStrings = JSON.parse(hiddenField.value);
    let index = selectedStrings.indexOf(stringText);
    if (index > -1) {
      selectedStrings.splice(index, 1);
    }  
    hiddenField.value = JSON.stringify(selectedStrings);
    setArrayOfStringsUi(propertyId, true);
    let propertyName = propertyId.replace("property-", "");
    propertyName = propertyName.replace("-", ".");
    updateProperty(propertyName, selectedStrings, false);
}

function addElementToArrayOfStrings(propertyId, elementToGetText) {
    let stringText = document.getElementById(elementToGetText).value;
    if (stringText === "") {
        return;
    } else {
        let hiddenField = document.getElementById(propertyId);
        if (JSON.stringify(hiddenField.value) === '"undefined"') {
            hiddenField.value = "[]";
        }
        let selectedStrings = JSON.parse(hiddenField.value);
        if (!selectedStrings.includes(stringText)) {
            selectedStrings.push(stringText);
        }
        hiddenField.value = JSON.stringify(selectedStrings);
        setArrayOfStringsUi(propertyId, true);
        let propertyName = propertyId.replace("property-", "");
        propertyName = propertyName.replace("-", ".");
        updateProperty(propertyName, selectedStrings, false);
    }
}

function getColorOfString(input) {
    let sum = 0;
    for (let i = 0; i < input.length; i++) {
        sum += input.charCodeAt(i);
    }
    let hue = sum % 360;
    return hslToHex(hue, 100, 20);
}

function hslToHex(h, s, l) {
    s /= 100;
    l /= 100;
    const c = (1 - Math.abs(2 * l - 1)) * s;
    const x = c * (1 - Math.abs((h / 60) % 2 - 1));
    const m = l - c / 2;
    let r = 0, g = 0, b = 0;
    if (0 <= h && h < 60) {
        [r, g, b] = [c, x, 0];
    } else if (60 <= h && h < 120) {
        [r, g, b] = [x, c, 0];
    } else if (120 <= h && h < 180) {
        [r, g, b] = [0, c, x];
    } else if (180 <= h && h < 240) {
        [r, g, b] = [0, x, c];
    } else if (240 <= h && h < 300) {
        [r, g, b] = [x, 0, c];
    } else if (300 <= h && h < 360) {
        [r, g, b] = [c, 0, x];
    }
    const toHex = (n) => {
        const hex = Math.round((n + m) * 255).toString(16);
        return hex.padStart(2, '0');
    };
    return `#${toHex(r)}${toHex(g)}${toHex(b)}`;
}

/**
 * CHILD ENTITIES FUNCTIONS
 */
 
function createChildList(property, elProperty) {
    let elementID = property.elementID;
    elProperty.className = "childEntityList";

    let elInput = document.createElement('div');
    elInput.setAttribute("id", "childList-" + elementID);

    elProperty.appendChild(elInput);
    return elInput;
}

function setChildListData(element, children, parentID, entityHostType = "") {
    
    let childListContainer = document.getElementById(element.id);
    let renderer = "";
    let i;
    renderer += "<div id='childEntityActionsContainer'>";
    if (parentID !== "") {
        renderer += "<div id='viewParentContainer'><span class='viewParent' onClick='navigateToSpecificEntity(" + '"'+ parentID + '"'+ ")'><font class='viewParentIcon'>1</font>View Parent</span></div>";
    } else {
        renderer += "<div id='viewParentContainer'></div>";
    }
    if ((entityHostType === "domain" || entityHostType === "avatar") && children !== undefined) {
        renderer += "<div id='addChildEntityContainer'><span class='viewParent' onClick='openCreateChildEntityAssistant(" + '"' + entityHostType + '"' + ")'>+ Add Child Entity&nbsp;&nbsp;</span></div>";
    } else {
        renderer += "<div id='addChildEntityContainer'></div>";
    }
    renderer += "</div>";
    
    renderer += "<table>";
    renderer += "<tr><th class='childrenTableHeader' width='30%'>TYPE</th><th class='childrenTableHeader' width='65%'>NAME</th><th class='childrenTableHeader' width='5%'>VIEW</th></tr>";
    if (children === undefined) {
        renderer += "<tr><td colspan = '3' style='text-align: center;'><i>Not applicable</i></td></tr>";
    } else {
        if (children.length > 0) {
            for (i = 0; i < children.length; i++ ) {
                let entityHostTypeClass = "";
                if (children[i].entityHostType !== "domain") {
                    entityHostTypeClass = " class='" + children[i].entityHostType + "Entity'";
                }
                let navigatorBtn = "<span class='viewChildProperties' onClick='navigateToSpecificEntity(" + '"'+ children[i].id + '"'+ ")'>&#129094;</span>";
                renderer += "<tr" + entityHostTypeClass + "><td>" + children[i].type + "</td><td>" + children[i].name + "</td><td>" + navigatorBtn + "</td></tr>";
            }
        } else {
            renderer += "<tr><td colspan = '3' style='text-align: center;'><i>No children</i></td></tr>";
        }
    }
    renderer += "</table>";
    childListContainer.innerHTML = renderer;
}

function navigateToSpecificEntityFromParentID() {
    let parentID = getPropertyInputElement("parentID").value;
    if (parentID !== "" && parentID !== UUID_NONE) {
        navigateToSpecificEntity(parentID);
    }
}

function setParentIdNavigationAvailable(selectionLength) {
    $('#property-parentID-button-navigateToParentEntity').attr('disabled', selectionLength !== 1);
}

function navigateToSpecificEntity(id) {
    EventBridge.emitWebEvent(JSON.stringify({
        type: "specificEntityNavigation",
        id: id
    }));
}

//CREATE CHILD ENTITY FUNCTIONS:

function openCreateChildEntityAssistant(entityHostType) {
    $('#uiCreateChildEntityAssistant').show();
    $('#properties-list').hide();
    generateCreateChildEntityAssistant(entityHostType);
}

function generateCreateChildEntityAssistant(entityHostType) {
    let entityType = [
        {"type": "Model", "name": "Model"},
        {"type": "Shape", "name": "Shape"},
        {"type": "Text", "name": "Text"},
        {"type": "Image", "name": "Image"},
        {"type": "Web", "name": "Web"},
        {"type": "ParticleEffect", "name": "Particle"},
        {"type": "ProceduralParticleEffect", "name": "Proc. Part."},
        {"type": "Light", "name": "Light"},
        {"type": "Zone", "name": "Zone"},
        {"type": "Material", "name": "Material"},
        {"type": "Sound", "name": "Sound"},
        {"type": "Script", "name": "Script"},
        {"type": "PolyVox", "name": "Voxel"},
        {"type": "Empty", "name": "Empty"},
    ];
    const TILES_PER_ROW = 4;
    let renderer = "<div id='typeSelectorCreateChildEntityAssistant' style = 'display: block;'>";
    let i;
    let rowCount = 0;
    for (i = 0; i < entityType.length; i++) {
        if (rowCount === 0) {
            renderer += "<div>";
        }
        rowCount++;
        renderer += "<span class='tileCreateChildEntityAssistant-" + entityHostType + "' onclick='selectTypeInChildEntityAssistant(" + '"' +  entityType[i].type + '"' +  ", " + '"' +  entityHostType + '"' + ")'>";
        renderer += "<font class = 'iconCreateChildEntityAssistant'>" + ENTITY_TYPE_ICON[entityType[i].type] + "</font><br>" + entityType[i].name.toUpperCase() + "</span>";
        if (rowCount === TILES_PER_ROW) {
            renderer += "</div>";
            rowCount = 0;
        }
    }
    if (rowCount !== 0) {
        renderer += "</div>";
    }
    renderer += "</div>";
    
    renderer += "<div id='paramaterCreateChildEntityAssistant' style='display: none;'>";
    renderer += "<div id='nameCreateChildEntityAssistant'></div><br>";
    renderer += "<font class='addChildEntity-" + entityHostType + "'>URL: </font><input id='urlCreateChildEntityAssistant' type='text'><br><br>";
    renderer += "<div style='text-align: right;'>";
    renderer += "<input type='button' class='black' id='cancelBtnCreateChildEntityAssistant' value='Cancel'>&nbsp;&nbsp;";
    renderer += "<input type='button' class='white' id='createBtnCreateChildEntityAssistant' value='Create'>";
    renderer += "<div>";
    renderer += "</div>";
    
    document.getElementById("uiCreateChildEntityAssistant-form").innerHTML = renderer;
}

function selectTypeInChildEntityAssistant(type, entityHostType) {
    if (type === "Model" || type === "Sound") { //Only if the url is cruxial. We want the less entry as possible for the user.
        document.getElementById("nameCreateChildEntityAssistant").innerHTML = "<br><br><font class='addChildEntity-" + entityHostType + "'>Create a child '" + type + "' entity<br>";
        document.getElementById("typeSelectorCreateChildEntityAssistant").style.display = "none";
        document.getElementById("paramaterCreateChildEntityAssistant").style.display = "block";
        document.getElementById("createBtnCreateChildEntityAssistant").setAttribute("onclick","createChildEntity('" + type + "', '" + entityHostType + "')");
        document.getElementById("cancelBtnCreateChildEntityAssistant").setAttribute("onclick","closeCreateChildEntityAssistant()");
    } else {
        createChildEntity(type, entityHostType);
    }
}

function createChildEntity(type, entityHostType) {
    let url = document.getElementById("urlCreateChildEntityAssistant").value;
    let parentID = getPropertyInputElement("id").value;
    let properties;
    switch(type) {
        case "Model":
            properties = {
                "type": type,
                "modelURL": url,
                "parentID": parentID,
                "shapeType": "static-mesh",
                "dynamic": false,
                "grab": {"grabbable": false},
                "useOriginalPivot": true
            };
            break;
        case "Shape":
            properties = {
                "type": type,
                "parentID": parentID,
                "shape": "Cube"
            };
            break;
        case "Text":
            properties = {
                "type": type,
                "parentID": parentID
            };
            break;
        case "Image":
            properties = {
                "type": type,
                "parentID": parentID
            };
            break;
        case "Web":
            properties = {
                "type": type,
                "parentID": parentID
            };
            break;
        case "ParticleEffect":
            properties = {
                "type": type,
                "parentID": parentID
            };
            break;
        case "ProceduralParticleEffect":
            properties = {
                "type": type,
                "parentID": parentID
            };
            break;
        case "Light":
            properties = {
                "type": type,
                "parentID": parentID
            };
            break;
        case "Zone":
            properties = {
                "type": type,
                "parentID": parentID
            };
            break;
        case "Material":
            properties = {
                "type": type,
                "materialURL": "materialData",
                "materialData": JSON.stringify({ "materials": {} }),
                "parentID": parentID,
                "priority": 1
            };
            break;
        case "Sound":
            properties = {
                "type": type,
                "soundURL": url,
                "parentID": parentID
            };
            break;
        case "Script":
            properties = {
                "type": type,
                "parentID": parentID
            };
            break;
        case "PolyVox":
            properties = {
                "type": type,
                "parentID": parentID
            };
            break;
        case "Empty":
            properties = {
                "type": type,
                "parentID": parentID
            };
            break;
    }

    EventBridge.emitWebEvent(JSON.stringify({
        "type": "createChildEntity",
        "properties": properties,
        "entityHostType": entityHostType
    }));
   
    closeCreateChildEntityAssistant();
}

function closeCreateChildEntityAssistant() {
    $('#uiCreateChildEntityAssistant').hide();
    $('#properties-list').show();
}

/**
 * MATERIAL TARGET FUNCTIONS
 */

function requestMaterialTarget() {
    EventBridge.emitWebEvent(JSON.stringify({
        type: 'materialTargetRequest',
        entityID: getFirstSelectedID(),
    }));
}

function setMaterialTargetData(materialTargetData) {
    let elDivOptions = getPropertyInputElement("parentMaterialName");
    resetDynamicMultiselectProperty(elDivOptions);

    if (materialTargetData === undefined) {
        return;
    }

    elDivOptions.firstChild.style.display = "none"; // hide "No Options" text
    elDivOptions.parentNode.lastChild.style.display = null; // show Select/Clear all buttons

    let numMeshes = materialTargetData.numMeshes;
    for (let i = 0; i < numMeshes; ++i) {
        addMaterialTarget(elDivOptions, i, false);
    }

    let materialNames = materialTargetData.materialNames;
    let materialNamesAdded = [];
    for (let i = 0; i < materialNames.length; ++i) {
        let materialName = materialNames[i];
        if (materialNamesAdded.indexOf(materialName) === -1) {
            addMaterialTarget(elDivOptions, materialName, true);
            materialNamesAdded.push(materialName);
        }
    }

    materialTargetPropertyUpdate(elDivOptions.propertyValue);
}

function addMaterialTarget(elDivOptions, targetID, isMaterialName) {
    let elementID = elDivOptions.getAttribute("id");
    elementID += isMaterialName ? "-material-" : "-mesh-";
    elementID += targetID;

    let elDiv = document.createElement('div');
    elDiv.className = "materialTargetDiv";
    elDiv.onclick = onToggleMaterialTarget;
    elDivOptions.appendChild(elDiv);

    let elInput = document.createElement('input');
    elInput.className = "materialTargetInput";
    elInput.setAttribute("type", "checkbox");
    elInput.setAttribute("id", elementID);
    elInput.setAttribute("targetID", targetID);
    elInput.setAttribute("isMaterialName", isMaterialName);
    elDiv.appendChild(elInput);

    let elLabel = document.createElement('label');
    elLabel.setAttribute("for", elementID);
    elLabel.innerText = isMaterialName ? "Material " + targetID : "Mesh Index " + targetID;
    elDiv.appendChild(elLabel);

    return elDiv;
}

function onToggleMaterialTarget(event) {
    let elTarget = event.target;
    if (elTarget instanceof HTMLInputElement) {
        sendMaterialTargetProperty();
    }
    event.stopPropagation();
}

function setAllMaterialTargetInputs(checked) {
    let elDivOptions = getPropertyInputElement("parentMaterialName");   
    let elInputs = elDivOptions.getElementsByClassName("materialTargetInput");
    for (let i = 0; i < elInputs.length; ++i) {
        elInputs[i].checked = checked;
    }
}

function selectAllMaterialTarget() {
    setAllMaterialTargetInputs(true);
    sendMaterialTargetProperty();
}

function clearAllMaterialTarget() {
    setAllMaterialTargetInputs(false);
    sendMaterialTargetProperty();
}

function sendMaterialTargetProperty() {
    let elDivOptions = getPropertyInputElement("parentMaterialName");   
    let elInputs = elDivOptions.getElementsByClassName("materialTargetInput");

    let materialTargetList = [];
    for (let i = 0; i < elInputs.length; ++i) {
        let elInput = elInputs[i];
        if (elInput.checked) {
            let targetID = elInput.getAttribute("targetID");
            if (elInput.getAttribute("isMaterialName") === "true") {
                materialTargetList.push(MATERIAL_PREFIX_STRING + targetID);
            } else {
                materialTargetList.push(targetID);
            }
        }
    }

    let propertyValue = materialTargetList.join(",");
    if (propertyValue.length > 1) {
        propertyValue = "[" + propertyValue + "]";
    }

    updateProperty("parentMaterialName", propertyValue, false);
}

function materialTargetPropertyUpdate(propertyValue) {
    let elDivOptions = getPropertyInputElement("parentMaterialName");
    let elInputs = elDivOptions.getElementsByClassName("materialTargetInput");

    if (propertyValue.startsWith('[')) {
        propertyValue = propertyValue.substring(1, propertyValue.length);
    }
    if (propertyValue.endsWith(']')) {
        propertyValue = propertyValue.substring(0, propertyValue.length - 1);
    }

    let materialTargets = propertyValue.split(",");
    for (let i = 0; i < elInputs.length; ++i) {
        let elInput = elInputs[i];
        let targetID = elInput.getAttribute("targetID");
        let materialTargetName = targetID;
        if (elInput.getAttribute("isMaterialName") === "true") {
            materialTargetName = MATERIAL_PREFIX_STRING + targetID;
        }
        elInput.checked = materialTargets.indexOf(materialTargetName) >= 0;
    }

    elDivOptions.propertyValue = propertyValue;
}

function roundAndFixNumber(number, propertyData) {
    let result = number;
    if (propertyData.round !== undefined) {
        result = Math.round(result * propertyData.round) / propertyData.round;
    }
    if (propertyData.decimals !== undefined) {
        return result.toFixed(propertyData.decimals)
    }
    return result;
}

function applyInputNumberPropertyModifiers(number, propertyData) {
    const multiplier = propertyData.multiplier !== undefined ? propertyData.multiplier : 1;
    return roundAndFixNumber(number / multiplier, propertyData);
}

function applyOutputNumberPropertyModifiers(number, propertyData) {
    const multiplier = propertyData.multiplier !== undefined ? propertyData.multiplier : 1;
    return roundAndFixNumber(number * multiplier, propertyData);
}

const areSetsEqual = (a, b) => a.size === b.size && [...a].every(value => b.has(value));


function handleEntitySelectionUpdate(selections, isPropertiesToolUpdate) {
    const previouslySelectedEntityIDs = selectedEntityIDs;
    currentSelections = selections;
    selectedEntityIDs = new Set(selections.map(selection => selection.id));
    const multipleSelections = currentSelections.length > 1;
    const hasSelectedEntityChanged = !areSetsEqual(selectedEntityIDs, previouslySelectedEntityIDs);
    
    if (selections.length === 1) {
        if (maSelectedId !== selections[0].id) {
            closeMaterialAssistant();
        }
        maSelectedId = selections[0].id;
        if (selections[0].properties.type === "Zone") {
            skyboxColorForCopy = selections[0].properties.skybox.color;
        } else {
            skyboxColorForCopy = undefined;
        }
    } else {
        closeMaterialAssistant();
        maSelectedId = "";
        skyboxColorForCopy = undefined;
    }

    requestZoneList();
    
    if (selections.length === 0) {
        deleteJSONEditor();
        deleteJSONMaterialEditor();
        deleteJSONParticleUpdateEditor();
        deleteJSONParticleRenderEditor();

        resetProperties();
        showGroupsForType("None");

        let elIcon = properties.type.elSpan;
        elIcon.innerText = NO_SELECTION;
        elIcon.style.display = 'inline-block';

        getPropertyInputElement("userData").value = "";
        showUserDataTextArea();
        showSaveUserDataButton();
        showNewJSONEditorButton();

        getPropertyInputElement("materialData").value = "";
        showMaterialDataTextArea();
        showSaveMaterialDataButton();
        showNewJSONMaterialEditorButton();

        getPropertyInputElement("particleUpdateData").value = "";
        showParticleUpdateDataTextArea();
        showSaveParticleUpdateDataButton();
        showNewJSONParticleUpdateEditorButton();

        getPropertyInputElement("particleRenderData").value = "";
        showParticleRenderDataTextArea();
        showSaveParticleRenderDataButton();
        showNewJSONParticleRenderEditorButton();

        setCopyPastePositionAndRotationAvailability (selections.length, true);

        disableProperties();
        
        setParentIdNavigationAvailable(selections.length);
    } else {
        let entityHostType = selections[0].properties.entityHostType;
        
        if (!isPropertiesToolUpdate && !hasSelectedEntityChanged && document.hasFocus()) {
            // in case the selection has not changed and we still have focus on the properties page,
            // we will ignore the event.
            return;
        }

        if (hasSelectedEntityChanged) {
            closeCreateChildEntityAssistant();
            if (!multipleSelections) {
                resetServerScriptStatus();
            }
        }

        const doSelectElement = !hasSelectedEntityChanged;

        // Get unique entity types, and convert the types Sphere and Box to Shape
        const shapeTypes = ["Sphere", "Box"];
        const entityTypes = [...new Set(currentSelections.map(a =>
            shapeTypes.includes(a.properties.type) ? "Shape" : a.properties.type))];

        const shownGroups = getGroupsForTypes(entityTypes);
        showGroupsForTypes(entityTypes);
        showOnTheSamePage(entityTypes);

        const lockedMultiValue = getMultiplePropertyValue('locked');

        if (lockedMultiValue.isMultiDiffValue || lockedMultiValue.value) {
            disableProperties();
            getPropertyInputElement('locked').removeAttribute('disabled');
            setCopyPastePositionAndRotationAvailability (selections.length, true);
            setParentIdNavigationAvailable(selections.length);
        } else {
            enableProperties();
            disableSaveUserDataButton();
            disableSaveMaterialDataButton();
            disableSaveParticleUpdateDataButton();
            disableSaveParticleRenderDataButton();
            setCopyPastePositionAndRotationAvailability (selections.length, false);
            setParentIdNavigationAvailable(selections.length);
        }

        Object.entries(properties).forEach(function([propertyID, property]) {
            const propertyData = property.data;
            const propertyName = property.name;
            let propertyMultiValue = getMultiplePropertyValue(propertyName);
            let isMultiDiffValue = propertyMultiValue.isMultiDiffValue;
            let propertyValue = propertyMultiValue.value;

            if (propertyData.selectionVisibility !== undefined) {
                let visibility = propertyData.selectionVisibility;
                let propertyVisible = true;
                if (!multipleSelections) {
                    propertyVisible = isFlagSet(visibility, PROPERTY_SELECTION_VISIBILITY.SINGLE_SELECTION);
                } else if (isMultiDiffValue) {
                    propertyVisible = isFlagSet(visibility, PROPERTY_SELECTION_VISIBILITY.MULTI_DIFF_SELECTIONS);
                } else {
                    propertyVisible = isFlagSet(visibility, PROPERTY_SELECTION_VISIBILITY.MULTIPLE_SELECTIONS);
                }
                setPropertyVisibility(property, propertyVisible);
            }

            const isSubProperty = propertyData.subPropertyOf !== undefined;
            if (propertyValue === undefined && !isMultiDiffValue && !isSubProperty) {
                if (propertyData.type !== "childList") {
                    return;
                }
            }

            if (!shownGroups.includes(property.group_id)) {
                const WANT_DEBUG_SHOW_HIDDEN_FROM_GROUPS = false;
                if (WANT_DEBUG_SHOW_HIDDEN_FROM_GROUPS) {
                    console.log("Skipping property " + property.data.label + " [" + property.name +
                        "] from hidden group " + property.group_id);
                }
                return;
            }

            if (propertyName === "type") {
                propertyValue = entityTypes.length > 1 ?  "Multiple" : propertyMultiValue.values[0];
            }

            switch (propertyData.type) {
                case 'string': {
                    if (isMultiDiffValue) {
                        if (propertyData.readOnly && propertyData.multiDisplayMode
                            && propertyData.multiDisplayMode === PROPERTY_MULTI_DISPLAY_MODE.COMMA_SEPARATED_VALUES) {
                            property.elInput.value = propertyMultiValue.values.join(", ");
                        } else {
                            property.elInput.classList.add('multi-diff');
                            property.elInput.value = "";
                        }
                        if (propertyName === "id") {
                            property.elInput.style.color = ENTITY_HOST_TYPE_COLOR_DOMAIN;
                        }
                    } else {
                        property.elInput.classList.remove('multi-diff');
                        property.elInput.value = propertyValue;
                        if (propertyName === "name" || propertyName === "id") {
                            if (selections.length === 1) {
                                switch (entityHostType) {
                                    case "domain":
                                        property.elInput.style.color = ENTITY_HOST_TYPE_COLOR_DOMAIN;
                                        break;
                                    case "avatar":
                                        property.elInput.style.color = ENTITY_HOST_TYPE_COLOR_AVATAR;
                                        break;
                                    case "local":
                                        property.elInput.style.color = ENTITY_HOST_TYPE_COLOR_LOCAL;
                                        break;
                                    default:
                                        property.elInput.style.color = ENTITY_HOST_TYPE_COLOR_DOMAIN;
                                }
                            } else {
                                property.elInput.style.color = ENTITY_HOST_TYPE_COLOR_DOMAIN;
                            }
                        }
                    }
                    break;
                }
                case 'bool': {
                    const inverse = propertyData.inverse !== undefined ? propertyData.inverse : false;
                    if (isSubProperty) {
                        let subPropertyMultiValue = getMultiplePropertyValue(propertyData.subPropertyOf);
                        let propertyValue = subPropertyMultiValue.value;
                        isMultiDiffValue = subPropertyMultiValue.isMultiDiffValue;
                        if (isMultiDiffValue) {
                            let detailedSubProperty = getDetailedSubPropertyMPVDiff(subPropertyMultiValue, propertyName);
                            property.elInput.checked = detailedSubProperty.isChecked;
                            property.elInput.classList.toggle('multi-diff', detailedSubProperty.isMultiDiff);
                        } else {
                            let subProperties = propertyValue.split(",");
                            let subPropertyValue = subProperties.indexOf(propertyName) > -1;
                            property.elInput.checked = inverse ? !subPropertyValue : subPropertyValue;
                            property.elInput.classList.remove('multi-diff');
                        }

                    } else {
                        if (isMultiDiffValue) {
                            property.elInput.checked = false;
                        } else {
                            property.elInput.checked = inverse ? !propertyValue : propertyValue;
                        }
                        property.elInput.classList.toggle('multi-diff', isMultiDiffValue);
                    }

                    break;
                }
                case 'number': {
                    property.elInput.value = isMultiDiffValue ? "" : propertyValue;
                    property.elInput.classList.toggle('multi-diff', isMultiDiffValue);
                    break;
                }
                case 'number-draggable': {
                    let detailedNumberDiff = getDetailedNumberMPVDiff(propertyMultiValue, propertyData);
                    property.elNumber.setValue(detailedNumberDiff.averagePerPropertyComponent[0], detailedNumberDiff.propertyComponentDiff[0]);
                    break;
                }
                case 'rect': {
                    let detailedNumberDiff = getDetailedNumberMPVDiff(propertyMultiValue, propertyData);
                    property.elNumberX.setValue(detailedNumberDiff.averagePerPropertyComponent.x, detailedNumberDiff.propertyComponentDiff.x);
                    property.elNumberY.setValue(detailedNumberDiff.averagePerPropertyComponent.y, detailedNumberDiff.propertyComponentDiff.y);
                    property.elNumberWidth.setValue(detailedNumberDiff.averagePerPropertyComponent.width, detailedNumberDiff.propertyComponentDiff.width);
                    property.elNumberHeight.setValue(detailedNumberDiff.averagePerPropertyComponent.height, detailedNumberDiff.propertyComponentDiff.height);
                    break;
                }
                case 'vec3':
                case 'vec2': {
                    let detailedNumberDiff = getDetailedNumberMPVDiff(propertyMultiValue, propertyData);
                    property.elNumberX.setValue(detailedNumberDiff.averagePerPropertyComponent.x, detailedNumberDiff.propertyComponentDiff.x);
                    property.elNumberY.setValue(detailedNumberDiff.averagePerPropertyComponent.y, detailedNumberDiff.propertyComponentDiff.y);
                    if (property.elNumberZ !== undefined) {
                        property.elNumberZ.setValue(detailedNumberDiff.averagePerPropertyComponent.z, detailedNumberDiff.propertyComponentDiff.z);
                    }
                    break;
                }
                case 'color': {
                    let displayColor = propertyMultiValue.isMultiDiffValue ? propertyMultiValue.values[0] : propertyValue;
                    property.elColorPicker.style.backgroundColor = "rgb(" + displayColor.red + "," +
                        displayColor.green + "," +
                        displayColor.blue + ")";
                    property.elColorPicker.classList.toggle('multi-diff', propertyMultiValue.isMultiDiffValue);

                    if (hasSelectedEntityChanged && $(property.elColorPicker).attr('active') === 'true') {
                        // Set the color picker inactive before setting the color,
                        // otherwise an update will be sent directly after setting it here.
                        $(property.elColorPicker).attr('active', 'false');
                        colorPickers['#' + property.elementID].colpickSetColor({
                            "r": displayColor.red,
                            "g": displayColor.green,
                            "b": displayColor.blue
                        });
                        $(property.elColorPicker).attr('active', 'true');
                    }

                    property.elNumberR.setValue(displayColor.red);
                    property.elNumberG.setValue(displayColor.green);
                    property.elNumberB.setValue(displayColor.blue);
                    break;
                }
                case 'vec3rgb': {
                    let detailedNumberDiff = getDetailedNumberMPVDiff(propertyMultiValue, propertyData);
                    property.elNumberR.setValue(detailedNumberDiff.averagePerPropertyComponent.red, detailedNumberDiff.propertyComponentDiff.red);
                    property.elNumberG.setValue(detailedNumberDiff.averagePerPropertyComponent.green, detailedNumberDiff.propertyComponentDiff.green);
                    property.elNumberB.setValue(detailedNumberDiff.averagePerPropertyComponent.blue, detailedNumberDiff.propertyComponentDiff.blue);
                    break;
                }         
                case 'dropdown': {
                    property.elInput.classList.toggle('multi-diff', isMultiDiffValue);
                    property.elInput.value = isMultiDiffValue ? "" : propertyValue;
                    setDropdownText(property.elInput);
                    break;
                }
                case 'textarea':
                case 'code': {
                    property.elInput.value = propertyValue;
                    setTextareaScrolling(property.elInput);
                    break;
                }
                case 'multipleZonesSelection': {
                    property.elInput.value = JSON.stringify(propertyValue);
                    if (lockedMultiValue.isMultiDiffValue || lockedMultiValue.value) {
                        setZonesSelectionData(property.elInput, false);
                    } else {
                        setZonesSelectionData(property.elInput, true);
                    }
                    break;
                }
                case 'arrayOfStrings': {
                    property.elInput.value = JSON.stringify(propertyValue);
                    if (lockedMultiValue.isMultiDiffValue || lockedMultiValue.value) {
                        setArrayOfStringsUi(property.elInput.id, false);
                    } else {
                        setArrayOfStringsUi(property.elInput.id, true);
                    }
                    break;
                }
                case 'zonesCoefficient': {
                    property.elInput.value =  JSON.stringify(propertyValue);
                    if (lockedMultiValue.isMultiDiffValue || lockedMultiValue.value) {
                        setZonesCoefficientUi(property.elInput.id, false);
                    } else {
                        setZonesCoefficientUi(property.elInput.id, true);
                    }
                    break;
                }
                case 'childList': {
                    let parentID = selections[0].properties.parentID;
                    if (selections.length !== 1 || parentID === UUID_NONE) {
                        parentID = "";
                    }
                    setChildListData(property.elInput, propertyValue, parentID, entityHostType);
                    break;
                }
                case 'icon': {
                    property.elSpan.innerHTML = propertyData.icons[propertyValue];
                    property.elSpan.style.display = "inline-block";
                    break;
                }
                case 'texture': {
                    property.elInput.value = isMultiDiffValue ? "" : propertyValue;
                    property.elInput.classList.toggle('multi-diff', isMultiDiffValue);
                    if (isMultiDiffValue) {
                        property.elInput.setMultipleValues();
                    } else {
                        property.elInput.imageLoad(property.elInput.value);
                    }
                    break;
                }
                case 'dynamic-multiselect': {
                    if (!isMultiDiffValue && property.data.propertyUpdate) {
                        property.data.propertyUpdate(propertyValue);
                    }
                    break;
                }
            }

            let showPropertyRules = property.showPropertyRules;
            if (showPropertyRules !== undefined) {
                for (let propertyToShow in showPropertyRules) {
                    let showIfThisPropertyValue = showPropertyRules[propertyToShow];
                    let show = String(propertyValue) === String(showIfThisPropertyValue);
                    showPropertyElement(propertyToShow, show);
                }
            }
        });

        updateVisibleSpaceModeProperties();

        let userDataMultiValue = getMultiplePropertyValue("userData");
        let userDataTextArea = getPropertyInputElement("userData");
        let json = null;
        if (!userDataMultiValue.isMultiDiffValue) {
            try {
                json = JSON.parse(userDataMultiValue.value);
            } catch (e) {

            }
        }
        if (json !== null && !lockedMultiValue.isMultiDiffValue && !lockedMultiValue.value) {
            if (editor === null) {
                createJSONEditor();
            }
            userDataTextArea.classList.remove('multi-diff');
            setEditorJSON(json);
            showSaveUserDataButton();
            hideUserDataTextArea();
            hideNewJSONEditorButton();
            hideUserDataSaved();
        } else {
            // normal text
            deleteJSONEditor();
            userDataTextArea.classList.toggle('multi-diff', userDataMultiValue.isMultiDiffValue);
            userDataTextArea.value = userDataMultiValue.isMultiDiffValue ? "" : userDataMultiValue.value;

            showUserDataTextArea();
            showNewJSONEditorButton();
            hideSaveUserDataButton();
            hideUserDataSaved();
        }

        let materialDataMultiValue = getMultiplePropertyValue("materialData");
        let materialDataTextArea = getPropertyInputElement("materialData");
        let materialJSON = null;
        if (!materialDataMultiValue.isMultiDiffValue) {
            try {
                materialJSON = JSON.parse(materialDataMultiValue.value);
            } catch (e) {

            }
        }
        if (materialJSON !== null && !lockedMultiValue.isMultiDiffValue && !lockedMultiValue.value) {
            if (materialEditor === null) {
                createJSONMaterialEditor();
            }
            materialDataTextArea.classList.remove('multi-diff');
            setMaterialEditorJSON(materialJSON);
            showSaveMaterialDataButton();
            hideMaterialDataTextArea();
            hideNewJSONMaterialEditorButton();
            hideMaterialDataSaved();
        } else {
            // normal text
            deleteJSONMaterialEditor();
            materialDataTextArea.classList.toggle('multi-diff', materialDataMultiValue.isMultiDiffValue);
            materialDataTextArea.value = materialDataMultiValue.isMultiDiffValue ? "" :  materialDataMultiValue.value;
            showMaterialDataTextArea();
            showNewJSONMaterialEditorButton();
            hideSaveMaterialDataButton();
            hideMaterialDataSaved();
        }

        maGetMaterialDataAssistantAvailability(materialJSON);

        if (hasSelectedEntityChanged && selections.length === 1 && entityTypes[0] === "Material") {
            requestMaterialTarget();
        }

        let particleUpdateDataMultiValue = getMultiplePropertyValue("particleUpdateData");
        let particleUpdateDataTextArea = getPropertyInputElement("particleUpdateData");
        let particleUpdateJSON = null;
        if (!particleUpdateDataMultiValue.isMultiDiffValue) {
            try {
                particleUpdateJSON = JSON.parse(particleUpdateDataMultiValue.value);
            } catch (e) {

            }
        }
        if (particleUpdateJSON !== null && !lockedMultiValue.isMultiDiffValue && !lockedMultiValue.value) {
            if (particleUpdateEditor === null) {
                createJSONParticleUpdateEditor();
            }
            particleUpdateDataTextArea.classList.remove('multi-diff');
            setParticleUpdateEditorJSON(particleUpdateJSON);
            showSaveParticleUpdateDataButton();
            hideParticleUpdateDataTextArea();
            hideNewJSONParticleUpdateEditorButton();
            hideParticleUpdateDataSaved();
        } else {
            // normal text
            deleteJSONParticleUpdateEditor();
            particleUpdateDataTextArea.classList.toggle('multi-diff', particleUpdateDataMultiValue.isMultiDiffValue);
            particleUpdateDataTextArea.value = particleUpdateDataMultiValue.isMultiDiffValue ? "" : particleUpdateDataMultiValue.value;

            showParticleUpdateDataTextArea();
            showNewJSONParticleUpdateEditorButton();
            hideSaveParticleUpdateDataButton();
            hideParticleUpdateDataSaved();
        }

        let particleRenderDataMultiValue = getMultiplePropertyValue("particleRenderData");
        let particleRenderDataTextArea = getPropertyInputElement("particleRenderData");
        let particleRenderJSON = null;
        if (!particleRenderDataMultiValue.isMultiDiffValue) {
            try {
                particleRenderJSON = JSON.parse(particleRenderDataMultiValue.value);
            } catch (e) {

            }
        }
        if (particleRenderJSON !== null && !lockedMultiValue.isMultiDiffValue && !lockedMultiValue.value) {
            if (particleRenderEditor === null) {
                createJSONParticleRenderEditor();
            }
            particleRenderDataTextArea.classList.remove('multi-diff');
            setParticleRenderEditorJSON(particleRenderJSON);
            showSaveParticleRenderDataButton();
            hideParticleRenderDataTextArea();
            hideNewJSONParticleRenderEditorButton();
            hideParticleRenderDataSaved();
        } else {
            // normal text
            deleteJSONParticleRenderEditor();
            particleRenderDataTextArea.classList.toggle('multi-diff', particleRenderDataMultiValue.isMultiDiffValue);
            particleRenderDataTextArea.value = particleRenderDataMultiValue.isMultiDiffValue ? "" : particleRenderDataMultiValue.value;

            showParticleRenderDataTextArea();
            showNewJSONParticleRenderEditorButton();
            hideSaveParticleRenderDataButton();
            hideParticleRenderDataSaved();
        }

        let activeElement = document.activeElement;
        if (doSelectElement && typeof activeElement.select !== "undefined") {
            activeElement.select();
        }
    }
}

function loaded() {
    openEventBridge(function() {
        let elPropertiesList = document.getElementById("properties-pages");
        let elTabs = document.getElementById("tabs");

        GROUPS.forEach(function(group) {
            let elGroup;

            elGroup = document.createElement('div');
            elGroup.className = 'section ' + "major";
            elGroup.setAttribute("id", "properties-" + group.id);
            elPropertiesList.appendChild(elGroup);

            if (group.label !== undefined) {
                let elLegend = document.createElement('div');
                elLegend.className = "tab-section-header";
                elLegend.appendChild(createElementFromHTML(`<div class="labelTabHeader">${group.label}</div>`));
                elGroup.appendChild(elLegend);
                elTabs.appendChild(createElementFromHTML('<button id="tab-'+ group.id +'" onclick="showPage(' + "'" + group.id  + "'" + ');"><img src="tabs/'+ group.id +'.png"></button>'));
            }

            group.properties.forEach(function(propertyData) {
                let propertyType = propertyData.type;
                let propertyID = propertyData.propertyID;
                let propertyName = propertyData.propertyName !== undefined ? propertyData.propertyName : propertyID;
                let propertySpaceMode = propertyData.spaceMode !== undefined ? propertyData.spaceMode : PROPERTY_SPACE_MODE.ALL;
                let propertyElementID = "property-" + propertyID;
                propertyElementID = propertyElementID.replace('.', '-');

                let elContainer, elLabel;

                if (propertyData.replaceID === undefined) {
                    // Create subheader, or create new property and append it.
                    if (propertyType === "sub-header") {
                        elContainer = createElementFromHTML(
                            `<div class="sub-section-header legend">${propertyData.label}</div>`);
                    } else {
                        elContainer = document.createElement('div');
                        elContainer.setAttribute("id", "div-" + propertyElementID);
                        elContainer.className = 'property container';
                    }

                    if (group.twoColumn && propertyData.column !== undefined && propertyData.column !== -1) {
                        let columnName = group.id + "column" + propertyData.column;
                        let elColumn = document.getElementById(columnName);
                        if (!elColumn) {
                            let columnDivName = group.id + "columnDiv";
                            let elColumnDiv = document.getElementById(columnDivName);
                            if (!elColumnDiv) {
                                elColumnDiv = document.createElement('div');
                                elColumnDiv.className = "two-column";
                                elColumnDiv.setAttribute("id", group.id + "columnDiv");
                                elGroup.appendChild(elColumnDiv);
                            }
                            elColumn = document.createElement('fieldset');
                            elColumn.className = "column";
                            elColumn.setAttribute("id", columnName);
                            elColumnDiv.appendChild(elColumn);
                        }
                        elColumn.appendChild(elContainer);
                    } else {
                        elGroup.appendChild(elContainer);
                    }

                    let labelText = propertyData.label !== undefined ? propertyData.label : "";
                    let className = '';
                    if (propertyData.indentedLabel || propertyData.showPropertyRule !== undefined) {
                        className = 'indented';
                    }
                    elLabel = createElementFromHTML(
                        `<label><span class="${className}">${labelText}</span></label>`);
                    elContainer.appendChild(elLabel);
                } else {
                    elContainer = document.getElementById(propertyData.replaceID);
                }

                if (elLabel) {
                    createAppTooltip.registerTooltipElement(elLabel.childNodes[0], propertyID, propertyName);
                }

                let elProperty = createElementFromHTML('<div style="width: 100%;"></div>');
                elContainer.appendChild(elProperty);

                if (propertyType === 'triple') {
                    elProperty.className = 'flex-row';
                    for (let i = 0; i < propertyData.properties.length; ++i) {
                        let innerPropertyData = propertyData.properties[i];

                        let elWrapper = createElementFromHTML('<div class="triple-item"></div>');
                        elProperty.appendChild(elWrapper);

                        let propertyID = innerPropertyData.propertyID;               
                        let propertyName = innerPropertyData.propertyName !== undefined ? innerPropertyData.propertyName : propertyID;
                        let propertyElementID = "property-" + propertyID;
                        propertyElementID = propertyElementID.replace('.', '-');

                        let property = createProperty(innerPropertyData, propertyElementID, propertyName, propertyID, elWrapper);
                        property.isParticleProperty = group.id.includes("particles");
                        property.elContainer = elContainer;
                        property.spaceMode = propertySpaceMode;
                        property.group_id = group.id;

                        let elLabel = createElementFromHTML(`<div class="triple-label">${innerPropertyData.label}</div>`);
                        createAppTooltip.registerTooltipElement(elLabel, propertyID, propertyName);

                        elWrapper.appendChild(elLabel);
                        
                        if (property.type !== 'placeholder') {
                            properties[propertyID] = property;
                        }
                        if (innerPropertyData.type === 'number' || innerPropertyData.type === 'number-draggable') {
                            propertyRangeRequests.push(propertyID);
                        }
                    }
                } else {
                    let property = createProperty(propertyData, propertyElementID, propertyName, propertyID, elProperty);
                    property.isParticleProperty = group.id.includes("particles");
                    property.elContainer = elContainer;
                    property.spaceMode = propertySpaceMode;
                    property.group_id = group.id;

                    if (property.type !== 'placeholder') {
                        properties[propertyID] = property;
                    }
                    if (propertyData.type === 'number' || propertyData.type === 'number-draggable' || 
                        propertyData.type === 'vec2' || propertyData.type === 'vec3' ||
                        propertyData.type === 'rect' || propertyData.type === 'vec3rgb') {
                        propertyRangeRequests.push(propertyID);
                    }

                    let showPropertyRule = propertyData.showPropertyRule;
                    if (showPropertyRule !== undefined) {
                        let dependentProperty = Object.keys(showPropertyRule)[0];
                        let dependentPropertyValue = showPropertyRule[dependentProperty];
                        if (properties[dependentProperty] === undefined) {
                            properties[dependentProperty] = {};
                        }
                        if (properties[dependentProperty].showPropertyRules === undefined) {
                            properties[dependentProperty].showPropertyRules = {};
                        }
                        properties[dependentProperty].showPropertyRules[propertyID] = dependentPropertyValue;
                    }
                }
            });

            elGroups[group.id] = elGroup;
        });

        updateVisibleSpaceModeProperties();
        requestZoneList();

        if (window.EventBridge !== undefined) {
            EventBridge.scriptEventReceived.connect(function(data) {
                data = JSON.parse(data);
                if (data.type === "server_script_status" && selectedEntityIDs.size === 1) {
                    let elServerScriptError = document.getElementById("property-serverScripts-error");
                    let elServerScriptStatus = document.getElementById("property-serverScripts-status");
                    elServerScriptError.value = data.errorInfo;
                    // If we just set elServerScriptError's display to block or none, we still end up with
                    // it's parent contributing 21px bottom padding even when elServerScriptError is display:none.
                    // So set it's parent to block or none
                    elServerScriptError.parentElement.style.display = data.errorInfo ? "block" : "none";
                    if (data.statusRetrieved === false) {
                        elServerScriptStatus.innerText = "Failed to retrieve status";
                    } else if (data.isRunning) {
                        elServerScriptStatus.innerText = ENTITY_SCRIPT_STATUS[data.status] || data.status;
                    } else {
                        elServerScriptStatus.innerText = NOT_RUNNING_SCRIPT_STATUS;
                    }
                } else if (data.type === "update" && data.selections) {
                    if (data.spaceMode !== undefined) {
                        currentSpaceMode = data.spaceMode === "local" ? PROPERTY_SPACE_MODE.LOCAL : PROPERTY_SPACE_MODE.WORLD;
                    }
                    handleEntitySelectionUpdate(data.selections, data.isPropertiesToolUpdate);
                } else if (data.type === 'tooltipsReply') {
                    createAppTooltip.setIsEnabled(!data.hmdActive);
                    createAppTooltip.setTooltipData(data.tooltips);
                } else if (data.type === 'hmdActiveChanged') {
                    createAppTooltip.setIsEnabled(!data.hmdActive);
                } else if (data.type === 'setSpaceMode') {
                    currentSpaceMode = data.spaceMode === "local" ? PROPERTY_SPACE_MODE.LOCAL : PROPERTY_SPACE_MODE.WORLD;
                    updateVisibleSpaceModeProperties();
                } else if (data.type === 'propertyRangeReply') {
                    let propertyRanges = data.propertyRanges;
                    for (let property in propertyRanges) {
                        let propertyRange = propertyRanges[property];
                        if (propertyRange !== undefined) {
                            let propertyData = properties[property].data;
                            let multiplier = propertyData.multiplier;
                            if (propertyData.min === undefined && propertyRange.minimum !== "") {
                                propertyData.min = propertyRange.minimum;
                                if (multiplier !== undefined) {
                                    propertyData.min /= multiplier;
                                }
                            }
                            if (propertyData.max === undefined && propertyRange.maximum !== "") {
                                propertyData.max = propertyRange.maximum;
                                if (multiplier !== undefined) {
                                    propertyData.max /= multiplier;
                                }
                            }
                            switch (propertyData.type) {
                                case 'number':
                                    updateNumberMinMax(properties[property]);
                                    break;
                                case 'number-draggable':
                                    updateNumberDraggableMinMax(properties[property]);
                                    break;
                                case 'vec3':
                                case 'vec2':
                                    updateVectorMinMax(properties[property]);
                                    break;
                                case 'vec3rgb':
                                    updateVectorMinMax(properties[property]);
                                    break;
                                case 'rect':
                                    updateRectMinMax(properties[property]);
                                    break;
                            }
                        }
                    }
                } else if (data.type === 'materialTargetReply') {
                    if (data.entityID === getFirstSelectedID()) {
                        setMaterialTargetData(data.materialTargetData);
                    }
                } else if (data.type === 'zoneListRequest') {
                    zonesList = data.zones;
                } else if (data.type === 'urlPermissionChanged') {
                    canViewAssetURLs = data.canViewAssetURLs;
                    Object.entries(properties).forEach(function ([propertyID, property]) {
                        if (property.data.placeholder && property.data.placeholder === "URL") {
                            if (!canViewAssetURLs) {
                                property.elInput.value = "";
                            }
                            property.elInput.placeholder = canViewAssetURLs ? property.data.placeholder : "You don't have permission to view this URL";
                        }
                    });
                }
            });

            // Request tooltips and property ranges as soon as we can process a reply:
            EventBridge.emitWebEvent(JSON.stringify({ type: 'tooltipsRequest' }));
            EventBridge.emitWebEvent(JSON.stringify({ type: 'propertyRangeRequest', properties: propertyRangeRequests }));
        }

        // Server Script Status
        let elServerScriptStatusOuter = document.getElementById('div-property-serverScriptStatus');
        let elServerScriptStatusContainer = document.getElementById('div-property-serverScriptStatus').childNodes[1];
        let serverScriptStatusElementID = 'property-serverScripts-status';
        createAppTooltip.registerTooltipElement(elServerScriptStatusOuter.childNodes[0], "serverScriptsStatus");
        let elServerScriptStatus = document.createElement('div');
        elServerScriptStatus.setAttribute("id", serverScriptStatusElementID);
        elServerScriptStatusContainer.appendChild(elServerScriptStatus);

        // Server Script Error
        let elServerScripts = getPropertyInputElement("serverScripts");
        let elDiv = document.createElement('div');
        elDiv.className = "property";
        let elServerScriptError = document.createElement('textarea');
        let serverScriptErrorElementID = 'property-serverScripts-error';
        elServerScriptError.setAttribute("id", serverScriptErrorElementID);
        elDiv.appendChild(elServerScriptError);
        elServerScriptStatusContainer.appendChild(elDiv);

        let elScript = getPropertyInputElement("script");
        elScript.parentNode.className = "url refresh";
        elServerScripts.parentNode.className = "url refresh";

        let elParentID = getPropertyInputElement("parentID");
        elParentID.parentNode.className = "url refresh";
        
        // User Data
        let userDataProperty = properties["userData"];
        let elUserData = userDataProperty.elInput;
        let userDataElementID = userDataProperty.elementID;
        elDiv = elUserData.parentNode;
        let elUserDataEditor = document.createElement('div');
        elUserDataEditor.setAttribute("id", userDataElementID + "-editor");
        let elUserDataEditorStatus = document.createElement('div');
        elUserDataEditorStatus.setAttribute("id", userDataElementID + "-editorStatus");
        let elUserDataSaved = document.createElement('span');
        elUserDataSaved.setAttribute("id", userDataElementID + "-saved");
        elUserDataSaved.innerText = "Saved!";
        elDiv.childNodes[JSON_EDITOR_ROW_DIV_INDEX].appendChild(elUserDataSaved);
        elDiv.insertBefore(elUserDataEditor, elUserData);
        elDiv.insertBefore(elUserDataEditorStatus, elUserData);

        // Material Data
        let materialDataProperty = properties["materialData"];
        let elMaterialData = materialDataProperty.elInput;
        let materialDataElementID = materialDataProperty.elementID;
        elDiv = elMaterialData.parentNode;
        let elMaterialDataEditor = document.createElement('div');
        elMaterialDataEditor.setAttribute("id", materialDataElementID + "-editor");
        let elMaterialDataEditorStatus = document.createElement('div');
        elMaterialDataEditorStatus.setAttribute("id", materialDataElementID + "-editorStatus");
        let elMaterialDataSaved = document.createElement('span');
        elMaterialDataSaved.setAttribute("id", materialDataElementID + "-saved");
        elMaterialDataSaved.innerText = "Saved!";
        elDiv.childNodes[JSON_EDITOR_ROW_DIV_INDEX].appendChild(elMaterialDataSaved);
        elDiv.insertBefore(elMaterialDataEditor, elMaterialData);
        elDiv.insertBefore(elMaterialDataEditorStatus, elMaterialData);

        // Particle Update + Render Data
        let particleUpdateDataProperty = properties["particleUpdateData"];
        let elParticleUpdateData = particleUpdateDataProperty.elInput;
        let particleUpdateDataElementID = particleUpdateDataProperty.elementID;
        elDiv = elParticleUpdateData.parentNode;
        let elParticleUpdateDataEditor = document.createElement('div');
        elParticleUpdateDataEditor.setAttribute("id", particleUpdateDataElementID + "-editor");
        let elParticleUpdateDataEditorStatus = document.createElement('div');
        elParticleUpdateDataEditorStatus.setAttribute("id", particleUpdateDataElementID + "-editorStatus");
        let elParticleUpdateDataSaved = document.createElement('span');
        elParticleUpdateDataSaved.setAttribute("id", particleUpdateDataElementID + "-saved");
        elParticleUpdateDataSaved.innerText = "Saved!";
        elDiv.childNodes[JSON_EDITOR_ROW_DIV_INDEX].appendChild(elParticleUpdateDataSaved);
        elDiv.insertBefore(elParticleUpdateDataEditor, elParticleUpdateData);
        elDiv.insertBefore(elParticleUpdateDataEditorStatus, elParticleUpdateData);

        let particleRenderDataProperty = properties["particleRenderData"];
        let elParticleRenderData = particleRenderDataProperty.elInput;
        let particleRenderDataElementID = particleRenderDataProperty.elementID;
        elDiv = elParticleRenderData.parentNode;
        let elParticleRenderDataEditor = document.createElement('div');
        elParticleRenderDataEditor.setAttribute("id", particleRenderDataElementID + "-editor");
        let elParticleRenderDataEditorStatus = document.createElement('div');
        elParticleRenderDataEditorStatus.setAttribute("id", particleRenderDataElementID + "-editorStatus");
        let elParticleRenderDataSaved = document.createElement('span');
        elParticleRenderDataSaved.setAttribute("id", particleRenderDataElementID + "-saved");
        elParticleRenderDataSaved.innerText = "Saved!";
        elDiv.childNodes[JSON_EDITOR_ROW_DIV_INDEX].appendChild(elParticleRenderDataSaved);
        elDiv.insertBefore(elParticleRenderDataEditor, elParticleRenderData);
        elDiv.insertBefore(elParticleRenderDataEditorStatus, elParticleRenderData);

        // Textarea scrollbars
        let elTextareas = document.getElementsByTagName("TEXTAREA");

        let textareaOnChangeEvent = function(event) {
            setTextareaScrolling(event.target);
        };

        for (let textAreaIndex = 0, numTextAreas = elTextareas.length; textAreaIndex < numTextAreas; ++textAreaIndex) {
            let curTextAreaElement = elTextareas[textAreaIndex];
            setTextareaScrolling(curTextAreaElement);
            curTextAreaElement.addEventListener("input", textareaOnChangeEvent, false);
            curTextAreaElement.addEventListener("change", textareaOnChangeEvent, false);
            /* FIXME: Detect and update textarea scrolling attribute on resize. Unfortunately textarea doesn't have a resize
            event; mouseup is a partial stand-in but doesn't handle resizing if mouse moves outside textarea rectangle. */
            curTextAreaElement.addEventListener("mouseup", textareaOnChangeEvent, false);
        }

        // Dropdowns
        // For each dropdown the following replacement is created in place of the original dropdown...
        // Structure created:
        //  <dl dropped="true/false">
        //      <dt name="?" id="?" value="?"><span>display text</span><span>carat</span></dt>
        //      <dd>
        //          <ul>
        //              <li value="??>display text</li>
        //              <li>...</li>
        //          </ul>
        //      </dd>
        //  </dl>
        let elDropdowns = document.getElementsByTagName("select");
        for (let dropDownIndex = 0; dropDownIndex < elDropdowns.length; ++dropDownIndex) {
            let elDropdown = elDropdowns[dropDownIndex];
            let options = elDropdown.getElementsByTagName("option");
            let selectedOption = 0;
            for (let optionIndex = 0; optionIndex < options.length; ++optionIndex) {
                if (options[optionIndex].getAttribute("selected") === "selected") {
                    selectedOption = optionIndex;
                    break;
                }
            }
            let div = elDropdown.parentNode;

            let dl = document.createElement("dl");
            div.appendChild(dl);

            let dt = document.createElement("dt");
            dt.name = elDropdown.name;
            dt.id = elDropdown.id;
            dt.addEventListener("click", toggleDropdown, true);
            dl.appendChild(dt);

            let elMultiDiff = document.createElement('span');
            elMultiDiff.className = "multi-diff";
            dl.appendChild(elMultiDiff);

            let span = document.createElement("span");
            span.setAttribute("value", options[selectedOption].value);
            span.textContent = options[selectedOption].firstChild.textContent;
            dt.appendChild(span);

            let spanCaratDown = document.createElement("span");
            spanCaratDown.textContent = "5"; // caratDn
            dt.appendChild(spanCaratDown);

            let dd = document.createElement("dd");
            dl.appendChild(dd);

            let ul = document.createElement("ul");
            dd.appendChild(ul);

            for (let listOptionIndex = 0; listOptionIndex < options.length; ++listOptionIndex) {
                let li = document.createElement("li");
                li.setAttribute("value", options[listOptionIndex].value);
                li.textContent = options[listOptionIndex].firstChild.textContent;
                li.addEventListener("click", setDropdownValue);
                ul.appendChild(li);
            }

            let propertyID = elDropdown.getAttribute("propertyID");
            let property = properties[propertyID];
            property.elInput = dt;
            
            if (property.data.
                skipPropertyUpdate !== true) {
                    dt.addEventListener('change', createEmitTextPropertyUpdateFunction(property));
            }
            
            if (property.data.
                onDropdownChange !== undefined) {
                dt.addEventListener('change', property.data.onDropdownChange(property));
            }
        }

        document.addEventListener('click', function(ev) { closeAllDropdowns() }, true);
        
        elDropdowns = document.getElementsByTagName("select");
        while (elDropdowns.length > 0) {
            let el = elDropdowns[0];
            el.parentNode.removeChild(el);
            elDropdowns = document.getElementsByTagName("select");
        }

        const KEY_CODES = {
            BACKSPACE: 8,
            DELETE: 46
        };

        document.addEventListener("keyup", function (keyUpEvent) {
            const FILTERED_NODE_NAMES = ["INPUT", "TEXTAREA"];
            if (FILTERED_NODE_NAMES.includes(keyUpEvent.target.nodeName)) {
                return;
            }

            if (elUserDataEditor.contains(keyUpEvent.target) || elMaterialDataEditor.contains(keyUpEvent.target) || elParticleUpdateDataEditor.contains(keyUpEvent.target)
                || elParticleRenderDataEditor.contains(keyUpEvent.target)) {
                return;
            }

            let {code, key, keyCode, altKey, ctrlKey, metaKey, shiftKey} = keyUpEvent;

            let controlKey = window.navigator.platform.startsWith("Mac") ? metaKey : ctrlKey;

            let keyCodeString;
            switch (keyCode) {
                case KEY_CODES.DELETE:
                    keyCodeString = "Delete";
                    break;
                case KEY_CODES.BACKSPACE:
                    keyCodeString = "Backspace";
                    break;
                default:
                    keyCodeString = String.fromCharCode(keyUpEvent.keyCode);
                    break;
            }

            EventBridge.emitWebEvent(JSON.stringify({
                type: 'keyUpEvent',
                keyUpEvent: {
                    code,
                    key,
                    keyCode,
                    keyCodeString,
                    altKey,
                    controlKey,
                    shiftKey,
                }
            }));
        }, false);

        window.onblur = function() {
            // Fake a change event
            let ev = document.createEvent("HTMLEvents");
            ev.initEvent("change", true, true);
            document.activeElement.dispatchEvent(ev);
        };

        // For input and textarea elements, select all of the text on focus
        let els = document.querySelectorAll("input, textarea");
        for (let i = 0; i < els.length; ++i) {
            els[i].onfocus = function (e) {
                e.target.select();
            };
        }

        bindAllNonJSONEditorElements();

        showGroupsForType("None");
        showPage("base");
        resetProperties();
        disableProperties();

    });

    augmentSpinButtons();
    disableDragDrop();

    // Disable right-click context menu which is not visible in the HMD and makes it seem like the app has locked
    document.addEventListener("contextmenu", function(event) {
        event.preventDefault();
    }, false);

    setTimeout(function() {
        EventBridge.emitWebEvent(JSON.stringify({ type: 'propertiesPageReady' }));
    }, 1000);
}

function showOnTheSamePage(entityType) {
    let numberOfTypes = entityType.length;
    let matchingType = 0;
    for (let i = 0; i < numberOfTypes; i++) {
        if (GROUPS_PER_TYPE[entityType[i]].includes(currentTab)) {
            matchingType = matchingType + 1;
        }
    }
    if (matchingType !== numberOfTypes) {
        currentTab = "base";
    }
    showPage(currentTab);
}

function showPage(id) {
    currentTab = id;
    Object.entries(elGroups).forEach(([groupKey, elGroup]) => {
        if (groupKey === id) {
            elGroup.style.display = "block";
            document.getElementById("tab-" + groupKey).style.backgroundColor = "#2E2E2E";
        } else {
            elGroup.style.display = "none";
            document.getElementById("tab-" + groupKey).style.backgroundColor = "#404040";
        }
    });
}<|MERGE_RESOLUTION|>--- conflicted
+++ resolved
@@ -1763,7 +1763,11 @@
         ]
     },
     {
-<<<<<<< HEAD
+        id: "empty",
+        label: "EMPTY",
+        properties: []
+    },
+    {
         id: "script",
         label: "SCRIPT",
         properties: [
@@ -1779,11 +1783,6 @@
                 propertyID: "enabled",
             },
         ]
-=======
-        id: "empty",
-        label: "EMPTY",
-        properties: []
->>>>>>> 59be61f2
     },
     {
         id: "spatial",
@@ -2281,11 +2280,8 @@
   PolyVox: [ 'base', 'polyvox', 'spatial', 'behavior', 'grabAndEquip', 'scripts', 'collision', 'physics', 'children' ],
   Grid: [ 'base', 'grid', 'spatial', 'behavior', 'grabAndEquip', 'scripts', 'physics', 'children' ],
   Sound: [ 'base', 'sound', 'spatial', 'behavior', 'grabAndEquip', 'scripts', 'physics', 'children' ],
-<<<<<<< HEAD
+  Empty: [ 'base', 'spatial', 'scripts', 'children' ],
   Script: [ 'base', 'script', 'spatial', 'behavior', 'grabAndEquip', 'scripts', 'physics', 'children' ],
-=======
-  Empty: [ 'base', 'spatial', 'scripts', 'children' ],
->>>>>>> 59be61f2
   Multiple: [ 'base', 'spatial', 'behavior', 'grabAndEquip', 'scripts', 'collision', 'physics', 'children' ],
 };
 

--- conflicted
+++ resolved
@@ -3048,12 +3048,9 @@
   Grid: [ 'base', 'grid', 'spatial', 'behavior', 'grabAndEquip', 'scripts', 'physics', 'children' ],
   Sound: [ 'base', 'sound', 'spatial', 'behavior', 'grabAndEquip', 'scripts', 'physics', 'children' ],
   Empty: [ 'base', 'spatial', 'scripts', 'children' ],
-<<<<<<< HEAD
   Multiple: [ 'base', 'spatial', 'behavior', 'grabAndEquip', 'scripts', 'collision', 'physics', 'fading', 'children' ],
-=======
   Script: [ 'base', 'script', 'spatial', 'behavior', 'grabAndEquip', 'scripts', 'physics', 'children' ],
-  Multiple: [ 'base', 'spatial', 'behavior', 'grabAndEquip', 'scripts', 'collision', 'physics', 'children' ],
->>>>>>> e6fbe916
+  Multiple: [ 'base', 'spatial', 'behavior', 'grabAndEquip', 'scripts', 'collision', 'physics', 'fading', 'children' ],
 };
 
 const EDITOR_TIMEOUT_DURATION = 1500;

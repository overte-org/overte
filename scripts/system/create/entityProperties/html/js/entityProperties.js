--- conflicted
+++ resolved
@@ -23,11 +23,9 @@
 
 const NO_SELECTION = ",";
 
-<<<<<<< HEAD
 const MAX_TAGS_PER_ROWS = 5;
-=======
+
 const AUDIO_ATTENUATION_COEFFICIENT_DEFAULT_VALUE = 0.5;
->>>>>>> 0b3b4939
 
 const PROPERTY_SPACE_MODE = Object.freeze({
     ALL: 0,
@@ -2316,11 +2314,9 @@
             return property.elInput;
         case 'multipleZonesSelection':
             return property.elInput;
-<<<<<<< HEAD
+        case 'zonesCoefficient':
+            return property.elInput;
         case 'arrayOfStrings':
-=======
-        case 'zonesCoefficient':
->>>>>>> 0b3b4939
             return property.elInput;
         case 'number-draggable':
             return property.elNumber.elInput;
@@ -2489,17 +2485,16 @@
                 setZonesSelectionData(property.elInput, false);
                 break;
             }
-<<<<<<< HEAD
             case 'arrayOfStrings': {
                 property.elInput.classList.remove('multi-diff');
                 property.elInput.value = "[]";
                 setArrayOfStringsUi(property.elInput.id, false);
-=======
+                break;
+            }
             case 'zonesCoefficient': {
                 property.elInput.classList.remove('multi-diff');
                 property.elInput.value = "[]";
                 setZonesCoefficientUi(property.elInput.id, false);
->>>>>>> 0b3b4939
                 break;
             }
             case 'childList': {
@@ -3754,12 +3749,12 @@
             property.elInput = createZonesSelection(property, elProperty);
             break;
         }
+        case 'arrayOfStrings': {
+            property.elInput = createArrayOfStrings(property, elProperty);
+            break;
+        }
         case 'zonesCoefficient': {
             property.elInput = createZonesCoefficient(property, elProperty);
-            break;
-        }
-        case 'arrayOfStrings': {
-            property.elInput = createArrayOfStrings(property, elProperty);
             break;
         }
         case 'childList': {
@@ -4883,24 +4878,6 @@
     displaySelectedZones(element.id, isEditable);
 }
 
-<<<<<<< HEAD
-/**
- * ARRAY-OF-STRINGS FUNCTIONS
- */
-
-function createArrayOfStrings(property, elProperty) {
-    let propertyData = property.data;
-    let elementID = property.elementID;
-    elProperty.className = "arrayOfStrings";
-    let elInput = document.createElement('input');
-    elInput.setAttribute("id", elementID);
-    elInput.setAttribute("type", "hidden");
-    elInput.setAttribute("useStringColor", propertyData.useStringColor);
-    elInput.className = "hiddenArrayOfStrings";
-
-    let elArrayOfStringsSelector = document.createElement('div');
-    elArrayOfStringsSelector.setAttribute("id", "arrayOfStrings-selector-" + elementID);
-=======
 function getZoneName(zoneID) {
     let name = "{ERROR: NOT FOUND}";
     let j;
@@ -4933,82 +4910,28 @@
 
     let elZonesCoefficientSelector = document.createElement('div');
     elZonesCoefficientSelector.setAttribute("id", "zonesCoefficient-selector-" + elementID);
->>>>>>> 0b3b4939
 
     let elMultiDiff = document.createElement('span');
     elMultiDiff.className = "multi-diff";
 
     elProperty.appendChild(elInput);
-<<<<<<< HEAD
-    elProperty.appendChild(elArrayOfStringsSelector);
-=======
     elProperty.appendChild(elZonesCoefficientSelector);
->>>>>>> 0b3b4939
     elProperty.appendChild(elMultiDiff);
 
     return elInput;
 }
 
-<<<<<<< HEAD
-function setArrayOfStringsUi(propertyId, isEditable) {
-    let i, listedStringsInner, hiddenData, isMultiple, useStringColor, tagStyle;
-    hiddenData = document.getElementById(propertyId).value;
-    useStringColor = document.getElementById(propertyId).getAttribute('useStringColor').toLowerCase() === "true";
-=======
 function setZonesCoefficientUi(propertyId, isEditable) {
     let i, listedCoefficientsInner, hiddenData, isMultiple, multipleZonesSelectionID, zoneListData;
     hiddenData = document.getElementById(propertyId).value;
     multipleZonesSelectionID = document.getElementById(propertyId).getAttribute('multipleZonesSelectionID');
     zoneListData = JSON.parse(document.getElementById("property-"  + multipleZonesSelectionID.replace(".", "-")).value);
->>>>>>> 0b3b4939
     if (JSON.stringify(hiddenData) === '"undefined"') {
         isMultiple = true;
         hiddenData = "[]";
     } else {
         isMultiple = false;
     }
-<<<<<<< HEAD
-    listedStringsInner = "<div class='arrayOfStringsContainer'>";
-    let selectedStrings = JSON.parse(hiddenData);
-    if (selectedStrings.length === 0) {
-        if (isMultiple) {
-            listedStringsInner += "<br>"; //or anything saying we dont suport multiple selection, but we might by the list with bulk actions.
-        }
-    } else {
-        selectedStrings.sort();
-        let counter = 0;
-        for (i = 0; i < selectedStrings.length; i++) {
-            tagStyle = "";
-            if (useStringColor) {
-                tagStyle = " style='color:#bbbbbb; background-color:" + getColorOfString(selectedStrings[i]) + ";'";
-            }
-            if (isEditable) {
-                listedStringsInner += "<div class='arrayOfStringsTags'" + tagStyle + ">" + selectedStrings[i] + "&nbsp;&nbsp;"; 
-                listedStringsInner += "<span class='arrayOfStringsTagsRemove' onClick='removeElementFromArrayOfStrings(" + '"' + propertyId + '"' + ", " + '"' + selectedStrings[i] + '"' + ");' >&#10006;</span>"
-                listedStringsInner += "</div>";
-            } else {
-                listedStringsInner += "<div class='arrayOfStringsTags'" + tagStyle + ">" + selectedStrings[i] + "</div>";
-            }
-            counter++;
-            if (counter === MAX_TAGS_PER_ROWS) {
-                listedStringsInner += "<br>";
-                counter = 0;
-            }
-        }
-    }
-    if (isEditable && !isMultiple) {
-        let addComponent = "<div class='arrayOfStringsAddComponentContainer'><input class='arrayOfStringsStringToAdd' type='text' id='arrayOfStringsStringToAdd-" + propertyId + "'>";
-        addComponent += " <input type='button' class='glyph' value = 'K' id='arrayOfStringsAddButton-" + propertyId + "' onClick='addElementToArrayOfStrings(" + '"' + propertyId + '", "';
-        addComponent += "arrayOfStringsStringToAdd-" + propertyId + '"' + ");'>";
-        addComponent += "</div>";
-        listedStringsInner += addComponent;
-    }
-    listedStringsInner += "</div>";
-    document.getElementById("arrayOfStrings-selector-" + propertyId).innerHTML = listedStringsInner;
-}
-
-function removeElementFromArrayOfStrings(propertyId, stringText) {
-=======
     listedCoefficientsInner = "<div class='zonesCoefficientContainer'>";
     let coefficients = JSON.parse(hiddenData);
     if (coefficients.length !== zoneListData.length) {
@@ -5051,12 +4974,161 @@
 }
 
 function fixUnsynchZonesCoefficients(propertyId, expectedLength) {
->>>>>>> 0b3b4939
     let hiddenField = document.getElementById(propertyId);
     if (JSON.stringify(hiddenField.value) === '"undefined"') {
         hiddenField.value = "[]";
     }
-<<<<<<< HEAD
+    let originalCoefficients = JSON.parse(hiddenField.value);
+    let coefficients = [];
+    let i;
+    for (i = 0; i < expectedLength; i++) {
+        if ( i < originalCoefficients.length) {
+            coefficients[i] = originalCoefficients[i];
+        } else {
+            coefficients[i] = AUDIO_ATTENUATION_COEFFICIENT_DEFAULT_VALUE;
+        }
+    }
+    hiddenField.value = JSON.stringify(coefficients);
+    
+    let propertyName = propertyId.replace("property-", "");
+    propertyName = propertyName.replace("-", ".");
+    updateProperty(propertyName, coefficients, false);
+}
+
+function setZonesCoefficientValue(propertyId, index, coef) {
+    function cleanFloat(val) {
+        let num = parseFloat(val);
+        if (Number.isNaN(num)) {
+            return 0;
+        }
+        return num;
+    }
+    
+    let newCoefValue = cleanFloat(coef);
+    let hiddenField = document.getElementById(propertyId);
+    if (JSON.stringify(hiddenField.value) === '"undefined"') {
+        hiddenField.value = "[]";
+    }
+    let coefficients = JSON.parse(hiddenField.value);
+    coefficients[index] = newCoefValue;
+    hiddenField.value = JSON.stringify(coefficients);
+    
+    let propertyName = propertyId.replace("property-", "");
+    propertyName = propertyName.replace("-", ".");
+    updateProperty(propertyName, coefficients, false);
+
+}
+
+function removeElementFromZonesCoefficient(propertyId, index) {
+    let hiddenField = document.getElementById(propertyId);
+    if (JSON.stringify(hiddenField.value) === '"undefined"') {
+        hiddenField.value = "[]";
+    }
+    let coefficients = JSON.parse(hiddenField.value);
+    coefficients.splice(index, 1);
+    hiddenField.value = JSON.stringify(coefficients);
+    
+    let propertyName = propertyId.replace("property-", "");
+    propertyName = propertyName.replace("-", ".");
+    updateProperty(propertyName, coefficients, false);
+}
+
+function addElementToZonesCoefficient(propertyId) {
+    let hiddenField = document.getElementById(propertyId);
+    if (JSON.stringify(hiddenField.value) === '"undefined"') {
+        hiddenField.value = "[]";
+    }
+    let coefficients = JSON.parse(hiddenField.value);
+    coefficients.push(AUDIO_ATTENUATION_COEFFICIENT_DEFAULT_VALUE);
+    hiddenField.value = JSON.stringify(coefficients);
+    
+    let propertyName = propertyId.replace("property-", "");
+    propertyName = propertyName.replace("-", ".");
+    updateProperty(propertyName, coefficients, false);
+}
+
+
+/**
+ * ARRAY-OF-STRINGS FUNCTIONS
+ */
+
+function createArrayOfStrings(property, elProperty) {
+    let propertyData = property.data;
+    let elementID = property.elementID;
+    elProperty.className = "arrayOfStrings";
+    let elInput = document.createElement('input');
+    elInput.setAttribute("id", elementID);
+    elInput.setAttribute("type", "hidden");
+    elInput.setAttribute("useStringColor", propertyData.useStringColor);
+    elInput.className = "hiddenArrayOfStrings";
+
+    let elArrayOfStringsSelector = document.createElement('div');
+    elArrayOfStringsSelector.setAttribute("id", "arrayOfStrings-selector-" + elementID);
+
+    let elMultiDiff = document.createElement('span');
+    elMultiDiff.className = "multi-diff";
+
+    elProperty.appendChild(elInput);
+    elProperty.appendChild(elArrayOfStringsSelector);
+    elProperty.appendChild(elMultiDiff);
+
+    return elInput;
+}
+
+function setArrayOfStringsUi(propertyId, isEditable) {
+    let i, listedStringsInner, hiddenData, isMultiple, useStringColor, tagStyle;
+    hiddenData = document.getElementById(propertyId).value;
+    useStringColor = document.getElementById(propertyId).getAttribute('useStringColor').toLowerCase() === "true";
+    if (JSON.stringify(hiddenData) === '"undefined"') {
+        isMultiple = true;
+        hiddenData = "[]";
+    } else {
+        isMultiple = false;
+    }
+    listedStringsInner = "<div class='arrayOfStringsContainer'>";
+    let selectedStrings = JSON.parse(hiddenData);
+    if (selectedStrings.length === 0) {
+        if (isMultiple) {
+            listedStringsInner += "<br>"; //or anything saying we dont suport multiple selection, but we might by the list with bulk actions.
+        }
+    } else {
+        selectedStrings.sort();
+        let counter = 0;
+        for (i = 0; i < selectedStrings.length; i++) {
+            tagStyle = "";
+            if (useStringColor) {
+                tagStyle = " style='color:#bbbbbb; background-color:" + getColorOfString(selectedStrings[i]) + ";'";
+            }
+            if (isEditable) {
+                listedStringsInner += "<div class='arrayOfStringsTags'" + tagStyle + ">" + selectedStrings[i] + "&nbsp;&nbsp;"; 
+                listedStringsInner += "<span class='arrayOfStringsTagsRemove' onClick='removeElementFromArrayOfStrings(" + '"' + propertyId + '"' + ", " + '"' + selectedStrings[i] + '"' + ");' >&#10006;</span>"
+                listedStringsInner += "</div>";
+            } else {
+                listedStringsInner += "<div class='arrayOfStringsTags'" + tagStyle + ">" + selectedStrings[i] + "</div>";
+            }
+            counter++;
+            if (counter === MAX_TAGS_PER_ROWS) {
+                listedStringsInner += "<br>";
+                counter = 0;
+            }
+        }
+    }
+    if (isEditable && !isMultiple) {
+        let addComponent = "<div class='arrayOfStringsAddComponentContainer'><input class='arrayOfStringsStringToAdd' type='text' id='arrayOfStringsStringToAdd-" + propertyId + "'>";
+        addComponent += " <input type='button' class='glyph' value = 'K' id='arrayOfStringsAddButton-" + propertyId + "' onClick='addElementToArrayOfStrings(" + '"' + propertyId + '", "';
+        addComponent += "arrayOfStringsStringToAdd-" + propertyId + '"' + ");'>";
+        addComponent += "</div>";
+        listedStringsInner += addComponent;
+    }
+    listedStringsInner += "</div>";
+    document.getElementById("arrayOfStrings-selector-" + propertyId).innerHTML = listedStringsInner;
+}
+
+function removeElementFromArrayOfStrings(propertyId, stringText) {
+    let hiddenField = document.getElementById(propertyId);
+    if (JSON.stringify(hiddenField.value) === '"undefined"') {
+        hiddenField.value = "[]";
+    }
     let selectedStrings = JSON.parse(hiddenField.value);
     let index = selectedStrings.indexOf(stringText);
     if (index > -1) {
@@ -5125,77 +5197,6 @@
     };
     return `#${toHex(r)}${toHex(g)}${toHex(b)}`;
 }
-=======
-    let originalCoefficients = JSON.parse(hiddenField.value);
-    let coefficients = [];
-    let i;
-    for (i = 0; i < expectedLength; i++) {
-        if ( i < originalCoefficients.length) {
-            coefficients[i] = originalCoefficients[i];
-        } else {
-            coefficients[i] = AUDIO_ATTENUATION_COEFFICIENT_DEFAULT_VALUE;
-        }
-    }
-    hiddenField.value = JSON.stringify(coefficients);
-    
-    let propertyName = propertyId.replace("property-", "");
-    propertyName = propertyName.replace("-", ".");
-    updateProperty(propertyName, coefficients, false);
-}
-
-function setZonesCoefficientValue(propertyId, index, coef) {
-    function cleanFloat(val) {
-        let num = parseFloat(val);
-        if (Number.isNaN(num)) {
-            return 0;
-        }
-        return num;
-    }
-    
-    let newCoefValue = cleanFloat(coef);
-    let hiddenField = document.getElementById(propertyId);
-    if (JSON.stringify(hiddenField.value) === '"undefined"') {
-        hiddenField.value = "[]";
-    }
-    let coefficients = JSON.parse(hiddenField.value);
-    coefficients[index] = newCoefValue;
-    hiddenField.value = JSON.stringify(coefficients);
-    
-    let propertyName = propertyId.replace("property-", "");
-    propertyName = propertyName.replace("-", ".");
-    updateProperty(propertyName, coefficients, false);
-
-}
-
-function removeElementFromZonesCoefficient(propertyId, index) {
-    let hiddenField = document.getElementById(propertyId);
-    if (JSON.stringify(hiddenField.value) === '"undefined"') {
-        hiddenField.value = "[]";
-    }
-    let coefficients = JSON.parse(hiddenField.value);
-    coefficients.splice(index, 1);
-    hiddenField.value = JSON.stringify(coefficients);
-    
-    let propertyName = propertyId.replace("property-", "");
-    propertyName = propertyName.replace("-", ".");
-    updateProperty(propertyName, coefficients, false);
-}
-
-function addElementToZonesCoefficient(propertyId) {
-    let hiddenField = document.getElementById(propertyId);
-    if (JSON.stringify(hiddenField.value) === '"undefined"') {
-        hiddenField.value = "[]";
-    }
-    let coefficients = JSON.parse(hiddenField.value);
-    coefficients.push(AUDIO_ATTENUATION_COEFFICIENT_DEFAULT_VALUE);
-    hiddenField.value = JSON.stringify(coefficients);
-    
-    let propertyName = propertyId.replace("property-", "");
-    propertyName = propertyName.replace("-", ".");
-    updateProperty(propertyName, coefficients, false);
-}
-
->>>>>>> 0b3b4939
 
 /**
  * CHILD ENTITIES FUNCTIONS
@@ -5900,21 +5901,21 @@
                     }
                     break;
                 }
-<<<<<<< HEAD
                 case 'arrayOfStrings': {
                     property.elInput.value = JSON.stringify(propertyValue);
                     if (lockedMultiValue.isMultiDiffValue || lockedMultiValue.value) {
                         setArrayOfStringsUi(property.elInput.id, false);
                     } else {
                         setArrayOfStringsUi(property.elInput.id, true);
-=======
+                    }
+                    break;
+                }
                 case 'zonesCoefficient': {
                     property.elInput.value =  JSON.stringify(propertyValue);
                     if (lockedMultiValue.isMultiDiffValue || lockedMultiValue.value) {
                         setZonesCoefficientUi(property.elInput.id, false);
                     } else {
                         setZonesCoefficientUi(property.elInput.id, true);
->>>>>>> 0b3b4939
                     }
                     break;
                 }

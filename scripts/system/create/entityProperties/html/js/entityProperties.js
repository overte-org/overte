--- conflicted
+++ resolved
@@ -240,7 +240,6 @@
                 propertyID: "textEffectThickness",
             },
             {
-<<<<<<< HEAD
                 label: "Alignment",
                 type: "dropdown",
                 options: {
@@ -251,15 +250,6 @@
                 propertyID: "textAlignment",
             },
             {
-                label: "Billboard Mode",
-                type: "dropdown",
-                options: { none: "None", yaw: "Yaw", full: "Full"},
-                propertyID: "textBillboardMode",
-                propertyName: "billboardMode", // actual entity property name
-            },
-            {
-=======
->>>>>>> c869554d
                 label: "Top Margin",
                 type: "number-draggable",
                 step: 0.01,

--- conflicted
+++ resolved
@@ -96,11 +96,7 @@
     var MATERIAL_URL = Script.resolvePath("assets/images/icon-material.svg");
     var SOUND_URL = Script.resolvePath("assets/images/icon-sound.svg");
 
-<<<<<<< HEAD
-    var entityIconOverlayManager = new EntityIconOverlayManager(["Light", "ParticleEffect", "Zone", "Material", "Sound"], function(entityID) {
-=======
-    var entityIconOverlayManager = new EntityIconOverlayManager(["Light", "ParticleEffect", "ProceduralParticleEffect", "Zone", "Material"], function(entityID) {
->>>>>>> f9e729b0
+    var entityIconOverlayManager = new EntityIconOverlayManager(["Light", "ParticleEffect", "ProceduralParticleEffect", "Zone", "Material", "Sound"], function(entityID) {
         var properties = Entities.getEntityProperties(entityID, ["type", "isSpotlight", "parentID", "name"]);
         if (properties.type === "Light") {
             return {
@@ -609,14 +605,9 @@
                 if (!properties.grab) {
                     properties.grab = {};
                     if (Menu.isOptionChecked(MENU_CREATE_ENTITIES_GRABBABLE) &&
-<<<<<<< HEAD
                         !(properties.type === "Zone" || properties.type === "Light" || properties.type === "Sound"
-                        || properties.type === "ParticleEffect" || properties.type === "Web")) {
-=======
-                        !(properties.type === "Zone" || properties.type === "Light"
                             || properties.type === "ParticleEffect" || properties.type == "ProceduralParticleEffect"
                             || properties.type === "Web")) {
->>>>>>> f9e729b0
                         properties.grab.grabbable = true;
                     } else {
                         properties.grab.grabbable = false;
@@ -904,7 +895,14 @@
             }
         }
 
-<<<<<<< HEAD
+        function handleNewParticleDialogResult(result) {
+            if (result) {
+                createNewEntity({
+                    type: result.procedural ? "ProceduralParticleEffect" : "ParticleEffect"
+                });
+            }
+        }
+
         function handleNewSoundDialogResult(result) {
             if (result) {
                 var soundURL = result.textInput;
@@ -914,13 +912,6 @@
                         soundURL: soundURL
                     });
                 }
-=======
-        function handleNewParticleDialogResult(result) {
-            if (result) {
-                createNewEntity({
-                    type: result.procedural ? "ProceduralParticleEffect" : "ParticleEffect"
-                });
->>>>>>> f9e729b0
             }
         }
 
@@ -2118,11 +2109,7 @@
                     var entityParentIDs = [];
 
                     var propType = Entities.getEntityProperties(pastedEntityIDs[0], ["type"]).type;
-<<<<<<< HEAD
-                    var NO_ADJUST_ENTITY_TYPES = ["Zone", "Light", "Sound", "ParticleEffect"];
-=======
-                    var NO_ADJUST_ENTITY_TYPES = ["Zone", "Light", "ParticleEffect", "ProceduralParticleEffect"];
->>>>>>> f9e729b0
+                    var NO_ADJUST_ENTITY_TYPES = ["Zone", "Light", "ParticleEffect", "ProceduralParticleEffect", "Sound"];
                     if (NO_ADJUST_ENTITY_TYPES.indexOf(propType) === -1) {
                         var targetDirection;
                         if (Camera.mode === "entity" || Camera.mode === "independent") {

--- conflicted
+++ resolved
@@ -96,15 +96,10 @@
     var ZONE_URL = Script.resolvePath("assets/images/icon-zone.svg");
     var MATERIAL_URL = Script.resolvePath("assets/images/icon-material.svg");
     var SOUND_URL = Script.resolvePath("assets/images/icon-sound.svg");
-<<<<<<< HEAD
+    var EMPTY_URL = Script.resolvePath("assets/images/icon-empty.svg");
     var SCRIPT_URL = Script.resolvePath("assets/images/icon-script.svg");
 
-    var entityIconOverlayManager = new EntityIconOverlayManager(["Light", "ParticleEffect", "ProceduralParticleEffect", "Zone", "Material", "Sound", "Script"], function(entityID) {
-=======
-    var EMPTY_URL = Script.resolvePath("assets/images/icon-empty.svg");
-
-    var entityIconOverlayManager = new EntityIconOverlayManager(["Light", "ParticleEffect", "ProceduralParticleEffect", "Zone", "Material", "Sound", "Empty"], function(entityID) {
->>>>>>> 59be61f2
+    var entityIconOverlayManager = new EntityIconOverlayManager(["Light", "ParticleEffect", "ProceduralParticleEffect", "Zone", "Material", "Sound", "Empty", "Script"], function(entityID) {
         var properties = Entities.getEntityProperties(entityID, ["type", "isSpotlight", "parentID", "name"]);
         if (properties.type === "Light") {
             return {
@@ -120,13 +115,10 @@
             }
         } else if (properties.type === "Sound") {
             return { imageURL: SOUND_URL, rotation: Quat.fromPitchYawRollDegrees(0, 0, 0) };
-<<<<<<< HEAD
+        } else if (properties.type === "Empty") {
+            return { imageURL: EMPTY_URL, rotation: Quat.fromPitchYawRollDegrees(0, 0, 0) };
         } else if (properties.type === "Script") {
             return { imageURL: SCRIPT_URL, rotation: Quat.fromPitchYawRollDegrees(0, 0, 0) };
-=======
-        } else if (properties.type === "Empty") {
-            return { imageURL: EMPTY_URL, rotation: Quat.fromPitchYawRollDegrees(0, 0, 0) };
->>>>>>> 59be61f2
         } else {
             return { imageURL: PARTICLE_SYSTEM_URL };
         }
@@ -1181,15 +1173,13 @@
 
             addButton("newSoundButton", createNewEntityDialogButtonCallback("Sound"));
 
-<<<<<<< HEAD
-            addButton("newScriptButton", createNewEntityDialogButtonCallback("Script"));
-=======
             addButton("newEmptyButton", function () {
                 createNewEntity({
                     type: "Empty",
                 });
             });
->>>>>>> 59be61f2
+
+            addButton("newScriptButton", createNewEntityDialogButtonCallback("Script"));
 
             var deactivateCreateIfDesktopWindowsHidden = function() {
                 if (!shouldUseEditTabletApp() && !entityListTool.isVisible() && !createToolsWindow.isVisible()) {

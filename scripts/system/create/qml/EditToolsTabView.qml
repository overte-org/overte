import QtQuick 2.7
import QtQuick.Controls 2.2
import QtWebChannel 1.0
import controls 1.0
import hifi.toolbars 1.0
import QtGraphicalEffects 1.0
import controlsUit 1.0 as HifiControls
import stylesUit 1.0

TabBar {
    id: editTabView
    width: parent.width
    contentWidth: parent.width
    padding: 0
    spacing: 0

    readonly property QtObject tabIndex: QtObject {
        readonly property int create: 0
        readonly property int properties: 1
        readonly property int grid: 2
    }

    readonly property HifiConstants hifi: HifiConstants {}

    EditTabButton {
        title: "CREATE"
        active: true
        enabled: true
        property string originalUrl: ""

        property Component visualItem: Component {

            Rectangle {
                color: "#404040"
                id: container

                Flickable {
                    height: parent.height
                    width: parent.width
                    clip: true

                    contentHeight: createEntitiesFlow.height + importButton.height + assetServerButton.height +
                                   header.anchors.topMargin + createEntitiesFlow.anchors.topMargin +
                                   assetServerButton.anchors.topMargin + importButton.anchors.topMargin +
                                   header.paintedHeight

                    contentWidth: width

                    ScrollBar.vertical : ScrollBar {
                        visible: parent.contentHeight > parent.height
                        width: 20
                        background: Rectangle {
                            color: hifi.colors.tableScrollBackgroundDark
                        }
                    }

                    Text {
                        id: header
                        color: "#ffffff"
                        text: "Choose an Entity Type to Create:"
                        font.pixelSize: 14
                        font.bold: true
                        anchors.top: parent.top
                        anchors.topMargin: 28
                        anchors.left: parent.left
                        anchors.leftMargin: 28
                    }

                    Flow {
                        id: createEntitiesFlow
                        spacing: 35
                        anchors.right: parent.right
                        anchors.rightMargin: 55
                        anchors.left: parent.left
                        anchors.leftMargin: 55
                        anchors.top: parent.top
                        anchors.topMargin: 70


                        NewEntityButton {
                            icon: "icons/94-model-01.svg"
                            text: "MODEL"
                            onClicked: {
                                editRoot.sendToScript({
                                    method: "newEntityButtonClicked",
                                    params: { buttonName: "newModelButton" }
                                });
                                editTabView.currentIndex = tabIndex.properties
                            }
                        }

                        NewEntityButton {
                            icon: "icons/21-cube-01.svg"
                            text: "SHAPE"
                            onClicked: {
                                editRoot.sendToScript({
                                    method: "newEntityButtonClicked",
                                    params: { buttonName: "newShapeButton" }
                                });
                                editTabView.currentIndex = tabIndex.properties
                            }
                        }

                        NewEntityButton {
                            icon: "icons/24-light-01.svg"
                            text: "LIGHT"
                            onClicked: {
                                editRoot.sendToScript({
                                    method: "newEntityButtonClicked",
                                    params: { buttonName: "newLightButton" }
                                });
                                editTabView.currentIndex = tabIndex.properties
                            }
                        }

                        NewEntityButton {
                            icon: "icons/20-text-01.svg"
                            text: "TEXT"
                            onClicked: {
                                editRoot.sendToScript({
                                    method: "newEntityButtonClicked",
                                    params: { buttonName: "newTextButton" }
                                });
                                editTabView.currentIndex = tabIndex.properties
                            }
                        }

                        NewEntityButton {
                            icon: "icons/image.svg"
                            text: "IMAGE"
                            onClicked: {
                                editRoot.sendToScript({
                                    method: "newEntityButtonClicked",
                                    params: { buttonName: "newImageButton" }
                                });
                                editTabView.currentIndex = tabIndex.properties
                            }
                        }

                        NewEntityButton {
                            icon: "icons/25-web-1-01.svg"
                            text: "WEB"
                            onClicked: {
                                editRoot.sendToScript({
                                    method: "newEntityButtonClicked",
                                    params: { buttonName: "newWebButton" }
                                });
                                editTabView.currentIndex = tabIndex.properties
                            }
                        }

                        NewEntityButton {
                            icon: "icons/23-zone-01.svg"
                            text: "ZONE"
                            onClicked: {
                                editRoot.sendToScript({
                                    method: "newEntityButtonClicked",
                                    params: { buttonName: "newZoneButton" }
                                });
                                editTabView.currentIndex = tabIndex.properties
                            }
                        }

                        NewEntityButton {
                            icon: "icons/90-particles-01.svg"
                            text: "PARTICLE"
                            onClicked: {
                                editRoot.sendToScript({
                                    method: "newEntityButtonClicked",
                                    params: { buttonName: "newParticleButton" }
                                });
                                editTabView.currentIndex = tabIndex.properties
                            }
                        }

                        NewEntityButton {
                            icon: "icons/126-material-01.svg"
                            text: "MATERIAL"
                            onClicked: {
                                editRoot.sendToScript({
                                    method: "newEntityButtonClicked",
                                    params: { buttonName: "newMaterialButton" }
                                });
                                editTabView.currentIndex = tabIndex.properties
                            }
                        }

                        NewEntityButton {
                            icon: "icons/voxels.svg"
                            text: "VOXELS"
                            onClicked: {
                                editRoot.sendToScript({
                                    method: "newEntityButtonClicked",
                                    params: { buttonName: "newPolyVoxButton" }
                                });
                                editTabView.currentIndex = tabIndex.properties
                            }
                        }

                        NewEntityButton {
                            icon: "icons/sound.svg"
                            text: "SOUND"
                            onClicked: {
                                editRoot.sendToScript({
                                    method: "newEntityButtonClicked",
                                    params: { buttonName: "newSoundButton" }
                                });
                                editTabView.currentIndex = tabIndex.properties
                            }
                        }

                        NewEntityButton {
<<<<<<< HEAD
                            icon: "icons/script.svg"
                            text: "SCRIPT"
                            onClicked: {
                                editRoot.sendToScript({
                                    method: "newEntityButtonClicked",
                                    params: { buttonName: "newScriptButton" }
=======
                            icon: "icons/empty.svg"
                            text: "EMPTY"
                            onClicked: {
                                editRoot.sendToScript({
                                    method: "newEntityButtonClicked",
                                    params: { buttonName: "newEmptyButton" }
>>>>>>> 59be61f2
                                });
                                editTabView.currentIndex = tabIndex.properties
                            }
                        }
                    }

                    HifiControls.Button {
                        id: assetServerButton
                        text: "Open This Domain's Asset Server"
                        color: hifi.buttons.black
                        colorScheme: hifi.colorSchemes.dark
                        anchors.right: parent.right
                        anchors.rightMargin: 55
                        anchors.left: parent.left
                        anchors.leftMargin: 55
                        anchors.top: createEntitiesFlow.bottom
                        anchors.topMargin: 35
                        onClicked: {
                            editRoot.sendToScript({
                                method: "newEntityButtonClicked",
                                params: { buttonName: "openAssetBrowserButton" }
                            });
                        }
                    }

                    HifiControls.Button {
                        id: importButton
                        text: "Import Entities (.json) from a File"
                        color: hifi.buttons.black
                        colorScheme: hifi.colorSchemes.dark
                        anchors.right: parent.right
                        anchors.rightMargin: 55
                        anchors.left: parent.left
                        anchors.leftMargin: 55
                        anchors.top: assetServerButton.bottom
                        anchors.topMargin: 20
                        onClicked: {
                            editRoot.sendToScript({
                                method: "newEntityButtonClicked",
                                params: { buttonName: "importEntitiesButton" }
                            });
                        }
                    }

                    HifiControls.Button {
                        id: importButtonFromUrl
                        text: "Import Entities (.json) from a URL"
                        color: hifi.buttons.black
                        colorScheme: hifi.colorSchemes.dark
                        anchors.right: parent.right
                        anchors.rightMargin: 55
                        anchors.left: parent.left
                        anchors.leftMargin: 55
                        anchors.top: importButton.bottom
                        anchors.topMargin: 20
                        onClicked: {
                            editRoot.sendToScript({
                                method: "newEntityButtonClicked",
                                params: { buttonName: "importEntitiesFromUrlButton" }
                            });
                        }
                    }
                }
            } // Flickable
        }
    }

    EditTabButton {
        title: "PROPERTIES"
        active: true
        enabled: true
        property string originalUrl: ""

        property Component visualItem: Component {
            WebView {
                id: entityPropertiesWebView
                url: Qt.resolvedUrl("../entityProperties/html/entityProperties.html")
                enabled: true
                blurOnCtrlShift: false
            }
        }
    }

    EditTabButton {
        title: "TOOLS"
        active: true
        enabled: true
        property string originalUrl: ""

        property Component visualItem: Component {
            WebView {
                id: gridControlsWebView
                url: Qt.resolvedUrl("../../html/gridControls.html")
                enabled: true
                blurOnCtrlShift: false
            }
        }
    }

    EditTabButton {
        title: "IMPORT"
        active: true
        enabled: true
        property string originalUrl: ""

        property Component visualItem: Component {
            WebView {
                id: advancedImportWebView
                url: Qt.resolvedUrl("../importEntities/html/importEntities.html")
                enabled: true
                blurOnCtrlShift: false
            }
        }
    }

    function fromScript(message) {
        switch (message.method) {
            case 'selectTab':
                selectTab(message.params.id);
                break;
            default:
                console.warn('EditToolsTabView.qml: Unrecognized message');
        }
    }

    // Changes the current tab based on tab index or title as input
    function selectTab(id) {
        if (typeof id === 'number') {
            if (id >= tabIndex.create && id <= tabIndex.import) {
                editTabView.currentIndex = id;
            } else {
                console.warn('Attempt to switch to invalid tab:', id);
            }
        } else if (typeof id === 'string'){
            switch (id.toLowerCase()) {
                case 'create':
                    editTabView.currentIndex = tabIndex.create;
                    break;
                case 'properties':
                    editTabView.currentIndex = tabIndex.properties;
                    break;
                case 'grid':
                    editTabView.currentIndex = tabIndex.grid;
                    break;
                case 'import':
                    editTabView.currentIndex = tabIndex.import;
                    break;
                default:
                    console.warn('Attempt to switch to invalid tab:', id);
            }
        } else {
            console.warn('Attempt to switch tabs with invalid input:', JSON.stringify(id));
        }
    }
}<|MERGE_RESOLUTION|>--- conflicted
+++ resolved
@@ -210,21 +210,24 @@
                         }
 
                         NewEntityButton {
-<<<<<<< HEAD
+                            icon: "icons/empty.svg"
+                            text: "EMPTY"
+                            onClicked: {
+                                editRoot.sendToScript({
+                                    method: "newEntityButtonClicked",
+                                    params: { buttonName: "newEmptyButton" }
+                                });
+                                editTabView.currentIndex = tabIndex.properties
+                            }
+                        }
+
+                        NewEntityButton {
                             icon: "icons/script.svg"
                             text: "SCRIPT"
                             onClicked: {
                                 editRoot.sendToScript({
                                     method: "newEntityButtonClicked",
                                     params: { buttonName: "newScriptButton" }
-=======
-                            icon: "icons/empty.svg"
-                            text: "EMPTY"
-                            onClicked: {
-                                editRoot.sendToScript({
-                                    method: "newEntityButtonClicked",
-                                    params: { buttonName: "newEmptyButton" }
->>>>>>> 59be61f2
                                 });
                                 editTabView.currentIndex = tabIndex.properties
                             }

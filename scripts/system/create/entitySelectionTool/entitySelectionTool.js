//
//  entitySelectionTool.js
//
//  Created by Brad hefta-Gaub on 10/1/14.
//    Modified by Daniela Fontes * @DanielaFifo and Tiago Andrade @TagoWill on 4/7/2017
//    Modified by David Back on 1/9/2018
//  Copyright 2014 High Fidelity, Inc.
//  Copyright 2020 Vircadia contributors
//  Copyright 2022-2023 Overte e.V.
//
//  This script implements a class useful for building tools for editing entities.
//
//  Distributed under the Apache License, Version 2.0.
//  See the accompanying file LICENSE or http://www.apache.org/licenses/LICENSE-2.0.html
//  SPDX-License-Identifier: Apache-2.0
//

/* global SelectionManager, SelectionDisplay, grid, rayPlaneIntersection, rayPlaneIntersection2, pushCommandForSelections,
   getMainTabletIDs, getControllerWorldLocation, TRIGGER_ON_VALUE */

const SPACE_LOCAL = "local";
const SPACE_WORLD = "world";
const HIGHLIGHT_LIST_NAME = "editHandleHighlightList";
const MIN_DISTANCE_TO_REZ_FROM_AVATAR = 3;

Script.include([
    "../../libraries/controllers.js",
    "../../libraries/controllerDispatcherUtils.js",
    "../../libraries/utils.js"
]);

function deepCopy(v) {
    return JSON.parse(JSON.stringify(v));
}

function getDuplicateAppendedName(name) {
    var appendiceChar = "(0123456789)";
    var currentChar = "";
    var rippedName = name;
    var existingSequence = 0;
    var sequenceReader = "";
    for (var i = name.length - 1; i >= 0; i--) {
        currentChar = name.charAt(i);
        if (i === (name.length - 1) && currentChar !== ")") {
            rippedName = name;
            break;
        } else {
            if (appendiceChar.indexOf(currentChar) === -1) {
                rippedName = name;
                break;
            } else {
                if (currentChar == "(" && i === name.length - 2) {
                    rippedName = name;
                    break;
                } else {
                    if (currentChar == "(") {
                        rippedName = name.substr(0, i-1);
                        existingSequence = parseInt(sequenceReader);
                        break;
                    } else {
                        sequenceReader = currentChar + sequenceReader;
                    }
                }
            }
        }
    }
    if (existingSequence === 0) {
        rippedName = rippedName.trim() + " (2)";
    } else {
        existingSequence++;
        rippedName = rippedName.trim() + " (" + existingSequence + ")";
    }
    return rippedName.trim();
}

SelectionManager = (function() {
    var that = {};

    // FUNCTION: SUBSCRIBE TO UPDATE MESSAGES
    function subscribeToUpdateMessages() {
        Messages.subscribe("entityToolUpdates");
        Messages.messageReceived.connect(handleEntitySelectionToolUpdates);
    }

    // FUNCTION: HANDLE ENTITY SELECTION TOOL UPDATES
    function handleEntitySelectionToolUpdates(channel, message, sender) {
        //print("Channel: " + channel + " Sender: " + sender + " Message: " + JSON.stringify(message));
        if (channel !== 'entityToolUpdates') {
            return;
        }
        if (sender !== MyAvatar.sessionUUID) {
            return;
        }

        var wantDebug = false;
        var messageParsed;
        try {
            messageParsed = JSON.parse(message);
        } catch (err) {
            print("ERROR: entitySelectionTool.handleEntitySelectionToolUpdates - got malformed message");
            return;
        }

        if (messageParsed.method === "selectEntity") {
            if (!that.editEnabled) {
                return;
            }
            if (!SelectionDisplay.triggered() || SelectionDisplay.triggeredHand === messageParsed.hand) {
                if (wantDebug) {
                    print("setting selection to " + messageParsed.entityID);
                }
                if (that.createApp.expectingRotateAsClickedSurface) {
                    if (!SelectionManager.hasSelection() || !SelectionManager.hasUnlockedSelection()) {
                        audioFeedback.rejection();
                        Window.notifyEditError("You have nothing selected, or the selection is locked.");
                        that.createApp.expectingRotateAsClickedSurface = false;
                    } else {
                        //Rotate Selection according the Surface Normal
                        var normalRotation = Quat.lookAtSimple(Vec3.ZERO, Vec3.multiply(messageParsed.surfaceNormal, -1));
                        selectionDisplay.rotateSelection(normalRotation);
                        //Translate Selection according the clicked Surface
                        var distanceFromSurface;
                        if (selectionDisplay.getSpaceMode() === SPACE_WORLD){
                            distanceFromSurface = SelectionManager.worldDimensions.z / 2;
                        } else {
                            distanceFromSurface = SelectionManager.localDimensions.z / 2;
                        }
                        selectionDisplay.moveSelection(Vec3.sum(messageParsed.intersection, Vec3.multiplyQbyV( normalRotation, {"x": 0.0, "y":0.0, "z": distanceFromSurface})));
                        that._update(false, this);
                        that.createApp.pushCommandForSelections();
                        that.createApp.expectingRotateAsClickedSurface = false;
                        audioFeedback.action();
                    }
                } else {
                    var pickRay = SelectionDisplay.controllerComputePickRay();
                    var intersectObj = SelectionDisplay.testRayIntersect(pickRay, SelectionDisplay.allToolEntities);
                    if (intersectObj.intersects) {
                        return;
                    }
                    if (that.createApp.hmdMultiSelectMode) {
                        that.addEntity(messageParsed.entityID, true, that);
                    } else {
                        that.setSelections([messageParsed.entityID], that);
                    }
                }
            }
        } else if (messageParsed.method === "clearSelection") {
            if (!SelectionDisplay.triggered() || SelectionDisplay.triggeredHand === messageParsed.hand) {
                that.clearSelections();
            }
        } else if (messageParsed.method === "pointingAt") {
            if (messageParsed.hand === Controller.Standard.RightHand) {
                that.pointingAtDesktopWindowRight = messageParsed.desktopWindow;
                that.pointingAtTabletRight = messageParsed.tablet;
            } else {
                that.pointingAtDesktopWindowLeft = messageParsed.desktopWindow;
                that.pointingAtTabletLeft = messageParsed.tablet;
            }
        }
    }

    subscribeToUpdateMessages();

    // disabling this for now as it is causing rendering issues with the other handle toolEntities
    /*
    var COLOR_ORANGE_HIGHLIGHT = { red: 255, green: 99, blue: 9 };
    var editHandleOutlineStyle = {
        outlineUnoccludedColor: COLOR_ORANGE_HIGHLIGHT,
        outlineOccludedColor: COLOR_ORANGE_HIGHLIGHT,
        fillUnoccludedColor: COLOR_ORANGE_HIGHLIGHT,
        fillOccludedColor: COLOR_ORANGE_HIGHLIGHT,
        outlineUnoccludedAlpha: 1,
        outlineOccludedAlpha: 0,
        fillUnoccludedAlpha: 0,
        fillOccludedAlpha: 0,
        outlineWidth: 3,
        isOutlineSmooth: true
    };
    Selection.enableListHighlight(HIGHLIGHT_LIST_NAME, editHandleOutlineStyle);
    */

    that.savedProperties = {};
    that.selections = [];
    var listeners = [];

    that.localRotation = Quat.IDENTITY;
    that.localPosition = Vec3.ZERO;
    that.localDimensions = Vec3.ZERO;
    that.localRegistrationPoint = Vec3.HALF;

    that.worldRotation = Quat.IDENTITY;
    that.worldPosition = Vec3.ZERO;
    that.worldDimensions = Vec3.ZERO;
    that.worldRegistrationPoint = Vec3.HALF;
    that.centerPosition = Vec3.ZERO;
    
    that.pointingAtDesktopWindowLeft = false;
    that.pointingAtDesktopWindowRight = false;
    that.pointingAtTabletLeft = false;
    that.pointingAtTabletRight = false;
    that.editEnabled = true;
    
    that.updateEditSettings = function(data) {
        
        if (data.createAppMode) {
            if (data.createAppMode === "object"){
                that.editEnabled = true;
            } else {
                that.editEnabled = false;
                if(that.hasSelection()){
                    that.clearSelections();
                }
            }
        }
    }    

    that.saveProperties = function() {
        that.savedProperties = {};
        for (var i = 0; i < that.selections.length; i++) {
            var entityID = that.selections[i];
            that.savedProperties[entityID] = Entities.getEntityProperties(entityID);
        }
    };

    that.addEventListener = function(func, thisContext) {
        listeners.push({
            callback: func,
            thisContext: thisContext
        });
    };

    that.hasSelection = function() {
        return that.selections.length > 0;
    };

    that.setSelections = function(entityIDs, caller) {
        print("setSelections: " + JSON.stringify(entityIDs));
        Script.logBacktrace("setSelections");
        that.selections = [];
        for (var i = 0; i < entityIDs.length; i++) {
            var entityID = entityIDs[i];
            that.selections.push(entityID);
            Selection.addToSelectedItemsList(HIGHLIGHT_LIST_NAME, "entity", entityID);
        }

        that._update(true, caller);
    };

    that.addEntity = function(entityID, toggleSelection, caller) {
        if (entityID) {
            var idx = -1;
            for (var i = 0; i < that.selections.length; i++) {
                if (entityID === that.selections[i]) {
                    idx = i;
                    break;
                }
            }
            if (idx === -1) {
                that.selections.push(entityID);
                Selection.addToSelectedItemsList(HIGHLIGHT_LIST_NAME, "entity", entityID);
            } else if (toggleSelection) {
                that.selections.splice(idx, 1);
                Selection.removeFromSelectedItemsList(HIGHLIGHT_LIST_NAME, "entity", entityID);
            }
        }

        that._update(true, caller);
    };

    function removeEntityByID(entityID) {
        var idx = that.selections.indexOf(entityID);
        if (idx >= 0) {
            that.selections.splice(idx, 1);
            Selection.removeFromSelectedItemsList(HIGHLIGHT_LIST_NAME, "entity", entityID);
        }
    }

    that.removeEntity = function (entityID, caller) {
        removeEntityByID(entityID);
        that._update(true, caller);
    };

    that.removeEntities = function(entityIDs, caller) {
        for (var i = 0, length = entityIDs.length; i < length; i++) {
            removeEntityByID(entityIDs[i]);
        }
        that._update(true, caller);
    };

    that.clearSelections = function(caller) {
        that.selections = [];
        that._update(true, caller);
    };
    
    that.addChildrenEntities = function(parentEntityID, entityList, entityHostType) {
        var wantDebug = false;
        var children = Entities.getChildrenIDs(parentEntityID);
        var entityHostTypes = Entities.getMultipleEntityProperties(children, 'entityHostType');
        for (var i = 0; i < children.length; i++) {
            var childID = children[i];

            if (entityHostTypes[i].entityHostType !== entityHostType) {
                if (wantDebug) {
                    console.log("Skipping addition of entity " + childID + " with conflicting entityHostType: " +
                        entityHostTypes[i].entityHostType + ", expected: " + entityHostType);
                }
                continue;
            }

            if (entityList.indexOf(childID) < 0) {
                entityList.push(childID);
            }
            that.addChildrenEntities(childID, entityList, entityHostType);
        }
    };

    // Determine if an entity is being grabbed.
    // This is mostly a heuristic - there is no perfect way to know if an entity is being
    // grabbed.
    //
    // @return {boolean} true if the given entity with `properties` is being grabbed by an avatar
    function nonDynamicEntityIsBeingGrabbedByAvatar(properties) {
        if (properties.dynamic || Uuid.isNull(properties.parentID)) {
            return false;
        }

        var avatar = AvatarList.getAvatar(properties.parentID);
        if (Uuid.isNull(avatar.sessionUUID)) {
            return false;
        }

        var grabJointNames = [
            'RightHand', 'LeftHand',
            '_CONTROLLER_RIGHTHAND', '_CONTROLLER_LEFTHAND',
            '_CAMERA_RELATIVE_CONTROLLER_RIGHTHAND', '_CAMERA_RELATIVE_CONTROLLER_LEFTHAND',
            '_FARGRAB_RIGHTHAND', '_FARGRAB_LEFTHAND', '_FARGRAB_MOUSE'
        ];

        for (var i = 0; i < grabJointNames.length; ++i) {
            if (avatar.getJointIndex(grabJointNames[i]) === properties.parentJointIndex) {
                return true;
            }
        }

        return false;
    }

    var entityClipboard = {
        entities: {}, // Map of id -> properties for copied entities
        position: { x: 0, y: 0, z: 0 },
        dimensions: { x: 0, y: 0, z: 0 },
    };

    that.duplicateSelection = function() {
        var entitiesToDuplicate = [];
        var duplicatedEntityIDs = [];
        var duplicatedChildrenWithOldParents = [];
        var originalEntityToNewEntityID = [];

        SelectionManager.saveProperties();
        
        // build list of entities to duplicate by including any unselected children of selected parent entities
        var originalEntityIDs = Object.keys(that.savedProperties);
        var entityHostTypes = Entities.getMultipleEntityProperties(originalEntityIDs, 'entityHostType');
        for (var i = 0; i < originalEntityIDs.length; i++) {
            var originalEntityID = originalEntityIDs[i];
            if (entitiesToDuplicate.indexOf(originalEntityID) === -1) {
                entitiesToDuplicate.push(originalEntityID);
            }
            that.addChildrenEntities(originalEntityID, entitiesToDuplicate, entityHostTypes[i].entityHostType);
        }
        
        var duplicateInterrupted = false;
        for (var j = 0; j < entitiesToDuplicate.length; j++) {
            var lockedEntities = Entities.getEntityProperties(entitiesToDuplicate[j], 'locked');
            if (lockedEntities.locked) {
                duplicateInterrupted = true;
                break;
            }
        }
        if (duplicateInterrupted) {
            audioFeedback.rejection();
            Window.notifyEditError("At least one of the selected entities or one of their children are locked.");
            return [];
        }

        // duplicate entities from above and store their original to new entity mappings and children needing re-parenting
        for (var i = 0; i < entitiesToDuplicate.length; i++) {
            var originalEntityID = entitiesToDuplicate[i];
            var properties = that.savedProperties[originalEntityID];
            if (properties === undefined) {
                properties = Entities.getEntityProperties(originalEntityID);
            }
            if (!properties.locked && (!properties.avatarEntity || properties.owningAvatarID === MyAvatar.sessionUUID)) {
                if (nonDynamicEntityIsBeingGrabbedByAvatar(properties)) {
                    properties.parentID = null;
                    properties.parentJointIndex = null;
                    properties.localPosition = properties.position;
                    properties.localRotation = properties.rotation;
                }

                properties.name = getDuplicateAppendedName(properties.name);

                properties.localVelocity = Vec3.ZERO;
                properties.localAngularVelocity = Vec3.ZERO;

                delete properties.actionData;
                var newEntityID = Entities.addEntity(properties);

                // Re-apply actions from the original entity
                var actionIDs = Entities.getActionIDs(properties.id);
                for (var j = 0; j < actionIDs.length; ++j) {
                    var actionID = actionIDs[j];
                    var actionArguments = Entities.getActionArguments(properties.id, actionID);
                    if (actionArguments) {
                        var type = actionArguments.type;
                        if (type === 'hold' || type === 'far-grab') {
                            continue;
                        }
                        delete actionArguments.ttl;
                        Entities.addAction(type, newEntityID, actionArguments);
                    }
                }

                duplicatedEntityIDs.push({
                    entityID: newEntityID,
                    properties: properties
                });
                if (properties.parentID !== Uuid.NULL) {
                    duplicatedChildrenWithOldParents[newEntityID] = properties.parentID;
                }
                originalEntityToNewEntityID[originalEntityID] = newEntityID;
            }
        }
        
        // re-parent duplicated children to the duplicate entities of their original parents (if they were duplicated)
        Object.keys(duplicatedChildrenWithOldParents).forEach(function(childIDNeedingNewParent) {
            var originalParentID = duplicatedChildrenWithOldParents[childIDNeedingNewParent];
            var newParentID = originalEntityToNewEntityID[originalParentID];
            if (newParentID) {
                Entities.editEntity(childIDNeedingNewParent, { parentID: newParentID });
                for (var i = 0; i < duplicatedEntityIDs.length; i++) {
                    var duplicatedEntity = duplicatedEntityIDs[i];
                    if (duplicatedEntity.entityID === childIDNeedingNewParent) {
                        duplicatedEntity.properties.parentID = newParentID;
                    }
                }
            }
        });
        
        audioFeedback.confirmation();
        return duplicatedEntityIDs;
    };

    // Create the entities in entityProperties, maintaining parent-child relationships.
    // @param entityProperties {array} - Array of entity property objects
    that.createEntities = function(entityProperties) {
        var entitiesToCreate = [];
        var createdEntityIDs = [];
        var createdChildrenWithOldParents = [];
        var originalEntityToNewEntityID = [];

        that.saveProperties();

        for (var i = 0; i < entityProperties.length; ++i) {
            var properties = entityProperties[i];
            if (properties.parentID in originalEntityToNewEntityID) {
                properties.parentID = originalEntityToNewEntityID[properties.parentID];
            } else {
                delete properties.parentID;
            }

            delete properties.actionData;
            var newEntityID = Entities.addEntity(properties);

            if (newEntityID) {
                createdEntityIDs.push({
                    entityID: newEntityID,
                    properties: properties
                });
                if (properties.parentID !== Uuid.NULL) {
                    createdChildrenWithOldParents[newEntityID] = properties.parentID;
                }
                originalEntityToNewEntityID[properties.id] = newEntityID;
                properties.id = newEntityID;
            }
        }

        return createdEntityIDs;
    };

    that.cutSelectedEntities = function() {
        that.copySelectedEntities();
        that.createApp.deleteSelectedEntities();
    };

    that.copySelectedEntities = function() {
        var entityProperties = Entities.getMultipleEntityProperties(that.selections);
        var entityHostTypes = Entities.getMultipleEntityProperties(that.selections, 'entityHostType');
        var entities = {};
        entityProperties.forEach(function(props) {
            entities[props.id] = props;
        });

        function appendChildren(entityID, entities, entityHostType) {
            var wantDebug = false;
            var childrenIDs = Entities.getChildrenIDs(entityID);
            var entityHostTypes = Entities.getMultipleEntityProperties(childrenIDs, 'entityHostType');
            for (var i = 0; i < childrenIDs.length; ++i) {
                var id = childrenIDs[i];

                if (entityHostTypes[i].entityHostType !== entityHostType) {
                    if (wantDebug) {
                        console.warn("Skipping addition of entity " + id + " with conflicting entityHostType: " +
                            entityHostTypes[i].entityHostType + ", expected: " + entityHostType);
                    }
                    continue;
                }

                if (!(id in entities)) {
                    entities[id] = Entities.getEntityProperties(id); 
                    appendChildren(id, entities, entityHostType);
                }
            }
        }

        var len = entityProperties.length;
        for (var i = 0; i < len; ++i) {
            appendChildren(entityProperties[i].id, entities, entityHostTypes[i].entityHostType);
        }

        for (var id in entities) {
            var parentID = entities[id].parentID;
            entities[id].root = !(parentID in entities);
        }

        entityClipboard.entities = [];

        var ids = Object.keys(entities);
        while (ids.length > 0) {
            // Go through all remaining entities.
            // If an entity does not have a parent left, move it into the list
            for (var i = 0; i < ids.length; ++i) {
                var id = ids[i];
                var parentID = entities[id].parentID;
                if (parentID in entities) {
                    continue;
                }
                entityClipboard.entities.push(entities[id]);
                delete entities[id];
            }
            ids = Object.keys(entities);
        }

        // Calculate size
        if (entityClipboard.entities.length === 0) {
            entityClipboard.dimensions = { x: 0, y: 0, z: 0 };
            entityClipboard.position = { x: 0, y: 0, z: 0 };
        } else {
            var properties = entityClipboard.entities;
            var brn = properties[0].boundingBox.brn;
            var tfl = properties[0].boundingBox.tfl;
            for (var i = 1; i < properties.length; i++) {
                var bb = properties[i].boundingBox;
                brn.x = Math.min(bb.brn.x, brn.x);
                brn.y = Math.min(bb.brn.y, brn.y);
                brn.z = Math.min(bb.brn.z, brn.z);
                tfl.x = Math.max(bb.tfl.x, tfl.x);
                tfl.y = Math.max(bb.tfl.y, tfl.y);
                tfl.z = Math.max(bb.tfl.z, tfl.z);
            }
            entityClipboard.dimensions = {
                x: tfl.x - brn.x,
                y: tfl.y - brn.y,
                z: tfl.z - brn.z
            };
            entityClipboard.position = {
                x: brn.x + entityClipboard.dimensions.x / 2,
                y: brn.y + entityClipboard.dimensions.y / 2,
                z: brn.z + entityClipboard.dimensions.z / 2
            };
        }
    };

    that.pasteEntities = function() {
        var dimensions = entityClipboard.dimensions;
        var maxDimension = Math.max(dimensions.x, dimensions.y, dimensions.z);
        var pastePosition = that.createApp.getPositionToCreateEntity(maxDimension);
        var deltaPosition = Vec3.subtract(pastePosition, entityClipboard.position);

        var copiedProperties = [];
        var ids = [];
        entityClipboard.entities.forEach(function(originalProperties) {
            var properties = deepCopy(originalProperties);
            if (properties.root) {
                properties.position = Vec3.sum(properties.position, deltaPosition);
                delete properties.localPosition;
            } else {
                delete properties.position;
            }
            copiedProperties.push(properties);
        });

        var currentSelections = deepCopy(SelectionManager.selections);

        function redo(copiedProperties) {
            var created = that.createEntities(copiedProperties);
            var ids = [];
            for (var i = 0; i < created.length; ++i) {
                ids.push(created[i].entityID);
            }
            SelectionManager.setSelections(ids);
        }

        function undo(copiedProperties) {
            for (var i = 0; i < copiedProperties.length; ++i) {
                Entities.deleteEntity(copiedProperties[i].id);
            }
            SelectionManager.setSelections(currentSelections);
        }

        redo(copiedProperties);
        that.createApp.undoHistory.pushCommand(undo, copiedProperties, redo, copiedProperties);
    };

    that._update = function(selectionUpdated, caller) {
        var properties = null;
        if (that.selections.length === 0) {
            that.localDimensions = null;
            that.localPosition = null;
            that.worldDimensions = null;
            that.worldPosition = null;
            that.worldRotation = null;
        } else if (that.selections.length === 1) {
            properties = Entities.getEntityProperties(that.selections[0],
                ['dimensions', 'position', 'rotation', 'registrationPoint', 'boundingBox', 'type']);
            that.localDimensions = properties.dimensions;
            that.localPosition = properties.position;
            that.localRotation = properties.rotation;
            that.localRegistrationPoint = properties.registrationPoint;

            that.worldDimensions = properties.boundingBox.dimensions;
            that.worldPosition = properties.boundingBox.center;
            that.worldRotation = Quat.IDENTITY;

            that.entityType = properties.type;
            
            if (selectionUpdated) {
                SelectionDisplay.useDesiredSpaceMode();
            }
        } else {
            properties = Entities.getEntityProperties(that.selections[0], ['type', 'boundingBox']);

            that.entityType = properties.type;

            var brn = properties.boundingBox.brn;
            var tfl = properties.boundingBox.tfl;

            for (var i = 1; i < that.selections.length; i++) {
                properties = Entities.getEntityProperties(that.selections[i], 'boundingBox');
                var bb = properties.boundingBox;
                brn.x = Math.min(bb.brn.x, brn.x);
                brn.y = Math.min(bb.brn.y, brn.y);
                brn.z = Math.min(bb.brn.z, brn.z);
                tfl.x = Math.max(bb.tfl.x, tfl.x);
                tfl.y = Math.max(bb.tfl.y, tfl.y);
                tfl.z = Math.max(bb.tfl.z, tfl.z);
            }

            that.localRotation = null;
            that.localDimensions = null;
            that.localPosition = null;
            that.worldDimensions = {
                x: tfl.x - brn.x,
                y: tfl.y - brn.y,
                z: tfl.z - brn.z
            };
            that.worldRotation = Quat.IDENTITY;
            that.worldPosition = {
                x: brn.x + (that.worldDimensions.x / 2),
                y: brn.y + (that.worldDimensions.y / 2),
                z: brn.z + (that.worldDimensions.z / 2)
            };

            // For 1+ selections we can only modify selections in world space
            SelectionDisplay.setSpaceMode(SPACE_WORLD, false);
        }

        for (var j = 0; j < listeners.length; j++) {
            try {
                listeners[j].callback.call(listeners[j].thisContext, selectionUpdated === true, caller);
            } catch (e) {
                print("ERROR: entitySelectionTool.update got exception: " + JSON.stringify(e));
            }
        }
    };

    that.teleportToEntity = function() {
        if (that.hasSelection()) {
            var distanceFromTarget = MIN_DISTANCE_TO_REZ_FROM_AVATAR + Math.max(Math.max(that.worldDimensions.x, that.worldDimensions.y), that.worldDimensions.z);
            var teleportTargetPosition = Vec3.sum(that.worldPosition, Vec3.multiplyQbyV(MyAvatar.orientation, { x: 0, y: 0, z: distanceFromTarget }));
            MyAvatar.goToLocation(teleportTargetPosition, false);
        } else {
            audioFeedback.rejection();
            Window.notifyEditError("You have nothing selected.");
        }
    };    

    that.moveEntitiesSelectionToAvatar = function() {
        if (that.hasSelection() && that.hasUnlockedSelection()) {
            that.saveProperties();
            var distanceFromTarget = MIN_DISTANCE_TO_REZ_FROM_AVATAR + Math.max(Math.max(that.worldDimensions.x, that.worldDimensions.y), that.worldDimensions.z);
            var targetPosition = Vec3.sum(MyAvatar.position, Vec3.multiplyQbyV(MyAvatar.orientation, { x: 0, y: 0, z: -distanceFromTarget }));
            // editing a parent will cause all the children to automatically follow along, so don't
            // edit any entity who has an ancestor in that.selections
            var toMove = that.selections.filter(function (selection) {
                if (that.selections.indexOf(that.savedProperties[selection].parentID) >= 0) {
                    return false; // a parent is also being moved, so don't issue an edit for this entity
                } else {
                    return true;
                }
            });
            for (var i = 0; i < toMove.length; i++) {
                var id = toMove[i];
                var properties = that.savedProperties[id];
                var relativePosition = Vec3.subtract(properties.position, that.worldPosition);
                var newPosition = Vec3.sum(relativePosition, targetPosition);
                Entities.editEntity(id, { "position": newPosition });
            }
            that.createApp.pushCommandForSelections();
            that._update(false, this);
        } else {
            audioFeedback.rejection();
            Window.notifyEditError("You have nothing selected or the selection has locked entities.");
        }
    };

    that.selectParent = function() {
        if (that.hasSelection()) {
            var currentSelection = that.selections;
            that.selections = [];
            for (var i = 0; i < currentSelection.length; i++) {
                var properties = Entities.getEntityProperties(currentSelection[i], ['parentID']);
                if (properties.parentID !== Uuid.NULL) {
                    that.selections.push(properties.parentID);
                }
            }
            that._update(true, this);
        } else {
            audioFeedback.rejection();
            Window.notifyEditError("You have nothing selected.");            
        }
    };

    that.selectTopParent = function() {
        if (that.hasSelection()) {
            var currentSelection = that.selections;
            that.selections = [];
            for (var i = 0; i < currentSelection.length; i++) {
                var topParentId = getTopParent(currentSelection[i]);
                if (topParentId !== Uuid.NULL) {
                    that.selections.push(topParentId);
                }
            }
            that._update(true, this);
        } else {
            audioFeedback.rejection();
            Window.notifyEditError("You have nothing selected.");            
        }
    };

    function getTopParent(id) {
        var topParentId = Uuid.NULL;
        var properties = Entities.getEntityProperties(id, ['parentID']);
        if (properties.parentID === Uuid.NULL) {
            topParentId = id;
        } else {
            topParentId = getTopParent(properties.parentID);
        }
        return topParentId;
    }

    that.addChildrenToSelection = function() {
        if (that.hasSelection()) {
            for (var i = 0; i < that.selections.length; i++) {
                var childrenIDs = that.createApp.getDomainOnlyChildrenIDs(that.selections[i]);
                var collectNewChildren;
                var j;
                var k = 0;
                do {
                    collectNewChildren = that.createApp.getDomainOnlyChildrenIDs(childrenIDs[k]);
                    if (collectNewChildren.length > 0) {
                        for (j = 0; j < collectNewChildren.length; j++) {
                            childrenIDs.push(collectNewChildren[j]);
                        }
                    }
                    k++;
                } while (k < childrenIDs.length);
                if (childrenIDs.length > 0) {
                    for (j = 0; j < childrenIDs.length; j++) { 
                        that.selections.push(childrenIDs[j]);
                    }
                }
            }
            that._update(true, this);
        } else {
            audioFeedback.rejection();
            Window.notifyEditError("You have nothing selected.");
        }
    };

    that.hasUnlockedSelection = function() {
        var selectionNotLocked = true;
        for (var i = 0; i < that.selections.length; i++) {
            var properties = Entities.getEntityProperties(that.selections[i], ['locked']);
            if (properties.locked) {
                selectionNotLocked = false;
                break;
            }
        }
        return selectionNotLocked;
    };

    that.selectFamily = function() {
        that.selectParent();
        that.addChildrenToSelection();
    };

    that.selectTopFamily = function() {
        that.selectTopParent();
        that.addChildrenToSelection();
    };

    return that;
})();

// Normalize degrees to be in the range (-180, 180)
function normalizeDegrees(degrees) {
    var maxDegrees = 360;
    var halfMaxDegrees = maxDegrees / 2;
    degrees = ((degrees + halfMaxDegrees) % maxDegrees) - halfMaxDegrees;
    if (degrees <= -halfMaxDegrees) {
        degrees += maxDegrees;
    }
    return degrees;
}

// SELECTION DISPLAY DEFINITION
SelectionDisplay = (function() {
    var that = {};

    const COLOR_GREEN = { red: 0, green: 160, blue: 52 };
    const COLOR_BLUE = { red: 0, green: 52, blue: 255 };
    const COLOR_RED = { red: 255, green: 0, blue: 0 };
    const COLOR_HOVER = { red: 255, green: 220, blue: 82 };
    const COLOR_DUPLICATOR = { red: 162, green: 0, blue: 255 };
    const COLOR_ROTATE_CURRENT_RING = { red: 255, green: 99, blue: 9 };
    const COLOR_BOUNDING_EDGE = { red: 160, green: 160, blue: 160 };
    const COLOR_BOUNDING_EDGE_PARENT = { red: 194, green: 123, blue: 0 };
    const COLOR_BOUNDING_EDGE_PARENT_AND_CHILDREN = { red: 179, green: 0, blue: 134 };
    const COLOR_BOUNDING_EDGE_CHILDREN = { red: 0, green: 168, blue: 214 };
    const COLOR_SCALE_CUBE = { red: 192, green: 192, blue: 192 };
    const COLOR_DEBUG_PICK_PLANE = { red: 255, green: 255, blue: 255 };
    const COLOR_DEBUG_PICK_PLANE_HIT = { red: 255, green: 165, blue: 0 };

    const TRANSLATE_ARROW_CYLINDER_OFFSET = 0.1;
    const TRANSLATE_ARROW_CYLINDER_CAMERA_DISTANCE_MULTIPLE = 0.005;
    const TRANSLATE_ARROW_CYLINDER_Y_MULTIPLE = 7.5;
    const TRANSLATE_ARROW_CONE_CAMERA_DISTANCE_MULTIPLE = 0.025;
    const TRANSLATE_ARROW_CONE_OFFSET_CYLINDER_DIMENSION_MULTIPLE = 0.83;

    const ROTATE_RING_CAMERA_DISTANCE_MULTIPLE = 0.15;
    const ROTATE_CTRL_SNAP_ANGLE = 22.5;
    const ROTATE_DEFAULT_SNAP_ANGLE = 1;
    const ROTATE_DEFAULT_TICK_MARKS_ANGLE = 5;
    const ROTATE_RING_IDLE_INNER_RADIUS = 0.92;
    const ROTATE_RING_SELECTED_INNER_RADIUS = 0.9;

    // These are multipliers for sizing the rotation degrees display while rotating an entity
    const ROTATE_DISPLAY_DISTANCE_MULTIPLIER = 2;
    const ROTATE_DISPLAY_SIZE_X_MULTIPLIER = 0.2;
    const ROTATE_DISPLAY_SIZE_Y_MULTIPLIER = 0.09;
    const ROTATE_DISPLAY_LINE_HEIGHT_MULTIPLIER = 0.07;

    const STRETCH_CUBE_OFFSET = 0.06;
    const STRETCH_CUBE_CAMERA_DISTANCE_MULTIPLE = 0.02;
    const STRETCH_PANEL_WIDTH = 0.01;

    const SCALE_TOOL_CAMERA_DISTANCE_MULTIPLE = 0.02;
    const SCALE_DIMENSIONS_CAMERA_DISTANCE_MULTIPLE = 0.5;
    
    const BOUNDING_EDGE_OFFSET = 0.5;

    const DUPLICATOR_OFFSET = { x: 0.6, y: 0, z: 0.6 };
    
    const CTRL_KEY_CODE = 16777249;

    const RAIL_AXIS_LENGTH = 10000;
    
    const NEGATE_VECTOR = -1;
    const NO_HAND = -1;
    
    const DEBUG_PICK_PLANE_HIT_LIMIT = 200;
    const DEBUG_PICK_PLANE_HIT_CAMERA_DISTANCE_MULTIPLE = 0.01;

    const TRANSLATE_DIRECTION = {
        X: 0,
        Y: 1,
        Z: 2
    };

    const STRETCH_DIRECTION = {
        X: 0,
        Y: 1,
        Z: 2,
        ALL: 3
    };

    const ROTATE_DIRECTION = {
        PITCH: 0,
        YAW: 1,
        ROLL: 2
    };

    const INEDIT_STATUS_CHANNEL = "Hifi-InEdit-Status";

    /**
     * The current space mode, this could have been a forced space mode since we do not support multi selection while in
     * local space mode.
     * @type {string} - should only be set to SPACE_LOCAL or SPACE_WORLD
     */
    var spaceMode = SPACE_LOCAL;

    /**
     * The desired space mode, this is the user set space mode, which should be respected whenever it is possible. In the case
     * of multi entity selection this space mode may differ from the actual spaceMode.
     * @type {string} - should only be set to SPACE_LOCAL or SPACE_WORLD
     */
    var desiredSpaceMode = SPACE_LOCAL;

    var toolEntityNames = [];
    var lastControllerPoses = [
        getControllerWorldLocation(Controller.Standard.LeftHand, true),
        getControllerWorldLocation(Controller.Standard.RightHand, true)
    ];

    var worldRotationX;
    var worldRotationY;
    var worldRotationZ;
    
    var activeStretchCubePanelOffset = null;

    var previousHandle = null;
    var previousHandleHelper = null;
    var previousHandleColor;

    var ctrlPressed = false;

    var toolEntityMaterial = [];

    that.replaceCollisionsAfterStretch = false;

    var handlePropertiesTranslateArrowCones = {
        type: "Shape",
        alpha: 1,
        shape: "Cone",
        primitiveMode: "solid",
        visible: false,
        ignorePickIntersection: true,
        renderLayer: "front"
    };
    var handlePropertiesTranslateArrowCylinders = {
        type: "Shape",
        alpha: 1,
        shape: "Cylinder",
        primitiveMode: "solid",
        visible: false,
        ignorePickIntersection: true,
        renderLayer: "front"
    };
    var handleTranslateXCone = Entities.addEntity(handlePropertiesTranslateArrowCones, "local");
    var handleTranslateXCylinder = Entities.addEntity(handlePropertiesTranslateArrowCylinders, "local");
    Entities.editEntity(handleTranslateXCone, { color: COLOR_RED });
    Entities.editEntity(handleTranslateXCylinder, { color: COLOR_RED });
    var handleTranslateYCone = Entities.addEntity(handlePropertiesTranslateArrowCones, "local");
    var handleTranslateYCylinder = Entities.addEntity(handlePropertiesTranslateArrowCylinders, "local");
    Entities.editEntity(handleTranslateYCone, { color: COLOR_GREEN });
    Entities.editEntity(handleTranslateYCylinder, { color: COLOR_GREEN });
    var handleTranslateZCone = Entities.addEntity(handlePropertiesTranslateArrowCones, "local");
    var handleTranslateZCylinder = Entities.addEntity(handlePropertiesTranslateArrowCylinders, "local");
    Entities.editEntity(handleTranslateZCone, { color: COLOR_BLUE });
    Entities.editEntity(handleTranslateZCylinder, { color: COLOR_BLUE });

    toolEntityMaterial.push(addUnlitMaterialOnToolEntity(handleTranslateXCone));
    toolEntityMaterial.push(addUnlitMaterialOnToolEntity(handleTranslateYCone));
    toolEntityMaterial.push(addUnlitMaterialOnToolEntity(handleTranslateZCone));
    toolEntityMaterial.push(addUnlitMaterialOnToolEntity(handleTranslateXCylinder));
    toolEntityMaterial.push(addUnlitMaterialOnToolEntity(handleTranslateYCylinder));
    toolEntityMaterial.push(addUnlitMaterialOnToolEntity(handleTranslateZCylinder));

    var handlePropertiesRotateRings = {
        type: "Gizmo",
        gizmoType: "ring",
        ring: {
            startAngle: 0,
            endAngle: 360,
            innerRadius: ROTATE_RING_IDLE_INNER_RADIUS,
            majorTickMarksAngle: ROTATE_DEFAULT_TICK_MARKS_ANGLE,
            majorTickMarksLength: 0.1,
            innerStartAlpha: 1,
            innerEndAlpha: 1,
            outerStartAlpha: 1,
            outerEndAlpha: 1
            },
        primitiveMode: "solid",
        visible: false,
        ignorePickIntersection: true,
        renderLayer: "front"
    };

    var handleRotatePitchXRedRing = Entities.addEntity(handlePropertiesRotateRings, "local");
    Entities.editEntity(handleRotatePitchXRedRing, {
        ring: {
            innerStartColor: COLOR_RED,
            innerEndColor: COLOR_RED,
            outerStartColor: COLOR_RED,
            outerEndColor: COLOR_RED,        
            majorTickMarksColor: COLOR_RED
        }
    });
    toolEntityMaterial.push(addUnlitMaterialOnToolEntity(handleRotatePitchXRedRing));
    
    var handleRotateYawYGreenRing = Entities.addEntity(handlePropertiesRotateRings, "local");
    Entities.editEntity(handleRotateYawYGreenRing, { 
        ring: {
            innerStartColor: COLOR_GREEN,
            innerEndColor: COLOR_GREEN,
            outerStartColor: COLOR_GREEN,
            outerEndColor: COLOR_GREEN,           
            majorTickMarksColor: COLOR_GREEN
        }
    });
    toolEntityMaterial.push(addUnlitMaterialOnToolEntity(handleRotateYawYGreenRing));
    
    var handleRotateRollZBlueRing = Entities.addEntity(handlePropertiesRotateRings, "local");
    Entities.editEntity(handleRotateRollZBlueRing, { 
        ring: {
            innerStartColor: COLOR_BLUE,
            innerEndColor: COLOR_BLUE,
            outerStartColor: COLOR_BLUE,
            outerEndColor: COLOR_BLUE,      
            majorTickMarksColor: COLOR_BLUE
        }
    });
    toolEntityMaterial.push(addUnlitMaterialOnToolEntity(handleRotateRollZBlueRing));
   
    var handleRotateCurrentRing = Entities.addEntity({
        type: "Gizmo",
        gizmoType: "ring",
        ring: {
            innerRadius: 0.9,
            majorTickMarksAngle: ROTATE_DEFAULT_TICK_MARKS_ANGLE,
            majorTickMarksLength: 0.1,
            innerStartAlpha: 1,
            innerEndAlpha: 1,
            outerStartAlpha: 1,
            outerEndAlpha: 1,
            innerStartColor: COLOR_ROTATE_CURRENT_RING,
            innerEndColor: COLOR_ROTATE_CURRENT_RING,
            outerStartColor: COLOR_ROTATE_CURRENT_RING,
            outerEndColor: COLOR_ROTATE_CURRENT_RING,            
            },
        primitiveMode: "solid",
        visible: false,
        ignorePickIntersection: true,
        renderLayer: "front"
    }, "local");
    toolEntityMaterial.push(addUnlitMaterialOnToolEntity(handleRotateCurrentRing));

    var rotationDegreesDisplay = Entities.addEntity({
        type: "Text",
        text: "",
        textColor: { red: 0, green: 0, blue: 0 },
        backgroundColor: { red: 255, green: 255, blue: 255 },
        textAlpha: 1.0,
        backgroundAlpha: 1.0,
        visible: false,
        billboardMode: "full",
        renderLayer: "front",
        ignorePickIntersection: true,
        dimensions: { x: 0, y: 0, z: 0.01 },
        lineHeight: 0.0,
        topMargin: 0,
        rightMargin: 0,
        bottomMargin: 0,
        leftMargin: 0,
        unlit: true
    }, "local");

    var handlePropertiesStretchCubes = {
        type: "Shape",
        shape: "Cube",
        primitiveMode: "solid",
        visible: false,
        ignorePickIntersection: true,
        renderLayer: "front"
    };

    var handleStretchXCube = Entities.addEntity(handlePropertiesStretchCubes, "local");
    Entities.editEntity(handleStretchXCube, { color: COLOR_RED });
    var handleStretchYCube = Entities.addEntity(handlePropertiesStretchCubes, "local");
    Entities.editEntity(handleStretchYCube, { color: COLOR_GREEN });
    var handleStretchZCube = Entities.addEntity(handlePropertiesStretchCubes, "local");
    Entities.editEntity(handleStretchZCube, { color: COLOR_BLUE });

    toolEntityMaterial.push(addUnlitMaterialOnToolEntity(handleStretchXCube));
    toolEntityMaterial.push(addUnlitMaterialOnToolEntity(handleStretchYCube));
    toolEntityMaterial.push(addUnlitMaterialOnToolEntity(handleStretchZCube));

    var handlePropertiesStretchPanel = {
        type: "Shape",
        shape: "Cube",
        primitiveMode: "solid",        
        alpha: 0.5,
        visible: false,
        ignorePickIntersection: true,
        renderLayer: "front"
    };
    var handleStretchXPanel = Entities.addEntity(handlePropertiesStretchPanel, "local");
    Entities.editEntity(handleStretchXPanel, { color: COLOR_RED });
    var handleStretchYPanel = Entities.addEntity(handlePropertiesStretchPanel, "local");
    Entities.editEntity(handleStretchYPanel, { color: COLOR_GREEN });
    var handleStretchZPanel = Entities.addEntity(handlePropertiesStretchPanel, "local");
    Entities.editEntity(handleStretchZPanel, { color: COLOR_BLUE });

    toolEntityMaterial.push(addUnlitMaterialOnToolEntity(handleStretchXPanel));
    toolEntityMaterial.push(addUnlitMaterialOnToolEntity(handleStretchYPanel));
    toolEntityMaterial.push(addUnlitMaterialOnToolEntity(handleStretchZPanel));

    var handleScaleCube = Entities.addEntity({
        type: "Shape",
        shape: "Cube",
        primitiveMode: "solid",         
        dimensions: 0.025,
        color: COLOR_SCALE_CUBE,
        visible: false,
        ignorePickIntersection: true,
        renderLayer: "front"        
    }, "local");
    toolEntityMaterial.push(addUnlitMaterialOnToolEntity(handleScaleCube));
    
    var handleBoundingBox = Entities.addEntity({
        type: "Shape",
        shape: "Cube",
        primitiveMode: "lines", 
        alpha: 1,
        color: COLOR_BOUNDING_EDGE,
        visible: false,
        ignorePickIntersection: true,
        renderLayer: "front"
    }, "local");
    toolEntityMaterial.push(addUnlitMaterialOnToolEntity(handleBoundingBox));
    
    var handleDuplicator = Entities.addEntity({
        type: "Shape",
        shape: "Shere",
        primitiveMode: "solid",         
        alpha: 1,
        dimensions: 0.05,
        color: COLOR_DUPLICATOR,
        visible: false,
        ignorePickIntersection: true,
        renderLayer: "front"
    }, "local");
    toolEntityMaterial.push(addUnlitMaterialOnToolEntity(handleDuplicator));

    // setting to 0 alpha for now to keep this hidden vs using visible false 
    // because its used as the translate xz tool handle toolEntity
    var selectionBox = Entities.addEntity({
        type: "Shape",
        shape: "Cube",
        primitiveMode: "lines",         
        dimensions: 1,
        color: COLOR_RED,
        alpha: 0,
        visible: false,
        ignorePickIntersection: true
    }, "local");

    // Handle for x-z translation of particle effect and light entities while inside the bounding box.
    // Limitation: If multiple entities are selected, only the first entity's icon translates the selection.
    var iconSelectionBox = Entities.addEntity({
        type: "Shape",
        shape: "Cube",
        primitiveMode: "lines",         
        dimensions: 0.3, // Match entity icon size.
        color: COLOR_RED,
        alpha: 0,
        visible: false,
        ignorePickIntersection: true
    }, "local");

    var xRailToolEntity = Entities.addEntity({
        type: "PolyLine",
        visible: false,
        linePoints: [ Vec3.ZERO, Vec3.ZERO ], 
        color: {
            red: 255,
            green: 0,
            blue: 0
        },
        ignorePickIntersection: true // always ignore this
    }, "local");
    var yRailToolEntity = Entities.addEntity({
        type: "PolyLine",        
        visible: false,
        linePoints: [ Vec3.ZERO, Vec3.ZERO ], 
        color: {
            red: 0,
            green: 255,
            blue: 0
        },
        ignorePickIntersection: true // always ignore this
    }, "local");
    var zRailToolEntity = Entities.addEntity({
        type: "PolyLine",        
        visible: false,
        linePoints: [ Vec3.ZERO, Vec3.ZERO ], 
        color: {
            red: 0,
            green: 0,
            blue: 255
        },
        ignorePickIntersection: true // always ignore this
    }, "local");

    var allToolEntities = [
        handleTranslateXCone,
        handleTranslateXCylinder,
        handleTranslateYCone,
        handleTranslateYCylinder,
        handleTranslateZCone,
        handleTranslateZCylinder,
        handleRotatePitchXRedRing,
        handleRotateYawYGreenRing,
        handleRotateRollZBlueRing,
        handleRotateCurrentRing,
        rotationDegreesDisplay,
        handleStretchXCube,
        handleStretchYCube,
        handleStretchZCube,
        handleStretchXPanel,
        handleStretchYPanel,
        handleStretchZPanel,
        handleScaleCube,
        handleBoundingBox,
        handleDuplicator,
        selectionBox,
        iconSelectionBox,
        xRailToolEntity,
        yRailToolEntity,
        zRailToolEntity
    ];

    that.allToolEntities = allToolEntities;

    const nonLayeredToolEntities = [selectionBox, iconSelectionBox];

    var maximumHandleInAllToolEntities = handleDuplicator;

    toolEntityNames[handleTranslateXCone] = "handleTranslateXCone";
    toolEntityNames[handleTranslateXCylinder] = "handleTranslateXCylinder";
    toolEntityNames[handleTranslateYCone] = "handleTranslateYCone";
    toolEntityNames[handleTranslateYCylinder] = "handleTranslateYCylinder";
    toolEntityNames[handleTranslateZCone] = "handleTranslateZCone";
    toolEntityNames[handleTranslateZCylinder] = "handleTranslateZCylinder";

    toolEntityNames[handleRotatePitchXRedRing] = "handleRotatePitchXRedRing";
    toolEntityNames[handleRotateYawYGreenRing] = "handleRotateYawYGreenRing";
    toolEntityNames[handleRotateRollZBlueRing] = "handleRotateRollZBlueRing";
    toolEntityNames[handleRotateCurrentRing] = "handleRotateCurrentRing";
    toolEntityNames[rotationDegreesDisplay] = "rotationDegreesDisplay";

    toolEntityNames[handleStretchXCube] = "handleStretchXCube";
    toolEntityNames[handleStretchYCube] = "handleStretchYCube";
    toolEntityNames[handleStretchZCube] = "handleStretchZCube";
    toolEntityNames[handleStretchXPanel] = "handleStretchXPanel";
    toolEntityNames[handleStretchYPanel] = "handleStretchYPanel";
    toolEntityNames[handleStretchZPanel] = "handleStretchZPanel";

    toolEntityNames[handleScaleCube] = "handleScaleCube";

    toolEntityNames[handleBoundingBox] = "handleBoundingBox";

    toolEntityNames[handleDuplicator] = "handleDuplicator";
    toolEntityNames[selectionBox] = "selectionBox";
    toolEntityNames[iconSelectionBox] = "iconSelectionBox";

    var activeTool = null;
    var handleTools = {};
    
    var debugPickPlaneEnabled = false;
    var debugPickPlane = Entities.addEntity({
        type: "Shape",
        shape: "Quad",
        alpha: 0.25,
        color: COLOR_DEBUG_PICK_PLANE,
        primitiveMode: "solid",
        visible: false,
        ignorePickIntersection: true,
        renderLayer: "front"
    }, "local");
    var debugPickPlaneHits = [];

    // We get mouseMoveEvents from the handControllers, via handControllerPointer.
    // But we dont' get mousePressEvents.
    that.triggerClickMapping = Controller.newMapping(Script.resolvePath('') + '-click');
    that.triggerPressMapping = Controller.newMapping(Script.resolvePath('') + '-press');
    that.triggeredHand = NO_HAND;
    that.pressedHand = NO_HAND;
    that.editingHand = NO_HAND;
    that.triggered = function() {
        return that.triggeredHand !== NO_HAND;
    };
    function pointingAtDesktopWindowOrTablet(hand) {
        var pointingAtDesktopWindow = (hand === Controller.Standard.RightHand && 
                                       SelectionManager.pointingAtDesktopWindowRight) ||
                                      (hand === Controller.Standard.LeftHand && 
                                       SelectionManager.pointingAtDesktopWindowLeft);
        var pointingAtTablet = (hand === Controller.Standard.RightHand && SelectionManager.pointingAtTabletRight) ||
                               (hand === Controller.Standard.LeftHand && SelectionManager.pointingAtTabletLeft);
        return pointingAtDesktopWindow || pointingAtTablet;
    }
    function makeClickHandler(hand) {
        return function (clicked) {
            if (!SelectionManager.editEnabled) {
                return;
            }
            // Don't allow both hands to trigger at the same time
            if (that.triggered() && hand !== that.triggeredHand) {
                return;
            }
            if (!that.triggered() && clicked && !pointingAtDesktopWindowOrTablet(hand)) {
                that.triggeredHand = hand;
                that.mousePressEvent({});
            } else if (that.triggered() && !clicked) {
                that.triggeredHand = NO_HAND;
                that.mouseReleaseEvent({});
            }
        };
    }
    function makePressHandler(hand) {
        return function (value) {
            if (!SelectionManager.editEnabled) {
                return;
            }
            if (value >= TRIGGER_ON_VALUE && !that.triggered() && !pointingAtDesktopWindowOrTablet(hand)) {
                that.pressedHand = hand;
                that.updateHighlight({});
            } else {
                that.pressedHand = NO_HAND;
                that.resetPreviousHandleColor();
            }
        }
    }
    that.triggerClickMapping.from(Controller.Standard.RTClick).peek().to(makeClickHandler(Controller.Standard.RightHand));
    that.triggerClickMapping.from(Controller.Standard.LTClick).peek().to(makeClickHandler(Controller.Standard.LeftHand));
    that.triggerPressMapping.from(Controller.Standard.RT).peek().to(makePressHandler(Controller.Standard.RightHand));
    that.triggerPressMapping.from(Controller.Standard.LT).peek().to(makePressHandler(Controller.Standard.LeftHand));
    that.enableTriggerMapping = function() {
        that.triggerClickMapping.enable();
        that.triggerPressMapping.enable();
    };
    that.disableTriggerMapping = function() {
        that.triggerClickMapping.disable();
        that.triggerPressMapping.disable();
    };
    Script.scriptEnding.connect(that.disableTriggerMapping);

    // FUNCTION DEF(s): Intersection Check Helpers
    function testRayIntersect(queryRay, toolEntityIncludes, toolEntityExcludes) {
        var wantDebug = false;
        if ((queryRay === undefined) || (queryRay === null)) {
            if (wantDebug) {
                print("testRayIntersect - EARLY EXIT -> queryRay is undefined OR null!");
            }
            return null;
        }

        // We want to first check the drawInFront toolEntities (i.e. the handles, but really everything except the selectionBoxes)
        // so that you can click on them even when they're behind things
        var toolEntityIncludesLayered = [];
        var toolEntityIncludesNonLayered = [];
        for (var i = 0; i < toolEntityIncludes.length; i++) {
            var value = toolEntityIncludes[i];
            var contains = false;
            for (var j = 0; j < nonLayeredToolEntities.length; j++) {
                if (nonLayeredToolEntities[j] === value) {
                    contains = true;
                    break;
                }
            }
            if (contains) {
                toolEntityIncludesNonLayered.push(value);
            } else {
                toolEntityIncludesLayered.push(value);
            }
        }

        var intersectObj = Overlays.findRayIntersection(queryRay, true, toolEntityIncludesLayered, toolEntityExcludes);

        if (!intersectObj.intersects && toolEntityIncludesNonLayered.length > 0) {
            intersectObj = Overlays.findRayIntersection(queryRay, true, toolEntityIncludesNonLayered, toolEntityExcludes);
        }

        if (wantDebug) {
            if (!toolEntityIncludes) {
                print("testRayIntersect - no toolEntityIncludes provided.");
            }
            if (!toolEntityExcludes) {
                print("testRayIntersect - no toolEntityExcludes provided.");
            }
            print("testRayIntersect - Hit: " + intersectObj.intersects);
            print("    intersectObj.overlayID:" + intersectObj.overlayID + "[" + toolEntityNames[intersectObj.overlayID] + "]");
            print("        toolEntityName: " + toolEntityNames[intersectObj.overlayID]);
            print("    intersectObj.distance:" + intersectObj.distance);
            print("    intersectObj.face:" + intersectObj.face);
            Vec3.print("    intersectObj.intersection:", intersectObj.intersection);
        }
        return intersectObj;
    }

    that.testRayIntersect = testRayIntersect;

    function isPointInsideBox(point, box) {
        var position = Vec3.subtract(point, box.position);
        position = Vec3.multiplyQbyV(Quat.inverse(box.rotation), position);
        return Math.abs(position.x) <= box.dimensions.x / 2 && Math.abs(position.y) <= box.dimensions.y / 2
            && Math.abs(position.z) <= box.dimensions.z / 2;
    }
    
    that.isEditHandle = function(entityID) {
        var toolEntityIndex = allToolEntities.indexOf(entityID);
        var maxHandleIndex = allToolEntities.indexOf(maximumHandleInAllToolEntities);
        return toolEntityIndex >= 0 && toolEntityIndex <= maxHandleIndex;
    };

    // FUNCTION: MOUSE PRESS EVENT
    that.mousePressEvent = function (event) {
        var wantDebug = false;
        if (wantDebug) {
            print("=============== eST::MousePressEvent BEG =======================");
        }
        if (!SelectionManager.editEnabled) {
            return;
        }
        if (!event.isLeftButton && !that.triggered()) {
            // EARLY EXIT-(if another mouse button than left is pressed ignore it)
            return false;
        }

        // No action if the Alt key is pressed unless on Mac.
        var isMac = Controller.getValue(Controller.Hardware.Application.PlatformMac);
        if (event.isAlt && !isMac) {
            return;
        }

        var pickRay = generalComputePickRay(event.x, event.y);
        // TODO_Case6491:  Move this out to setup just to make it once
        var interactiveToolEntities = getMainTabletIDs();
        for (var key in handleTools) {
            if (handleTools.hasOwnProperty(key)) {
                interactiveToolEntities.push(key);
            }
        }

        // Start with unknown mode, in case no tool can handle this.
        activeTool = null;

        var results = testRayIntersect(pickRay, interactiveToolEntities);
        if (results.intersects) {
            var hitToolEntityID = results.overlayID;
            if ((HMD.tabletID && hitToolEntityID === HMD.tabletID) || (HMD.tabletScreenID && hitToolEntityID === HMD.tabletScreenID)
                || (HMD.homeButtonID && hitToolEntityID === HMD.homeButtonID)) {
                // EARLY EXIT-(mouse clicks on the tablet should override the edit affordances)
                return false;
            }

            var hitTool = handleTools[ hitToolEntityID ];
            if (hitTool) {
                activeTool = hitTool;
                that.clearDebugPickPlane();
                if (activeTool.onBegin) {
                    that.editingHand = that.triggeredHand;
                    Messages.sendLocalMessage(INEDIT_STATUS_CHANNEL, JSON.stringify({
                        method: "editing",
                        hand: that.editingHand === Controller.Standard.LeftHand ? LEFT_HAND : RIGHT_HAND,
                        editing: true
                    }));
                    activeTool.onBegin(event, pickRay, results);
                } else {
                    print("ERROR: entitySelectionTool.mousePressEvent - ActiveTool(" + activeTool.mode + ") missing onBegin");
                }
            } else {
                print("ERROR: entitySelectionTool.mousePressEvent - Hit unexpected object, check interactiveToolEntities");
            }// End_if (hitTool)
        }// End_If(results.intersects)

        if (wantDebug) {
            print("    DisplayMode: " + getMode());
            print("=============== eST::MousePressEvent END =======================");
        }

        // If mode is known then we successfully handled this;
        // otherwise, we're missing a tool.
        return activeTool;
    };

    that.resetPreviousHandleColor = function() {
        if (previousHandle !== null) {
            if (previousHandle === handleRotateRollZBlueRing || previousHandle === handleRotateYawYGreenRing
            || previousHandle === handleRotatePitchXRedRing) {
                Entities.editEntity(previousHandle, {
                    ring: { 
                        innerStartColor: previousHandleColor,
                        innerEndColor: previousHandleColor,
                        outerStartColor: previousHandleColor,
                        outerEndColor: previousHandleColor            
                    }
                });                
            } else {
                Entities.editEntity(previousHandle, { color: previousHandleColor });
            }
            previousHandle = null;
        }
        if (previousHandleHelper !== null) {
            Entities.editEntity(previousHandleHelper, { color: previousHandleColor });
            previousHandleHelper = null;
        }
    };

    that.getHandleHelper = function(toolEntity) {
        if (toolEntity === handleTranslateXCone) {
            return handleTranslateXCylinder;
        } else if (toolEntity === handleTranslateXCylinder) {
            return handleTranslateXCone;
        } else if (toolEntity === handleTranslateYCone) {
            return handleTranslateYCylinder;
        } else if (toolEntity === handleTranslateYCylinder) {
            return handleTranslateYCone;
        } else if (toolEntity === handleTranslateZCone) {
            return handleTranslateZCylinder;
        } else if (toolEntity === handleTranslateZCylinder) {
            return handleTranslateZCone;
        }
        return Uuid.NULL;
    };
    
    that.updateHighlight = function(event) {
        // if no tool is active, then just look for handles to highlight...
        var pickRay = generalComputePickRay(event.x, event.y);        
        var result = testRayIntersect(pickRay, allToolEntities);
        var pickedColor;
        var highlightNeeded = false;
        var isGizmoRing = false;

        if (result.intersects) {
            switch (result.overlayID) {
                case handleTranslateXCone:
                    highlightNeeded = true;
                    pickedColor = COLOR_RED;
                    break;
                case handleTranslateXCylinder:
                    highlightNeeded = true;
                    pickedColor = COLOR_RED;
                    break;                
                case handleRotatePitchXRedRing:
                    isGizmoRing = true;
                    highlightNeeded = true;
                    pickedColor = COLOR_RED;
                    break;
                case handleStretchXCube:
                    pickedColor = COLOR_RED;
                    highlightNeeded = true;
                    break;
                case handleTranslateYCone:
                    highlightNeeded = true;
                    pickedColor = COLOR_GREEN;
                    break;                
                case handleTranslateYCylinder:
                    highlightNeeded = true;
                    pickedColor = COLOR_GREEN;
                    break;                
                case handleRotateYawYGreenRing:
                    isGizmoRing = true;
                    highlightNeeded = true;
                    pickedColor = COLOR_GREEN;
                    break;                
                case handleStretchYCube:
                    pickedColor = COLOR_GREEN;
                    highlightNeeded = true;
                    break;
                case handleTranslateZCone:
                    highlightNeeded = true;
                    pickedColor = COLOR_BLUE;
                    break;                
                case handleTranslateZCylinder:
                    highlightNeeded = true;
                    pickedColor = COLOR_BLUE;
                    break;                
                case handleRotateRollZBlueRing:
                    isGizmoRing = true;
                    highlightNeeded = true;
                    pickedColor = COLOR_BLUE;
                    break;                
                case handleStretchZCube:
                    pickedColor = COLOR_BLUE;
                    highlightNeeded = true;
                    break;
                case handleScaleCube:
                    pickedColor = COLOR_SCALE_CUBE;
                    highlightNeeded = true;
                    break;
                case handleDuplicator:
                    pickedColor = COLOR_DUPLICATOR;
                    highlightNeeded = true;
                    break;                    
                default:
                    that.resetPreviousHandleColor();
                    break;
            }

            if (highlightNeeded) {
                that.resetPreviousHandleColor();
                if (isGizmoRing === true) {
                    Entities.editEntity(result.overlayID, {
                        ring: { 
                            innerStartColor: COLOR_HOVER,
                            innerEndColor: COLOR_HOVER,
                            outerStartColor: COLOR_HOVER,
                            outerEndColor: COLOR_HOVER            
                        }
                    });
                } else {
                    Entities.editEntity(result.overlayID, { color: COLOR_HOVER });
                }
                previousHandle = result.overlayID;
                previousHandleHelper = that.getHandleHelper(result.overlayID);
                if (previousHandleHelper !== null) {
                    Entities.editEntity(previousHandleHelper, { color: COLOR_HOVER });
                }
                previousHandleColor = pickedColor;
            }

        } else {
            that.resetPreviousHandleColor();
        }
    };

    // FUNCTION: MOUSE MOVE EVENT
    var lastMouseEvent = null;
    that.mouseMoveEvent = function(event) {
        var wantDebug = false;
        if (wantDebug) {
            print("=============== eST::MouseMoveEvent BEG =======================");
        }
        lastMouseEvent = event;
        if (activeTool) {
            if (wantDebug) {
                print("    Trigger ActiveTool(" + activeTool.mode + ")'s onMove");
            }
            activeTool.onMove(event);

            if (wantDebug) {
                print("    Trigger SelectionManager::update");
            }
            SelectionManager._update(false, that);

            if (wantDebug) {
                print("=============== eST::MouseMoveEvent END =======================");
            }
            // EARLY EXIT--(Move handled via active tool)
            return true;
        }

        that.updateHighlight(event);
        
        if (wantDebug) {
            print("=============== eST::MouseMoveEvent END =======================");
        }
        return false;
    };

    // FUNCTION: MOUSE RELEASE EVENT
    that.mouseReleaseEvent = function(event) {
        var wantDebug = false;
        if (wantDebug) {
            print("=============== eST::MouseReleaseEvent BEG =======================");
        }
        var showHandles = false;
        if (activeTool) {
            if (activeTool.onEnd) {
                if (wantDebug) {
                    print("    Triggering ActiveTool(" + activeTool.mode + ")'s onEnd");
                }
                Messages.sendLocalMessage(INEDIT_STATUS_CHANNEL, JSON.stringify({
                    method: "editing",
                    hand: that.editingHand === Controller.Standard.LeftHand ? LEFT_HAND : RIGHT_HAND,
                    editing: false
                }));
                that.editingHand = NO_HAND;
                activeTool.onEnd(event);
            } else if (wantDebug) {
                print("    ActiveTool(" + activeTool.mode + ")'s missing onEnd");
            }
        }

        showHandles = activeTool; // base on prior tool value
        activeTool = null;

        // if something is selected, then reset the "original" properties for any potential next click+move operation
        if (SelectionManager.hasSelection()) {
            if (showHandles) {
                if (wantDebug) {
                    print("    Triggering that.select");
                }
                that.select(SelectionManager.selections[0], event);
            }
        }

        if (wantDebug) {
            print("=============== eST::MouseReleaseEvent END =======================");
        }
    };

    // Control key remains active only while key is held down
    that.keyReleaseEvent = function(event) {
        if (event.key === CTRL_KEY_CODE) {
            ctrlPressed = false;
            that.updateActiveRotateRing();
        }
        that.updateLastMouseEvent(event);
    };

    // Triggers notification on specific key driven events
    that.keyPressEvent = function(event) {
        if (event.key === CTRL_KEY_CODE) {
            ctrlPressed = true;
            that.updateActiveRotateRing();
        }
        that.updateLastMouseEvent(event);
    };
    
    that.updateLastMouseEvent = function(event) {
        if (activeTool && lastMouseEvent !== null) { 
            var change = lastMouseEvent.isShifted !== event.isShifted || lastMouseEvent.isMeta !== event.isMeta ||
                         lastMouseEvent.isControl !== event.isControl || lastMouseEvent.isAlt !== event.isAlt;
            lastMouseEvent.isShifted = event.isShifted; 
            lastMouseEvent.isMeta = event.isMeta;   
            lastMouseEvent.isControl = event.isControl; 
            lastMouseEvent.isAlt = event.isAlt;
            if (change) {
                activeTool.onMove(lastMouseEvent);
            }           
        }
    };

    // NOTE: mousePressEvent and mouseMoveEvent from the main script should call us., so we don't hook these:
    //       Controller.mousePressEvent.connect(that.mousePressEvent);
    //       Controller.mouseMoveEvent.connect(that.mouseMoveEvent);
    Controller.mouseReleaseEvent.connect(that.mouseReleaseEvent);
    Controller.keyPressEvent.connect(that.keyPressEvent);
    Controller.keyReleaseEvent.connect(that.keyReleaseEvent);

    that.checkControllerMove = function() {
        if (SelectionManager.hasSelection()) {
            var controllerPose = getControllerWorldLocation(that.triggeredHand, true);
            var hand = (that.triggeredHand === Controller.Standard.LeftHand) ? 0 : 1;
            if (controllerPose.valid && lastControllerPoses[hand].valid && that.triggered()) {
                if (!Vec3.equal(controllerPose.position, lastControllerPoses[hand].position) ||
                    !Vec3.equal(controllerPose.rotation, lastControllerPoses[hand].rotation)) {
                    that.mouseMoveEvent({});
                }
            }
            lastControllerPoses[hand] = controllerPose;
        }
    };

    function controllerComputePickRay() {
        var hand = that.triggered() ? that.triggeredHand : that.pressedHand;
        var controllerPose = getControllerWorldLocation(hand, true);
        if (controllerPose.valid) {
            var controllerPosition = controllerPose.translation;
            // This gets point direction right, but if you want general quaternion it would be more complicated:
            var controllerDirection = Quat.getUp(controllerPose.rotation);
            return {origin: controllerPosition, direction: controllerDirection};
        }
    }

    that.controllerComputePickRay = controllerComputePickRay;

    function generalComputePickRay(x, y) {
        return controllerComputePickRay() || Camera.computePickRay(x, y);
    }
    
    function getControllerAvatarFramePositionFromPickRay(pickRay) {
        var controllerPosition = Vec3.subtract(pickRay.origin, MyAvatar.position);
        controllerPosition = Vec3.multiplyQbyV(Quat.inverse(MyAvatar.orientation), controllerPosition);
        return controllerPosition;
    }

    function getDistanceToCamera(position) {
        var cameraPosition = Camera.getPosition();
        var toCameraDistance = Vec3.length(Vec3.subtract(cameraPosition, position));
        return toCameraDistance;
    }
    
    function usePreviousPickRay(pickRayDirection, previousPickRayDirection, normal) {
        return (Vec3.dot(pickRayDirection, normal) > 0 && Vec3.dot(previousPickRayDirection, normal) < 0) ||
               (Vec3.dot(pickRayDirection, normal) < 0 && Vec3.dot(previousPickRayDirection, normal) > 0);
    }

    // @return string - The mode of the currently active tool;
    //                  otherwise, "UNKNOWN" if there's no active tool.
    function getMode() {
        return (activeTool ? activeTool.mode : "UNKNOWN");
    }

    that.cleanup = function() {
        for (var i = 0; i < allToolEntities.length; i++) {
            Entities.deleteEntity(allToolEntities[i]);
        }
        
        for (i = 0; i < toolEntityMaterial.length; i++) {
            Entities.deleteEntity(toolEntityMaterial[i]);
        }
        
        that.clearDebugPickPlane();
    };

    that.select = function(entityID, event) {
        var properties = Entities.getEntityProperties(SelectionManager.selections[0]);

        if (event !== false) {
            var wantDebug = false;
            if (wantDebug) {
                print("select() with EVENT...... ");
                print("                event.y:" + event.y);
                Vec3.print("       current position:", properties.position);
            }
        }

        that.updateHandles();
    };


    /**
     * This callback is used for spaceMode changes.
     * @callback spaceModeChangedCallback
     * @param {string} spaceMode
     */

    /**
     * set this property with a callback to keep track of spaceMode changes.
     * @type {spaceModeChangedCallback}
     */
    that.onSpaceModeChange = null;

    // FUNCTION: SET SPACE MODE
    that.setSpaceMode = function(newSpaceMode, isDesiredChange) {
        var wantDebug = false;
        if (wantDebug) {
            print("======> SetSpaceMode called. ========");
        }

        if (spaceMode !== newSpaceMode) {
            if (wantDebug) {
                print("    Updating SpaceMode From: " + spaceMode + " To: " + newSpaceMode);
            }
            if (isDesiredChange) {
                desiredSpaceMode = newSpaceMode;
            }
            spaceMode = newSpaceMode;

            if (that.onSpaceModeChange !== null) {
                that.onSpaceModeChange(newSpaceMode);
            }

            that.updateHandles();
        } else if (wantDebug) {
            print("WARNING: entitySelectionTool.setSpaceMode - Can't update SpaceMode. CurrentMode: " + 
                  spaceMode + " DesiredMode: " + newSpaceMode);
        }
        if (wantDebug) {
            print("====== SetSpaceMode called. <========");
        }
    };

    // FUNCTION: TOGGLE SPACE MODE
    that.toggleSpaceMode = function() {
        var wantDebug = false;
        if (wantDebug) {
            print("========> ToggleSpaceMode called. =========");
        }
        if ((spaceMode === SPACE_WORLD) && (SelectionManager.selections.length > 1)) {
            if (wantDebug) {
                print("Local space editing is not available with multiple selections");
            }
            return;
        }
        if (wantDebug) {
            print("PreToggle: " + spaceMode);
        }
        that.setSpaceMode((spaceMode === SPACE_LOCAL) ? SPACE_WORLD : SPACE_LOCAL, true);
        if (wantDebug) {
            print("PostToggle: " + spaceMode);        
            print("======== ToggleSpaceMode called. <=========");
        }
    };

    /**
     * Switches the display mode back to the set desired display mode
     */
    that.useDesiredSpaceMode = function() {
        var wantDebug = false;
        if (wantDebug) {
            print("========> UseDesiredSpaceMode called. =========");
        }
        that.setSpaceMode(desiredSpaceMode, false);
        if (wantDebug) {
            print("PostToggle: " + spaceMode);
            print("======== UseDesiredSpaceMode called. <=========");
        }
    };

    /**
     * Get the currently set SpaceMode
     * @returns {string} spaceMode
     */
    that.getSpaceMode = function() {
        return spaceMode;
    };

    function addHandleTool(toolEntity, tool) {
        handleTools[toolEntity] = tool;
        return tool;
    }

    // @param: toolHandle:  The entityID associated with the tool
    //         that correlates to the tool you wish to query.
    // @note: If toolHandle is null or undefined then activeTool
    //        will be checked against those values as opposed to
    //        the tool registered under toolHandle.  Null & Undefined 
    //        are treated as separate values.
    // @return: bool - Indicates if the activeTool is that queried.
    function isActiveTool(toolHandle) {
        if (!toolHandle) {
            // Allow isActiveTool(null) and similar to return true if there's
            // no active tool
            return (activeTool === toolHandle);
        }

        if (!handleTools.hasOwnProperty(toolHandle)) {
            print("WARNING: entitySelectionTool.isActiveTool - Encountered unknown grabberToolHandle: " + 
                  toolHandle + ". Tools should be registered via addHandleTool.");
            // EARLY EXIT
            return false;
        }

        return (activeTool === handleTools[ toolHandle ]);
    }

    // FUNCTION: UPDATE HANDLES
    that.updateHandles = function() {
        var wantDebug = false;
        if (wantDebug) {
            print("======> Update Handles =======");
            print("    Selections Count: " + SelectionManager.selections.length);
            print("    SpaceMode: " + spaceMode);
            print("    DisplayMode: " + getMode());
        }
        
        if (SelectionManager.selections.length === 0) {
            that.setToolEntitiesVisible(false);
            that.clearDebugPickPlane();
            return;
        }

        if (SelectionManager.hasSelection()) {
            var position = SelectionManager.worldPosition;
            var rotation = spaceMode === SPACE_LOCAL ? SelectionManager.localRotation : SelectionManager.worldRotation;
            var dimensions = spaceMode === SPACE_LOCAL ? SelectionManager.localDimensions : SelectionManager.worldDimensions;
            var rotationInverse = Quat.inverse(rotation);
            var toCameraDistance = getDistanceToCamera(position);

            var rotationDegrees = 90;
            var localRotationX = Quat.fromPitchYawRollDegrees(0, 0, -rotationDegrees);
            var rotationX = Quat.multiply(rotation, localRotationX);
            worldRotationX = rotationX;
            var localRotationY = Quat.fromPitchYawRollDegrees(0, rotationDegrees, 0);
            var rotationY = Quat.multiply(rotation, localRotationY);
            worldRotationY = rotationY;
            var localRotationZ = Quat.fromPitchYawRollDegrees(rotationDegrees, 0, 0);
            var rotationZ = Quat.multiply(rotation, localRotationZ);
            worldRotationZ = rotationZ;
            
            var handleBoundingBoxColor = COLOR_BOUNDING_EDGE;
            if (SelectionManager.selections.length === 1) {
                var parentState = that.createApp.getParentState(SelectionManager.selections[0]);
                if (parentState === "CHILDREN") {
                    handleBoundingBoxColor = COLOR_BOUNDING_EDGE_CHILDREN;
                } else if (parentState === "PARENT") {
                    handleBoundingBoxColor = COLOR_BOUNDING_EDGE_PARENT;
                } else if (parentState === "PARENT_CHILDREN") {
                    handleBoundingBoxColor = COLOR_BOUNDING_EDGE_PARENT_AND_CHILDREN;
                }
            }
            
            var selectionBoxGeometry = {
                position: position,
                rotation: rotation,
                dimensions: dimensions
            };
            var isCameraInsideBox = isPointInsideBox(Camera.position, selectionBoxGeometry);
            
            // in HMD if outside the bounding box clamp the toolEntities to the bounding box for now so lasers can hit them
            var maxHandleDimension = 0;
            if (HMD.active && !isCameraInsideBox) {
                maxHandleDimension = Math.max(dimensions.x, dimensions.y, dimensions.z);
            }

            // UPDATE ROTATION RINGS
            // rotateDimension is used as the base dimension for all toolEntities
            var rotateDimension = Math.max(maxHandleDimension, toCameraDistance * ROTATE_RING_CAMERA_DISTANCE_MULTIPLE);
            var rotateDimensions = { x: rotateDimension, y: rotateDimension, z: rotateDimension };
            if (!isActiveTool(handleRotatePitchXRedRing)) {
                Entities.editEntity(handleRotatePitchXRedRing, { 
                    position: position, 
                    rotation: rotationX,
                    dimensions: rotateDimensions,
                    ring: {
                        majorTickMarksAngle: ROTATE_DEFAULT_TICK_MARKS_ANGLE
                    }
                });
            }
            if (!isActiveTool(handleRotateYawYGreenRing)) {
                Entities.editEntity(handleRotateYawYGreenRing, { 
                    position: position, 
                    rotation: rotationY,
                    dimensions: rotateDimensions,
                    ring: {
                        majorTickMarksAngle: ROTATE_DEFAULT_TICK_MARKS_ANGLE
                    }
                });
            }
            if (!isActiveTool(handleRotateRollZBlueRing)) {
                Entities.editEntity(handleRotateRollZBlueRing, { 
                    position: position, 
                    rotation: rotationZ,
                    dimensions: rotateDimensions,
                    ring: {
                        majorTickMarksAngle: ROTATE_DEFAULT_TICK_MARKS_ANGLE
                    }
                });
            }
            Entities.editEntity(handleRotateCurrentRing, { dimensions: rotateDimensions });
            that.updateActiveRotateRing();

            // UPDATE TRANSLATION ARROWS
            var arrowCylinderDimension = rotateDimension * TRANSLATE_ARROW_CYLINDER_CAMERA_DISTANCE_MULTIPLE / 
                                                           ROTATE_RING_CAMERA_DISTANCE_MULTIPLE;
            var arrowCylinderDimensions = { 
                x: arrowCylinderDimension, 
                y: arrowCylinderDimension * TRANSLATE_ARROW_CYLINDER_Y_MULTIPLE, 
                z: arrowCylinderDimension 
            };
            var arrowConeDimension = rotateDimension * TRANSLATE_ARROW_CONE_CAMERA_DISTANCE_MULTIPLE / 
                                                       ROTATE_RING_CAMERA_DISTANCE_MULTIPLE;
            var arrowConeDimensions = { x: arrowConeDimension, y: arrowConeDimension, z: arrowConeDimension };
            var arrowCylinderOffset = rotateDimension * TRANSLATE_ARROW_CYLINDER_OFFSET / ROTATE_RING_CAMERA_DISTANCE_MULTIPLE;
            var arrowConeOffset = arrowCylinderDimensions.y * TRANSLATE_ARROW_CONE_OFFSET_CYLINDER_DIMENSION_MULTIPLE;
            var cylinderXPosition = { x: arrowCylinderOffset, y: 0, z: 0 };
            cylinderXPosition = Vec3.sum(position, Vec3.multiplyQbyV(rotation, cylinderXPosition));
            Entities.editEntity(handleTranslateXCylinder, { 
                position: cylinderXPosition, 
                rotation: rotationX,
                dimensions: arrowCylinderDimensions
            });
            var cylinderXOffset = Vec3.subtract(cylinderXPosition, position);
            var coneXPosition = Vec3.sum(cylinderXPosition, Vec3.multiply(Vec3.normalize(cylinderXOffset), arrowConeOffset));
            Entities.editEntity(handleTranslateXCone, { 
                position: coneXPosition, 
                rotation: rotationX,
                dimensions: arrowConeDimensions
            });
            var cylinderYPosition = { x: 0, y: arrowCylinderOffset, z: 0 };
            cylinderYPosition = Vec3.sum(position, Vec3.multiplyQbyV(rotation, cylinderYPosition));
            Entities.editEntity(handleTranslateYCylinder, { 
                position: cylinderYPosition, 
                rotation: rotationY,
                dimensions: arrowCylinderDimensions
            });
            var cylinderYOffset = Vec3.subtract(cylinderYPosition, position);
            var coneYPosition = Vec3.sum(cylinderYPosition, Vec3.multiply(Vec3.normalize(cylinderYOffset), arrowConeOffset));
            Entities.editEntity(handleTranslateYCone, { 
                position: coneYPosition, 
                rotation: rotationY,
                dimensions: arrowConeDimensions
            });
            var cylinderZPosition = { x: 0, y: 0, z: arrowCylinderOffset };
            cylinderZPosition = Vec3.sum(position, Vec3.multiplyQbyV(rotation, cylinderZPosition));
            Entities.editEntity(handleTranslateZCylinder, { 
                position: cylinderZPosition, 
                rotation: rotationZ,
                dimensions: arrowCylinderDimensions
            });
            var cylinderZOffset = Vec3.subtract(cylinderZPosition, position);
            var coneZPosition = Vec3.sum(cylinderZPosition, Vec3.multiply(Vec3.normalize(cylinderZOffset), arrowConeOffset));
            Entities.editEntity(handleTranslateZCone, { 
                position: coneZPosition, 
                rotation: rotationZ,
                dimensions: arrowConeDimensions
            });

            // UPDATE SCALE CUBE
            var scaleCubeRotation = spaceMode === SPACE_LOCAL ? rotation : Quat.IDENTITY;            
            var scaleCubeDimension = rotateDimension * SCALE_TOOL_CAMERA_DISTANCE_MULTIPLE / 
                                                       ROTATE_RING_CAMERA_DISTANCE_MULTIPLE;
            var scaleCubeDimensions = { x: scaleCubeDimension, y: scaleCubeDimension, z: scaleCubeDimension };
            Entities.editEntity(handleScaleCube, { 
                position: position, 
                rotation: scaleCubeRotation,
                dimensions: scaleCubeDimensions
            });

            // UPDATE BOUNDING BOX
            Entities.editEntity(handleBoundingBox, {
                position: position,
                rotation: rotation,
                color: handleBoundingBoxColor,
                dimensions: dimensions
            });

            // UPDATE STRETCH HIGHLIGHT PANELS
            var edgeOffsetX = BOUNDING_EDGE_OFFSET * dimensions.x;
            var edgeOffsetY = BOUNDING_EDGE_OFFSET * dimensions.y;
            var edgeOffsetZ = BOUNDING_EDGE_OFFSET * dimensions.z;
            var RBFPosition = { x: edgeOffsetX, y: -edgeOffsetY, z: edgeOffsetZ };
            RBFPosition = Vec3.sum(position, Vec3.multiplyQbyV(rotation, RBFPosition));
            var RTFPosition = { x: edgeOffsetX, y: edgeOffsetY, z: edgeOffsetZ };
            RTFPosition = Vec3.sum(position, Vec3.multiplyQbyV(rotation, RTFPosition));
            var LTNPosition = { x: -edgeOffsetX, y: edgeOffsetY, z: -edgeOffsetZ };
            LTNPosition = Vec3.sum(position, Vec3.multiplyQbyV(rotation, LTNPosition));
            var RTNPosition = { x: edgeOffsetX, y: edgeOffsetY, z: -edgeOffsetZ };
            RTNPosition = Vec3.sum(position, Vec3.multiplyQbyV(rotation, RTNPosition));

            var RBFPositionRotated = Vec3.multiplyQbyV(rotationInverse, RBFPosition);
            var RTFPositionRotated = Vec3.multiplyQbyV(rotationInverse, RTFPosition);
            var LTNPositionRotated = Vec3.multiplyQbyV(rotationInverse, LTNPosition);
            var RTNPositionRotated = Vec3.multiplyQbyV(rotationInverse, RTNPosition);
            var stretchPanelXDimensions = Vec3.subtract(RTNPositionRotated, RBFPositionRotated);
            var tempY = Math.abs(stretchPanelXDimensions.y);
            stretchPanelXDimensions.x = STRETCH_PANEL_WIDTH;
            stretchPanelXDimensions.y = Math.abs(stretchPanelXDimensions.z);
            stretchPanelXDimensions.z = tempY;
            var stretchPanelXPosition = Vec3.sum(position, Vec3.multiplyQbyV(rotation, { x: dimensions.x / 2, y: 0, z: 0 }));
            Entities.editEntity(handleStretchXPanel, { 
                position: stretchPanelXPosition, 
                rotation: rotationZ,
                dimensions: stretchPanelXDimensions
            });
            var stretchPanelYDimensions = Vec3.subtract(LTNPositionRotated, RTFPositionRotated);
            var tempX = Math.abs(stretchPanelYDimensions.x);
            stretchPanelYDimensions.x = Math.abs(stretchPanelYDimensions.z);
            stretchPanelYDimensions.y = STRETCH_PANEL_WIDTH;
            stretchPanelYDimensions.z = tempX;
            var stretchPanelYPosition = Vec3.sum(position, Vec3.multiplyQbyV(rotation, { x: 0, y: dimensions.y / 2, z: 0 }));
            Entities.editEntity(handleStretchYPanel, { 
                position: stretchPanelYPosition, 
                rotation: rotationY,
                dimensions: stretchPanelYDimensions
            });
            var stretchPanelZDimensions = Vec3.subtract(LTNPositionRotated, RBFPositionRotated);
            tempX = Math.abs(stretchPanelZDimensions.x);
            stretchPanelZDimensions.x = Math.abs(stretchPanelZDimensions.y);
            stretchPanelZDimensions.y = tempX;
            stretchPanelZDimensions.z = STRETCH_PANEL_WIDTH;
            var stretchPanelZPosition = Vec3.sum(position, Vec3.multiplyQbyV(rotation, { x: 0, y: 0, z: dimensions.z / 2 }));
            Entities.editEntity(handleStretchZPanel, { 
                position: stretchPanelZPosition, 
                rotation: rotationX,
                dimensions: stretchPanelZDimensions
            });

            // UPDATE STRETCH CUBES
            var stretchCubeDimension = rotateDimension * STRETCH_CUBE_CAMERA_DISTANCE_MULTIPLE / 
                                                           ROTATE_RING_CAMERA_DISTANCE_MULTIPLE;
            var stretchCubeDimensions = { x: stretchCubeDimension, y: stretchCubeDimension, z: stretchCubeDimension };
            var stretchCubeOffset = rotateDimension * STRETCH_CUBE_OFFSET / ROTATE_RING_CAMERA_DISTANCE_MULTIPLE;
            var stretchXPosition, stretchYPosition, stretchZPosition;
            if (isActiveTool(handleStretchXCube)) {
                stretchXPosition = Vec3.subtract(stretchPanelXPosition, activeStretchCubePanelOffset);
            } else {
                stretchXPosition = { x: stretchCubeOffset, y: 0, z: 0 };
                stretchXPosition = Vec3.sum(position, Vec3.multiplyQbyV(rotation, stretchXPosition));
            }
            if (isActiveTool(handleStretchYCube)) {
                stretchYPosition = Vec3.subtract(stretchPanelYPosition, activeStretchCubePanelOffset);
            } else {
                stretchYPosition = { x: 0, y: stretchCubeOffset, z: 0 };
                stretchYPosition = Vec3.sum(position, Vec3.multiplyQbyV(rotation, stretchYPosition));
            }
            if (isActiveTool(handleStretchZCube)) {
                stretchZPosition = Vec3.subtract(stretchPanelZPosition, activeStretchCubePanelOffset);
            } else {
                stretchZPosition = { x: 0, y: 0, z: stretchCubeOffset };
                stretchZPosition = Vec3.sum(position, Vec3.multiplyQbyV(rotation, stretchZPosition));
            }
            Entities.editEntity(handleStretchXCube, { 
                position: stretchXPosition, 
                rotation: rotationX,
                dimensions: stretchCubeDimensions 
            });
            Entities.editEntity(handleStretchYCube, { 
                position: stretchYPosition, 
                rotation: rotationY,
                dimensions: stretchCubeDimensions 
            });
            Entities.editEntity(handleStretchZCube, { 
                position: stretchZPosition,
                rotation: rotationZ,
                dimensions: stretchCubeDimensions 
            });

            // UPDATE SELECTION BOX (CURRENTLY INVISIBLE WITH 0 ALPHA FOR TRANSLATE XZ TOOL)
            var inModeRotate = isActiveTool(handleRotatePitchXRedRing) || 
                               isActiveTool(handleRotateYawYGreenRing) || 
                               isActiveTool(handleRotateRollZBlueRing);
            selectionBoxGeometry.visible = !inModeRotate && !isCameraInsideBox;
            selectionBoxGeometry.ignorePickIntersection = !selectionBoxGeometry.visible;
            Entities.editEntity(selectionBox, selectionBoxGeometry);

            // UPDATE ICON TRANSLATE HANDLE
<<<<<<< HEAD
            if (SelectionManager.entityType === "ParticleEffect" || SelectionManager.entityType === "Light" || SelectionManager.entityType === "Sound") {
=======
            if (SelectionManager.entityType === "ParticleEffect" || SelectionManager.entityType === "ProceduralParticleEffect" || SelectionManager.entityType === "Light") {
>>>>>>> f9e729b0
                var iconSelectionBoxGeometry = {
                    position: position,
                    rotation: rotation
                };
                iconSelectionBoxGeometry.visible = !inModeRotate && isCameraInsideBox;
                iconSelectionBoxGeometry.ignorePickIntersection = !iconSelectionBoxGeometry.visible;
                Entities.editEntity(iconSelectionBox, iconSelectionBoxGeometry);
            } else {
                Entities.editEntity(iconSelectionBox, {
                    visible: false,
                    ignorePickIntersection: true
                });
            }

            // UPDATE DUPLICATOR (CURRENTLY VISIBLE ONLY IN HMD)
            var handleDuplicatorOffset = { 
                x: DUPLICATOR_OFFSET.x * rotateDimension, 
                y: DUPLICATOR_OFFSET.y * rotateDimension, 
                z: DUPLICATOR_OFFSET.z * rotateDimension 
            };

            var handleDuplicatorPos = Vec3.sum(position, Vec3.multiplyQbyV(rotation, handleDuplicatorOffset));
            Entities.editEntity(handleDuplicator, {
                position: handleDuplicatorPos,
                rotation: rotation,
                dimensions: scaleCubeDimensions
            });
        }

        that.setHandleTranslateXVisible(!activeTool || isActiveTool(handleTranslateXCone) || 
                                                       isActiveTool(handleTranslateXCylinder));
        that.setHandleTranslateYVisible(!activeTool || isActiveTool(handleTranslateYCone) || 
                                                       isActiveTool(handleTranslateYCylinder));
        that.setHandleTranslateZVisible(!activeTool || isActiveTool(handleTranslateZCone) || 
                                                       isActiveTool(handleTranslateZCylinder));
        that.setHandleRotatePitchVisible(!activeTool || isActiveTool(handleRotatePitchXRedRing));
        that.setHandleRotateYawVisible(!activeTool || isActiveTool(handleRotateYawYGreenRing));
        that.setHandleRotateRollVisible(!activeTool || isActiveTool(handleRotateRollZBlueRing));

        var showScaleStretch = !activeTool && SelectionManager.selections.length === 1 && spaceMode === SPACE_LOCAL;
        that.setHandleStretchXVisible(showScaleStretch || isActiveTool(handleStretchXCube));
        that.setHandleStretchYVisible(showScaleStretch || isActiveTool(handleStretchYCube));
        that.setHandleStretchZVisible(showScaleStretch || isActiveTool(handleStretchZCube));
        that.setHandleScaleVisible(showScaleStretch || isActiveTool(handleScaleCube));

        var showOutlineForZone = (SelectionManager.selections.length === 1 && 
                                    typeof SelectionManager.savedProperties[SelectionManager.selections[0]] !== "undefined" &&
                                    SelectionManager.savedProperties[SelectionManager.selections[0]].type === "Zone");
        that.setHandleBoundingBoxVisible(showOutlineForZone || (!isActiveTool(handleRotatePitchXRedRing) &&
                                                              !isActiveTool(handleRotateYawYGreenRing) &&
                                                              !isActiveTool(handleRotateRollZBlueRing)));

        // ## Duplicator handle for HMD only. ##
        //Functionality Deactivated. This is a bit too sensible. We will explore other solutions. 
        //(uncomment to re-activate)
        /*if (HMD.active) {
            that.setHandleDuplicatorVisible(!activeTool || isActiveTool(handleDuplicator));
        }*/

        if (wantDebug) {
            print("====== Update Handles <=======");
        }
    };
    Script.update.connect(that.updateHandles);

    // FUNCTION: UPDATE ACTIVE ROTATE RING
    that.updateActiveRotateRing = function() {
        var activeRotateRing = null;
        if (isActiveTool(handleRotatePitchXRedRing)) {
            activeRotateRing = handleRotatePitchXRedRing;
        } else if (isActiveTool(handleRotateYawYGreenRing)) {
            activeRotateRing = handleRotateYawYGreenRing;
        } else if (isActiveTool(handleRotateRollZBlueRing)) {
            activeRotateRing = handleRotateRollZBlueRing;
        }
        if (activeRotateRing !== null) {
            var tickMarksAngle = ctrlPressed ? ROTATE_CTRL_SNAP_ANGLE : ROTATE_DEFAULT_TICK_MARKS_ANGLE;
            Entities.editEntity(activeRotateRing, { ring: { majorTickMarksAngle: tickMarksAngle } });
        }
    };

    // FUNCTION: SET TOOL ENTITYS VISIBLE
    that.setToolEntitiesVisible = function(isVisible) {
        for (var i = 0, length = allToolEntities.length; i < length; i++) {
            Entities.editEntity(allToolEntities[i], { visible: isVisible, ignorePickIntersection: !isVisible });
        }
    };

    // FUNCTION: SET HANDLE TRANSLATE VISIBLE
    that.setHandleTranslateVisible = function(isVisible) {
        that.setHandleTranslateXVisible(isVisible);
        that.setHandleTranslateYVisible(isVisible);
        that.setHandleTranslateZVisible(isVisible);
    };

    that.setHandleTranslateXVisible = function(isVisible) {
        Entities.editEntity(handleTranslateXCone, { visible: isVisible, ignorePickIntersection: !isVisible });
        Entities.editEntity(handleTranslateXCylinder, { visible: isVisible, ignorePickIntersection: !isVisible });
    };

    that.setHandleTranslateYVisible = function(isVisible) {
        Entities.editEntity(handleTranslateYCone, { visible: isVisible, ignorePickIntersection: !isVisible });
        Entities.editEntity(handleTranslateYCylinder, { visible: isVisible, ignorePickIntersection: !isVisible });
    };

    that.setHandleTranslateZVisible = function(isVisible) {
        Entities.editEntity(handleTranslateZCone, { visible: isVisible, ignorePickIntersection: !isVisible });
        Entities.editEntity(handleTranslateZCylinder, { visible: isVisible, ignorePickIntersection: !isVisible });
    };

    // FUNCTION: SET HANDLE ROTATE VISIBLE
    that.setHandleRotateVisible = function(isVisible) {
        that.setHandleRotatePitchVisible(isVisible);
        that.setHandleRotateYawVisible(isVisible);
        that.setHandleRotateRollVisible(isVisible);
    };

    that.setHandleRotatePitchVisible = function(isVisible) {
        Entities.editEntity(handleRotatePitchXRedRing, { visible: isVisible, ignorePickIntersection: !isVisible });
    };

    that.setHandleRotateYawVisible = function(isVisible) {
        Entities.editEntity(handleRotateYawYGreenRing, { visible: isVisible, ignorePickIntersection: !isVisible });
    };

    that.setHandleRotateRollVisible = function(isVisible) {
        Entities.editEntity(handleRotateRollZBlueRing, { visible: isVisible, ignorePickIntersection: !isVisible });
    };

    // FUNCTION: SET HANDLE STRETCH VISIBLE
    that.setHandleStretchVisible = function(isVisible) {
        that.setHandleStretchXVisible(isVisible);
        that.setHandleStretchYVisible(isVisible);
        that.setHandleStretchZVisible(isVisible);
    };

    that.setHandleStretchXVisible = function(isVisible) {
        Entities.editEntity(handleStretchXCube, { visible: isVisible, ignorePickIntersection: !isVisible });
    };

    that.setHandleStretchYVisible = function(isVisible) {
        Entities.editEntity(handleStretchYCube, { visible: isVisible, ignorePickIntersection: !isVisible });
    };

    that.setHandleStretchZVisible = function(isVisible) {
        Entities.editEntity(handleStretchZCube, { visible: isVisible, ignorePickIntersection: !isVisible });
    };
    
    // FUNCTION: SET HANDLE SCALE VISIBLE
    that.setHandleScaleVisible = function(isVisible) {
        that.setHandleScaleVisible(isVisible);
        that.setHandleBoundingBoxVisible(isVisible);
    };

    that.setHandleScaleVisible = function(isVisible) {
        Entities.editEntity(handleScaleCube, { visible: isVisible, ignorePickIntersection: !isVisible });
    };

    that.setHandleBoundingBoxVisible = function(isVisible) {
        Entities.editEntity(handleBoundingBox, { visible: isVisible, ignorePickIntersection: true });
    };

    // FUNCTION: SET HANDLE DUPLICATOR VISIBLE
    that.setHandleDuplicatorVisible = function(isVisible) {
        Entities.editEntity(handleDuplicator, { visible: isVisible, ignorePickIntersection: !isVisible });
    };

    // FUNCTION: DEBUG PICK PLANE
    that.showDebugPickPlane = function(pickPlanePosition, pickPlaneNormal) {
        var planePlusNormal = Vec3.sum(pickPlanePosition, pickPlaneNormal);
        var rotation = Quat.lookAtSimple(planePlusNormal, pickPlanePosition);
        var dimensionXZ = getDistanceToCamera(pickPlanePosition) * 1.25;   
        var dimensions = { x:dimensionXZ, y:dimensionXZ, z:STRETCH_PANEL_WIDTH };
        Entities.editEntity(debugPickPlane, {
            position: pickPlanePosition,
            rotation: rotation,
            dimensions: dimensions,
            visible: true
        });
    };
   
    that.showDebugPickPlaneHit = function(pickHitPosition) {
        var dimension = getDistanceToCamera(pickHitPosition) * DEBUG_PICK_PLANE_HIT_CAMERA_DISTANCE_MULTIPLE;
        var pickPlaneHit = Entities.addEntity({
            type: "Shape",
            alpha: 0.5,
            shape: "Sphere",
            primitiveMode: "solid",
            visible: true,
            ignorePickIntersection: true,
            renderLayer: "front",
            color: COLOR_DEBUG_PICK_PLANE_HIT,
            position: pickHitPosition,
            dimensions: { x: dimension, y: dimension, z: dimension }
        }, "local");
        debugPickPlaneHits.push(pickPlaneHit);
        if (debugPickPlaneHits.length > DEBUG_PICK_PLANE_HIT_LIMIT) {
            var removedPickPlaneHit = debugPickPlaneHits.shift();
            Entities.deleteEntity(removedPickPlaneHit);
        }
    };
    
    that.clearDebugPickPlane = function() {
        Entities.editEntity(debugPickPlane, { visible: false });
        for (var i = 0; i < debugPickPlaneHits.length; i++) {
            Entities.deleteEntity(debugPickPlaneHits[i]);
        }
        debugPickPlaneHits = [];
    };

    that.rotateSelection = function(rotation) {
        SelectionManager.saveProperties();
        if (SelectionManager.selections.length === 1) {
            SelectionManager.savedProperties[SelectionManager.selections[0]].rotation = Quat.IDENTITY;
        }
        updateSelectionsRotation(rotation, SelectionManager.worldPosition);
    };

    that.moveSelection = function(targetPosition) {
        SelectionManager.saveProperties();
        // editing a parent will cause all the children to automatically follow along, so don't
        // edit any entity who has an ancestor in SelectionManager.selections
        var toMove = SelectionManager.selections.filter(function (selection) {
            if (SelectionManager.selections.indexOf(SelectionManager.savedProperties[selection].parentID) >= 0) {
                return false; // a parent is also being moved, so don't issue an edit for this entity
            } else {
                return true;
            }
        });

        for (var i = 0; i < toMove.length; i++) {
            var id = toMove[i];
            var properties = SelectionManager.savedProperties[id];
            var newPosition = Vec3.sum(targetPosition, Vec3.subtract(properties.position, SelectionManager.worldPosition));
            Entities.editEntity(id, { position: newPosition });
        }
    };

    that.rotate90degreeSelection = function(axis) {
        //axis is a string and expect "X", "Y" or "Z"
        if (!SelectionManager.hasSelection() || !SelectionManager.hasUnlockedSelection()) {
            audioFeedback.rejection();
            Window.notifyEditError("You have nothing selected, or the selection is locked.");
        } else {
            var currentRotation, axisRotation;
            SelectionManager.saveProperties();
            if (selectionManager.selections.length === 1 && spaceMode === SPACE_LOCAL) {
                currentRotation = SelectionManager.localRotation;
            } else {
                 currentRotation = SelectionManager.worldRotation;
            }
            switch(axis) {
                case "X":
                    axisRotation = Quat.angleAxis(90.0, Quat.getRight(currentRotation));
                    break;
                case "Y":
                    axisRotation = Quat.angleAxis(90.0, Quat.getUp(currentRotation));
                    break;
                case "Z":
                    axisRotation = Quat.angleAxis(90.0, Quat.getForward(currentRotation));
                    break;
                default:
                    return;
                }
            updateSelectionsRotation(axisRotation, SelectionManager.worldPosition);
            SelectionManager._update(false, this);
            that.createApp.pushCommandForSelections();
            audioFeedback.action();
        }
    };

    function addUnlitMaterialOnToolEntity(toolEntityParentID) {
        var toolEntitiesMaterialData = "{\n  \"materialVersion\": 1,\n  \"materials\": [\n    {\n      \"name\": \"0\",\n      \"defaultFallthrough\": true,\n      \"unlit\": true,\n      \"model\": \"hifi_pbr\"\n    }\n  ]\n}";
        var materialEntityID = Entities.addEntity({
            "type": "Material",
            "parentID": toolEntityParentID,
            "name": "tool-material",
            "parentMaterialName": "0",
            "materialURL": "materialData",
            "priority": 1,
            "materialMappingMode": "uv",
            "ignorePickIntersection": true,
            "materialData": toolEntitiesMaterialData
        }, "local");
        return materialEntityID;
    }
    
    // TOOL DEFINITION: HANDLE TRANSLATE XZ TOOL
    function addHandleTranslateXZTool(toolEntity, mode, doDuplicate) {
        var initialPick = null;
        var isConstrained = false;
        var constrainMajorOnly = false;
        var startPosition = null;
        var duplicatedEntityIDs = null;
        var pickPlanePosition = null;
        var pickPlaneNormal = { x: 0, y: 1, z: 0 };
        var greatestDimension = 0.0;
        var startingElevation = 0.0;
        addHandleTool(toolEntity, {
            mode: mode,
            onBegin: function(event, pickRay, pickResult) {
                var wantDebug = false;
                if (wantDebug) {
                    print("================== TRANSLATE_XZ(Beg) -> =======================");
                    Vec3.print("    pickRay", pickRay);
                    Vec3.print("    pickRay.origin", pickRay.origin);
                    Vec3.print("    pickResult.intersection", pickResult.intersection);
                }

                // Duplicate entities if Ctrl is pressed on Windows or Alt is press on Mac.
                // This will make a copy of the selected entities and move the _original_ entities, not the new ones.
                var isMac = Controller.getValue(Controller.Hardware.Application.PlatformMac);
                var isDuplicate = isMac ? event.isAlt : event.isControl;
                if (isDuplicate || doDuplicate) {
                    duplicatedEntityIDs = SelectionManager.duplicateSelection();
                    var ids = [];
                    for (var i = 0; i < duplicatedEntityIDs.length; ++i) {
                        ids.push(duplicatedEntityIDs[i].entityID);
                    }
                    SelectionManager.setSelections(ids);
                } else {
                    duplicatedEntityIDs = null;
                }

                SelectionManager.saveProperties();
                that.resetPreviousHandleColor();

                that.setHandleTranslateVisible(false);
                that.setHandleRotateVisible(false);
                that.setHandleScaleVisible(false);
                that.setHandleStretchVisible(false);
                that.setHandleDuplicatorVisible(false);

                startPosition = SelectionManager.worldPosition;
                pickPlanePosition = pickResult.intersection;
                greatestDimension = Math.max(Math.max(SelectionManager.worldDimensions.x, 
                                                      SelectionManager.worldDimensions.y),
                                                      SelectionManager.worldDimensions.z);
                startingElevation = this.elevation(pickRay.origin, pickPlanePosition);
                if (wantDebug) {
                    print("    longest dimension: " + greatestDimension);
                    print("    starting elevation: " + startingElevation);
                }

                initialPick = that.createApp.rayPlaneIntersection(pickRay, pickPlanePosition, pickPlaneNormal);
                
                if (debugPickPlaneEnabled) {
                    that.showDebugPickPlane(pickPlanePosition, pickPlaneNormal);
                    that.showDebugPickPlaneHit(initialPick);
                }

                isConstrained = false;
                if (wantDebug) {
                    print("================== TRANSLATE_XZ(End) <- =======================");
                }
            },
            onEnd: function(event, reason) {
                that.createApp.pushCommandForSelections(duplicatedEntityIDs);
                if (isConstrained) {
                    Entities.editEntity(xRailToolEntity, {
                        visible: false,
                        ignorePickIntersection: true
                    });
                    Entities.editEntity(zRailToolEntity, {
                        visible: false,
                        ignorePickIntersection: true
                    });
                }
            },
            elevation: function(origin, intersection) {
                return (origin.y - intersection.y) / Vec3.distance(origin, intersection);
            },
            onMove: function(event) {
                var wantDebug = false;
                var pickRay = generalComputePickRay(event.x, event.y);

                var newPick = that.createApp.rayPlaneIntersection2(pickRay, pickPlanePosition, pickPlaneNormal);

                // If the pick ray doesn't hit the pick plane in this direction, do nothing.
                // this will happen when someone drags across the horizon from the side they started on.
                if (!newPick) {
                    if (wantDebug) {
                        print("    "+ mode + "Pick ray does not intersect XZ plane.");
                    }
                    
                    // EARLY EXIT--(Invalid ray detected.)
                    return;
                }
                
                if (debugPickPlaneEnabled) {
                    that.showDebugPickPlaneHit(newPick);
                }

                var vector = null;
                if (initialPick) {
                    vector = Vec3.subtract(newPick, initialPick);
                } else {
                    vector = newPick;
                }

                // If the mouse is too close to the horizon of the pick plane, stop moving
                var MIN_ELEVATION = 0.02; //  largest dimension of object divided by distance to it
                var elevation = this.elevation(pickRay.origin, newPick);
                if (wantDebug) {
                    print("Start Elevation: " + startingElevation + ", elevation: " + elevation);
                }
                if ((startingElevation > 0.0 && elevation < MIN_ELEVATION) ||
                    (startingElevation < 0.0 && elevation > -MIN_ELEVATION)) {
                    if (wantDebug) {
                        print("    "+ mode + " - too close to horizon!");
                    }

                    // EARLY EXIT--(Don't proceed past the reached limit.)
                    return;
                }

                //  If the angular size of the object is too small, stop moving
                var MIN_ANGULAR_SIZE = 0.01; //  Radians
                if (greatestDimension > 0) {
                    var angularSize = Math.atan(greatestDimension / Vec3.distance(pickRay.origin, newPick));
                    if (wantDebug) {
                        print("Angular size = " + angularSize);
                    }
                    if (angularSize < MIN_ANGULAR_SIZE) {
                        return;
                    }
                }

                // If shifted, constrain to one axis
                if (event.isShifted) {
                    if (Math.abs(vector.x) > Math.abs(vector.z)) {
                        vector.z = 0;
                    } else {
                        vector.x = 0;
                    }
                    if (!isConstrained) {
                        var xStart = Vec3.sum(startPosition, {
                            x: -RAIL_AXIS_LENGTH,
                            y: 0,
                            z: 0
                        });
                        var xEnd = Vec3.sum(startPosition, {
                            x: RAIL_AXIS_LENGTH,
                            y: 0,
                            z: 0
                        });
                        var zStart = Vec3.sum(startPosition, {
                            x: 0,
                            y: 0,
                            z: -RAIL_AXIS_LENGTH
                        });
                        var zEnd = Vec3.sum(startPosition, {
                            x: 0,
                            y: 0,
                            z: RAIL_AXIS_LENGTH
                        });
                        Entities.editEntity(xRailToolEntity, {
                            linePoints: [ xStart, xEnd ],
                            visible: true,
                            ignorePickIntersection: true
                        });
                        Entities.editEntity(zRailToolEntity, {
                            linePoints: [ zStart, zEnd ],
                            visible: true,
                            ignorePickIntersection: true
                        });
                        isConstrained = true;
                    }
                } else {
                    if (isConstrained) {
                        Entities.editEntity(xRailToolEntity, {
                            visible: false,
                            ignorePickIntersection: true
                        });
                        Entities.editEntity(zRailToolEntity, {
                            visible: false,
                            ignorePickIntersection: true
                        });
                        isConstrained = false;
                    }
                }

                constrainMajorOnly = event.isControl;
                var negateAndHalve = -0.5;
                var cornerPosition = Vec3.sum(startPosition, Vec3.multiply(negateAndHalve, SelectionManager.worldDimensions));
                vector = Vec3.subtract(
                    that.grid.snapToGrid(Vec3.sum(cornerPosition, vector), constrainMajorOnly),
                    cornerPosition);

                // editing a parent will cause all the children to automatically follow along, so don't
                // edit any entity who has an ancestor in SelectionManager.selections
                var toMove = SelectionManager.selections.filter(function (selection) {
                    if (SelectionManager.selections.indexOf(SelectionManager.savedProperties[selection].parentID) >= 0) {
                        return false; // a parent is also being moved, so don't issue an edit for this entity
                    } else {
                        return true;
                    }
                });

                for (var i = 0; i < toMove.length; i++) {
                    var properties = SelectionManager.savedProperties[toMove[i]];
                    if (!properties) {
                        continue;
                    }
                    var newPosition = Vec3.sum(properties.position, {
                        x: vector.x,
                        y: 0,
                        z: vector.z
                    });
                    Entities.editEntity(toMove[i], {
                        position: newPosition
                    });

                    if (wantDebug) {
                        print("translateXZ... ");
                        Vec3.print("                 vector:", vector);
                        Vec3.print("            newPosition:", properties.position);
                        Vec3.print("            newPosition:", newPosition);
                    }
                }

                SelectionManager._update(false, this);
            }
        });
    }

    // TOOL DEFINITION: HANDLE TRANSLATE TOOL    
    function addHandleTranslateTool(toolEntity, mode, direction) {
        var pickPlanePosition = null;
        var pickPlaneNormal = null;
        var initialPick = null;
        var projectionVector = null;
        var previousPickRay = null;
        var rotation = null;
        addHandleTool(toolEntity, {
            mode: mode,
            onBegin: function(event, pickRay, pickResult) {
                // Duplicate entities if Ctrl is pressed on Windows or Alt is pressed on Mac.
                // This will make a copy of the selected entities and move the _original_ entities, not the new ones.
                var isMac = Controller.getValue(Controller.Hardware.Application.PlatformMac);
                var isDuplicate = isMac ? event.isAlt : event.isControl;
                if (isDuplicate) {
                    duplicatedEntityIDs = SelectionManager.duplicateSelection();
                    var ids = [];
                    for (var i = 0; i < duplicatedEntityIDs.length; ++i) {
                        ids.push(duplicatedEntityIDs[i].entityID);
                    }
                    SelectionManager.setSelections(ids);
                } else {
                    duplicatedEntityIDs = null;
                }

                var axisVector;
                if (direction === TRANSLATE_DIRECTION.X) {
                    axisVector = { x: 1, y: 0, z: 0 };
                } else if (direction === TRANSLATE_DIRECTION.Y) {
                    axisVector = { x: 0, y: 1, z: 0 };
                } else if (direction === TRANSLATE_DIRECTION.Z) {
                    axisVector = { x: 0, y: 0, z: 1 };
                }
                
                rotation = spaceMode === SPACE_LOCAL ? SelectionManager.localRotation : SelectionManager.worldRotation;
                axisVector = Vec3.multiplyQbyV(rotation, axisVector);
                pickPlaneNormal = Vec3.cross(Vec3.cross(pickRay.direction, axisVector), axisVector);
                pickPlanePosition = SelectionManager.worldPosition;
                initialPick = that.createApp.rayPlaneIntersection(pickRay, pickPlanePosition, pickPlaneNormal);
    
                SelectionManager.saveProperties();
                that.resetPreviousHandleColor();

                that.setHandleTranslateXVisible(direction === TRANSLATE_DIRECTION.X);
                that.setHandleTranslateYVisible(direction === TRANSLATE_DIRECTION.Y);
                that.setHandleTranslateZVisible(direction === TRANSLATE_DIRECTION.Z);
                that.setHandleRotateVisible(false);
                that.setHandleStretchVisible(false);
                that.setHandleScaleVisible(false);
                that.setHandleDuplicatorVisible(false);
                
                previousPickRay = pickRay;
                
                if (debugPickPlaneEnabled) {
                    that.showDebugPickPlane(pickPlanePosition, pickPlaneNormal);
                    that.showDebugPickPlaneHit(initialPick);
                }
            },
            onEnd: function(event, reason) {
                that.createApp.pushCommandForSelections(duplicatedEntityIDs);
            },
            onMove: function(event) {
                var pickRay = generalComputePickRay(event.x, event.y);
                
                // Use previousPickRay if new pickRay will cause resulting rayPlaneIntersection values to wrap around
                if (usePreviousPickRay(pickRay.direction, previousPickRay.direction, pickPlaneNormal)) {
                    pickRay = previousPickRay;
                }
    
                var newPick = that.createApp.rayPlaneIntersection(pickRay, pickPlanePosition, pickPlaneNormal);
                if (debugPickPlaneEnabled) {
                    that.showDebugPickPlaneHit(newPick);
                }
                
                var vector = Vec3.subtract(newPick, initialPick);
                
                if (direction === TRANSLATE_DIRECTION.X) {
                    projectionVector = { x: 1, y: 0, z: 0 };
                } else if (direction === TRANSLATE_DIRECTION.Y) {
                    projectionVector = { x: 0, y: 1, z: 0 };
                } else if (direction === TRANSLATE_DIRECTION.Z) {
                    projectionVector = { x: 0, y: 0, z: 1 };
                }
                projectionVector = Vec3.multiplyQbyV(rotation, projectionVector);

                var dotVector = Vec3.dot(vector, projectionVector);
                vector = Vec3.multiply(dotVector, projectionVector);
                var gridOrigin = that.grid.getOrigin();
                vector = Vec3.subtract(that.grid.snapToGrid(Vec3.sum(vector, gridOrigin)), gridOrigin);
                
                var wantDebug = false;
                if (wantDebug) {
                    print("translateUpDown... ");
                    print("                event.y:" + event.y);
                    Vec3.print("        newIntersection:", newIntersection);
                    Vec3.print("                 vector:", vector);
                }

                // editing a parent will cause all the children to automatically follow along, so don't
                // edit any entity who has an ancestor in SelectionManager.selections
                var toMove = SelectionManager.selections.filter(function (selection) {
                    if (SelectionManager.selections.indexOf(SelectionManager.savedProperties[selection].parentID) >= 0) {
                        return false; // a parent is also being moved, so don't issue an edit for this entity
                    } else {
                        return true;
                    }
                });

                for (var i = 0; i < toMove.length; i++) {
                    var id = toMove[i];
                    var properties = SelectionManager.savedProperties[id];
                    var newPosition = Vec3.sum(properties.position, vector);
                    Entities.editEntity(id, { position: newPosition });
                }
                
                previousPickRay = pickRay;
    
                SelectionManager._update(false, this);
            }
        });
    }

    // TOOL DEFINITION: HANDLE STRETCH TOOL   
    function addHandleStretchTool(toolEntity, mode, directionEnum) {
        var initialPick = null;
        var initialPosition = null;
        var initialDimensions = null;
        var rotation = null;
        var registrationPoint = null;
        var pickPlanePosition = null;
        var pickPlaneNormal = null;
        var previousPickRay = null;
        var directionVector = null;
        var axisVector = null;
        var signs = null;
        var mask = null;
        var stretchPanel = null;
        var handleStretchCube = null;
        var deltaPivot = null;
        addHandleTool(toolEntity, {
            mode: mode,
            onBegin: function(event, pickRay, pickResult) {             
                if (directionEnum === STRETCH_DIRECTION.X) {
                    stretchPanel = handleStretchXPanel;
                    handleStretchCube = handleStretchXCube;
                    directionVector = { x: -1, y: 0, z: 0 };
                } else if (directionEnum === STRETCH_DIRECTION.Y) {
                    stretchPanel = handleStretchYPanel;
                    handleStretchCube = handleStretchYCube;
                    directionVector = { x: 0, y: -1, z: 0 };
                } else if (directionEnum === STRETCH_DIRECTION.Z) {
                    stretchPanel = handleStretchZPanel;
                    handleStretchCube = handleStretchZCube;
                    directionVector = { x: 0, y: 0, z: -1 };
                }
                
                rotation = SelectionManager.localRotation;
                initialPosition = SelectionManager.localPosition;
                initialDimensions = SelectionManager.localDimensions;
                registrationPoint = SelectionManager.localRegistrationPoint;
                
                axisVector = Vec3.multiply(NEGATE_VECTOR, directionVector);
                axisVector = Vec3.multiplyQbyV(rotation, axisVector);
                
                signs = {
                    x: directionVector.x < 0 ? -1 : (directionVector.x > 0 ? 1 : 0),
                    y: directionVector.y < 0 ? -1 : (directionVector.y > 0 ? 1 : 0),
                    z: directionVector.z < 0 ? -1 : (directionVector.z > 0 ? 1 : 0)
                };
                mask = {
                    x: Math.abs(directionVector.x) > 0 ? 1 : 0,
                    y: Math.abs(directionVector.y) > 0 ? 1 : 0,
                    z: Math.abs(directionVector.z) > 0 ? 1 : 0
                };
                
                var pivot = directionVector;
                var offset = Vec3.multiply(directionVector, NEGATE_VECTOR);
                
                // Modify range of registrationPoint to be [-0.5, 0.5]
                var centeredRP = Vec3.subtract(registrationPoint, {
                    x: 0.5,
                    y: 0.5,
                    z: 0.5
                });

                // Scale pivot to be in the same range as registrationPoint
                var scaledPivot = Vec3.multiply(0.5, pivot);
                deltaPivot = Vec3.subtract(centeredRP, scaledPivot);

                var scaledOffset = Vec3.multiply(0.5, offset);

                // Offset from the registration point
                var offsetRP = Vec3.subtract(scaledOffset, centeredRP);

                // Scaled offset in world coordinates
                var scaledOffsetWorld = Vec3.multiplyVbyV(initialDimensions, offsetRP);
                
                pickPlaneNormal = Vec3.cross(Vec3.cross(pickRay.direction, axisVector), axisVector);
                pickPlanePosition = Vec3.sum(initialPosition, Vec3.multiplyQbyV(rotation, scaledOffsetWorld));
                initialPick = that.createApp.rayPlaneIntersection(pickRay, pickPlanePosition, pickPlaneNormal);

                that.setHandleTranslateVisible(false);
                that.setHandleRotateVisible(false);
                that.setHandleScaleVisible(true);
                that.setHandleStretchXVisible(directionEnum === STRETCH_DIRECTION.X);
                that.setHandleStretchYVisible(directionEnum === STRETCH_DIRECTION.Y);
                that.setHandleStretchZVisible(directionEnum === STRETCH_DIRECTION.Z);
                that.setHandleDuplicatorVisible(false);
            
                SelectionManager.saveProperties();
                that.resetPreviousHandleColor();

                var collisionToRemove = "myAvatar";
                var properties = Entities.getEntityProperties(SelectionManager.selections[0]);
                if (properties.collidesWith.indexOf(collisionToRemove) > -1) {
                    var newCollidesWith = properties.collidesWith.replace(collisionToRemove, "");
                    Entities.editEntity(SelectionManager.selections[0], {collidesWith: newCollidesWith});
                    that.replaceCollisionsAfterStretch = true;
                }

                if (stretchPanel !== null) {
                    Entities.editEntity(stretchPanel, { visible: true, ignorePickIntersection: false });
                }
                var stretchCubeProperties = Entities.getEntityProperties(handleStretchCube, ["position"]);
                var stretchPanelProperties = Entities.getEntityProperties(stretchPanel, ["position"]);
                activeStretchCubePanelOffset = Vec3.subtract(stretchPanelProperties.position, stretchCubeProperties.position);
                
                previousPickRay = pickRay;

                if (debugPickPlaneEnabled) {
                    that.showDebugPickPlane(pickPlanePosition, pickPlaneNormal);
                    that.showDebugPickPlaneHit(initialPick);
                }
            },
            onEnd: function(event, reason) {                
                if (that.replaceCollisionsAfterStretch) {
                    var newCollidesWith = SelectionManager.savedProperties[SelectionManager.selections[0]].collidesWith;
                    Entities.editEntity(SelectionManager.selections[0], {collidesWith: newCollidesWith});
                    that.replaceCollisionsAfterStretch = false;
                }
                
                if (stretchPanel !== null) {
                    Entities.editEntity(stretchPanel, { visible: false, ignorePickIntersection: true });
                }
                activeStretchCubePanelOffset = null;

                that.createApp.pushCommandForSelections();
            },
            onMove: function(event) {            
                var pickRay = generalComputePickRay(event.x, event.y);
                
                // Use previousPickRay if new pickRay will cause resulting rayPlaneIntersection values to wrap around
                if (usePreviousPickRay(pickRay.direction, previousPickRay.direction, pickPlaneNormal)) {
                    pickRay = previousPickRay;
                }
                
                var newPick = that.createApp.rayPlaneIntersection(pickRay, pickPlanePosition, pickPlaneNormal);
                if (debugPickPlaneEnabled) {
                    that.showDebugPickPlaneHit(newPick);
                }
                
                var changeInDimensions = Vec3.subtract(newPick, initialPick);
                var dotVector = Vec3.dot(changeInDimensions, axisVector);
                changeInDimensions = Vec3.multiply(dotVector, axisVector);
                changeInDimensions = Vec3.multiplyQbyV(Quat.inverse(rotation), changeInDimensions);
                changeInDimensions = Vec3.multiplyVbyV(mask, changeInDimensions);
                changeInDimensions = that.grid.snapToSpacing(changeInDimensions);
                changeInDimensions = Vec3.multiply(NEGATE_VECTOR, Vec3.multiplyVbyV(signs, changeInDimensions));    

                var newDimensions = Vec3.sum(initialDimensions, changeInDimensions);

                var minimumDimension = Entities.getPropertyInfo("dimensions").minimum; 
                if (newDimensions.x < minimumDimension) {
                    newDimensions.x = minimumDimension;
                    changeInDimensions.x = minimumDimension - initialDimensions.x;
                }
                if (newDimensions.y < minimumDimension) {
                    newDimensions.y = minimumDimension;
                    changeInDimensions.y = minimumDimension - initialDimensions.y;
                }
                if (newDimensions.z < minimumDimension) {
                    newDimensions.z = minimumDimension;
                    changeInDimensions.z = minimumDimension - initialDimensions.z;
                }

                var changeInPosition = Vec3.multiplyQbyV(rotation, Vec3.multiplyVbyV(deltaPivot, changeInDimensions));
                var newPosition = Vec3.sum(initialPosition, changeInPosition);
        
                Entities.editEntity(SelectionManager.selections[0], {
                    position: newPosition,
                    dimensions: newDimensions
                });
                    
                var wantDebug = false;
                if (wantDebug) {
                    print(mode);
                    Vec3.print("            changeInDimensions:", changeInDimensions);
                    Vec3.print("                 newDimensions:", newDimensions);
                    Vec3.print("              changeInPosition:", changeInPosition);
                    Vec3.print("                   newPosition:", newPosition);
                }
                
                previousPickRay = pickRay;
        
                SelectionManager._update(false, this);
            }
        });
    }

    // TOOL DEFINITION: HANDLE SCALE TOOL   
    function addHandleScaleTool(toolEntity, mode) {
        var initialPick = null;
        var initialPosition = null;
        var initialDimensions = null;
        var pickPlanePosition = null;
        var pickPlaneNormal = null;
        var previousPickRay = null;     
        addHandleTool(toolEntity, {
            mode: mode,
            onBegin: function(event, pickRay, pickResult) {
                initialPosition = SelectionManager.localPosition;
                initialDimensions = SelectionManager.localDimensions;               
                
                pickPlanePosition = initialPosition;                
                pickPlaneNormal = Vec3.subtract(pickRay.origin, pickPlanePosition);
                initialPick = that.createApp.rayPlaneIntersection(pickRay, pickPlanePosition, pickPlaneNormal);

                that.setHandleTranslateVisible(false);
                that.setHandleRotateVisible(false);
                that.setHandleScaleVisible(true);
                that.setHandleStretchVisible(false);
                that.setHandleDuplicatorVisible(false);
            
                SelectionManager.saveProperties();
                that.resetPreviousHandleColor();

                var collisionToRemove = "myAvatar";
                var properties = Entities.getEntityProperties(SelectionManager.selections[0]);
                if (properties.collidesWith.indexOf(collisionToRemove) > -1) {
                    var newCollidesWith = properties.collidesWith.replace(collisionToRemove, "");
                    Entities.editEntity(SelectionManager.selections[0], {collidesWith: newCollidesWith});
                    that.replaceCollisionsAfterStretch = true;
                }

                previousPickRay = pickRay;
                
                if (debugPickPlaneEnabled) {
                    that.showDebugPickPlane(pickPlanePosition, pickPlaneNormal);
                    that.showDebugPickPlaneHit(initialPick);
                }
            },
            onEnd: function(event, reason) {                
                if (that.replaceCollisionsAfterStretch) {
                    var newCollidesWith = SelectionManager.savedProperties[SelectionManager.selections[0]].collidesWith;
                    Entities.editEntity(SelectionManager.selections[0], {collidesWith: newCollidesWith});
                    that.replaceCollisionsAfterStretch = false;
                }

                that.createApp.pushCommandForSelections();
            },
            onMove: function(event) {            
                var pickRay = generalComputePickRay(event.x, event.y);
                
                // Use previousPickRay if new pickRay will cause resulting rayPlaneIntersection values to wrap around
                if (usePreviousPickRay(pickRay.direction, previousPickRay.direction, pickPlaneNormal)) {
                    pickRay = previousPickRay;
                }
                
                var newPick = that.createApp.rayPlaneIntersection(pickRay, pickPlanePosition, pickPlaneNormal);
                if (debugPickPlaneEnabled) {
                    that.showDebugPickPlaneHit(newPick);
                }
                
                var toCameraDistance = getDistanceToCamera(initialPosition);  
                var dimensionsMultiple = toCameraDistance * SCALE_DIMENSIONS_CAMERA_DISTANCE_MULTIPLE;
                var changeInDimensions = Vec3.subtract(newPick, initialPick);                   
                changeInDimensions = Vec3.multiplyQbyV(Quat.inverse(Camera.orientation), changeInDimensions);
                changeInDimensions = that.grid.snapToSpacing(changeInDimensions);
                changeInDimensions = Vec3.multiply(changeInDimensions, dimensionsMultiple);
                
                var averageDimensionChange = (changeInDimensions.x + changeInDimensions.y + changeInDimensions.z) / 3;
                var averageInitialDimension = (initialDimensions.x + initialDimensions.y + initialDimensions.z) / 3;
                percentChange = averageDimensionChange / averageInitialDimension;
                percentChange += 1.0;
                
                var newDimensions = Vec3.multiply(percentChange, initialDimensions);
                newDimensions.x = Math.abs(newDimensions.x);
                newDimensions.y = Math.abs(newDimensions.y);
                newDimensions.z = Math.abs(newDimensions.z);

                var minimumDimension = Entities.getPropertyInfo("dimensions").minimum; 
                if (newDimensions.x < minimumDimension) {
                    newDimensions.x = minimumDimension;
                    changeInDimensions.x = minimumDimension - initialDimensions.x;
                }
                if (newDimensions.y < minimumDimension) {
                    newDimensions.y = minimumDimension;
                    changeInDimensions.y = minimumDimension - initialDimensions.y;
                }
                if (newDimensions.z < minimumDimension) {
                    newDimensions.z = minimumDimension;
                    changeInDimensions.z = minimumDimension - initialDimensions.z;
                }
                
                Entities.editEntity(SelectionManager.selections[0], { dimensions: newDimensions });
                    
                var wantDebug = false;
                if (wantDebug) {
                    print(mode);
                    Vec3.print("            changeInDimensions:", changeInDimensions);
                    Vec3.print("                 newDimensions:", newDimensions);
                }
                
                previousPickRay = pickRay;
        
                SelectionManager._update(false, this);
            }
        });
    }

    // FUNCTION: UPDATE ROTATION DEGREES TOOL ENTITY
    function updateRotationDegreesToolEntity(angleFromZero, position) {
        var toCameraDistance = getDistanceToCamera(position);
        var toolEntityProps = {
            position: position,
            dimensions: {
                x: toCameraDistance * ROTATE_DISPLAY_SIZE_X_MULTIPLIER,
                y: toCameraDistance * ROTATE_DISPLAY_SIZE_Y_MULTIPLIER
            },
            lineHeight: toCameraDistance * ROTATE_DISPLAY_LINE_HEIGHT_MULTIPLIER,
            text: normalizeDegrees(-angleFromZero) + "°"
        };
        Entities.editEntity(rotationDegreesDisplay, toolEntityProps);
    }

    // FUNCTION DEF: updateSelectionsRotation
    //    Helper func used by rotation handle tools 
    function updateSelectionsRotation(rotationChange, initialPosition) {
        if (!rotationChange) {
            print("ERROR: entitySelectionTool.updateSelectionsRotation - Invalid arg specified!!");

            // EARLY EXIT
            return;
        }

        // Entities should only reposition if we are rotating multiple selections around
        // the selections center point.  Otherwise, the rotation will be around the entities
        // registration point which does not need repositioning.
        var reposition = (SelectionManager.selections.length > 1);

        // editing a parent will cause all the children to automatically follow along, so don't
        // edit any entity who has an ancestor in SelectionManager.selections
        var toRotate = SelectionManager.selections.filter(function (selection) {
            if (SelectionManager.selections.indexOf(SelectionManager.savedProperties[selection].parentID) >= 0) {
                return false; // a parent is also being moved, so don't issue an edit for this entity
            } else {
                return true;
            }
        });

        for (var i = 0; i < toRotate.length; i++) {
            var entityID = toRotate[i];
            var initialProperties = SelectionManager.savedProperties[entityID];

            var newProperties = {
                rotation: Quat.multiply(rotationChange, initialProperties.rotation)
            };

            if (reposition) {
                var dPos = Vec3.subtract(initialProperties.position, initialPosition);
                dPos = Vec3.multiplyQbyV(rotationChange, dPos);
                newProperties.position = Vec3.sum(initialPosition, dPos);
            }

            Entities.editEntity(entityID, newProperties);
        }
    }

    // TOOL DEFINITION: HANDLE ROTATION TOOL   
    function addHandleRotateTool(toolEntity, mode, direction) {
        var selectedHandle = null;
        var worldRotation = null;
        var initialRotation = null;
        var rotationCenter = null;
        var rotationNormal = null;
        var rotationZero = null;
        var rotationDegreesPosition = null;
        addHandleTool(toolEntity, {
            mode: mode,
            onBegin: function(event, pickRay, pickResult) {
                var wantDebug = false;
                if (wantDebug) {
                    print("================== " + getMode() + "(addHandleRotateTool onBegin) -> =======================");
                }
                
                if (direction === ROTATE_DIRECTION.PITCH) {
                    rotationNormal = { x: 1, y: 0, z: 0 };
                    worldRotation = worldRotationX;
                    selectedHandle = handleRotatePitchXRedRing;
                } else if (direction === ROTATE_DIRECTION.YAW) {
                    rotationNormal = { x: 0, y: 1, z: 0 };
                    worldRotation = worldRotationY;
                    selectedHandle = handleRotateYawYGreenRing;
                } else if (direction === ROTATE_DIRECTION.ROLL) {
                    rotationNormal = { x: 0, y: 0, z: 1 };
                    worldRotation = worldRotationZ;
                    selectedHandle = handleRotateRollZBlueRing;
                }
                
                initialRotation = spaceMode === SPACE_LOCAL ? SelectionManager.localRotation : SelectionManager.worldRotation;
                rotationNormal = Vec3.multiplyQbyV(initialRotation, rotationNormal);
                rotationCenter = SelectionManager.worldPosition;

                SelectionManager.saveProperties();
                that.resetPreviousHandleColor();
    
                that.setHandleTranslateVisible(false);
                that.setHandleRotatePitchVisible(direction === ROTATE_DIRECTION.PITCH);
                that.setHandleRotateYawVisible(direction === ROTATE_DIRECTION.YAW);
                that.setHandleRotateRollVisible(direction === ROTATE_DIRECTION.ROLL);
                that.setHandleStretchVisible(false);
                that.setHandleScaleVisible(false);
                that.setHandleDuplicatorVisible(false);

                Entities.editEntity(selectedHandle, {
                    primitiveMode: "lines",
                    ring: {
                        hasTickMarks: true,
                        innerRadius: ROTATE_RING_SELECTED_INNER_RADIUS
                    }
                });

                Entities.editEntity(rotationDegreesDisplay, { visible: true });
                Entities.editEntity(handleRotateCurrentRing, {
                    position: rotationCenter,
                    rotation: worldRotation,
                    ring: {
                        startAngle: 0,
                        endAngle: 0
                    },
                    visible: true,
                    ignorePickIntersection: false
                });

                // editOverlays may not have committed rotation changes.
                // Compute zero position based on where the toolEntity will be eventually.
                var initialPick = that.createApp.rayPlaneIntersection(pickRay, rotationCenter, rotationNormal);
                // In case of a parallel ray, this will be null, which will cause early-out
                // in the onMove helper.
                rotationZero = initialPick;

                var rotationCenterToZero = Vec3.subtract(rotationZero, rotationCenter);
                var rotationCenterToZeroLength = Vec3.length(rotationCenterToZero);
                rotationDegreesPosition = Vec3.sum(rotationCenter, Vec3.multiply(Vec3.normalize(rotationCenterToZero), 
                                                   rotationCenterToZeroLength * ROTATE_DISPLAY_DISTANCE_MULTIPLIER));
                updateRotationDegreesToolEntity(0, rotationDegreesPosition);
                
                if (debugPickPlaneEnabled) {
                    that.showDebugPickPlane(rotationCenter, rotationNormal);
                    that.showDebugPickPlaneHit(initialPick);
                }

                if (wantDebug) {
                    print("================== " + getMode() + "(addHandleRotateTool onBegin) <- =======================");
                }
            },
            onEnd: function(event, reason) {
                var wantDebug = false;
                if (wantDebug) {
                    print("================== " + getMode() + "(addHandleRotateTool onEnd) -> =======================");
                }
                Entities.editEntity(rotationDegreesDisplay, { visible: false, ignorePickIntersection: true });
                Entities.editEntity(selectedHandle, {
                    primitiveMode: "solid",
                    ring: {                    
                        hasTickMarks: false,
                        innerRadius: ROTATE_RING_IDLE_INNER_RADIUS
                    }
                });
                Entities.editEntity(handleRotateCurrentRing, { visible: false, ignorePickIntersection: true });
                that.createApp.pushCommandForSelections();
                if (wantDebug) {
                    print("================== " + getMode() + "(addHandleRotateTool onEnd) <- =======================");
                }
            },
            onMove: function(event) {
                if (!rotationZero) {
                    print("ERROR: entitySelectionTool.addHandleRotateTool.onMove - " +
                          "Invalid RotationZero Specified (missed rotation target plane?)");

                    // EARLY EXIT
                    return;
                }
                
                var wantDebug = false;
                if (wantDebug) {
                    print("================== "+ getMode() + "(addHandleRotateTool onMove) -> =======================");
                    Vec3.print("    rotationZero: ", rotationZero);
                }

                var pickRay = generalComputePickRay(event.x, event.y);
                var result = that.createApp.rayPlaneIntersection(pickRay, rotationCenter, rotationNormal);
                if (result) {
                    var centerToZero = Vec3.subtract(rotationZero, rotationCenter);
                    var centerToIntersect = Vec3.subtract(result, rotationCenter);

                    if (wantDebug) {
                        Vec3.print("    RotationNormal:    ", rotationNormal);
                        Vec3.print("    rotationZero:           ", rotationZero);
                        Vec3.print("    rotationCenter:         ", rotationCenter);
                        Vec3.print("    intersect:         ", result);
                        Vec3.print("    centerToZero:      ", centerToZero);
                        Vec3.print("    centerToIntersect: ", centerToIntersect);
                    }

                    // Note: orientedAngle which wants normalized centerToZero and centerToIntersect
                    //             handles that internally, so it's to pass unnormalized vectors here.
                    var angleFromZero = Vec3.orientedAngle(centerToZero, centerToIntersect, rotationNormal);        
                    var snapAngle = ctrlPressed ? ROTATE_CTRL_SNAP_ANGLE : ROTATE_DEFAULT_SNAP_ANGLE;
                    angleFromZero = Math.floor(angleFromZero / snapAngle) * snapAngle;
                    var rotationChange = Quat.angleAxis(angleFromZero, rotationNormal);
                    updateSelectionsRotation(rotationChange, rotationCenter);
                    updateRotationDegreesToolEntity(-angleFromZero, rotationDegreesPosition);

                    angleFromZero *= -1;

                    var startAtCurrent = 0;
                    var endAtCurrent = angleFromZero;
                    var maxDegrees = 360;
                    if (angleFromZero < 0) {
                        startAtCurrent = maxDegrees + angleFromZero;
                        endAtCurrent = maxDegrees;
                    }
                    Entities.editEntity(handleRotateCurrentRing, {
                        ring: {
                            startAngle: startAtCurrent,
                            endAngle: endAtCurrent
                        }
                    });
                    
                    if (debugPickPlaneEnabled) {
                        that.showDebugPickPlaneHit(result);
                    }
                }

                if (wantDebug) {
                    print("================== "+ getMode() + "(addHandleRotateTool onMove) <- =======================");
                }
            }
        });
    }    

    addHandleTranslateXZTool(selectionBox, "TRANSLATE_XZ", false);
    addHandleTranslateXZTool(iconSelectionBox, "TRANSLATE_XZ", false);
    addHandleTranslateXZTool(handleDuplicator, "DUPLICATE", true);

    addHandleTranslateTool(handleTranslateXCone, "TRANSLATE_X", TRANSLATE_DIRECTION.X);
    addHandleTranslateTool(handleTranslateXCylinder, "TRANSLATE_X", TRANSLATE_DIRECTION.X);
    addHandleTranslateTool(handleTranslateYCone, "TRANSLATE_Y", TRANSLATE_DIRECTION.Y);
    addHandleTranslateTool(handleTranslateYCylinder, "TRANSLATE_Y", TRANSLATE_DIRECTION.Y);
    addHandleTranslateTool(handleTranslateZCone, "TRANSLATE_Z", TRANSLATE_DIRECTION.Z);
    addHandleTranslateTool(handleTranslateZCylinder, "TRANSLATE_Z", TRANSLATE_DIRECTION.Z);

    addHandleRotateTool(handleRotatePitchXRedRing, "ROTATE_PITCH", ROTATE_DIRECTION.PITCH);
    addHandleRotateTool(handleRotateYawYGreenRing, "ROTATE_YAW", ROTATE_DIRECTION.YAW);
    addHandleRotateTool(handleRotateRollZBlueRing, "ROTATE_ROLL", ROTATE_DIRECTION.ROLL);

    addHandleStretchTool(handleStretchXCube, "STRETCH_X", STRETCH_DIRECTION.X);
    addHandleStretchTool(handleStretchYCube, "STRETCH_Y", STRETCH_DIRECTION.Y);
    addHandleStretchTool(handleStretchZCube, "STRETCH_Z", STRETCH_DIRECTION.Z);

    addHandleScaleTool(handleScaleCube, "SCALE");
    
    return that;
}());<|MERGE_RESOLUTION|>--- conflicted
+++ resolved
@@ -2241,11 +2241,7 @@
             Entities.editEntity(selectionBox, selectionBoxGeometry);
 
             // UPDATE ICON TRANSLATE HANDLE
-<<<<<<< HEAD
-            if (SelectionManager.entityType === "ParticleEffect" || SelectionManager.entityType === "Light" || SelectionManager.entityType === "Sound") {
-=======
-            if (SelectionManager.entityType === "ParticleEffect" || SelectionManager.entityType === "ProceduralParticleEffect" || SelectionManager.entityType === "Light") {
->>>>>>> f9e729b0
+            if (SelectionManager.entityType === "ParticleEffect" || SelectionManager.entityType === "ProceduralParticleEffect" || SelectionManager.entityType === "Light" || SelectionManager.entityType === "Sound") {
                 var iconSelectionBoxGeometry = {
                     position: position,
                     rotation: rotation

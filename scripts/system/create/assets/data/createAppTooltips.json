{
    "shape": {
        "tooltip": "The shape of this entity's geometry."
    },
    "innerRadius": {
        "tooltip": "The inner radius of the shape."
    },
    "color": {
        "tooltip": "The color of this entity."
    },
    "shapeAlpha": {
        "tooltip": "The opacity of the entity between 0.0 fully transparent and 1.0 completely opaque."
    },
    "shapeUnlit": {
        "tooltip": "If enabled, the entity will not be lit by the keylight or local lights.",
        "jsPropertyName": "unlit"
    },
    "text": {
        "tooltip": "The text to display on the entity."
    },
    "textColor": {
        "tooltip": "The color of the text."
    },
    "textAlpha": {
        "tooltip": "The opacity of the text between 0.0 fully transparent and 1.0 completely opaque."
    },
    "backgroundColor": {
        "tooltip": "The color of the background."
    },
    "backgroundAlpha": {
        "tooltip": "The opacity of the background between 0.0 fully transparent and 1.0 completely opaque."
    },
    "lineHeight": {
        "tooltip": "The height of each line of text. This determines the size of the text."
    },
    "font": {
        "tooltip": "The font to render the text. Supported values: \"Courier\", \"Inconsolata\", \"Roboto\", \"Timeless\", or a URL to a PNG MTSDF .arfont file."
    },
    "textEffect": {
        "tooltip": "The effect that is applied to the text."
    },
    "textEffectColor": {
        "tooltip": "The color of the text effect."
    },
    "textEffectThickness": {
        "tooltip": "The magnitude of the text effect."
    },
    "textAlignment": {
        "tooltip": "How the text is aligned within its left and right bounds."
    },
    "textVerticalAlignment": {
        "tooltip": "How the text is aligned within its top and bottom bounds."
    },
    "topMargin": {
        "tooltip": "The top margin, in meters."
    },
    "rightMargin": {
        "tooltip": "The right margin, in meters."
    },
    "bottomMargin": {
        "tooltip": "The bottom margin, in meters."
    },
    "leftMargin": {
        "tooltip": "The left margin, in meters."
    },
    "unlit": {
        "tooltip": "If enabled, the entity will not be lit by the keylight or local lights.",
        "jsPropertyName": "unlit"
    },
    "zoneShapeType": {
        "tooltip": "The shape of the volume in which the zone's lighting effects and avatar permissions have effect.",
        "jsPropertyName": "shapeType"
    },
    "zoneCompoundShapeURL": {
        "tooltip": "The model file to use for the compound shape if Shape Type is \"Use Compound Shape URL\".",
        "jsPropertyName": "compoundShapeURL"
    },
    "flyingAllowed": {
        "tooltip": "If enabled, users can fly in the zone."
    },
    "ghostingAllowed": {
        "tooltip": "If enabled, users with avatar collisions turned off will not collide with content in the zone."
    },
    "filterURL": {
        "tooltip": "The URL of a JS file that checks for changes to entity properties within the zone. Runs periodically."
    },
    "keyLightMode": {
        "tooltip": "Configures the key light in the zone. This light is directional."
    },
    "keyLight.color": {
        "tooltip": "The color of the key light."
    },
    "keyLight.intensity": {
        "tooltip": "The intensity of the key light."
    },
    "keyLight.direction.y": {
        "tooltip": "The angle in deg at which light emits. Starts in the entity's -z direction, and rotates around its y axis."
    },
    "keyLight.direction.x": {
        "tooltip": "The angle in deg at which light emits. Starts in the entity's -z direction, and rotates around its x axis."
    },
    "keyLight.castShadows": {
        "tooltip": "If enabled, shadows are cast. The entity or avatar casting the shadow must also have Cast Shadows enabled. Note: Shadows are rendered only on high-profiled computers. This setting will have no effect on computers profiled to medium or low graphics."
    },
    "keyLight.shadowBias": {
        "tooltip": "The bias of the shadows cast by the light.  Use this to fine-tune your shadows to your scene to prevent shadow acne and peter panning."
    },
    "keyLight.shadowMaxDistance": {
        "tooltip": "The max distance from your view at which shadows will be computed."
    },
    "skyboxMode": {
        "tooltip": "Configures the skybox in the zone. The skybox is a cube map image."
    },
    "skybox.color": {
        "tooltip": "If the URL is blank, this changes the color of the sky, otherwise it modifies the color of the skybox."
    },
    "skybox.url": {
        "tooltip": "A cube map image that is used to render the sky."
    },
    "ambientLightMode": {
        "tooltip": "Configures the ambient light in the zone. Use this if you want your skybox to reflect light on the content."
    },
    "ambientLight.ambientIntensity": {
        "tooltip": "The intensity of the ambient light."
    },
    "ambientLight.ambientURL": {
        "tooltip": "A cube map image that defines the color of the light coming from each direction."
    },
    "ambientLight.ambientColor": {
        "tooltip": "If the URL is blank, this changes the color of the ambient light, otherwise it modifies the color of the ambient map."
    },
    "hazeMode": {
        "tooltip": "Configures the haze in the scene."
    },
    "haze.hazeRange": {
        "tooltip": "How far the haze extends out. This is measured in meters."
    },
    "haze.hazeAltitudeEffect": {
        "tooltip": "If enabled, this adjusts the haze intensity as it gets higher."
    },
    "haze.hazeBaseRef": {
        "tooltip": "The base of the altitude range. Measured in entity space."
    },
    "haze.hazeCeiling": {
        "tooltip": "The ceiling of the altitude range. Measured in entity space."
    },
    "haze.hazeColor": {
        "tooltip": "The color of the haze."
    },
    "haze.hazeBackgroundBlend": {
        "tooltip": "How much the skybox shows through the haze. The higher the value, the more it shows through."
    },
    "haze.hazeEnableGlare": {
        "tooltip": "If enabled, a glare is enabled on the skybox, based on the key light."
    },
    "haze.hazeGlareColor": {
        "tooltip": "The color of the glare based on the key light."
    },
    "haze.hazeGlareAngle": {
        "tooltip": "The angular size of the glare and how much it encompasses the skybox, based on the key light."
    },
    "bloomMode": {
        "tooltip": "Configures how much bright areas of the scene glow."
    },
    "bloom.bloomIntensity": {
        "tooltip": "The intensity, or brightness, of the bloom effect."
    },
    "bloom.bloomThreshold": {
        "tooltip": "The cutoff of the bloom. The higher the value, the more only bright areas of the scene will glow."
    },
    "bloom.bloomSize": {
        "tooltip": "The radius of bloom. The higher the value, the larger the bloom."
    },
    "tonemappingMode": {
        "tooltip": "Configures the tonemapping applied to the final render."
    },
    "tonemapping.curve": {
        "tooltip": "The tonemapping curve used."
    },
    "tonemapping.exposure": {
        "tooltip": "The exposure used during tonemapping."
    },
    "ambientOcclusionMode": {
        "tooltip": "Configures the ambient occlusion in this zone."
    },
    "ambientOcclusion.technique": {
        "tooltip": "The ambient occlusion technique used. Different techniques have different tradeoffs."
    },
    "ambientOcclusion.jitter": {
        "tooltip": "Whether or not the ambient occlusion sampling is jittered."
    },
    "ambientOcclusion.resolutionLevel": {
        "tooltip": "How high the resolution of the ambient occlusion buffer should be. Higher levels mean lower resolution buffers."
    },
    "ambientOcclusion.edgeSharpness": {
        "tooltip": "How much to sharpen the edges during the ambient occlusion blurring."
    },
    "ambientOcclusion.blurRadius": {
        "tooltip": "The radius used for blurring, in pixels."
    },
    "ambientOcclusion.aoRadius": {
        "tooltip": "The radius used for ambient occlusion."
    },
    "ambientOcclusion.aoObscuranceLevel": {
        "tooltip": "Intensify or dim ambient occlusion."
    },
    "ambientOcclusion.aoFalloffAngle": {
        "tooltip": "The falloff angle for the AO calculation."
    },
    "ambientOcclusion.aoSamplingAmount": {
        "tooltip": "The fraction of AO samples to use, out of the maximum for each technique."
    },
    "ambientOcclusion.ssaoNumSpiralTurns": {
        "tooltip": "The angle span used to distribute the AO samples ray directions. SSAO only."
    },
    "audio.reverbEnabled": {
        "tooltip": "If reverb should be enabled for listeners in this zone."
    },
    "audio.reverbTime": {
        "tooltip": "The time (seconds) for the reverb tail to decay by 60dB."
    },
    "audio.reverbWetLevel": {
        "tooltip": "Adjusts the wet/dry percentage, from completely dry (0%) to completely wet (100%)."
    },
    "audio.listenerZones": {
        "tooltip": "A list of entity IDs representing listener zones with this zone as a source."
    },
    "audio.listenerAttenuationCoefficients": {
        "tooltip": "Each coefficient will be applied to sounds coming from this zone and being heard by a listener in the corresponding listenerZone. Factor between 0 and 1: 0 = No attenuation/full sound, 1 = extreme attenuation/no sound. Negative values: interpreted as sound distance limit in meters."
    },
    "normalMapAttenuationMode": {
        "tooltip": "Configures the normal map attenuation in this zone."
    },
    "normalMapAttenuation.min": {
        "tooltip": "The distance, in meters, at which normal maps start to fade out."
    },
    "normalMapAttenuation.max": {
        "tooltip": "The distance, in meters, at which normal maps are fully faded out."
    },
    "avatarPriority": {
        "tooltip": "Alter Avatars' update priorities."
    },
    "modelURL": {
        "tooltip": "A mesh model from an FBX or OBJ file."
    },
    "shapeType": {
        "tooltip": "The shape of the collision hull used if collisions are enabled. This affects how an entity collides."
    },
    "compoundShapeURL": {
        "tooltip": "The model file to use for the compound shape if Collision Shape is \"Compound\"."
    },
    "animation.url": {
        "tooltip": "An animation to play on the model."
    },
    "animation.running": {
        "tooltip": "If enabled, the animation on the model will play automatically."
    },
    "animation.allowTranslation": {
        "tooltip": "If enabled, this allows an entity to move in space during an animation."
    },
    "animation.loop": {
        "tooltip": "If enabled, then the animation will continuously repeat."
    },
    "animation.hold": {
        "tooltip": "If enabled, then rotations and translations of the last frame played are maintained when the animation stops."
    },
    "animation.currentFrame": {
        "tooltip": "The current frame being played in the animation."
    },
    "animation.firstFrame": {
        "tooltip": "The first frame to play in the animation."
    },
    "animation.lastFrame": {
        "tooltip": "The last frame to play in the animation."
    },
    "animation.fps": {
        "tooltip": "The speed of the animation."
    },
    "animation.smoothFrames": {
        "tooltip": "If enabled, the frames of the animation will be linearly interpolated to create smoother movement."
    },
    "textures": {
        "tooltip": "A JSON string containing a texture. Use a name from the Original Texture property to override it."
    },
    "originalTextures": {
        "tooltip": "A JSON string containing the original texture used on the model."
    },
    "imageURL": {
        "tooltip": "The URL for the image source."
    },
    "imageColor": {
        "tooltip": "The tint to be applied to the image.",
        "jsPropertyName": "color"
    },
    "imageAlpha": {
        "tooltip": "The opacity of the image between 0.0 fully transparent and 1.0 completely opaque."
    },
    "emissive": {
        "tooltip": "If enabled, the image will display at full brightness."
    },
    "subImage": {
        "tooltip": "The area of the image that is displayed."
    },
    "keepAspectRatio": {
        "tooltip": "If enabled, the image will maintain its original aspect ratio."
    },
    "sourceUrl": {
        "tooltip": "The URL for the web page source."
    },
    "dpi": {
        "tooltip": "The resolution to display the page at, in pixels per inch. Use this to resize your web source in the frame."
    },
    "inputMode": {
        "tooltip": "The user input mode to use."
    },
    "showKeyboardFocusHighlight": {
        "tooltip": "If enabled, highlights when it has keyboard focus."
    },
    "wantsKeyboardFocus": {
        "tooltip": "If enabled, this web entity will capture keyboard focus once clicked."
    },
    "isEmitting": {
        "tooltip": "If enabled, then particles are emitted."
    },
    "lifespan": {
        "tooltip": "How long each particle lives, measured in seconds."
    },
    "maxParticles": {
        "tooltip": "The maximum number of particles to render at one time. Older particles are swapped out for new ones."
    },
    "particleTextures": {
        "tooltip": "The URL of a JPG or PNG image file to display for each particle.",
        "jsPropertyName": "textures"
    },
    "emitRate": {
        "tooltip": "The number of particles per second to emit."
    },
    "emitSpeed": {
        "tooltip": "The speed that each particle is emitted at, measured in m/s."
    },
    "speedSpread": {
        "tooltip": "The spread in speeds at which particles are emitted at, resulting in a variety of speeds."
    },
    "particleShapeType": {
        "tooltip": "The shape of the surface from which to emit particles.",
        "jsPropertyName": "shapeType"
    },
    "particleCompoundShapeURL": {
        "tooltip": "The model file to use for the particle emitter if Shape Type is \"Use Compound Shape URL\".",
        "jsPropertyName": "compoundShapeURL"
    },
    "emitDimensions": {
        "tooltip": "The outer limit radius in dimensions that the particles can be emitted from."
    },
    "emitOrientation": {
        "tooltip": "The orientation of particle emission relative to the entity's axes."
    },
    "emitRadiusStart": {
        "tooltip": "The inner limit radius in dimensions that the particles start emitting from."
    },
    "emitterShouldTrail": {
        "tooltip": "If enabled, then particles are \"left behind\" as the emitter moves, otherwise they are not."
    },
    "particleRadiusTriple": {
        "tooltip": "The size of each particle.",
        "jsPropertyName": "particleRadius"
    },
    "particleRadius": {
        "tooltip": "The size of each particle."
    },
    "radiusStart": {
        "tooltip": "The start size of each particle."
    },
    "radiusFinish": {
        "tooltip": "The finish size of each particle."
    },
    "radiusSpread": {
        "tooltip": "The spread in size that each particle is given, resulting in a variety of sizes."
    },
    "particleColorTriple": {
        "tooltip": "The color of each particle.",
        "jsPropertyName": "color"
    },
    "particleColor": {
        "tooltip": "The color of each particle.",
        "jsPropertyName": "color"
    },
    "colorStart": {
        "tooltip": "The start color of each particle."
    },
    "colorFinish": {
        "tooltip": "The finish color of each particle."
    },
    "colorSpread": {
        "tooltip": "The spread in color that each particle is given, resulting in a variety of colors. The variation range (-/+) on each RGB channel to use around the RGB values of the particle color."
    },
    "particleAlphaTriple": {
        "tooltip": "The opacity of each particle between 0.0 fully transparent and 1.0 completely opaque.",
        "jsPropertyName": "alpha"
    },
    "alpha": {
        "tooltip": "The opacity of each particle between 0.0 fully transparent and 1.0 completely opaque."
    },
    "alphaStart": {
        "tooltip": "The initial opacity level of each particle between 0.0 fully transparent and 1.0 completely opaque."
    },
    "alphaFinish": {
        "tooltip": "The final opacity level of each particle between 0.0 fully transparent and 1.0 completely opaque."
    },
    "alphaSpread": {
        "tooltip": "The spread in opacity that each particle is given, resulting in a variety of opacity levels."
    },
    "emitAcceleration": {
        "tooltip": "The acceleration that is applied to each particle during its lifetime."
    },
    "accelerationSpread": {
        "tooltip": "The spread in accelerations that each particle is given, resulting in a variety of accelerations."
    },
    "particleSpinTriple": {
        "tooltip": "The spin of each particle.",
        "jsPropertyName": "particleSpin"
    },
    "particleSpin": {
        "tooltip": "The spin of each particle."
    },
    "spinStart": {
        "tooltip": "The start spin of each particle."
    },
    "spinFinish": {
        "tooltip": "The finish spin of each particle."
    },
    "spinSpread": {
        "tooltip": "The spread in spin that each particle is given, resulting in a variety of spins."
    },
    "rotateWithEntity": {
        "tooltip": "If enabled, each particle will spin relative to the rotation of the entity as a whole."
    },
    "particlePolarTriple": {
        "tooltip": "The angle range in deg at which particles are emitted. Starts in the entity's -z direction, and rotates around its y axis.",
        "skipJSProperty": true
    },
    "polarStart": {
        "tooltip": "The start angle in deg at which particles are emitted. Starts in the entity's -z direction, and rotates around its y axis."
    },
    "polarFinish": {
        "tooltip": "The finish angle in deg at which particles are emitted. Starts in the entity's -z direction, and rotates around its y axis."
    },
    "particleAzimuthTriple": {
        "tooltip": "The angle range in deg at which particles are emitted.  Starts in the entity's -x direction, and rotates around its z axis.",
        "skipJSProperty": true
    },
    "azimuthStart": {
        "tooltip": "The start angle in deg at which particles are emitted.  Starts in the entity's -x direction, and rotates around its z axis."
    },
    "azimuthFinish": {
        "tooltip": "The finish angle in deg at which particles are emitted.  Starts in the entity's -x direction, and rotates around its z axis."
    },
    "lightColor": {
        "tooltip": "The color of the light emitted.",
        "jsPropertyName": "color"
    },
    "intensity": {
        "tooltip": "The brightness of the light."
    },
    "falloffRadius": {
        "tooltip": "The distance from the light's center where the intensity is reduced."
    },
    "isSpotlight": {
        "tooltip": "If enabled, then the light is directional, otherwise the light is a point light which emits light in all directions."
    },
    "exponent": {
        "tooltip": "Affects the softness of the spotlight beam; the higher the value, the softer the beam."
    },
    "cutoff": {
        "tooltip": "Affects the size of the spotlight beam; the higher the value, the larger the beam."
    },
    "materialURL": {
        "tooltip": "The URL to an external JSON file or \"materialData\". Append \"?<material name>\" to select a single material if multiple are defined."
    },
    "materialData": {
        "tooltip": "Can be used instead of a JSON file when material set to materialData."
    },
    "parentMaterialName": {
        "tooltip": "The target mesh indices or material names that this material entity should be assigned to on it's parent. This only supports parents that are Avatars as well as Shape or Model entity types."
    },
    "priority": {
        "tooltip": "The priority of the material, where a larger number means higher priority. Original materials = 0."
    },
    "materialMappingMode": {
        "tooltip": "How the material is mapped to the entity. If set to \"UV space\", then the material will be applied with the target entity's UV coordinates. If set to \"3D Projected\", then the 3D transform of the material entity will be used."
    },
    "materialMappingPos": {
        "tooltip": "The offset position of the bottom left of the material within the parent's UV space."
    },
    "materialMappingScale": {
        "tooltip": "How many times the material will repeat in each direction within the parent's UV space."
    },
    "materialMappingRot": {
        "tooltip": "How much to rotate the material within the parent's UV-space, in degrees."
    },
    "materialRepeat": {
        "tooltip": "If enabled, the material will repeat, otherwise it will clamp."
    },
    "followCamera": {
        "tooltip": "If enabled, the grid is always visible even as the camera moves to another position."
    },
    "majorGridEvery": {
        "tooltip": "The number of \"Minor Grid Every\" intervals at which to draw a thick grid line."
    },
    "minorGridEvery": {
        "tooltip": "The real number of meters at which to draw thin grid lines."
    },
    "id": {
        "tooltip": "The unique identifier of this entity."
    },
    "name": {
        "tooltip": "The name of this entity."
    },
    "description": {
        "tooltip": "Use this field to describe the entity."
    },
    "position": {
        "tooltip": "The global position of this entity."
    },
    "localPosition": {
        "tooltip": "The local position of this entity."
    },
    "rotation": {
        "tooltip": "The global rotation of this entity."
    },
    "localRotation": {
        "tooltip": "The local rotation of this entity."
    },
    "dimensions": {
        "tooltip": "The global dimensions of this entity."
    },
    "localDimensions": {
        "tooltip": "The local dimensions of this entity."
    },
    "scale": {
        "tooltip": "The global scaling of this entity.",
        "skipJSProperty": true
    },
    "registrationPoint": {
        "tooltip": "The point in the entity at which the entity is rotated about."
    },
    "visible": {
        "tooltip": "If enabled, this entity will be visible."
    },
    "locked": {
        "tooltip": "If enabled, this entity will be locked."
    },
    "collisionless": {
        "tooltip": "If enabled, this entity will collide with other entities or avatars."
    },
    "dynamic": {
        "tooltip": "If enabled, this entity has collisions associated with it that can affect its movement."
    },
    "collidesWithStatic": {
        "tooltip": "If enabled, this entity will collide with other non-moving, static entities.",
        "jsPropertyName": "collidesWith"
    },
    "collidesWithDynamic": {
        "tooltip": "If enabled, this entity will collide with other dynamic entities.",
        "jsPropertyName": "collidesWith"
    },
    "collidesWithKinematic": {
        "tooltip": "If enabled, this entity will collide with other kinematic entities (they have velocity but are not dynamic).",
        "jsPropertyName": "collidesWith"
    },
    "collidesWithOtherAvatar": {
        "tooltip": "If enabled, this entity will collide with other user's avatars.",
        "jsPropertyName": "collidesWith"
    },
    "collidesWithMyAvatar": {
        "tooltip": "If enabled, this entity will collide with your own avatar.",
        "jsPropertyName": "collidesWith"
    },
    "collisionSoundURL": {
        "tooltip": "The URL of a sound to play when the entity collides with something else."
    },
    "grab.grabbable": {
        "tooltip": "If enabled, this entity will allow grabbing input and will be movable."
    },
    "grab.grabFollowsController": {
        "tooltip": "If enabled, grabbed entities will follow the movements of your hand controller instead of your avatar's hand."
    },
    "grab.grabKinematic": {
        "tooltip": "If enabled, this grabbed entity will be updated in a kinematic manner. If disabled, it will be grabbed using a tractor action. A kinematic grab will make the item appear more tightly held but will cause it to behave poorly when interacting with dynamic entities."
    },
    "grab.grabDelegateToParent": {
        "tooltip": "If enabled, when the entity is grabbed, the grab will be transferred to its parent entity if there is one. If disabled, the grab won't be transferred, so a child entity can be grabbed and moved relative to its parent."
    },
    "grab.equippable": {
        "tooltip": "If enabled, this entity can be attached to the hands/controllers in a simple click. (Note: Entities can't be equipped if 'ignorePickIntersection' is set to true.)"
    },
    "grab.equippableLeftPosition": {
        "tooltip": "When equipped on an avatar, this defines the 'position' of the entity relative to the 'left' hand."
    },
    "grab.equippableLeftRotation": {
        "tooltip": "When equipped on an avatar, this defines the 'rotation' of the entity relative to the 'left' hand."
    },
    "grab.equippableRightPosition": {
        "tooltip": "When equipped on an avatar, this defines the 'position' of the entity relative to the 'right' hand."
    },
    "grab.equippableRightRotation": {
        "tooltip": "When equipped on an avatar, this defines the 'rotation' of the entity relative to the 'right' hand."
    },
    "grab.equippableIndicatorURL": {
        "tooltip": "If a model URL is specified, this model will be used to indicate that an entity is equippable."
    },
    "grab.equippableIndicatorScale": {
        "tooltip": "If an 'Indicator URL' is specified, this controls the scale factors for each dimension of the displayed indicator."
    },
    "grab.equippableIndicatorOffset": {
        "tooltip": "If an 'Indicator URL' is specified, this controls the relative offset of the displayed indicator from the equippable entity."
    },
    "grab.triggerable": {
        "tooltip": "If enabled, the collider on this entity is used for triggering events."
    },
    "mirrorMode": {
        "tooltip": "If this entity should render normally, or as a  \"Mirror\" or  \"Portal\""
    },
    "portalExitID": {
        "tooltip": "If this entity is a portal, what entity it should use as its exit."
    },
    "cloneable": {
        "tooltip": "If enabled, this entity can be duplicated."
    },
    "cloneLifetime": {
        "tooltip": "The lifetime for clones of this entity."
    },
    "cloneLimit": {
        "tooltip": "The total number of clones of this entity that can exist in the domain at any given time."
    },
    "cloneDynamic": {
        "tooltip": "If enabled, then clones created from this entity will be dynamic, allowing the clone to collide."
    },
    "cloneAvatarEntity": {
        "tooltip": "If enabled, then clones created from this entity will be created as avatar entities."
    },
    "canCastShadow": {
        "tooltip": "If enabled, the geometry of this entity casts shadows when a shadow-casting light source shines on it. Note: Shadows are rendered only on high-profiled computers. This setting will have no effect on computers profiled to medium or low graphics."
    },
    "ignorePickIntersection": {
        "tooltip": "If enabled, this entity will not be considered for ray picks, and will also not occlude other entities when picking."
    },
    "parentID": {
        "tooltip": "The ID of the entity or avatar that this entity is parented to."
    },
    "parentJointIndex": {
        "tooltip": "If the entity is parented to an avatar, this joint defines where on the avatar the entity is parented."
    },
    "href": {
        "tooltip": "The URL that will be opened when a user clicks on this entity. Useful for web pages and portals."
    },
    "script": {
        "tooltip": "The URL to an external JS file to add behaviors to the client."
    },
    "serverScripts": {
        "tooltip": "The URL to an external JS file to add behaviors to the server."
    },
    "serverScriptsStatus": {
        "tooltip": "The status of the server script, if provided. This shows if it's running or has an error.",
        "skipJSProperty": true
    },
    "hasLifetime": {
        "tooltip": "If enabled, the entity will disappear after a certain amount of time specified by Lifetime.",
        "jsPropertyName": "lifetime"
    },
    "lifetime": {
        "tooltip": "The time this entity will exist in the environment for."
    },
    "userData": {
        "tooltip": "Used to store extra data about the entity in JSON format."
    },
    "localVelocity": {
        "tooltip": "The linear velocity vector of the entity. The velocity at which this entity moves forward in space."
    },
    "damping": {
        "tooltip": "The linear damping to slow down the linear velocity of an entity over time. A higher damping value slows down the entity more quickly. The default value is for an exponential decay timescale of 2.0s, where it takes 2.0s for the movement to slow to 1/e = 0.368 of its initial value."
    },
    "localAngularVelocity": {
        "tooltip": "The angular velocity of the entity in 'deg/s' with respect to its axes, about its pivot point."
    },
    "angularDamping": {
        "tooltip": "The angular damping to slow down the angular velocity of an entity over time. A higher damping value slows down the entity more quickly. The default value is for an exponential decay timescale of 2.0s, where it takes 2.0s for the movement to slow to 1/e = 0.368 of its initial value."
    },
    "restitution": {
        "tooltip": "If enabled, the entity can bounce against other objects that also have Bounciness."
    },
    "friction": {
        "tooltip": "The friction applied to slow down an entity when it's moving against another entity."
    },
    "density": {
        "tooltip": "The density of the entity. The higher the density, the harder the entity is to move."
    },
    "gravity": {
        "tooltip": "The acceleration due to gravity that the entity should move with, in world space."
    },
    "renderLayer": {
        "tooltip": "The layer on which this entity is rendered."
    },
    "primitiveMode": {
        "tooltip": "The mode in which to draw an entity, either \"Solid\" or \"Wireframe\"."
    },
    "billboardMode": {
        "tooltip": "Determines if and how the entity will face the camera."
    },
    "renderWithZones": {
        "tooltip": "If set, this entity will only render when your avatar is inside of a zone in this list."
    },
    "tags": {
        "tooltip": "A set of tags describing this entity that can be used with the API."
    },
    "groupCulled": {
        "tooltip": "If false, individual pieces of the entity may be culled by the render engine. If true, either the entire entity will be culled, or it won't at all."
    },
    "useOriginalPivot": {
        "tooltip": "If false, the model will be centered based on its content, ignoring any offset in the model itself. If true, the model will respect its original offset."
    },
    "webColor": {
        "tooltip": "The tint of the web entity."
    },
    "webAlpha": {
        "tooltip": "The opacity of the web entity between 0.0 fully transparent and 1.0 completely opaque."
    },
    "useBackground": {
        "tooltip": "If disabled, this web entity will support a transparent background for the webpage and its elements if the CSS property of 'background-color' on the 'body' is set with transparency."
    },
    "maxFPS": {
        "tooltip": "The FPS at which to render the web entity. Higher values will have a performance impact."
    },
    "webScriptURL": {
        "tooltip": "The URL of a script to inject into the web page."
    },
    "userAgent": {
        "tooltip": "The user agent that the web entity will use when visiting web pages."
    },
    "alignToGrid": {
        "tooltip": "Used to align entities to the grid, or floor of the environment.",
        "skipJSProperty": true
    },
    "createModel": {
        "tooltip": "An entity that is based on a custom mesh created from an .OBJ or .FBX.",
        "skipJSProperty": true
    },
    "createShape": {
        "tooltip": "An entity that has many different primitive shapes.",
        "skipJSProperty": true
    },
    "createLight": {
        "tooltip": "An entity that emits light.",
        "skipJSProperty": true
    },
    "createText": {
        "tooltip": "An entity that displays text on a panel.",
        "skipJSProperty": true
    },
    "createImage": {
        "tooltip": "An entity that displays an image on a panel.",
        "skipJSProperty": true
    },
    "createWeb": {
        "tooltip": "An entity that displays a web page on a panel.",
        "skipJSProperty": true
    },
    "createZone": {
        "tooltip": "An entity that can be used for skyboxes, lighting, and can constrain or change avatar behaviors.",
        "skipJSProperty": true
    },
    "createParticle": {
        "tooltip": "An entity that emits particles.",
        "skipJSProperty": true
    },
    "createMaterial": {
        "tooltip": "An entity that creates a material that can be attached to a Shape or Model.",
        "skipJSProperty": true
    },
    "useAssetServer": {
        "tooltip": "A server that hosts content and assets. You can't take items that are hosted here into other domains.",
        "skipJSProperty": true
    },
    "importNewEntity": {
        "tooltip": "Import a local or hosted file that can be used across domains.",
        "skipJSProperty": true
    },
    "voxelVolumeSize": {
        "tooltip": "Number of voxels along each axis of the entity."
    },
    "polyVoxPreset": {
        "tooltip": "Apply a predefined set of textures to the PolyVox entity, replacing the url of the properties: X Texture URL, Y Texture URL, Z Texture URL.",
        "skipJSProperty": true
    },
    "voxelSurfaceStyle": {
        "tooltip": "The style of rendering the voxels' surface and how neighboring PolyVox entities are joined."
    },
    "xTextureURL": {
        "tooltip": "The URL of the texture to map to surfaces perpendicular to the entity's local x-axis. JPG or PNG format."
    },
    "yTextureURL": {
        "tooltip": "The URL of the texture to map to surfaces perpendicular to the entity's local y-axis. JPG or PNG format."
    },
    "zTextureURL": {
        "tooltip": "The URL of the texture to map to surfaces perpendicular to the entity's local z-axis. JPG or PNG format."
    },
    "numParticles": {
        "tooltip": "The maximum number of particles to render at one time."
    },
    "numTrianglesPerParticle": {
        "tooltip": "The number of triangles to render per particle."
    },
    "numUpdateProps": {
        "tooltip": "The number of persistent Vec4 per-particle properties to use during simulation and rendering."
    },
    "particleTransparent": {
        "tooltip": "If the particles should render as transparent (with additive blending) or as opaque."
    },
    "particleUpdateData": {
        "tooltip": "A JSON description of the shaders, textures, and uniforms to use during particle updating."
    },
    "particleRenderData": {
        "tooltip": "A JSON description of the shaders, textures, and uniforms to use during particle rendering."
    },
    "soundURL": {
        "tooltip": "The URL of the sound, as a wav, mp3, or raw file."
    },
    "playing": {
        "tooltip": "Whether or not the sound should play."
    },
    "volume": {
        "tooltip": "The volume of the sound."
    },
    "pitch": {
        "tooltip": "Alter the pitch of the sound, within +/- 2 octaves. The value is the relative sample rate at which to resample the sound."
    },
    "timeOffset": {
        "tooltip": "Starts playback from a specified time (seconds) within the sound file."
    },
    "loop": {
        "tooltip": "Whether or not the sound is played repeatedly."
    },
    "positional": {
        "tooltip": "Whether or not the sound volume drops off with distance."
    },
    "localOnly": {
        "tooltip": "Whether the sound should play locally for everyone separately, or globally via the audio mixer."
    },
<<<<<<< HEAD
    "fadeInMode": {
        "tooltip": "Configures the fade in."
    },
    "fadeIn.duration": {
        "tooltip": "The time (seconds) for the fade to complete."
    },
    "fadeIn.noiseSize": {
        "tooltip": "The scale of the noise."
    },
    "fadeIn.noiseLevel": {
        "tooltip": "The noise multiplier."
    },
    "fadeIn.noiseSpeed": {
        "tooltip": "The noise speed."
    },
    "fadeIn.baseSize": {
        "tooltip": "The scale of the base."
    },
    "fadeIn.baseLevel": {
        "tooltip": "The base multiplier."
    },
    "fadeIn.edgeWidth": {
        "tooltip": "The width of the edge, as a fraction of the fade."
    },
    "fadeIn.edgeInnerColor": {
        "tooltip": "The inner color of the edge."
    },
    "fadeIn.edgeInnerAlpha": {
        "tooltip": "The inner alpha of the edge."
    },
    "fadeIn.edgeOuterColor": {
        "tooltip": "The outer color of the edge."
    },
    "fadeIn.edgeOuterAlpha": {
        "tooltip": "The outer alpha of the edge."
    },
    "fadeIn.timing": {
        "tooltip": "The timing curve for the fade."
    },
    "fadeOutMode": {
        "tooltip": "Configures the fade out."
    },
    "fadeOut.duration": {
        "tooltip": "The time (seconds) for the fade to complete."
    },
    "fadeOut.noiseSize": {
        "tooltip": "The scale of the noise."
    },
    "fadeOut.noiseLevel": {
        "tooltip": "The noise multiplier."
    },
    "fadeOut.noiseSpeed": {
        "tooltip": "The noise speed."
    },
    "fadeOut.baseSize": {
        "tooltip": "The scale of the base."
    },
    "fadeOut.baseLevel": {
        "tooltip": "The base multiplier."
    },
    "fadeOut.edgeWidth": {
        "tooltip": "The width of the edge, as a fraction of the fade."
    },
    "fadeOut.edgeInnerColor": {
        "tooltip": "The inner color of the edge."
    },
    "fadeOut.edgeInnerAlpha": {
        "tooltip": "The inner alpha of the edge."
    },
    "fadeOut.edgeOuterColor": {
        "tooltip": "The outer color of the edge."
    },
    "fadeOut.edgeOuterAlpha": {
        "tooltip": "The outer alpha of the edge."
    },
    "fadeOut.timing": {
        "tooltip": "The timing curve for the fade."
    },
    "avatarFadeInMode": {
        "tooltip": "Configures the avatar fade in."
    },
    "avatarFadeIn.duration": {
        "tooltip": "The time (seconds) for the fade to complete."
    },
    "avatarFadeIn.noiseSize": {
        "tooltip": "The scale of the noise."
    },
    "avatarFadeIn.noiseLevel": {
        "tooltip": "The noise multiplier."
    },
    "avatarFadeIn.noiseSpeed": {
        "tooltip": "The noise speed."
    },
    "avatarFadeIn.baseSize": {
        "tooltip": "The scale of the base."
    },
    "avatarFadeIn.baseLevel": {
        "tooltip": "The base multiplier."
    },
    "avatarFadeIn.edgeWidth": {
        "tooltip": "The width of the edge, as a fraction of the fade."
    },
    "avatarFadeIn.edgeInnerColor": {
        "tooltip": "The inner color of the edge."
    },
    "avatarFadeIn.edgeInnerAlpha": {
        "tooltip": "The inner alpha of the edge."
    },
    "avatarFadeIn.edgeOuterColor": {
        "tooltip": "The outer color of the edge."
    },
    "avatarFadeIn.edgeOuterAlpha": {
        "tooltip": "The outer alpha of the edge."
    },
    "avatarFadeIn.timing": {
        "tooltip": "The timing curve for the fade."
    },
    "avatarFadeOutMode": {
        "tooltip": "Configures the avatar fade out."
    },
    "avatarFadeOut.duration": {
        "tooltip": "The time (seconds) for the fade to complete."
    },
    "avatarFadeOut.noiseSize": {
        "tooltip": "The scale of the noise."
    },
    "avatarFadeOut.noiseLevel": {
        "tooltip": "The noise multiplier."
    },
    "avatarFadeOut.noiseSpeed": {
        "tooltip": "The noise speed."
    },
    "avatarFadeOut.baseSize": {
        "tooltip": "The scale of the base."
    },
    "avatarFadeOut.baseLevel": {
        "tooltip": "The base multiplier."
    },
    "avatarFadeOut.edgeWidth": {
        "tooltip": "The width of the edge, as a fraction of the fade."
    },
    "avatarFadeOut.edgeInnerColor": {
        "tooltip": "The inner color of the edge."
    },
    "avatarFadeOut.edgeInnerAlpha": {
        "tooltip": "The inner alpha of the edge."
    },
    "avatarFadeOut.edgeOuterColor": {
        "tooltip": "The outer color of the edge."
    },
    "avatarFadeOut.edgeOuterAlpha": {
        "tooltip": "The outer alpha of the edge."
    },
    "avatarFadeOut.timing": {
        "tooltip": "The timing curve for the fade."
=======
    "scriptURL": {
        "tooltip": "The URL of the script, as a js file."
    },
    "enabled": {
        "tooltip": "Whether or not the script should run."
>>>>>>> e6fbe916
    }
}<|MERGE_RESOLUTION|>--- conflicted
+++ resolved
@@ -846,7 +846,12 @@
     "localOnly": {
         "tooltip": "Whether the sound should play locally for everyone separately, or globally via the audio mixer."
     },
-<<<<<<< HEAD
+    "scriptURL": {
+        "tooltip": "The URL of the script, as a js file."
+    },
+    "enabled": {
+        "tooltip": "Whether or not the script should run."
+    },
     "fadeInMode": {
         "tooltip": "Configures the fade in."
     },
@@ -1002,12 +1007,5 @@
     },
     "avatarFadeOut.timing": {
         "tooltip": "The timing curve for the fade."
-=======
-    "scriptURL": {
-        "tooltip": "The URL of the script, as a js file."
-    },
-    "enabled": {
-        "tooltip": "Whether or not the script should run."
->>>>>>> e6fbe916
     }
 }
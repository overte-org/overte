--- conflicted
+++ resolved
@@ -28,12 +28,8 @@
     "controllerModules/inEditMode.js",
     "controllerModules/disableOtherModule.js",
     "controllerModules/farTrigger.js",
-<<<<<<< HEAD
-    "controllerModules/teleport.js"
-=======
     "controllerModules/teleport.js",
     "controllerModules/scaleAvatar.js"
->>>>>>> 684aef23
 ];
 
 var DEBUG_MENU_ITEM = "Debug defaultScripts.js";

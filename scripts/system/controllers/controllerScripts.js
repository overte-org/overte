"use strict";

//  controllerScripts.js
//
//  Created by David Rowe on 15 Mar 2017.
//  Copyright 2017 High Fidelity, Inc.
//
//  Distributed under the Apache License, Version 2.0.
//  See the accompanying file LICENSE or http://www.apache.org/licenses/LICENSE-2.0.html
//

var CONTOLLER_SCRIPTS = [
    "squeezeHands.js",
    "controllerDisplayManager.js",
    "grab.js",
    "toggleAdvancedMovementForHandControllers.js",
    "controllerDispatcher.js",
    "controllerModules/nearParentGrabEntity.js",
    "controllerModules/nearParentGrabOverlay.js",
    "controllerModules/nearActionGrabEntity.js",
    "controllerModules/farActionGrabEntity.js",
    "controllerModules/tabletStylusInput.js",
    "controllerModules/equipEntity.js",
    "controllerModules/nearTrigger.js",
    "controllerModules/overlayLaserInput.js",
    "controllerModules/webEntityLaserInput.js",
    "controllerModules/inEditMode.js",
    "controllerModules/disableOtherModule.js",
    "controllerModules/farTrigger.js",
    "controllerModules/teleport.js",
    "controllerModules/scaleAvatar.js",
<<<<<<< HEAD
    "controllerModules/hudOverlayPointer.js",
    "controllerModules/mouseHMD.js"
=======
    "controllerModules/scaleEntity.js"
>>>>>>> 030da7d8
];

var DEBUG_MENU_ITEM = "Debug defaultScripts.js";


function runDefaultsTogether() {
    for (var j in CONTOLLER_SCRIPTS) {
        Script.include(CONTOLLER_SCRIPTS[j]);
    }
}

function runDefaultsSeparately() {
    for (var i in CONTOLLER_SCRIPTS) {
        Script.load(CONTOLLER_SCRIPTS[i]);
    }
}

if (Menu.isOptionChecked(DEBUG_MENU_ITEM)) {
    runDefaultsSeparately();
} else {
    runDefaultsTogether();
}<|MERGE_RESOLUTION|>--- conflicted
+++ resolved
@@ -29,12 +29,9 @@
     "controllerModules/farTrigger.js",
     "controllerModules/teleport.js",
     "controllerModules/scaleAvatar.js",
-<<<<<<< HEAD
     "controllerModules/hudOverlayPointer.js",
-    "controllerModules/mouseHMD.js"
-=======
+    "controllerModules/mouseHMD.js",
     "controllerModules/scaleEntity.js"
->>>>>>> 030da7d8
 ];
 
 var DEBUG_MENU_ITEM = "Debug defaultScripts.js";

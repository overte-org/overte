--- conflicted
+++ resolved
@@ -11,7 +11,7 @@
 //
 //  Distributed under the Apache License, Version 2.0.
 //  See the accompanying file LICENSE or http://www.apache.org/licenses/LICENSE-2.0.html
-/* global setEntityCustomData, getEntityCustomData, vec3toStr, flatten, Xform, Script, Quat, Vec3, MyAvatar, Entities, Overlays, Settings, Reticle, Controller, Camera, Messages, Mat4 */
+/* global setEntityCustomData, getEntityCustomData, flatten, Xform, Script, Quat, Vec3, MyAvatar, Entities, Overlays, Settings, Reticle, Controller, Camera, Messages, Mat4 */
 
 (function() { // BEGIN LOCAL_SCOPE
 
@@ -441,18 +441,6 @@
     }
     return collidesWithSplit.join();
 }
-
-function removeAvatarsFromCollidesWith(origCollidesWith) {
-    var collidesWithSplit = origCollidesWith.split(",");
-    // remove myAvatar from the array
-    for (var i = collidesWithSplit.length - 1; i >= 0; i--) {
-        if (collidesWithSplit[i] === "myAvatar" || collidesWithSplit[i] === "otherAvatar") {
-            collidesWithSplit.splice(i, 1);
-        }
-    }
-    return collidesWithSplit.join();
-}
-
 
 // If another script is managing the reticle (as is done by HandControllerPointer), we should not be setting it here,
 // and we should not be showing lasers when someone else is using the Reticle to indicate a 2D minor mode.
@@ -2095,40 +2083,23 @@
             this.lastUnequipCheckTime = now;
 
             if (props.parentID == MyAvatar.sessionUUID) {
-<<<<<<< HEAD
-                var heldItemPosition;
-                var heldItemRotation;
+                var handPosition;
                 if (this.ignoreIK) {
-                    var heldItemLocation = this.getControllerLocation(false);
-                    heldItemPosition = heldItemLocation.position;
-                    heldItemRotation = heldItemLocation.orientation;
+                    handPosition = this.getControllerLocation(false).position;
                 } else {
-                    heldItemPosition = this.getHandPosition();
-                    heldItemRotation = this.getHandRotation();
+                    handPosition = this.getHandPosition();
                 }
 
-                // figure out where the center of the held object should be
-                heldItemPosition = Vec3.sum(heldItemPosition, Vec3.multiplyQbyV(heldItemRotation, this.offsetPosition));
-
-                // the center of the equipped object being far from the hand isn't enough to auto-unequip -- we also
-                // need to fail the findEntities test.
-                var TEAR_AWAY_DISTANCE = 0.04;
-                var nearPickedCandidateEntities = Entities.findEntities(heldItemPosition, NEAR_GRAB_RADIUS + TEAR_AWAY_DISTANCE);
-                if (nearPickedCandidateEntities.indexOf(this.grabbedEntity) == -1) {
+                var TEAR_AWAY_DISTANCE = 0.1;
+                var dist = distanceBetweenPointAndEntityBoundingBox(handPosition, props);
+                if (dist > TEAR_AWAY_DISTANCE) {
                     this.autoUnequipCounter += 1;
                 } else {
                     this.autoUnequipCounter = 0;
                 }
 
                 if (this.autoUnequipCounter > 1) {
-                    // for whatever reason, the held/equipped entity has been pulled away.  ungrab or unequip.
-=======
-                var handPosition = this.getHandPosition();
-
-                var TEAR_AWAY_DISTANCE = 0.1;
-                var dist = distanceBetweenPointAndEntityBoundingBox(handPosition, props);
-                if (dist > TEAR_AWAY_DISTANCE) {
->>>>>>> 861cf468
+                        // for whatever reason, the held/equipped entity has been pulled away.  ungrab or unequip.
                     print("handControllerGrab -- autoreleasing held or equipped item because it is far from hand." +
                         props.parentID + ", dist = " + dist);
 

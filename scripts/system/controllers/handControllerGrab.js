--- conflicted
+++ resolved
@@ -2908,13 +2908,6 @@
                             var cProperties = Object.assign({}, cloneableProps);
                             isClone = true;
 
-<<<<<<< HEAD
-                            if (count > limit) {
-                                return;
-                            }
-
-=======
->>>>>>> 45efb235
                             delete cUserData.grabbableKey.cloneLifetime;
                             delete cUserData.grabbableKey.cloneable;
                             delete cUserData.grabbableKey.cloneDynamic;

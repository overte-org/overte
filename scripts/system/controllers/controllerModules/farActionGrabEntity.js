--- conflicted
+++ resolved
@@ -310,13 +310,7 @@
             var entityType = entityProperty.type;
             var hudRayPick = controllerData.hudRayPicks[this.hand];
             var point2d = this.calculateNewReticlePosition(hudRayPick.intersection);
-<<<<<<< HEAD
-            if (intersection.objectID === HMD.tabletID ||
-                Keyboard.containsID(intersection.objectID) ||
-                entityType === "Web" ||
-=======
             if (entityType === "Web" ||
->>>>>>> 930e3a41
                 Window.isPointOnDesktopWindow(point2d)) {
                 return true;
             }
@@ -477,11 +471,7 @@
 
                     if (
                         entityID !== HMD.tabletID &&
-<<<<<<< HEAD
-                        !Keyboard.containsID(intersection.objectID) &&
-=======
                         !Keyboard.containsID(entityID) &&
->>>>>>> 930e3a41
                         (entityIsGrabbable(targetProps) ||
                         entityIsGrabbable(this.targetObject.entityProps))
                     ) {

"use strict";

//  controllerDispatcher.js
//
//  Created by Seth Alves, July 27th, 2017.
//  Copyright 2017 High Fidelity, Inc.
//  Copyright 2023, Overte e.V.
//
//  Distributed under the Apache License, Version 2.0.
//  See the accompanying file LICENSE or http://www.apache.org/licenses/LICENSE-2.0.html
//  SPDX-License-Identifier: Apache-2.0
//

/* jslint bitwise: true */

/* global Script, Entities, Overlays, Controller, Vec3, Quat, getControllerWorldLocation,
   controllerDispatcherPlugins:true, controllerDispatcherPluginsNeedSort:true,
   LEFT_HAND, RIGHT_HAND, NEAR_GRAB_PICK_RADIUS, DEFAULT_SEARCH_SPHERE_DISTANCE, DISPATCHER_PROPERTIES,
   getGrabPointSphereOffset, HMD, MyAvatar, Messages, findHandChildEntities, Picks, PickType, Pointers,
   PointerManager, getGrabPointSphereOffset, HMD, MyAvatar, Messages, findHandChildEntities, print, Keyboard
*/

var controllerDispatcherPlugins = {};
var controllerDispatcherPluginsNeedSort = false;

Script.include("/~/system/libraries/utils.js");
Script.include("/~/system/libraries/controllers.js");
Script.include("/~/system/libraries/controllerDispatcherUtils.js");

(function() {
    Script.include("/~/system/libraries/pointersUtils.js");

    var controllerStandard = Controller.Standard;

    var NEAR_MAX_RADIUS = 0.1;
    var NEAR_TABLET_MAX_RADIUS = 0.05;

    var TARGET_UPDATE_HZ = 60; // 50hz good enough, but we're using update
    var BASIC_TIMER_INTERVAL_MS = 1000 / TARGET_UPDATE_HZ;

    var PROFILE = false;
    var DEBUG = false;
    var SHOW_GRAB_SPHERE = false;

    if (typeof Test !== "undefined") {
        PROFILE = true;
    }

    function ControllerDispatcher() {
        var _this = this;
        this.lastInterval = Date.now();
        this.intervalCount = 0;
        this.totalDelta = 0;
        this.totalVariance = 0;
        this.highVarianceCount = 0;
        this.veryhighVarianceCount = 0;
        this.orderedPluginNames = [];
        this.tabletID = null;
        this.blocklist = [];
        this.pointerManager = new PointerManager();
        this.grabSphereOverlays = [null, null];
        this.targetIDs = {};
        this.debugPanelID = null;
        this.debugLines = [];

        // a module can occupy one or more "activity" slots while it's running.  If all the required slots for a module are
        // not set to false (not in use), a module cannot start.  When a module is using a slot, that module's name
        // is stored as the value, rather than false.
        this.activitySlots = {
            head: false,
            leftHand: false,
            rightHand: false,
            rightHandTrigger: false,
            leftHandTrigger: false,
            rightHandEquip: false,
            leftHandEquip: false,
            mouse: false
        };

        this.laserVisibleStatus = [false, false, false, false];
        this.laserLockStatus = [false, false, false, false];

        this.slotsAreAvailableForPlugin = function (plugin) {
            for (var i = 0; i < plugin.parameters.activitySlots.length; i++) {
                if (_this.activitySlots[plugin.parameters.activitySlots[i]]) {
                    return false; // something is already using a slot which _this plugin requires
                }
            }
            return true;
        };

        this.markSlots = function (plugin, pluginName) {
            for (var i = 0; i < plugin.parameters.activitySlots.length; i++) {
                _this.activitySlots[plugin.parameters.activitySlots[i]] = pluginName;
            }
        };

        this.unmarkSlotsForPluginName = function (runningPluginName) {
            // this is used to free activity-slots when a plugin is deactivated while it's running.
            for (var activitySlot in _this.activitySlots) {
                if (activitySlot.hasOwnProperty(activitySlot) && _this.activitySlots[activitySlot] === runningPluginName) {
                    _this.activitySlots[activitySlot] = false;
                }
            }
        };

        this.runningPluginNames = {};

        this.leftTriggerValue = 0;
        this.leftTriggerClicked = 0;
        this.leftTrackerClicked = false; // is leftTriggerClicked == 1 because a hand tracker set it?
        this.leftSecondaryValue = 0;

        this.rightTriggerValue = 0;
        this.rightTriggerClicked = 0;
        this.rightTrackerClicked = false; // is rightTriggerClicked == 1 because a hand tracker set it?
        this.rightSecondaryValue = 0;

        this.leftTriggerPress = function (value) {
            _this.leftTriggerValue = value;
        };
        this.leftTriggerClick = function (value) {
            _this.leftTriggerClicked = value;
        };
        this.rightTriggerPress = function (value) {
            _this.rightTriggerValue = value;
        };
        this.rightTriggerClick = function (value) {
            _this.rightTriggerClicked = value;
        };
        this.leftSecondaryPress = function (value) {
            _this.leftSecondaryValue = value;
        };
        this.rightSecondaryPress = function (value) {
            _this.rightSecondaryValue = value;
        };

        this.dataGatherers = {};
        this.dataGatherers.leftControllerLocation = function () {
            return getControllerWorldLocation(controllerStandard.LeftHand, true);
        };
        this.dataGatherers.rightControllerLocation = function () {
            return getControllerWorldLocation(controllerStandard.RightHand, true);
        };

        this.updateTimings = function () {
            _this.intervalCount++;
            var thisInterval = Date.now();
            var deltaTimeMsec = thisInterval - _this.lastInterval;
            var deltaTime = deltaTimeMsec / 1000;
            _this.lastInterval = thisInterval;

            _this.totalDelta += deltaTimeMsec;

            var variance = Math.abs(deltaTimeMsec - BASIC_TIMER_INTERVAL_MS);
            _this.totalVariance += variance;

            if (variance > 1) {
                _this.highVarianceCount++;
            }

            if (variance > 5) {
                _this.veryhighVarianceCount++;
            }

            return deltaTime;
        };

        this.setIgnorePointerItems = function() {
            if (HMD.tabletID && HMD.tabletID !== this.tabletID) {
                this.tabletID = HMD.tabletID;
                Pointers.setIgnoreItems(_this.leftPointer, _this.blocklist);
                Pointers.setIgnoreItems(_this.rightPointer, _this.blocklist);
            }
        };

        this.checkForHandTrackingClick = function() {

            var pinchOnBelowDistance = 0.016;
            var pinchOffAboveDistance = 0.035;

            var leftIndexPose = Controller.getPoseValue(controllerStandard.LeftHandIndex4);
            var leftThumbPose = Controller.getPoseValue(controllerStandard.LeftHandThumb4);
            var leftThumbToIndexDistance = Vec3.distance(leftIndexPose.translation, leftThumbPose.translation);
            if (leftIndexPose.valid && leftThumbPose.valid && leftThumbToIndexDistance < pinchOnBelowDistance) {
                _this.leftTriggerClicked = 1;
                _this.leftTriggerValue = 1;
                _this.leftTrackerClicked = true;
            } else if (_this.leftTrackerClicked && leftThumbToIndexDistance > pinchOffAboveDistance) {
                _this.leftTriggerClicked = 0;
                _this.leftTriggerValue = 0;
                _this.leftTrackerClicked = false;
            }

            var rightIndexPose = Controller.getPoseValue(controllerStandard.RightHandIndex4);
            var rightThumbPose = Controller.getPoseValue(controllerStandard.RightHandThumb4);
            var rightThumbToIndexDistance = Vec3.distance(rightIndexPose.translation, rightThumbPose.translation);
            if (rightIndexPose.valid && rightThumbPose.valid && rightThumbToIndexDistance < pinchOnBelowDistance) {
                _this.rightTriggerClicked = 1;
                _this.rightTriggerValue = 1;
                _this.rightTrackerClicked = true;
            } else if (_this.rightTrackerClicked && rightThumbToIndexDistance > pinchOffAboveDistance) {
                _this.rightTriggerClicked = 0;
                _this.rightTriggerValue = 0;
                _this.rightTrackerClicked = false;
            }
        };

        this.update = function () {
            try {
                _this.updateInternal();
            } catch (e) {
                print(e);
            }
            Script.setTimeout(_this.update, BASIC_TIMER_INTERVAL_MS);
        };

        this.addDebugLine = function(line) {
            if (this.debugLines.length > 8) {
                this.debugLines.shift();
            }
            this.debugLines.push(line);
            var debugPanelText = "";
            this.debugLines.forEach(function(debugLine) {
                debugPanelText += debugLine + "\n";
            });
            Entities.editEntity(this.debugPanelID, { text: debugPanelText });
        };

        this.updateInternal = function () {
            if (PROFILE) {
                Script.beginProfileRange("dispatch.pre");
            }
            var sensorScaleFactor = MyAvatar.sensorToWorldScale;
            var deltaTime = _this.updateTimings();
            _this.setIgnorePointerItems();

            if (controllerDispatcherPluginsNeedSort) {
                _this.orderedPluginNames = [];
                for (var pluginName in controllerDispatcherPlugins) {
                    if (controllerDispatcherPlugins.hasOwnProperty(pluginName)) {
                        _this.orderedPluginNames.push(pluginName);
                    }
                }
                _this.orderedPluginNames.sort(function (a, b) {
                    return controllerDispatcherPlugins[a].parameters.priority -
                        controllerDispatcherPlugins[b].parameters.priority;
                });

                controllerDispatcherPluginsNeedSort = false;
            }

            if (PROFILE) {
                Script.endProfileRange("dispatch.pre");
            }

            if (PROFILE) {
                Script.beginProfileRange("dispatch.gather");
            }

            var controllerLocations = [
                _this.dataGatherers.leftControllerLocation(),
                _this.dataGatherers.rightControllerLocation()
            ];

            // find 3d overlays/Local Entities near each hand
            var nearbyOverlayIDs = [];
            var h;
//V8TODO: Overlays.findOverlays might not work here
            for (h = LEFT_HAND; h <= RIGHT_HAND; h++) {
                if (controllerLocations[h].valid) {
                    var nearbyOverlays =
                        Overlays.findOverlays(controllerLocations[h].position, NEAR_MAX_RADIUS * sensorScaleFactor);

                    // Tablet and mini-tablet must be within NEAR_TABLET_MAX_RADIUS in order to be grabbed.
                    // Mini tablet can only be grabbed the hand it's displayed on.
                    var tabletIndex = nearbyOverlays.indexOf(HMD.tabletID);
                    var miniTabletIndex = nearbyOverlays.indexOf(HMD.miniTabletID);
                    if (tabletIndex !== -1 || miniTabletIndex !== -1) {
                        var closebyOverlays =
                            Overlays.findOverlays(controllerLocations[h].position, NEAR_TABLET_MAX_RADIUS * sensorScaleFactor);
                        // Assumes that the tablet and mini-tablet are not displayed at the same time.
                        if (tabletIndex !== -1 && closebyOverlays.indexOf(HMD.tabletID) === -1) {
                            nearbyOverlays.splice(tabletIndex, 1);
                        }
                        if (miniTabletIndex !== -1 &&
                            ((closebyOverlays.indexOf(HMD.miniTabletID) === -1) || h !== HMD.miniTabletHand)) {
                            nearbyOverlays.splice(miniTabletIndex, 1);
                        }
                    }

                    nearbyOverlays.sort(function (a, b) {
                        var aPosition = Entities.getEntityProperties(a, ["position"]).position;
                        var aDistance = Vec3.distance(aPosition, controllerLocations[h].position);
                        var bPosition = Entities.getEntityProperties(b, ["position"]).position;
                        var bDistance = Vec3.distance(bPosition, controllerLocations[h].position);
                        return aDistance - bDistance;
                    });

                    nearbyOverlayIDs.push(nearbyOverlays);
                } else {
                    nearbyOverlayIDs.push([]);
                }
            }

            // find entities near each hand
            var nearbyEntityProperties = [[], []];
            var nearbyEntityPropertiesByID = {};
            for (h = LEFT_HAND; h <= RIGHT_HAND; h++) {
                if (controllerLocations[h].valid) {
                    var controllerPosition = controllerLocations[h].position;
                    var findRadius = NEAR_MAX_RADIUS * sensorScaleFactor;

                    if (SHOW_GRAB_SPHERE) {
                        if (this.grabSphereOverlays[h]) {
                            Entities.editEntity(this.grabSphereOverlays[h], { "position": controllerLocations[h].position });
                        } else {
                            var grabSphereSize = findRadius * 2;
                            this.grabSphereOverlays[h] = Entities.addEntity({
                                "type": "Shape",
                                "shape": "Sphere",
                                "position": controllerLocations[h].position,
                                "dimensions": { 
                                    "x": grabSphereSize, 
                                    "y": grabSphereSize, 
                                    "z": grabSphereSize 
                                },
                                "color": { 
                                    "red": 30, 
                                    "green": 30, 
                                    "blue": 255 
                                },
                                "alpha": 0.3,
                                "primitiveMode": "solid",
                                "visible": true,
                                "renderLayer": "front",
                                "grab": {
                                    "grabbable": false
                                }
                            }, "local");
                        }
                    }

                    var nearbyEntityIDs = Entities.findEntities(controllerPosition, findRadius);

                    for (var j = 0; j < nearbyEntityIDs.length; j++) {
                        var entityID = nearbyEntityIDs[j];
                        var props = Entities.getEntityProperties(entityID, DISPATCHER_PROPERTIES);
                        props.id = entityID;
                        props.distance = Vec3.distance(props.position, controllerLocations[h].position);
                        nearbyEntityPropertiesByID[entityID] = props;
                        nearbyEntityProperties[h].push(props);
                    }
                }
            }

            // Enable/disable controller raypicking depending on whether we are in HMD
            if (HMD.active) {
                Pointers.enablePointer(_this.leftPointer);
                Pointers.enablePointer(_this.rightPointer);
                Pointers.enablePointer(_this.leftHudPointer);
                Pointers.enablePointer(_this.rightHudPointer);
                Pointers.enablePointer(_this.mouseRayPointer);
            } else {
                Pointers.disablePointer(_this.leftPointer);
                Pointers.disablePointer(_this.rightPointer);
                Pointers.disablePointer(_this.leftHudPointer);
                Pointers.disablePointer(_this.rightHudPointer);
                Pointers.disablePointer(_this.mouseRayPointer);
            }

            // raypick for each controller
            var rayPicks = [
                Pointers.getPrevPickResult(_this.leftPointer),
                Pointers.getPrevPickResult(_this.rightPointer)
            ];
            var hudRayPicks = [
                Pointers.getPrevPickResult(_this.leftHudPointer),
                Pointers.getPrevPickResult(_this.rightHudPointer)
            ];
            var mouseRayPointer = Pointers.getPrevPickResult(_this.mouseRayPointer);
            // if the pickray hit something very nearby, put it into the nearby entities list
            for (h = LEFT_HAND; h <= RIGHT_HAND; h++) {

                // XXX find a way to extract searchRay from samuel's stuff
                if (controllerLocations[h].valid) {
                    rayPicks[h].searchRay = {
                        origin: controllerLocations[h].position,
                        direction: Quat.getUp(controllerLocations[h].orientation),
                        length: 1000
                    };

                    if (rayPicks[h].type === Picks.INTERSECTED_ENTITY) {
                        // XXX check to make sure this one isn't already in nearbyEntityProperties?
                        if (rayPicks[h].distance < NEAR_GRAB_PICK_RADIUS * sensorScaleFactor) {
                            var nearEntityID = rayPicks[h].objectID;
                            var nearbyProps = Entities.getEntityProperties(nearEntityID, DISPATCHER_PROPERTIES);
                            nearbyProps.id = nearEntityID;
                            nearbyProps.distance = rayPicks[h].distance;
                            nearbyEntityPropertiesByID[nearEntityID] = nearbyProps;
                            nearbyEntityProperties[h].push(nearbyProps);
                        }
                    }

                    // sort by distance from each hand
                    nearbyEntityProperties[h].sort(function (a, b) {
                        return a.distance - b.distance;
                    });
                }
            }

            // sometimes, during a HMD snap-turn, an equipped or held item wont be near
            // the hand when the findEntities is done.  Gather up any hand-children here.
            for (h = LEFT_HAND; h <= RIGHT_HAND; h++) {
                var handChildrenIDs = findHandChildEntities(h);
                handChildrenIDs.forEach(function (handChildID) {
                    if (handChildID in nearbyEntityPropertiesByID) {
                        return;
                    }
                    var props = Entities.getEntityProperties(handChildID, DISPATCHER_PROPERTIES);
                    props.id = handChildID;
                    nearbyEntityPropertiesByID[handChildID] = props;
                });
            }

            // also make sure we have the properties from the current module's target
            for (var tIDRunningPluginName in _this.runningPluginNames) {
                if (_this.runningPluginNames.hasOwnProperty(tIDRunningPluginName)) {
                    var targetIDs = _this.targetIDs[tIDRunningPluginName];
                    if (targetIDs) {
                        for (var k = 0; k < targetIDs.length; k++) {
                            var targetID = targetIDs[k];
                            if (!nearbyEntityPropertiesByID[targetID]) {
                                var targetProps = Entities.getEntityProperties(targetID, DISPATCHER_PROPERTIES);
                                targetProps.id = targetID;
                                nearbyEntityPropertiesByID[targetID] = targetProps;
                            }
                        }
                    }
                }
            }


            // TODO: These are not used currently, but have severe impact on performace. They can be re-enabled when we have OpenXR support
            // check for hand-tracking "click"
            //_this.checkForHandTrackingClick();

            // bundle up all the data about the current situation
            var controllerData = {
                triggerValues: [_this.leftTriggerValue, _this.rightTriggerValue],
                triggerClicks: [_this.leftTriggerClicked, _this.rightTriggerClicked],
                secondaryValues: [_this.leftSecondaryValue, _this.rightSecondaryValue],
                controllerLocations: controllerLocations,
                nearbyEntityProperties: nearbyEntityProperties,
                nearbyEntityPropertiesByID: nearbyEntityPropertiesByID,
                nearbyOverlayIDs: nearbyOverlayIDs,
                rayPicks: rayPicks,
                hudRayPicks: hudRayPicks,
                mouseRayPointer: mouseRayPointer
            };
            if (PROFILE) {
                Script.endProfileRange("dispatch.gather");
            }

            if (PROFILE) {
                Script.beginProfileRange("dispatch.isReady");
            }
            // check for plugins that would like to start.  ask in order of increasing priority value
            for (var pluginIndex = 0; pluginIndex < _this.orderedPluginNames.length; pluginIndex++) {
                var orderedPluginName = _this.orderedPluginNames[pluginIndex];
                var candidatePlugin = controllerDispatcherPlugins[orderedPluginName];

                if (_this.slotsAreAvailableForPlugin(candidatePlugin)) {
                    if (PROFILE) {
                        Script.beginProfileRange("dispatch.isReady." + orderedPluginName);
                    }
                    var readiness = candidatePlugin.isReady(controllerData, deltaTime);
                    if (readiness.active) {
                        // this plugin will start.  add it to the list of running plugins and mark the
                        // activity-slots which this plugin consumes as "in use"
                        _this.runningPluginNames[orderedPluginName] = true;
                        _this.markSlots(candidatePlugin, orderedPluginName);
                        _this.pointerManager.makePointerVisible(candidatePlugin.parameters.handLaser);
                        if (DEBUG) {
                            _this.addDebugLine("running " + orderedPluginName);
                        }
                    }
                    if (PROFILE) {
                        Script.endProfileRange("dispatch.isReady." + orderedPluginName);
                    }
                }
            }
            if (PROFILE) {
                Script.endProfileRange("dispatch.isReady");
            }

            if (PROFILE) {
                Script.beginProfileRange("dispatch.run");
            }
            // give time to running plugins
            for (var runningPluginName in _this.runningPluginNames) {
                if (_this.runningPluginNames.hasOwnProperty(runningPluginName)) {
                    var plugin = controllerDispatcherPlugins[runningPluginName];
                    if (!plugin) {
                        // plugin was deactivated while running.  find the activity-slots it was using and make
                        // them available.
                        delete _this.runningPluginNames[runningPluginName];
                        _this.unmarkSlotsForPluginName(runningPluginName);
                    } else {
                        if (PROFILE) {
                            Script.beginProfileRange("dispatch.run." + runningPluginName);
                        }
                        var runningness = plugin.run(controllerData, deltaTime);

                        if (DEBUG) {
                            if (JSON.stringify(_this.targetIDs[runningPluginName]) != JSON.stringify(runningness.targets)) {
                                _this.addDebugLine("targetIDs[" + runningPluginName + "] = " +
                                                  JSON.stringify(runningness.targets));
                            }
                        }

                        _this.targetIDs[runningPluginName] = runningness.targets;
                        if (!runningness.active) {
                            // plugin is finished running, for now.  remove it from the list
                            // of running plugins and mark its activity-slots as "not in use"
                            delete _this.runningPluginNames[runningPluginName];
                            delete _this.targetIDs[runningPluginName];
                            if (DEBUG) {
                                _this.addDebugLine("deleted targetIDs[" + runningPluginName + "]");
                            }
                            _this.markSlots(plugin, false);
                            _this.pointerManager.makePointerInvisible(plugin.parameters.handLaser);
                            if (DEBUG) {
                                _this.addDebugLine("stopping " + runningPluginName);
                            }
                        }
                        _this.pointerManager.lockPointerEnd(plugin.parameters.handLaser, runningness.laserLockInfo);
                        if (PROFILE) {
                            Script.endProfileRange("dispatch.run." + runningPluginName);
                        }
                    }
                }
            }
            _this.pointerManager.updatePointersRenderState(controllerData.triggerClicks, controllerData.triggerValues);
            if (PROFILE) {
                Script.endProfileRange("dispatch.run");
            }
        };

        this.leftBlocklistTabletIDs = [];
        this.rightBlocklistTabletIDs = [];

        this.setLeftBlocklist = function () {
            Pointers.setIgnoreItems(_this.leftPointer, _this.blocklist.concat(_this.leftBlocklistTabletIDs));
        };
        this.setRightBlocklist = function () {
            Pointers.setIgnoreItems(_this.rightPointer, _this.blocklist.concat(_this.rightBlocklistTabletIDs));
        };

        this.setBlocklist = function() {
            _this.setLeftBlocklist();
            _this.setRightBlocklist();
        };

        var MAPPING_NAME = "com.highfidelity.controllerDispatcher";
        var mapping = Controller.newMapping(MAPPING_NAME);
        mapping.from([controllerStandard.RT]).peek().to(_this.rightTriggerPress);
        mapping.from([controllerStandard.RTClick]).peek().to(_this.rightTriggerClick);
        mapping.from([controllerStandard.LT]).peek().to(_this.leftTriggerPress);
        mapping.from([controllerStandard.LTClick]).peek().to(_this.leftTriggerClick);

        mapping.from([controllerStandard.RB]).peek().to(_this.rightSecondaryPress);
        mapping.from([controllerStandard.LB]).peek().to(_this.leftSecondaryPress);
        mapping.from([controllerStandard.LeftGrip]).peek().to(_this.leftSecondaryPress);
        mapping.from([controllerStandard.RightGrip]).peek().to(_this.rightSecondaryPress);

        Controller.enableMapping(MAPPING_NAME);

        this.leftPointer = this.pointerManager.createPointer(false, PickType.Ray, {
            joint: "_CAMERA_RELATIVE_CONTROLLER_LEFTHAND",
<<<<<<< HEAD
            filter: Picks.PICK_OVERLAYS | Picks.PICK_ENTITIES | Picks.PICK_INCLUDE_NONCOLLIDABLE,
            triggers: [
                {action: controllerStandard.LTClick, button: "Primary"},
                {action: controllerStandard.LT, button: "ScrollActive"},
                {action: controllerStandard.LX, button: "ScrollX"},
                {action: controllerStandard.LY, button: "ScrollY"},
            ],
=======
            filter: Picks.PICK_OVERLAYS | Picks.PICK_LOCAL_ENTITIES | Picks.PICK_ENTITIES | Picks.PICK_INCLUDE_NONCOLLIDABLE,
            triggers: [{action: controllerStandard.LTClick, button: "Focus"}, {action: controllerStandard.LTClick, button: "Primary"}],
>>>>>>> 559b6b60
            posOffset: getGrabPointSphereOffset(controllerStandard.LeftHand, true),
            hover: true,
            scaleWithParent: true,
            distanceScaleEnd: true,
            hand: LEFT_HAND,
            delay: Picks.handLaserDelay
        });
        Keyboard.setLeftHandLaser(this.leftPointer);
        this.rightPointer = this.pointerManager.createPointer(false, PickType.Ray, {
            joint: "_CAMERA_RELATIVE_CONTROLLER_RIGHTHAND",
<<<<<<< HEAD
            filter: Picks.PICK_OVERLAYS | Picks.PICK_ENTITIES | Picks.PICK_INCLUDE_NONCOLLIDABLE,
            triggers: [
                {action: controllerStandard.RTClick, button: "Primary"},
                {action: controllerStandard.RT, button: "ScrollActive"},
                {action: controllerStandard.RX, button: "ScrollX"},
                {action: controllerStandard.RY, button: "ScrollY"},
            ],
=======
            filter: Picks.PICK_OVERLAYS | Picks.PICK_LOCAL_ENTITIES | Picks.PICK_ENTITIES | Picks.PICK_INCLUDE_NONCOLLIDABLE,
            triggers: [{action: controllerStandard.RTClick, button: "Focus"}, {action: controllerStandard.RTClick, button: "Primary"}],
>>>>>>> 559b6b60
            posOffset: getGrabPointSphereOffset(controllerStandard.RightHand, true),
            hover: true,
            scaleWithParent: true,
            distanceScaleEnd: true,
            hand: RIGHT_HAND,
            delay: Picks.handLaserDelay
        });
        Keyboard.setRightHandLaser(this.rightPointer);
        this.leftHudPointer = this.pointerManager.createPointer(true, PickType.Ray, {
            joint: "_CAMERA_RELATIVE_CONTROLLER_LEFTHAND",
            filter: Picks.PICK_HUD,
            maxDistance: DEFAULT_SEARCH_SPHERE_DISTANCE,
            posOffset: getGrabPointSphereOffset(controllerStandard.LeftHand, true),
            triggers: [
                {action: controllerStandard.LTClick, button: "Primary"},
                {action: controllerStandard.LT, button: "ScrollActive"},
                {action: controllerStandard.LX, button: "ScrollX"},
                {action: controllerStandard.LY, button: "ScrollY"},
            ],
            hover: true,
            scaleWithParent: true,
            distanceScaleEnd: true,
            hand: LEFT_HAND,
            delay: Picks.handLaserDelay
        });
        this.rightHudPointer = this.pointerManager.createPointer(true, PickType.Ray, {
            joint: "_CAMERA_RELATIVE_CONTROLLER_RIGHTHAND",
            filter: Picks.PICK_HUD,
            maxDistance: DEFAULT_SEARCH_SPHERE_DISTANCE,
            posOffset: getGrabPointSphereOffset(controllerStandard.RightHand, true),
            triggers: [
                {action: controllerStandard.RTClick, button: "Primary"},
                {action: controllerStandard.RT, button: "ScrollActive"},
                {action: controllerStandard.RX, button: "ScrollX"},
                {action: controllerStandard.RY, button: "ScrollY"},
            ],
            hover: true,
            scaleWithParent: true,
            distanceScaleEnd: true,
            hand: RIGHT_HAND,
            delay: Picks.handLaserDelay
        });

        this.mouseRayPointer = Pointers.createRayPointer({
            joint: "Mouse",
            filter: Picks.PICK_OVERLAYS | Picks.PICK_LOCAL_ENTITIES | Picks.PICK_ENTITIES | Picks.PICK_INCLUDE_NONCOLLIDABLE,
            enabled: true
        });
        this.handleMessage = function (channel, data, sender) {
            var message;
            if (sender === MyAvatar.sessionUUID) {
                try {
                    if (channel === 'Hifi-Hand-RayPick-Blocklist') {
                        message = JSON.parse(data);
                        var action = message.action;
                        var id = message.id;
                        var index = _this.blocklist.indexOf(id);

                        if (action === 'add' && index === -1) {
                            _this.blocklist.push(id);
                            _this.setBlocklist();
                        }

                        if (action === 'remove') {
                            if (index > -1) {
                                _this.blocklist.splice(index, 1);
                                _this.setBlocklist();
                            }
                        }

                        if (action === "tablet") {
                            var tabletIDs = message.blocklist ?
                                [HMD.tabletID, HMD.tabletScreenID, HMD.homeButtonID, HMD.homeButtonHighlightID] :
                                [];
                            if (message.hand === LEFT_HAND) {
                                _this.leftBlocklistTabletIDs = tabletIDs;
                                _this.setLeftBlocklist();
                            } else {
                                _this.rightBlocklistTabletIDs = tabletIDs;
                                _this.setRightBlocklist();
                            }
                        }
                    }
                } catch (e) {
                    print("WARNING: handControllerGrab.js -- error parsing message: " + data);
                }
            }
        };

        this.handLaserDelayChanged = function (delay) {
            Pointers.setDelay(_this.leftPointer, delay);
            Pointers.setDelay(_this.rightPointer, delay);
            Pointers.setDelay(_this.leftHudPointer, delay);
            Pointers.setDelay(_this.rightHudPointer, delay);
        };

        this.cleanup = function () {
            Controller.disableMapping(MAPPING_NAME);
            _this.pointerManager.removePointers();
            Pointers.removePointer(this.mouseRayPointer);
            Entities.mouseReleaseOnEntity.disconnect(mouseReleaseOn);
            Entities.mousePressOnEntity.disconnect(mousePress);
            Messages.messageReceived.disconnect(controllerDispatcher.handleMessage);
            if (_this.debugPanelID) {
                Entities.deleteEntity(_this.debugPanelID);
                _this.debugPanelID = null;
            }
        };

        if (DEBUG) {
            this.debugPanelID = Entities.addEntity({
                "name": "controllerDispatcher debug panel",
                "type": "Text",
                "dimensions": { "x": 1.0, "y": 0.3, "z": 0.01 },
                "parentID": MyAvatar.sessionUUID,
                // parentJointIndex: MyAvatar.getJointIndex("_CAMERA_MATRIX"),
                "parentJointIndex": -1,
                "localPosition": { "x": -0.25, "y": 0.8, "z": -1.2 },
                "textColor": { "red": 255, "green": 255, "blue": 255},
                "backgroundColor": { "red": 0, "green": 0, "blue": 0},
                "text": "",
                "lineHeight": 0.03,
                "leftMargin": 0.015,
                "topMargin": 0.01,
                "backgroundAlpha": 0.7,
                "textAlpha": 1.0,
                "unlit": true,
                "ignorePickIntersection": true
            }, "local");
        }
    }

    function mouseReleaseOn(id, event) {
        if (HMD.homeButtonID && id === HMD.homeButtonID && event.button === "Primary") {
            Messages.sendLocalMessage("home", id);
        }
    }

    var HAPTIC_STYLUS_STRENGTH = 1.0;
    var HAPTIC_STYLUS_DURATION = 20.0;
    function mousePress(id, event) {
        if (HMD.active) {
            var runningPlugins = controllerDispatcher.runningPluginNames;
            if (event.id === controllerDispatcher.leftPointer && event.button === "Primary" && runningPlugins.LeftWebSurfaceLaserInput) {
                Controller.triggerHapticPulse(HAPTIC_STYLUS_STRENGTH, HAPTIC_STYLUS_DURATION, LEFT_HAND);
            } else if (event.id === controllerDispatcher.rightPointer && event.button === "Primary" && runningPlugins.RightWebSurfaceLaserInput) {
                Controller.triggerHapticPulse(HAPTIC_STYLUS_STRENGTH, HAPTIC_STYLUS_DURATION, RIGHT_HAND);
            }
        }
    }

    Entities.mouseReleaseOnEntity.connect(mouseReleaseOn);
    Entities.mousePressOnEntity.connect(mousePress);

    var controllerDispatcher = new ControllerDispatcher();
    Messages.subscribe('Hifi-Hand-RayPick-Blocklist');
    Messages.messageReceived.connect(controllerDispatcher.handleMessage);

    Picks.handLaserDelayChanged.connect(controllerDispatcher.handLaserDelayChanged);

    Script.scriptEnding.connect(function () {
        controllerDispatcher.cleanup();
    });
    Script.setTimeout(controllerDispatcher.update, BASIC_TIMER_INTERVAL_MS);
}());<|MERGE_RESOLUTION|>--- conflicted
+++ resolved
@@ -505,7 +505,7 @@
                         // plugin was deactivated while running.  find the activity-slots it was using and make
                         // them available.
                         delete _this.runningPluginNames[runningPluginName];
-                        _this.unmarkSlotsForPluginName(runningPluginName);
+                        _this.unmarkSlotsForPluginName(runningPluginName);{dd2b3a36-b58a-4f07-b0ae-6fe52a8c61fd}
                     } else {
                         if (PROFILE) {
                             Script.beginProfileRange("dispatch.run." + runningPluginName);
@@ -578,18 +578,13 @@
 
         this.leftPointer = this.pointerManager.createPointer(false, PickType.Ray, {
             joint: "_CAMERA_RELATIVE_CONTROLLER_LEFTHAND",
-<<<<<<< HEAD
-            filter: Picks.PICK_OVERLAYS | Picks.PICK_ENTITIES | Picks.PICK_INCLUDE_NONCOLLIDABLE,
+            filter: Picks.PICK_OVERLAYS | Picks.PICK_LOCAL_ENTITIES | Picks.PICK_ENTITIES | Picks.PICK_INCLUDE_NONCOLLIDABLE,
             triggers: [
                 {action: controllerStandard.LTClick, button: "Primary"},
                 {action: controllerStandard.LT, button: "ScrollActive"},
                 {action: controllerStandard.LX, button: "ScrollX"},
                 {action: controllerStandard.LY, button: "ScrollY"},
             ],
-=======
-            filter: Picks.PICK_OVERLAYS | Picks.PICK_LOCAL_ENTITIES | Picks.PICK_ENTITIES | Picks.PICK_INCLUDE_NONCOLLIDABLE,
-            triggers: [{action: controllerStandard.LTClick, button: "Focus"}, {action: controllerStandard.LTClick, button: "Primary"}],
->>>>>>> 559b6b60
             posOffset: getGrabPointSphereOffset(controllerStandard.LeftHand, true),
             hover: true,
             scaleWithParent: true,
@@ -600,18 +595,13 @@
         Keyboard.setLeftHandLaser(this.leftPointer);
         this.rightPointer = this.pointerManager.createPointer(false, PickType.Ray, {
             joint: "_CAMERA_RELATIVE_CONTROLLER_RIGHTHAND",
-<<<<<<< HEAD
-            filter: Picks.PICK_OVERLAYS | Picks.PICK_ENTITIES | Picks.PICK_INCLUDE_NONCOLLIDABLE,
+            filter: Picks.PICK_OVERLAYS | Picks.PICK_LOCAL_ENTITIES | Picks.PICK_ENTITIES | Picks.PICK_INCLUDE_NONCOLLIDABLE,
             triggers: [
                 {action: controllerStandard.RTClick, button: "Primary"},
                 {action: controllerStandard.RT, button: "ScrollActive"},
                 {action: controllerStandard.RX, button: "ScrollX"},
                 {action: controllerStandard.RY, button: "ScrollY"},
             ],
-=======
-            filter: Picks.PICK_OVERLAYS | Picks.PICK_LOCAL_ENTITIES | Picks.PICK_ENTITIES | Picks.PICK_INCLUDE_NONCOLLIDABLE,
-            triggers: [{action: controllerStandard.RTClick, button: "Focus"}, {action: controllerStandard.RTClick, button: "Primary"}],
->>>>>>> 559b6b60
             posOffset: getGrabPointSphereOffset(controllerStandard.RightHand, true),
             hover: true,
             scaleWithParent: true,

--- conflicted
+++ resolved
@@ -225,15 +225,10 @@
     //     1. Camera is off; "Monitor Shows" is "HMD Preview": "url" is ""
     //     2. Camera is off; "Monitor Shows" is "Camera View": "url" is ""
     //     3. Camera is on; "Monitor Shows" is "HMD Preview":  "url" is ""
-    //     4. Camera is on; "Monitor Shows" is "Camera View": "url" is "resource://spectatorCameraFrame"
+    //     4. Camera is on; "Monitor Shows" is "Camera View":  "url" is "resource://spectatorCameraFrame"
     function setDisplay(showCameraView) {
-<<<<<<< HEAD
-        // It would be fancy if (showCameraView) would show instructions, but that's out of scope for now.
-        var url = showCameraView ? "resource://spectatorCameraFrame" : "";
-=======
-        // It would be fancy if (showCameraView && !cameraUpdateInterval) would show instructions, but that's out of scope for now.
-        var url = (camera && showCameraView && cameraUpdateInterval) ? "resource://spectatorCameraFrame" : "";
->>>>>>> f78903ee
+        // It would be fancy if the app would show instructions when (url === ""), but that's out of scope for now.
+        var url = (camera && showCameraView) ? "resource://spectatorCameraFrame" : "";
         Window.setDisplayTexture(url);
     }
     const MONITOR_SHOWS_CAMERA_VIEW_DEFAULT = false;

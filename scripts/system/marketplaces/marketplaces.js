--- conflicted
+++ resolved
@@ -16,10 +16,6 @@
 
 (function () { // BEGIN LOCAL_SCOPE
 
-<<<<<<< HEAD
-    Script.include("/~/system/libraries/accountUtils.js");
-=======
->>>>>>> 0ff91e59
     Script.include("/~/system/libraries/WebTablet.js");
     Script.include("/~/system/libraries/gridTool.js");
 
@@ -328,7 +324,6 @@
                         }
                     }
                 }
-<<<<<<< HEAD
 
                 if (isWearable) {
                     // apply the relative offsets saved during checkout
@@ -347,8 +342,6 @@
                     // we currently assume a wearable is a single entity
                     Entities.editEntity(pastedEntityIDs[0], offsets);
                 }
-=======
->>>>>>> 0ff91e59
             } else {
                 Window.notifyEditError("Can't import entities: entities would be out of bounds.");
             }

//
//  WebTablet.js
//
//  Created by Anthony J. Thibault on 8/8/2016
//  Copyright 2016 High Fidelity, Inc.
//
//  Distributed under the Apache License, Version 2.0.
//  See the accompanying file LICENSE or http://www.apache.org/licenses/LICENSE-2.0.html
//


Script.include(Script.resolvePath("../libraries/utils.js"));
var RAD_TO_DEG = 180 / Math.PI;
var X_AXIS = {x: 1, y: 0, z: 0};
var Y_AXIS = {x: 0, y: 1, z: 0};
var DEFAULT_DPI = 30;
var DEFAULT_WIDTH = 0.5;

var TABLET_URL = "https://s3.amazonaws.com/hifi-public/tony/tablet.fbx";
// returns object with two fields:
//    * position - position in front of the user
//    * rotation - rotation of entity so it faces the user.
function calcSpawnInfo() {
    var front;
    var pitchBackRotation = Quat.angleAxis(20.0, X_AXIS);
    if (HMD.active) {
        front = Quat.getFront(HMD.orientation);
        var yawOnlyRotation = Quat.angleAxis(Math.atan2(front.x, front.z) * RAD_TO_DEG, Y_AXIS);
        return {
            position: Vec3.sum(Vec3.sum(HMD.position, Vec3.multiply(0.6, front)), Vec3.multiply(-0.5, Y_AXIS)),
            rotation: Quat.multiply(yawOnlyRotation, pitchBackRotation)
        };
    } else {
        front = Quat.getFront(MyAvatar.orientation);
        return {
            position: Vec3.sum(Vec3.sum(MyAvatar.position, Vec3.multiply(0.6, front)), {x: 0, y: 0.6, z: 0}),
            rotation: Quat.multiply(MyAvatar.orientation, pitchBackRotation)
        };
    }
}

// ctor
WebTablet = function (url, width, dpi, location, clientOnly) {

    var _this = this;
    var ASPECT = 4.0 / 3.0;
    var WIDTH = width || DEFAULT_WIDTH;
    var TABLET_HEIGHT_SCALE = 640 / 680;  //  Screen size of tablet entity isn't quite the desired aspect.
    var HEIGHT = WIDTH * ASPECT * TABLET_HEIGHT_SCALE;
    var DEPTH = 0.025;
    var DPI = dpi || DEFAULT_DPI;
    var SENSOR_TO_ROOM_MATRIX = -2;

    var spawnInfo = calcSpawnInfo();
    var tabletEntityPosition = spawnInfo.position;
    var tabletEntityRotation = spawnInfo.rotation;

    var tabletProperties = {
        name: "WebTablet Tablet",
        type: "Model",
        modelURL: TABLET_URL,
        userData: JSON.stringify({
            "grabbableKey": {"grabbable": true}
        }),
        dimensions: {x: WIDTH, y: HEIGHT, z: DEPTH},
        parentID: MyAvatar.sessionUUID,
        parentJointIndex: SENSOR_TO_ROOM_MATRIX
<<<<<<< HEAD
    }, clientOnly);
=======
    }
>>>>>>> 5ecf3ebc

    if (location) {
        tabletProperties.localPosition = location.localPosition;
        tabletProperties.localRotation = location.localRotation;
    } else {
        var spawnInfo = calcSpawnInfo();
        tabletProperties.position = spawnInfo.position;
        tabletProperties.rotation = spawnInfo.rotation;
    }

    this.tabletEntityID = Entities.addEntity(tabletProperties, clientOnly);

<<<<<<< HEAD
    var WEB_OVERLAY_Z_OFFSET = -0.01;
    var HOME_BUTTON_Y_OFFSET = -0.32;

    var webOverlayRotation = Quat.multiply(spawnInfo.rotation, Quat.angleAxis(180, Y_AXIS));
    var webOverlayPosition = Vec3.sum(spawnInfo.position, Vec3.multiply(WEB_OVERLAY_Z_OFFSET, Quat.getFront(webOverlayRotation)));

    this.webOverlayID = Overlays.addOverlay("web3d", {
        url: url,
        position: webOverlayPosition,
        rotation: webOverlayRotation,
=======
    var WEB_ENTITY_Z_OFFSET = -0.01;
    if (this.webOverlayID) {
        Overlays.deleteOverlay(this.webOverlayID);
    }

    this.webOverlayID = Overlays.addOverlay("web3d", {
        name: "WebTablet Web",
        url: url,
        localPosition: { x: 0, y: 0, z: WEB_ENTITY_Z_OFFSET },
        localRotation: Quat.angleAxis(180, Y_AXIS),
>>>>>>> 5ecf3ebc
        resolution: { x: 480, y: 640 },
        dpi: DPI,
        color: { red: 255, green: 255, blue: 255 },
        alpha: 1.0,
        parentID: this.tabletEntityID,
        parentJointIndex: -1
    });

    var HOME_BUTTON_Y_OFFSET = -0.32;
    this.homeButtonEntity = Entities.addEntity({
        name: "homeButton",
        type: "Sphere",
        localPosition: {x: 0, y: HOME_BUTTON_Y_OFFSET, z: 0},
        dimensions: {x: 0.05, y: 0.05, z: 0.05},
        parentID: this.tabletEntityID,
        script: Script.resolvePath("../tablet-ui/HomeButton.js")
    }, clientOnly);

    setEntityCustomData('grabbableKey', this.homeButtonEntity, {wantsTrigger: true});

    this.receive = function (channel, senderID, senderUUID, localOnly) {
        if (_this.homeButtonEntity == senderID) {
            if (_this.clicked) {
                Entities.editEntity(_this.homeButtonEntity, {color: {red: 0, green: 255, blue: 255}});
                _this.clicked = false;
            } else {
                Entities.editEntity(_this.homeButtonEntity, {color: {red: 255, green: 255, blue: 0}});
                _this.clicked = true;
            }
        }
    }

    this.state = "idle";

    this.getRoot = function() {
        return Entities.getWebViewRoot(_this.webEntityID);
    }

    this.getLocation = function() {
        return Entities.getEntityProperties(_this.tabletEntityID, ["localPosition", "localRotation"]);
    };
    this.clicked = false;
};

WebTablet.prototype.setURL = function (url) {
    Overlays.editOverlay(this.webOverlayID, { url: url });
};

WebTablet.prototype.setScriptURL = function (scriptURL) {
    Overlays.editOverlay(this.webOverlayID, { scriptURL: scriptURL });
};

WebTablet.prototype.getOverlayObject = function () {
    return Overlays.getOverlayObject(this.webOverlayID);
};

WebTablet.prototype.destroy = function () {
    Overlays.deleteOverlay(this.webOverlayID);
    Entities.deleteEntity(this.tabletEntityID);
    Entities.deleteEntity(this.homeButtonEntity);
};

WebTablet.prototype.pickle = function () {
    return JSON.stringify({ webOverlayID: this.webOverlayID, tabletEntityID: this.tabletEntityID });
};

WebTablet.prototype.register = function() {
    Messages.subscribe("home");
    Messages.messageReceived.connect(this.receive);
}

WebTablet.prototype.unregister = function() {
    Messages.unsubscribe("home");
    Messages.messageReceived.disconnect(this.receive);
}

WebTablet.unpickle = function (string) {
    if (!string) {
        return;
    }
    var tablet = JSON.parse(string);
    tablet.__proto__ = WebTablet.prototype;
    return tablet;
};<|MERGE_RESOLUTION|>--- conflicted
+++ resolved
@@ -65,11 +65,7 @@
         dimensions: {x: WIDTH, y: HEIGHT, z: DEPTH},
         parentID: MyAvatar.sessionUUID,
         parentJointIndex: SENSOR_TO_ROOM_MATRIX
-<<<<<<< HEAD
     }, clientOnly);
-=======
-    }
->>>>>>> 5ecf3ebc
 
     if (location) {
         tabletProperties.localPosition = location.localPosition;
@@ -82,18 +78,6 @@
 
     this.tabletEntityID = Entities.addEntity(tabletProperties, clientOnly);
 
-<<<<<<< HEAD
-    var WEB_OVERLAY_Z_OFFSET = -0.01;
-    var HOME_BUTTON_Y_OFFSET = -0.32;
-
-    var webOverlayRotation = Quat.multiply(spawnInfo.rotation, Quat.angleAxis(180, Y_AXIS));
-    var webOverlayPosition = Vec3.sum(spawnInfo.position, Vec3.multiply(WEB_OVERLAY_Z_OFFSET, Quat.getFront(webOverlayRotation)));
-
-    this.webOverlayID = Overlays.addOverlay("web3d", {
-        url: url,
-        position: webOverlayPosition,
-        rotation: webOverlayRotation,
-=======
     var WEB_ENTITY_Z_OFFSET = -0.01;
     if (this.webOverlayID) {
         Overlays.deleteOverlay(this.webOverlayID);
@@ -104,7 +88,6 @@
         url: url,
         localPosition: { x: 0, y: 0, z: WEB_ENTITY_Z_OFFSET },
         localRotation: Quat.angleAxis(180, Y_AXIS),
->>>>>>> 5ecf3ebc
         resolution: { x: 480, y: 640 },
         dpi: DPI,
         color: { red: 255, green: 255, blue: 255 },

--- conflicted
+++ resolved
@@ -414,26 +414,14 @@
     var HOME_BUTTON_Y_OFFSET = ((tabletHeight / 2) - (tabletHeight / 20)) * sensorScaleOffsetOverride;
     var homeButtonDim = 4 * tabletScaleFactor;
     Overlays.editOverlay(HMD.homeButtonID, {
-<<<<<<< HEAD
         localPosition: {x: 0, y: -HOME_BUTTON_Y_OFFSET, z: 0 },
-        dimensions: { x: 4 * tabletScaleFactor, y: 4 * tabletScaleFactor, z: 4 * tabletScaleFactor}
-=======
-        localPosition: {x: -0.001, y: -HOME_BUTTON_Y_OFFSET, z: 0.0},
         dimensions: { x: homeButtonDim, y: homeButtonDim, z: homeButtonDim}
->>>>>>> 4de0fdf7
     });
 
     // Circle3D overlays render at 1.5x their proper dimensions
     var highlightDim = homeButtonDim / 3.0;
     Overlays.editOverlay(HMD.homeButtonHighlightID, {
-<<<<<<< HEAD
         localPosition: { x: 0, y: -HOME_BUTTON_Y_OFFSET + 0.003 * sensorScaleFactor * sensorScaleOffsetOverride, z: -0.0158 * sensorScaleFactor * sensorScaleOffsetOverride },
-        dimensions: { x: 4 * tabletScaleFactor, y: 4 * tabletScaleFactor, z: 4 * tabletScaleFactor },
-        outerRadius: 25 * tabletScaleFactor,
-        innerRadius: 20 * tabletScaleFactor
-=======
-        localPosition: { x: 0, y: -HOME_BUTTON_Y_OFFSET + 0.003, z: -0.0158 },
         dimensions: { x: highlightDim, y: highlightDim, z: highlightDim }
->>>>>>> 4de0fdf7
     });
 };
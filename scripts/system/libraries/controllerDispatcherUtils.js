"use strict";

//  controllerDispatcherUtils.js
//
//  Distributed under the Apache License, Version 2.0.
//  See the accompanying file LICENSE or http://www.apache.org/licenses/LICENSE-2.0.html


/* global module, Camera, HMD, MyAvatar, controllerDispatcherPlugins:true, Quat, Vec3, Overlays, Xform,
   MSECS_PER_SEC:true , LEFT_HAND:true, RIGHT_HAND:true, NULL_UUID:true, AVATAR_SELF_ID:true, FORBIDDEN_GRAB_TYPES:true,
   HAPTIC_PULSE_STRENGTH:true, HAPTIC_PULSE_DURATION:true, ZERO_VEC:true, ONE_VEC:true,
   DEFAULT_REGISTRATION_POINT:true, INCHES_TO_METERS:true,
   TRIGGER_OFF_VALUE:true,
   TRIGGER_ON_VALUE:true,
   PICK_MAX_DISTANCE:true,
   DEFAULT_SEARCH_SPHERE_DISTANCE:true,
   NEAR_GRAB_PICK_RADIUS:true,
   COLORS_GRAB_SEARCHING_HALF_SQUEEZE:true,
   COLORS_GRAB_SEARCHING_FULL_SQUEEZE:true,
   COLORS_GRAB_DISTANCE_HOLD:true,
   NEAR_GRAB_RADIUS:true,
   DISPATCHER_PROPERTIES:true,
   HAPTIC_PULSE_STRENGTH:true,
   HAPTIC_PULSE_DURATION:true,
   Entities,
   makeDispatcherModuleParameters:true,
   makeRunningValues:true,
   enableDispatcherModule:true,
   disableDispatcherModule:true,
   getEnabledModuleByName:true,
   getGrabbableData:true,
   entityIsGrabbable:true,
   entityIsDistanceGrabbable:true,
   getControllerJointIndex:true,
   propsArePhysical:true,
   controllerDispatcherPluginsNeedSort:true,
   projectOntoXYPlane:true,
   projectOntoEntityXYPlane:true,
   projectOntoOverlayXYPlane:true,
   entityHasActions:true,
   ensureDynamic:true,
   findGroupParent:true,
   BUMPER_ON_VALUE:true,
   findHandChildEntities:true,
   TEAR_AWAY_DISTANCE:true,
   TEAR_AWAY_COUNT:true,
   TEAR_AWAY_CHECK_TIME:true,
   distanceBetweenPointAndEntityBoundingBox:true
*/

MSECS_PER_SEC = 1000.0;
INCHES_TO_METERS = 1.0 / 39.3701;

HAPTIC_PULSE_STRENGTH = 1.0;
HAPTIC_PULSE_DURATION = 13.0;

ZERO_VEC = { x: 0, y: 0, z: 0 };
ONE_VEC = { x: 1, y: 1, z: 1 };

LEFT_HAND = 0;
RIGHT_HAND = 1;

NULL_UUID = "{00000000-0000-0000-0000-000000000000}";
AVATAR_SELF_ID = "{00000000-0000-0000-0000-000000000001}";

FORBIDDEN_GRAB_TYPES = ["Unknown", "Light", "PolyLine", "Zone"];

HAPTIC_PULSE_STRENGTH = 1.0;
HAPTIC_PULSE_DURATION = 13.0;

DEFAULT_REGISTRATION_POINT = { x: 0.5, y: 0.5, z: 0.5 };

TRIGGER_OFF_VALUE = 0.1;
TRIGGER_ON_VALUE = TRIGGER_OFF_VALUE + 0.05; // Squeezed just enough to activate search or near grab
BUMPER_ON_VALUE = 0.5;

PICK_MAX_DISTANCE = 500; // max length of pick-ray
DEFAULT_SEARCH_SPHERE_DISTANCE = 1000; // how far from camera to search intersection?
NEAR_GRAB_PICK_RADIUS = 0.25; // radius used for search ray vs object for near grabbing.

COLORS_GRAB_SEARCHING_HALF_SQUEEZE = { red: 10, green: 10, blue: 255 };
COLORS_GRAB_SEARCHING_FULL_SQUEEZE = { red: 250, green: 10, blue: 10 };
COLORS_GRAB_DISTANCE_HOLD = { red: 238, green: 75, blue: 214 };

NEAR_GRAB_RADIUS = 1.0;

TEAR_AWAY_DISTANCE = 0.1; // ungrab an entity if its bounding-box moves this far from the hand
TEAR_AWAY_COUNT = 2; // multiply by TEAR_AWAY_CHECK_TIME to know how long the item must be away
TEAR_AWAY_CHECK_TIME = 0.15; // seconds, duration between checks

DISPATCHER_PROPERTIES = [
    "position",
    "registrationPoint",
    "rotation",
    "gravity",
    "collidesWith",
    "dynamic",
    "collisionless",
    "locked",
    "name",
    "shapeType",
    "parentID",
    "parentJointIndex",
    "density",
    "dimensions",
    "userData"
];

// priority -- a lower priority means the module will be asked sooner than one with a higher priority in a given update step
// activitySlots -- indicates which "slots" must not yet be in use for this module to start
// requiredDataForReady -- which "situation" parts this module looks at to decide if it will start
// sleepMSBetweenRuns -- how long to wait between calls to this module's "run" method
makeDispatcherModuleParameters = function (priority, activitySlots, requiredDataForReady, sleepMSBetweenRuns) {
    return {
        priority: priority,
        activitySlots: activitySlots,
        requiredDataForReady: requiredDataForReady,
        sleepMSBetweenRuns: sleepMSBetweenRuns
    };
};

makeRunningValues = function (active, targets, requiredDataForRun) {
    return {
        active: active,
        targets: targets,
        requiredDataForRun: requiredDataForRun
    };
};

enableDispatcherModule = function (moduleName, module, priority) {
    if (!controllerDispatcherPlugins) {
        controllerDispatcherPlugins = {};
    }
    controllerDispatcherPlugins[moduleName] = module;
    controllerDispatcherPluginsNeedSort = true;
};

disableDispatcherModule = function (moduleName) {
    delete controllerDispatcherPlugins[moduleName];
    controllerDispatcherPluginsNeedSort = true;
};

getEnabledModuleByName = function (moduleName) {
    if (controllerDispatcherPlugins.hasOwnProperty(moduleName)) {
        return controllerDispatcherPlugins[moduleName];
    }
    return null;
};

getGrabbableData = function (props) {
    // look in userData for a "grabbable" key, return the value or some defaults
    var grabbableData = {};
    var userDataParsed = null;
    try {
        if (!props.userDataParsed) {
            props.userDataParsed = JSON.parse(props.userData);
        }
        userDataParsed = props.userDataParsed;
    } catch (err) {
        userDataParsed = {};
    }
    if (userDataParsed.grabbableKey) {
        grabbableData = userDataParsed.grabbableKey;
    }
    if (!grabbableData.hasOwnProperty("grabbable")) {
        grabbableData.grabbable = true;
    }
    if (!grabbableData.hasOwnProperty("ignoreIK")) {
        grabbableData.ignoreIK = true;
    }
    if (!grabbableData.hasOwnProperty("kinematic")) {
        grabbableData.kinematic = true;
    }
    if (!grabbableData.hasOwnProperty("wantsTrigger")) {
        grabbableData.wantsTrigger = false;
    }
    if (!grabbableData.hasOwnProperty("triggerable")) {
        grabbableData.triggerable = false;
    }

    return grabbableData;
};

entityIsGrabbable = function (props) {
    var grabbable = getGrabbableData(props).grabbable;
    if (!grabbable ||
        props.locked ||
        FORBIDDEN_GRAB_TYPES.indexOf(props.type) >= 0) {
        return false;
    }
    return true;
};

entityIsDistanceGrabbable = function(props) {
    if (!entityIsGrabbable(props)) {
        return false;
    }

    // we can't distance-grab non-physical
    var isPhysical = propsArePhysical(props);
    if (!isPhysical) {
        return false;
    }

    return true;
};


getControllerJointIndex = function (hand) {
    if (HMD.isHandControllerAvailable()) {
        var controllerJointIndex = -1;
        if (Camera.mode === "first person") {
            controllerJointIndex = MyAvatar.getJointIndex(hand === RIGHT_HAND ?
                "_CONTROLLER_RIGHTHAND" :
                "_CONTROLLER_LEFTHAND");
        } else if (Camera.mode === "third person") {
            controllerJointIndex = MyAvatar.getJointIndex(hand === RIGHT_HAND ?
                "_CAMERA_RELATIVE_CONTROLLER_RIGHTHAND" :
                "_CAMERA_RELATIVE_CONTROLLER_LEFTHAND");
        }

        return controllerJointIndex;
    }

    return MyAvatar.getJointIndex("Head");
};

propsArePhysical = function (props) {
    if (!props.dynamic) {
        return false;
    }
    var isPhysical = (props.shapeType && props.shapeType !== 'none');
    return isPhysical;
};

projectOntoXYPlane = function (worldPos, position, rotation, dimensions, registrationPoint) {
    var invRot = Quat.inverse(rotation);
    var localPos = Vec3.multiplyQbyV(invRot, Vec3.subtract(worldPos, position));
    var invDimensions = {
        x: 1 / dimensions.x,
        y: 1 / dimensions.y,
        z: 1 / dimensions.z
    };

    var normalizedPos = Vec3.sum(Vec3.multiplyVbyV(localPos, invDimensions), registrationPoint);
    return {
        x: normalizedPos.x * dimensions.x,
        y: (1 - normalizedPos.y) * dimensions.y // flip y-axis
    };
};

projectOntoEntityXYPlane = function (entityID, worldPos, props) {
    return projectOntoXYPlane(worldPos, props.position, props.rotation, props.dimensions, props.registrationPoint);
};

projectOntoOverlayXYPlane = function projectOntoOverlayXYPlane(overlayID, worldPos) {
    var position = Overlays.getProperty(overlayID, "position");
    var rotation = Overlays.getProperty(overlayID, "rotation");
    var dimensions;

    var dpi = Overlays.getProperty(overlayID, "dpi");
    if (dpi) {
        // Calculate physical dimensions for web3d overlay from resolution and dpi; "dimensions" property is used as a scale.
        var resolution = Overlays.getProperty(overlayID, "resolution");
        resolution.z = 1; // Circumvent divide-by-zero.
        var scale = Overlays.getProperty(overlayID, "dimensions");
        scale.z = 0.01; // overlay dimensions are 2D, not 3D.
        dimensions = Vec3.multiplyVbyV(Vec3.multiply(resolution, INCHES_TO_METERS / dpi), scale);
    } else {
        dimensions = Overlays.getProperty(overlayID, "dimensions");
        if (dimensions.z) {
            dimensions.z = 0.01; // overlay dimensions are 2D, not 3D.
        }
    }

    return projectOntoXYPlane(worldPos, position, rotation, dimensions, DEFAULT_REGISTRATION_POINT);
};

entityHasActions = function (entityID) {
    return Entities.getActionIDs(entityID).length > 0;
};

ensureDynamic = function (entityID) {
    // if we distance hold something and keep it very still before releasing it, it ends up
    // non-dynamic in bullet.  If it's too still, give it a little bounce so it will fall.
    var props = Entities.getEntityProperties(entityID, ["velocity", "dynamic", "parentID"]);
    if (props.dynamic && props.parentID === NULL_UUID) {
        var velocity = props.velocity;
        if (Vec3.length(velocity) < 0.05) { // see EntityMotionState.cpp DYNAMIC_LINEAR_VELOCITY_THRESHOLD
            velocity = { x: 0.0, y: 0.2, z: 0.0 };
            Entities.editEntity(entityID, { velocity: velocity });
        }
    }
};

findGroupParent = function (controllerData, targetProps) {
    while (targetProps.parentID && targetProps.parentID !== NULL_UUID && targetProps.parentID !== AVATAR_SELF_ID) {
        // XXX use controllerData.nearbyEntityPropertiesByID ?
        var parentProps = Entities.getEntityProperties(targetProps.parentID, DISPATCHER_PROPERTIES);
        if (!parentProps) {
            break;
        }
        parentProps.id = targetProps.parentID;
        targetProps = parentProps;
        controllerData.nearbyEntityPropertiesByID[targetProps.id] = targetProps;
    }

    return targetProps;
};


findHandChildEntities = function(hand) {
    // find children of avatar's hand joint
    var handJointIndex = MyAvatar.getJointIndex(hand === RIGHT_HAND ? "RightHand" : "LeftHand");
    var children = Entities.getChildrenIDsOfJoint(MyAvatar.sessionUUID, handJointIndex);
    children = children.concat(Entities.getChildrenIDsOfJoint(AVATAR_SELF_ID, handJointIndex));

    // find children of faux controller joint
    var controllerJointIndex = getControllerJointIndex(hand);
    children = children.concat(Entities.getChildrenIDsOfJoint(MyAvatar.sessionUUID, controllerJointIndex));
    children = children.concat(Entities.getChildrenIDsOfJoint(AVATAR_SELF_ID, controllerJointIndex));

    // find children of faux camera-relative controller joint
    var controllerCRJointIndex = MyAvatar.getJointIndex(hand === RIGHT_HAND ?
                                                        "_CAMERA_RELATIVE_CONTROLLER_RIGHTHAND" :
                                                        "_CAMERA_RELATIVE_CONTROLLER_LEFTHAND");
    children = children.concat(Entities.getChildrenIDsOfJoint(MyAvatar.sessionUUID, controllerCRJointIndex));
    children = children.concat(Entities.getChildrenIDsOfJoint(AVATAR_SELF_ID, controllerCRJointIndex));

    return children.filter(function (childID) {
        var childType = Entities.getNestableType(childID);
        return childType == "entity";
    });
};

distanceBetweenPointAndEntityBoundingBox = function(point, entityProps) {
    var entityXform = new Xform(entityProps.rotation, entityProps.position);
    var localPoint = entityXform.inv().xformPoint(point);
    var minOffset = Vec3.multiplyVbyV(entityProps.registrationPoint, entityProps.dimensions);
    var maxOffset = Vec3.multiplyVbyV(Vec3.subtract(ONE_VEC, entityProps.registrationPoint), entityProps.dimensions);
    var localMin = Vec3.subtract(entityXform.trans, minOffset);
    var localMax = Vec3.sum(entityXform.trans, maxOffset);

    var v = {x: localPoint.x, y: localPoint.y, z: localPoint.z};
    v.x = Math.max(v.x, localMin.x);
    v.x = Math.min(v.x, localMax.x);
    v.y = Math.max(v.y, localMin.y);
    v.y = Math.min(v.y, localMax.y);
    v.z = Math.max(v.z, localMin.z);
    v.z = Math.min(v.z, localMax.z);

    return Vec3.distance(v, localPoint);
};

if (typeof module !== 'undefined') {
    module.exports = {
        makeDispatcherModuleParameters: makeDispatcherModuleParameters,
        enableDispatcherModule: enableDispatcherModule,
        disableDispatcherModule: disableDispatcherModule,
        makeRunningValues: makeRunningValues,
        LEFT_HAND: LEFT_HAND,
        RIGHT_HAND: RIGHT_HAND,
        BUMPER_ON_VALUE: BUMPER_ON_VALUE,
<<<<<<< HEAD
        TEAR_AWAY_DISTANCE: TEAR_AWAY_DISTANCE
=======
        projectOntoOverlayXYPlane: projectOntoOverlayXYPlane,
        projectOntoEntityXYPlane: projectOntoEntityXYPlane
>>>>>>> 61efaf7f
    };
}<|MERGE_RESOLUTION|>--- conflicted
+++ resolved
@@ -361,11 +361,8 @@
         LEFT_HAND: LEFT_HAND,
         RIGHT_HAND: RIGHT_HAND,
         BUMPER_ON_VALUE: BUMPER_ON_VALUE,
-<<<<<<< HEAD
         TEAR_AWAY_DISTANCE: TEAR_AWAY_DISTANCE
-=======
         projectOntoOverlayXYPlane: projectOntoOverlayXYPlane,
         projectOntoEntityXYPlane: projectOntoEntityXYPlane
->>>>>>> 61efaf7f
     };
 }
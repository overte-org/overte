//  edit.js
//
//  Created by Brad Hefta-Gaub on 10/2/14.
//  Persist toolbar by HRS 6/11/15.
//  Copyright 2014 High Fidelity, Inc.
//
//  This script allows you to edit entities with a new UI/UX for mouse and trackpad based editing
//
//  Distributed under the Apache License, Version 2.0.
//  See the accompanying file LICENSE or http://www.apache.org/licenses/LICENSE-2.0.html
//

/* global Script, SelectionDisplay, LightOverlayManager, CameraManager, Grid, GridTool, EntityListTool, Vec3, SelectionManager, Overlays, OverlayWebWindow, UserActivityLogger,
   Settings, Entities, Tablet, Toolbars, Messages, Menu, Camera, progressDialog, tooltip, MyAvatar, Quat, Controller, Clipboard, HMD, UndoStack, ParticleExplorerTool */

(function() { // BEGIN LOCAL_SCOPE

"use strict";

var HIFI_PUBLIC_BUCKET = "http://s3.amazonaws.com/hifi-public/";
var EDIT_TOGGLE_BUTTON = "com.highfidelity.interface.system.editButton";
var SYSTEM_TOOLBAR = "com.highfidelity.interface.toolbar.system";
var EDIT_TOOLBAR = "com.highfidelity.interface.toolbar.edit";

Script.include([
    "libraries/stringHelpers.js",
    "libraries/dataViewHelpers.js",
    "libraries/progressDialog.js",
    "libraries/entitySelectionTool.js",
    "libraries/ToolTip.js",
    "libraries/entityCameraTool.js",
    "libraries/gridTool.js",
    "libraries/entityList.js",
    "libraries/utils.js",
    "particle_explorer/particleExplorerTool.js",
    "libraries/entityIconOverlayManager.js"
]);

var selectionDisplay = SelectionDisplay;
var selectionManager = SelectionManager;

var PARTICLE_SYSTEM_URL = Script.resolvePath("assets/images/icon-particles.svg");
var POINT_LIGHT_URL = Script.resolvePath("assets/images/icon-point-light.svg");
var SPOT_LIGHT_URL = Script.resolvePath("assets/images/icon-spot-light.svg");
entityIconOverlayManager = new EntityIconOverlayManager(['Light', 'ParticleEffect'], function(entityID) {
    var properties = Entities.getEntityProperties(entityID, ['type', 'isSpotlight']);
    if (properties.type === 'Light') {
        return {
            url: properties.isSpotlight ? SPOT_LIGHT_URL : POINT_LIGHT_URL,
        };
    } else {
        return {
            url: PARTICLE_SYSTEM_URL,
        };
    }
});

var cameraManager = new CameraManager();

var grid = new Grid();
var gridTool = new GridTool({
    horizontalGrid: grid
});
gridTool.setVisible(false);

var entityListTool = new EntityListTool();

selectionManager.addEventListener(function () {
    selectionDisplay.updateHandles();
    entityIconOverlayManager.updatePositions();

    // Update particle explorer
    var needToDestroyParticleExplorer = false;
    if (selectionManager.selections.length === 1) {
        var selectedEntityID = selectionManager.selections[0];
        if (selectedEntityID === selectedParticleEntityID) {
            return;
        }
        var type = Entities.getEntityProperties(selectedEntityID, "type").type;
        if (type === "ParticleEffect") {
            selectParticleEntity(selectedEntityID);
        } else {
            needToDestroyParticleExplorer = true;
        }
    } else {
        needToDestroyParticleExplorer = true;
    }

    if (needToDestroyParticleExplorer && selectedParticleEntityID !== null) {
        selectedParticleEntityID = null;
        particleExplorerTool.destroyWebView();
    }
});

var KEY_P = 80; //Key code for letter p used for Parenting hotkey.
var DEGREES_TO_RADIANS = Math.PI / 180.0;
var RADIANS_TO_DEGREES = 180.0 / Math.PI;

var MIN_ANGULAR_SIZE = 2;
var MAX_ANGULAR_SIZE = 45;
var allowLargeModels = true;
var allowSmallModels = true;

var DEFAULT_DIMENSION = 0.20;

var DEFAULT_DIMENSIONS = {
    x: DEFAULT_DIMENSION,
    y: DEFAULT_DIMENSION,
    z: DEFAULT_DIMENSION
};

var DEFAULT_LIGHT_DIMENSIONS = Vec3.multiply(20, DEFAULT_DIMENSIONS);

var MENU_AUTO_FOCUS_ON_SELECT = "Auto Focus on Select";
var MENU_EASE_ON_FOCUS = "Ease Orientation on Focus";
var MENU_SHOW_LIGHTS_AND_PARTICLES_IN_EDIT_MODE = "Show Lights and Particle Systems in Create Mode";
var MENU_SHOW_ZONES_IN_EDIT_MODE = "Show Zones in Create Mode";

var MENU_CREATE_ENTITIES_GRABBABLE = "Create Entities As Grabbable (except Zones, Particles, and Lights)";
var MENU_ALLOW_SELECTION_LARGE = "Allow Selecting of Large Models";
var MENU_ALLOW_SELECTION_SMALL = "Allow Selecting of Small Models";
var MENU_ALLOW_SELECTION_LIGHTS = "Allow Selecting of Lights";

var SETTING_AUTO_FOCUS_ON_SELECT = "autoFocusOnSelect";
var SETTING_EASE_ON_FOCUS = "cameraEaseOnFocus";
var SETTING_SHOW_LIGHTS_AND_PARTICLES_IN_EDIT_MODE = "showLightsAndParticlesInEditMode";
var SETTING_SHOW_ZONES_IN_EDIT_MODE = "showZonesInEditMode";

var SETTING_EDIT_PREFIX = "Edit/";


var CREATE_ENABLED_ICON = "icons/tablet-icons/edit-i.svg";
var CREATE_DISABLED_ICON = "icons/tablet-icons/edit-disabled.svg";

// marketplace info, etc.  not quite ready yet.
var SHOULD_SHOW_PROPERTY_MENU = false;
var INSUFFICIENT_PERMISSIONS_ERROR_MSG = "You do not have the necessary permissions to edit on this domain.";
var INSUFFICIENT_PERMISSIONS_IMPORT_ERROR_MSG = "You do not have the necessary permissions to place items on this domain.";

var isActive = false;
var createButton = null;

var IMPORTING_SVO_OVERLAY_WIDTH = 144;
var IMPORTING_SVO_OVERLAY_HEIGHT = 30;
var IMPORTING_SVO_OVERLAY_MARGIN = 5;
var IMPORTING_SVO_OVERLAY_LEFT_MARGIN = 34;
var importingSVOImageOverlay = Overlays.addOverlay("image", {
    imageURL: Script.resolvePath("assets") + "/images/hourglass.svg",
    width: 20,
    height: 20,
    alpha: 1.0,
    x: Window.innerWidth - IMPORTING_SVO_OVERLAY_WIDTH,
    y: Window.innerHeight - IMPORTING_SVO_OVERLAY_HEIGHT,
    visible: false
});
var importingSVOTextOverlay = Overlays.addOverlay("text", {
    font: {
        size: 14
    },
    text: "Importing SVO...",
    leftMargin: IMPORTING_SVO_OVERLAY_LEFT_MARGIN,
    x: Window.innerWidth - IMPORTING_SVO_OVERLAY_WIDTH - IMPORTING_SVO_OVERLAY_MARGIN,
    y: Window.innerHeight - IMPORTING_SVO_OVERLAY_HEIGHT - IMPORTING_SVO_OVERLAY_MARGIN,
    width: IMPORTING_SVO_OVERLAY_WIDTH,
    height: IMPORTING_SVO_OVERLAY_HEIGHT,
    backgroundColor: {
        red: 80,
        green: 80,
        blue: 80
    },
    backgroundAlpha: 0.7,
    visible: false
});

var MARKETPLACE_URL = Account.metaverseServerURL + "/marketplace";
var marketplaceWindow = new OverlayWebWindow({
    title: 'Marketplace',
    source: "about:blank",
    width: 900,
    height: 700,
    visible: false
});

function showMarketplace(marketplaceID) {
    var url = MARKETPLACE_URL;
    if (marketplaceID) {
        url = url + "/items/" + marketplaceID;
    }
    marketplaceWindow.setURL(url);
    marketplaceWindow.setVisible(true);
    marketplaceWindow.raise();

    UserActivityLogger.logAction("opened_marketplace");
}

function hideMarketplace() {
    marketplaceWindow.setVisible(false);
    marketplaceWindow.setURL("about:blank");
}

// function toggleMarketplace() {
//     if (marketplaceWindow.visible) {
//         hideMarketplace();
//     } else {
//         showMarketplace();
//     }
// }

function adjustPositionPerBoundingBox(position, direction, registration, dimensions, orientation) {
    // Adjust the position such that the bounding box (registration, dimenions, and orientation) lies behind the original
    // position in the given direction.
    var CORNERS = [
        { x: 0, y: 0, z: 0 },
        { x: 0, y: 0, z: 1 },
        { x: 0, y: 1, z: 0 },
        { x: 0, y: 1, z: 1 },
        { x: 1, y: 0, z: 0 },
        { x: 1, y: 0, z: 1 },
        { x: 1, y: 1, z: 0 },
        { x: 1, y: 1, z: 1 },
    ];

    // Go through all corners and find least (most negative) distance in front of position.
    var distance = 0;
    for (var i = 0, length = CORNERS.length; i < length; i++) {
        var cornerVector =
            Vec3.multiplyQbyV(orientation, Vec3.multiplyVbyV(Vec3.subtract(CORNERS[i], registration), dimensions));
        var cornerDistance = Vec3.dot(cornerVector, direction);
        distance = Math.min(cornerDistance, distance);
    }
    position = Vec3.sum(Vec3.multiply(distance, direction), position);
    return position;
}

var TOOLS_PATH = Script.resolvePath("assets/images/tools/");
var GRABBABLE_ENTITIES_MENU_CATEGORY = "Edit";

// Handles any edit mode updates required when domains have switched
function checkEditPermissionsAndUpdate() {
    if ((createButton === null) || (createButton === undefined)) {
        //--EARLY EXIT--( nothing to safely update )
        return;
    }

    var hasRezPermissions = (Entities.canRez() || Entities.canRezTmp() || Entities.canRezCertified() || Entities.canRezTmpCertified());
    createButton.editProperties({
        icon: (hasRezPermissions ? CREATE_ENABLED_ICON : CREATE_DISABLED_ICON),
        captionColor: (hasRezPermissions ? "#ffffff" : "#888888"),
    });

    if (!hasRezPermissions && isActive) {
        that.setActive(false);
        tablet.gotoHomeScreen();
    }
}

var toolBar = (function () {
    var EDIT_SETTING = "io.highfidelity.isEditing"; // for communication with other scripts
    var that = {},
        toolBar,
        activeButton = null,
        systemToolbar = null,
        tablet = null;

    function createNewEntity(properties) {
        var dimensions = properties.dimensions ? properties.dimensions : DEFAULT_DIMENSIONS;
        var position = getPositionToCreateEntity();
        var entityID = null;

        if (position !== null && position !== undefined) {
            var direction;
            if (Camera.mode === "entity" || Camera.mode === "independent") {
                direction = Camera.orientation;
            } else {
                direction = MyAvatar.orientation;
            }
            direction = Vec3.multiplyQbyV(direction, Vec3.UNIT_Z);
            // Align entity with Avatar orientation.
            properties.rotation = MyAvatar.orientation;
            
            var PRE_ADJUST_ENTITY_TYPES = ["Box", "Sphere", "Shape", "Text", "Web", "Material"];
            if (PRE_ADJUST_ENTITY_TYPES.indexOf(properties.type) !== -1) {
                    
                // Adjust position of entity per bounding box prior to creating it.
                var registration = properties.registration;
                if (registration === undefined) {
                    var DEFAULT_REGISTRATION = { x: 0.5, y: 0.5, z: 0.5 };
                    registration = DEFAULT_REGISTRATION;
                }

                var orientation = properties.orientation;
                if (orientation === undefined) {
                    properties.orientation = MyAvatar.orientation;
                    var DEFAULT_ORIENTATION = properties.orientation;
                    orientation = DEFAULT_ORIENTATION;
                } else {
                    // If the orientation is already defined, we perform the corresponding rotation assuming that
                    //  our start referential is the avatar referential.
                    properties.orientation = Quat.multiply(MyAvatar.orientation, properties.orientation);
                    var DEFAULT_ORIENTATION = properties.orientation;
                    orientation = DEFAULT_ORIENTATION;
                }

                position = adjustPositionPerBoundingBox(position, direction, registration, dimensions, orientation);
            }

            position = grid.snapToSurface(grid.snapToGrid(position, false, dimensions), dimensions);
            properties.position = position;
            if (Menu.isOptionChecked(MENU_CREATE_ENTITIES_GRABBABLE) &&
                !(properties.type === "Zone" || properties.type === "Light" || properties.type === "ParticleEffect")) {
                properties.userData = JSON.stringify({ grabbableKey: { grabbable: true } });
            } else {
                properties.userData = JSON.stringify({ grabbableKey: { grabbable: false } });
            }

            entityID = Entities.addEntity(properties);

            if (properties.type === "ParticleEffect") {
                selectParticleEntity(entityID);
            }

            var POST_ADJUST_ENTITY_TYPES = ["Model"];
            if (POST_ADJUST_ENTITY_TYPES.indexOf(properties.type) !== -1) {
                // Adjust position of entity per bounding box after it has been created and auto-resized.
                var initialDimensions = Entities.getEntityProperties(entityID, ["dimensions"]).dimensions;
                var DIMENSIONS_CHECK_INTERVAL = 200;
                var MAX_DIMENSIONS_CHECKS = 10;
                var dimensionsCheckCount = 0;
                var dimensionsCheckFunction = function () {
                    dimensionsCheckCount++;
                    var properties = Entities.getEntityProperties(entityID, ["dimensions", "registrationPoint", "rotation"]);
                    if (!Vec3.equal(properties.dimensions, initialDimensions)) {
                        position = adjustPositionPerBoundingBox(position, direction, properties.registrationPoint,
                            properties.dimensions, properties.rotation);
                        position = grid.snapToSurface(grid.snapToGrid(position, false, properties.dimensions),
                            properties.dimensions);
                        Entities.editEntity(entityID, {
                            position: position
                        });
                        selectionManager._update();
                    } else if (dimensionsCheckCount < MAX_DIMENSIONS_CHECKS) {
                        Script.setTimeout(dimensionsCheckFunction, DIMENSIONS_CHECK_INTERVAL);
                    }
                };
                Script.setTimeout(dimensionsCheckFunction, DIMENSIONS_CHECK_INTERVAL);
            }
        } else {
            Window.notifyEditError("Can't create " + properties.type + ": " +
                                   properties.type + " would be out of bounds.");
        }

        selectionManager.clearSelections();
        entityListTool.sendUpdate();
        selectionManager.setSelections([entityID]);

        return entityID;
    }

    function cleanup() {
        that.setActive(false);
        if (tablet) {
            tablet.removeButton(activeButton);
        }
        if (systemToolbar) {
            systemToolbar.removeButton(EDIT_TOGGLE_BUTTON);
        }
    }

    var buttonHandlers = {}; // only used to tablet mode

    function addButton(name, handler) {
        buttonHandlers[name] = handler;
    }

    var SHAPE_TYPE_NONE = 0;
    var SHAPE_TYPE_SIMPLE_HULL = 1;
    var SHAPE_TYPE_SIMPLE_COMPOUND = 2;
    var SHAPE_TYPE_STATIC_MESH = 3;
    var SHAPE_TYPE_BOX = 4;
    var SHAPE_TYPE_SPHERE = 5;
    var DYNAMIC_DEFAULT = false;

    var MATERIAL_MODE_UV = 0;
    var MATERIAL_MODE_PROJECTED = 1;

    function handleNewModelDialogResult(result) {
        if (result) {
            var url = result.textInput;
            var shapeType;
            switch (result.comboBox) {
            case SHAPE_TYPE_SIMPLE_HULL:
                shapeType = "simple-hull";
                break;
            case SHAPE_TYPE_SIMPLE_COMPOUND:
                shapeType = "simple-compound";
                break;
            case SHAPE_TYPE_STATIC_MESH:
                shapeType = "static-mesh";
                break;
            case SHAPE_TYPE_BOX:
                shapeType = "box";
                break;
            case SHAPE_TYPE_SPHERE:
                shapeType = "sphere";
                break;
            default:
                shapeType = "none";
            }

            var dynamic = result.checkBox !== null ? result.checkBox : DYNAMIC_DEFAULT;
            if (shapeType === "static-mesh" && dynamic) {
                // The prompt should prevent this case
                print("Error: model cannot be both static mesh and dynamic.  This should never happen.");
            } else if (url) {
                createNewEntity({
                    type: "Model",
                    modelURL: url,
                    shapeType: shapeType,
                    dynamic: dynamic,
                    gravity: dynamic ? { x: 0, y: -10, z: 0 } : { x: 0, y: 0, z: 0 }
                });
            }
        }
    }

    function handleNewMaterialDialogResult(result) {
        if (result) {
            var materialURL = result.textInput;
            //var materialMappingMode;
            //switch (result.comboBox) {
            //    case MATERIAL_MODE_PROJECTED:
            //        materialMappingMode = "projected";
            //        break;
            //    default:
            //        shapeType = "uv";
            //}
            var materialData = "";
            if (materialURL.startsWith("materialData")) {
                materialData = JSON.stringify({
                    "materials": {}
                })
            }

            var DEFAULT_LAYERED_MATERIAL_PRIORITY = 1;
            if (materialURL) {
                createNewEntity({
                    type: "Material",
                    materialURL: materialURL,
                    //materialMappingMode: materialMappingMode,
                    priority: DEFAULT_LAYERED_MATERIAL_PRIORITY,
                    materialData: materialData
                });
            }
        }
    }

    function fromQml(message) { // messages are {method, params}, like json-rpc. See also sendToQml.
        var tablet = Tablet.getTablet("com.highfidelity.interface.tablet.system");
        tablet.popFromStack();
        switch (message.method) {
        case "newModelDialogAdd":
            handleNewModelDialogResult(message.params);
            break;
        case "newEntityButtonClicked":
            buttonHandlers[message.params.buttonName]();
            break;
        case "newMaterialDialogAdd":
            handleNewMaterialDialogResult(message.params);
            break;
        }
    }

<<<<<<< HEAD
=======
    // Handles any edit mode updates required when domains have switched
    function checkEditPermissionsAndUpdate() {
        if ((createButton === null) || (createButton === undefined)) {
            //--EARLY EXIT--( nothing to safely update )
            return;
        }

        var hasRezPermissions = (Entities.canRez() || Entities.canRezTmp() || Entities.canRezCertified() || Entities.canRezTmpCertified());
        createButton.editProperties({
            icon: (hasRezPermissions ? CREATE_ENABLED_ICON : CREATE_DISABLED_ICON),
            captionColor: (hasRezPermissions ? "#ffffff" : "#888888"),
        });

        if (!hasRezPermissions && isActive) {
            that.setActive(false);
            tablet.gotoHomeScreen();
        }
    }

    var entitiesToDelete = [];
    var deletedEntityTimer = null;
    var DELETE_ENTITY_TIMER_TIMEOUT = 100;

    function checkDeletedEntityAndUpdate(entityID) {
        // Allow for multiple entity deletes before updating the entity list.
        entitiesToDelete.push(entityID);
        if (deletedEntityTimer !== null) {
            Script.clearTimeout(deletedEntityTimer);
        }
        deletedEntityTimer = Script.setTimeout(function () {
            selectionManager.removeEntities(entitiesToDelete);
            entityListTool.clearEntityList();
            entityListTool.sendUpdate();
            entitiesToDelete = [];
            deletedEntityTimer = null;
        }, DELETE_ENTITY_TIMER_TIMEOUT);
    }

>>>>>>> 74840d21
    function initialize() {
        Script.scriptEnding.connect(cleanup);
        Window.domainChanged.connect(function () {
            if (isActive) {
                tablet.gotoHomeScreen();
            }
            that.setActive(false);
            that.clearEntityList();
            checkEditPermissionsAndUpdate();
        });

        Entities.canAdjustLocksChanged.connect(function (canAdjustLocks) {
            if (isActive && !canAdjustLocks) {
                that.setActive(false);
            }
            checkEditPermissionsAndUpdate();
        });

        Entities.canRezChanged.connect(checkEditPermissionsAndUpdate);
        Entities.canRezTmpChanged.connect(checkEditPermissionsAndUpdate);
        Entities.canRezCertifiedChanged.connect(checkEditPermissionsAndUpdate);
        Entities.canRezTmpCertifiedChanged.connect(checkEditPermissionsAndUpdate);
        var hasRezPermissions = (Entities.canRez() || Entities.canRezTmp() || Entities.canRezCertified() || Entities.canRezTmpCertified());

        Entities.deletingEntity.connect(checkDeletedEntityAndUpdate);

        var createButtonIconRsrc = (hasRezPermissions ? CREATE_ENABLED_ICON : CREATE_DISABLED_ICON);
        tablet = Tablet.getTablet("com.highfidelity.interface.tablet.system");
        activeButton = tablet.addButton({
            captionColor: hasRezPermissions ? "#ffffff" : "#888888",
            icon: createButtonIconRsrc,
            activeIcon: "icons/tablet-icons/edit-a.svg",
            text: "CREATE",
            sortOrder: 10
        });
        createButton = activeButton;
        tablet.screenChanged.connect(function (type, url) {
            if (isActive && (type !== "QML" || url !== "hifi/tablet/Edit.qml")) {
                that.setActive(false)
            }
        });
        tablet.fromQml.connect(fromQml);

        createButton.clicked.connect(function() {
            if ( ! (Entities.canRez() || Entities.canRezTmp() || Entities.canRezCertified() || Entities.canRezTmpCertified()) ) {
                Window.notifyEditError(INSUFFICIENT_PERMISSIONS_ERROR_MSG);
                return;
            }

            that.toggle();
        });

        addButton("importEntitiesButton", function() {
            Window.browseChanged.connect(onFileOpenChanged);
            Window.browseAsync("Select Model to Import", "", "*.json");
        });

        addButton("openAssetBrowserButton", function() {
            Window.showAssetServer();
        });

        addButton("newModelButton", function () {
            // tablet version of new-model dialog
            var tablet = Tablet.getTablet("com.highfidelity.interface.tablet.system");
            tablet.pushOntoStack("hifi/tablet/NewModelDialog.qml");
        });

        addButton("newCubeButton", function () {
            createNewEntity({
                type: "Box",
                dimensions: DEFAULT_DIMENSIONS,
                color: {
                    red: 255,
                    green: 0,
                    blue: 0
                }
            });
        });

        addButton("newSphereButton", function () {
            createNewEntity({
                type: "Sphere",
                dimensions: DEFAULT_DIMENSIONS,
                color: {
                    red: 255,
                    green: 0,
                    blue: 0
                }
            });
        });

        addButton("newLightButton", function () {
            createNewEntity({
                type: "Light",
                dimensions: DEFAULT_LIGHT_DIMENSIONS,
                isSpotlight: false,
                color: {
                    red: 150,
                    green: 150,
                    blue: 150
                },

                constantAttenuation: 1,
                linearAttenuation: 0,
                quadraticAttenuation: 0,
                exponent: 0,
                cutoff: 180 // in degrees
            });
        });

        addButton("newTextButton", function () {
            createNewEntity({
                type: "Text",
                dimensions: {
                    x: 0.65,
                    y: 0.3,
                    z: 0.01
                },
                backgroundColor: {
                    red: 64,
                    green: 64,
                    blue: 64
                },
                textColor: {
                    red: 255,
                    green: 255,
                    blue: 255
                },
                text: "some text",
                lineHeight: 0.06
            });
        });

        addButton("newImageButton", function () {
            var IMAGE_MODEL = "https://hifi-content.s3.amazonaws.com/DomainContent/production/default-image-model.fbx";
            var DEFAULT_IMAGE = "https://hifi-content.s3.amazonaws.com/DomainContent/production/no-image.jpg";
            createNewEntity({
                type: "Model",
                dimensions: {
                    x: 0.5385,
                    y: 0.2819,
                    z: 0.0092
                },
                shapeType: "box",
                collisionless: true,
                modelURL: IMAGE_MODEL,
                textures: JSON.stringify({ "tex.picture": DEFAULT_IMAGE })
            });
        });

        addButton("newWebButton", function () {
            createNewEntity({
                type: "Web",
                dimensions: {
                    x: 1.6,
                    y: 0.9,
                    z: 0.01
                },
                sourceUrl: "https://highfidelity.com/"
            });
        });

        addButton("newZoneButton", function () {
            createNewEntity({
                type: "Zone",
                dimensions: {
                    x: 10,
                    y: 10,
                    z: 10
                }
            });
        });

        addButton("newParticleButton", function () {
            createNewEntity({
                type: "ParticleEffect",
                isEmitting: true,
                emitterShouldTrail: true,
                color: {
                    red: 200,
                    green: 200,
                    blue: 200
                },
                colorSpread: {
                    red: 0,
                    green: 0,
                    blue: 0
                },
                colorStart: {
                    red: 200,
                    green: 200,
                    blue: 200
                },
                colorFinish: {
                    red: 0,
                    green: 0,
                    blue: 0
                },
                emitAcceleration: {
                    x: -0.5,
                    y: 2.5,
                    z: -0.5
                },
                accelerationSpread: {
                    x: 0.5,
                    y: 1,
                    z: 0.5
                },
                emitRate: 5.5,
                emitSpeed: 0,
                speedSpread: 0,
                lifespan: 1.5,
                maxParticles: 10,
                particleRadius: 0.25,
                radiusStart: 0,
                radiusFinish: 0.1,
                radiusSpread: 0,
                alpha: 0,
                alphaStart: 1,
                alphaFinish: 0,
                polarStart: 0,
                polarFinish: 0,
                textures: "https://content.highfidelity.com/DomainContent/production/Particles/wispy-smoke.png"
            });
        });

        addButton("newMaterialButton", function () {
            // tablet version of new material dialog
            var tablet = Tablet.getTablet("com.highfidelity.interface.tablet.system");
            tablet.pushOntoStack("hifi/tablet/NewMaterialDialog.qml");
        });

        that.setActive(false);
    }

    that.clearEntityList = function () {
        entityListTool.clearEntityList();
    };

    that.toggle = function () {
        that.setActive(!isActive);
        if (!isActive) {
            tablet.gotoHomeScreen();
        }
    };

    that.setActive = function (active) {
        ContextOverlay.enabled = !active;
        Settings.setValue(EDIT_SETTING, active);
        if (active) {
            Controller.captureEntityClickEvents();
        } else {
            Controller.releaseEntityClickEvents();
        }
        if (active === isActive) {
            return;
        }
        if (active && !Entities.canRez() && !Entities.canRezTmp() && !Entities.canRezCertified() && !Entities.canRezTmpCertified()) {
            Window.notifyEditError(INSUFFICIENT_PERMISSIONS_ERROR_MSG);
            return;
        }
        Messages.sendLocalMessage("edit-events", JSON.stringify({
            enabled: active
        }));
        isActive = active;
        activeButton.editProperties({isActive: isActive});

        var tablet = Tablet.getTablet("com.highfidelity.interface.tablet.system");

        if (!isActive) {
            entityListTool.setVisible(false);
            gridTool.setVisible(false);
            grid.setEnabled(false);
            propertiesTool.setVisible(false);
            selectionManager.clearSelections();
            cameraManager.disable();
            selectionDisplay.triggerMapping.disable();
            tablet.landscape = false;
        } else {
            tablet.loadQMLSource("hifi/tablet/Edit.qml", true);
            UserActivityLogger.enabledEdit();
            entityListTool.setVisible(true);
            gridTool.setVisible(true);
            grid.setEnabled(true);
            propertiesTool.setVisible(true);
            selectionDisplay.triggerMapping.enable();
            print("starting tablet in landscape mode");
            tablet.landscape = true;
            entityIconOverlayManager.setIconsSelectable(null,false);
            // Not sure what the following was meant to accomplish, but it currently causes
            // everybody else to think that Interface has lost focus overall. fogbugzid:558
            // Window.setFocus();
        }
        entityIconOverlayManager.setVisible(isActive && Menu.isOptionChecked(MENU_SHOW_LIGHTS_AND_PARTICLES_IN_EDIT_MODE));
        Entities.setDrawZoneBoundaries(isActive && Menu.isOptionChecked(MENU_SHOW_ZONES_IN_EDIT_MODE));
    };

    initialize();
    return that;
})();


function isLocked(properties) {
    // special case to lock the ground plane model in hq.
    if (location.hostname === "hq.highfidelity.io" &&
        properties.modelURL === HIFI_PUBLIC_BUCKET + "ozan/Terrain_Reduce_forAlpha.fbx") {
        return true;
    }
    return false;
}


var selectedEntityID;
var orientation;
var intersection;


function rayPlaneIntersection(pickRay, point, normal) { //
    //
    //  This version of the test returns the intersection of a line with a plane
    //
    var collides = Vec3.dot(pickRay.direction, normal);

    var d = -Vec3.dot(point, normal);
    var t = -(Vec3.dot(pickRay.origin, normal) + d) / collides;

    return Vec3.sum(pickRay.origin, Vec3.multiply(pickRay.direction, t));
}

function rayPlaneIntersection2(pickRay, point, normal) {
    //
    //  This version of the test returns false if the ray is directed away from the plane
    //
    var collides = Vec3.dot(pickRay.direction, normal);
    var d = -Vec3.dot(point, normal);
    var t = -(Vec3.dot(pickRay.origin, normal) + d) / collides;
    if (t < 0.0) {
        return false;
    } else {
        return Vec3.sum(pickRay.origin, Vec3.multiply(pickRay.direction, t));
    }
}

function findClickedEntity(event) {
    var pickZones = event.isControl;

    if (pickZones) {
        Entities.setZonesArePickable(true);
    }

    var pickRay = Camera.computePickRay(event.x, event.y);
    var tabletIDs = getMainTabletIDs();
    if (tabletIDs.length > 0) {
        var overlayResult = Overlays.findRayIntersection(pickRay, true, tabletIDs);
        if (overlayResult.intersects) {
            return null;
        }
    }

    var entityResult = Entities.findRayIntersection(pickRay, true); // want precision picking
    var iconResult = entityIconOverlayManager.findRayIntersection(pickRay);
    iconResult.accurate = true;

    if (pickZones) {
        Entities.setZonesArePickable(false);
    }

    var result;

    if (iconResult.intersects) {
        result = iconResult;
    } else if (entityResult.intersects) {
        result = entityResult;
    } else {
        return null;
    }

    if (!result.accurate) {
        return null;
    }

    var foundEntity = result.entityID;
    return {
        pickRay: pickRay,
        entityID: foundEntity,
        intersection: result.intersection
    };
}

// Handles selections on overlays while in edit mode by querying entities from
// entityIconOverlayManager.
function handleOverlaySelectionToolUpdates(channel, message, sender) {
    var wantDebug = false;
    if (sender !== MyAvatar.sessionUUID || channel !== 'entityToolUpdates')
        return;

    var data = JSON.parse(message);

    if (data.method === "selectOverlay") {
        if (wantDebug) {
            print("setting selection to overlay " + data.overlayID);
        }
        var entity = entityIconOverlayManager.findEntity(data.overlayID);

        if (entity !== null) {
            selectionManager.setSelections([entity]);
        }
    }
}

function handleMessagesReceived(channel, message, sender) {
    switch( channel ){
        case 'entityToolUpdates': {
            handleOverlaySelectionToolUpdates( channel, message, sender );
            break;
        }
        default: {
            return;
        }
    }
}

Messages.subscribe("entityToolUpdates");
Messages.messageReceived.connect(handleMessagesReceived);

var mouseHasMovedSincePress = false;
var mousePressStartTime = 0;
var mousePressStartPosition = {
    x: 0,
    y: 0
};
var mouseDown = false;

function mousePressEvent(event) {
    mouseDown = true;
    mousePressStartPosition = {
        x: event.x,
        y: event.y
    };
    mousePressStartTime = Date.now();
    mouseHasMovedSincePress = false;
    mouseCapturedByTool = false;

    if (propertyMenu.mousePressEvent(event) || progressDialog.mousePressEvent(event)) {
        mouseCapturedByTool = true;
        return;
    }
    if (isActive) {
        if (cameraManager.mousePressEvent(event) || selectionDisplay.mousePressEvent(event)) {
            // Event handled; do nothing.
            return;
        }
    }
}

var mouseCapturedByTool = false;
var lastMousePosition = null;
var CLICK_TIME_THRESHOLD = 500 * 1000; // 500 ms
var CLICK_MOVE_DISTANCE_THRESHOLD = 20;
var IDLE_MOUSE_TIMEOUT = 200;

var lastMouseMoveEvent = null;

function mouseMoveEventBuffered(event) {
    lastMouseMoveEvent = event;
}

function mouseMove(event) {
    if (mouseDown && !mouseHasMovedSincePress) {
        var timeSincePressMicro = Date.now() - mousePressStartTime;

        var dX = mousePressStartPosition.x - event.x;
        var dY = mousePressStartPosition.y - event.y;
        var sqDist = (dX * dX) + (dY * dY);

        // If less than CLICK_TIME_THRESHOLD has passed since the mouse click AND the mouse has moved
        // less than CLICK_MOVE_DISTANCE_THRESHOLD distance, then don't register this as a mouse move
        // yet. The goal is to provide mouse clicks that are more lenient to small movements.
        if (timeSincePressMicro < CLICK_TIME_THRESHOLD && sqDist < CLICK_MOVE_DISTANCE_THRESHOLD) {
            return;
        }
        mouseHasMovedSincePress = true;
    }

    if (!isActive) {
        return;
    }

    // allow the selectionDisplay and cameraManager to handle the event first, if it doesn't handle it, then do our own thing
    if (selectionDisplay.mouseMoveEvent(event) || propertyMenu.mouseMoveEvent(event) || cameraManager.mouseMoveEvent(event)) {
        return;
    }

    lastMousePosition = {
        x: event.x,
        y: event.y
    };
}

function mouseReleaseEvent(event) {
    mouseDown = false;

    if (lastMouseMoveEvent) {
        mouseMove(lastMouseMoveEvent);
        lastMouseMoveEvent = null;
    }
    if (propertyMenu.mouseReleaseEvent(event)) {
        return true;
    }
    if (isActive && selectionManager.hasSelection()) {
        tooltip.show(false);
    }
    if (mouseCapturedByTool) {

        return;
    }

    cameraManager.mouseReleaseEvent(event);

    if (!mouseHasMovedSincePress) {
        mouseClickEvent(event);
    }
}

function wasTabletClicked(event) {
    var rayPick = Camera.computePickRay(event.x, event.y);
    var tabletIDs = getMainTabletIDs();
    if (tabletIDs.length === 0) {
        return false;
    } else {
        var result = Overlays.findRayIntersection(rayPick, true, getMainTabletIDs());
        return result.intersects;
    }
}

function mouseClickEvent(event) {
    var wantDebug = false;
    var result, properties, tabletClicked;
    if (isActive && event.isLeftButton) {
        result = findClickedEntity(event);
        tabletClicked = wasTabletClicked(event);
        if (tabletClicked) {
            return;
        }

        if (result === null || result === undefined) {
            if (!event.isShifted) {
                selectionManager.clearSelections();
            }
            return;
        }
        toolBar.setActive(true);
        var pickRay = result.pickRay;
        var foundEntity = result.entityID;
        if (HMD.tabletID && foundEntity === HMD.tabletID) {
            return;
        }
        properties = Entities.getEntityProperties(foundEntity);
        if (isLocked(properties)) {
            if (wantDebug) {
                print("Model locked " + properties.id);
            }
        } else {
            var halfDiagonal = Vec3.length(properties.dimensions) / 2.0;

            if (wantDebug) {
                print("Checking properties: " + properties.id + " " + " - Half Diagonal:" + halfDiagonal);
            }
            //                P         P - Model
            //               /|         A - Palm
            //              / | d       B - unit vector toward tip
            //             /  |         X - base of the perpendicular line
            //            A---X----->B  d - distance fom axis
            //              x           x - distance from A
            //
            //            |X-A| = (P-A).B
            //            X === A + ((P-A).B)B
            //            d = |P-X|

            var A = pickRay.origin;
            var B = Vec3.normalize(pickRay.direction);
            var P = properties.position;

            var x = Vec3.dot(Vec3.subtract(P, A), B);

            var angularSize = 2 * Math.atan(halfDiagonal / Vec3.distance(Camera.getPosition(), properties.position)) *
                              180 / Math.PI;

            var sizeOK = (allowLargeModels || angularSize < MAX_ANGULAR_SIZE) &&
                         (allowSmallModels || angularSize > MIN_ANGULAR_SIZE);

            if (0 < x && sizeOK) {
                selectedEntityID = foundEntity;
                orientation = MyAvatar.orientation;
                intersection = rayPlaneIntersection(pickRay, P, Quat.getForward(orientation));

                if (event.isShifted) {
                    particleExplorerTool.destroyWebView();
                }
                if (properties.type !== "ParticleEffect") {
                    particleExplorerTool.destroyWebView();
                }

                if (!event.isShifted) {
                    selectionManager.setSelections([foundEntity]);
                } else {
                    selectionManager.addEntity(foundEntity, true);
                }

                if (wantDebug) {
                    print("Model selected: " + foundEntity);
                }
                selectionDisplay.select(selectedEntityID, event);

                if (Menu.isOptionChecked(MENU_AUTO_FOCUS_ON_SELECT)) {
                    cameraManager.enable();
                    cameraManager.focus(selectionManager.worldPosition,
                        selectionManager.worldDimensions,
                        Menu.isOptionChecked(MENU_EASE_ON_FOCUS));
                }
            }
        }
    } else if (event.isRightButton) {
        result = findClickedEntity(event);
        if (result) {
            if (SHOULD_SHOW_PROPERTY_MENU !== true) {
                return;
            }
            properties = Entities.getEntityProperties(result.entityID);
            if (properties.marketplaceID) {
                propertyMenu.marketplaceID = properties.marketplaceID;
                propertyMenu.updateMenuItemText(showMenuItem, "Show in Marketplace");
            } else {
                propertyMenu.marketplaceID = null;
                propertyMenu.updateMenuItemText(showMenuItem, "No marketplace info");
            }
            propertyMenu.setPosition(event.x, event.y);
            propertyMenu.show();
        } else {
            propertyMenu.hide();
        }
    }
}

Controller.mousePressEvent.connect(mousePressEvent);
Controller.mouseMoveEvent.connect(mouseMoveEventBuffered);
Controller.mouseReleaseEvent.connect(mouseReleaseEvent);


// In order for editVoxels and editModels to play nice together, they each check to see if a "delete" menu item already
// exists. If it doesn't they add it. If it does they don't. They also only delete the menu item if they were the one that
// added it.
var modelMenuAddedDelete = false;
var originalLightsArePickable = Entities.getLightsArePickable();

function setupModelMenus() {
    // adj our menuitems
    Menu.addMenuItem({
        menuName: "Edit",
        menuItemName: "Entities",
        isSeparator: true,
        grouping: "Advanced"
    });
    if (!Menu.menuItemExists("Edit", "Delete")) {
        Menu.addMenuItem({
            menuName: "Edit",
            menuItemName: "Delete",
            shortcutKeyEvent: {
                text: "delete"
            },
            afterItem: "Entities",
            grouping: "Advanced"
        });
        modelMenuAddedDelete = true;
    }

    Menu.addMenuItem({
        menuName: "Edit",
        menuItemName: "Parent Entity to Last",
        afterItem: "Entities",
        grouping: "Advanced"
    });

    Menu.addMenuItem({
        menuName: "Edit",
        menuItemName: "Unparent Entity",
        afterItem: "Parent Entity to Last",
        grouping: "Advanced"
    });

    Menu.addMenuItem({
        menuName: GRABBABLE_ENTITIES_MENU_CATEGORY,
        menuItemName: MENU_CREATE_ENTITIES_GRABBABLE,
        afterItem: "Unparent Entity",
        isCheckable: true,
        isChecked: Settings.getValue(SETTING_EDIT_PREFIX + MENU_CREATE_ENTITIES_GRABBABLE, true),
        grouping: "Advanced"
    });

    Menu.addMenuItem({
        menuName: "Edit",
        menuItemName: MENU_ALLOW_SELECTION_LARGE,
        afterItem: MENU_CREATE_ENTITIES_GRABBABLE,
        isCheckable: true,
        isChecked: Settings.getValue(SETTING_EDIT_PREFIX + MENU_ALLOW_SELECTION_LARGE, true),
        grouping: "Advanced"
    });
    Menu.addMenuItem({
        menuName: "Edit",
        menuItemName: MENU_ALLOW_SELECTION_SMALL,
        afterItem: MENU_ALLOW_SELECTION_LARGE,
        isCheckable: true,
        isChecked: Settings.getValue(SETTING_EDIT_PREFIX + MENU_ALLOW_SELECTION_SMALL, true),
        grouping: "Advanced"
    });
    Menu.addMenuItem({
        menuName: "Edit",
        menuItemName: MENU_ALLOW_SELECTION_LIGHTS,
        afterItem: MENU_ALLOW_SELECTION_SMALL,
        isCheckable: true,
        isChecked: Settings.getValue(SETTING_EDIT_PREFIX + MENU_ALLOW_SELECTION_LIGHTS, false),
        grouping: "Advanced"
    });
    Menu.addMenuItem({
        menuName: "Edit",
        menuItemName: "Select All Entities In Box",
        afterItem: "Allow Selecting of Lights",
        grouping: "Advanced"
    });
    Menu.addMenuItem({
        menuName: "Edit",
        menuItemName: "Select All Entities Touching Box",
        afterItem: "Select All Entities In Box",
        grouping: "Advanced"
    });

    Menu.addMenuItem({
        menuName: "Edit",
        menuItemName: "Export Entities",
        afterItem: "Entities",
        grouping: "Advanced"
    });
    Menu.addMenuItem({
        menuName: "Edit",
        menuItemName: "Import Entities",
        afterItem: "Export Entities",
        grouping: "Advanced"
    });
    Menu.addMenuItem({
        menuName: "Edit",
        menuItemName: "Import Entities from URL",
        afterItem: "Import Entities",
        grouping: "Advanced"
    });

    Menu.addMenuItem({
        menuName: "Edit",
        menuItemName: MENU_AUTO_FOCUS_ON_SELECT,
        isCheckable: true,
        isChecked: Settings.getValue(SETTING_AUTO_FOCUS_ON_SELECT) === "true",
        grouping: "Advanced"
    });
    Menu.addMenuItem({
        menuName: "Edit",
        menuItemName: MENU_EASE_ON_FOCUS,
        afterItem: MENU_AUTO_FOCUS_ON_SELECT,
        isCheckable: true,
        isChecked: Settings.getValue(SETTING_EASE_ON_FOCUS) === "true",
        grouping: "Advanced"
    });
    Menu.addMenuItem({
        menuName: "Edit",
        menuItemName: MENU_SHOW_LIGHTS_AND_PARTICLES_IN_EDIT_MODE,
        afterItem: MENU_EASE_ON_FOCUS,
        isCheckable: true,
        isChecked: Settings.getValue(SETTING_SHOW_LIGHTS_AND_PARTICLES_IN_EDIT_MODE) !== "false",
        grouping: "Advanced"
    });
    Menu.addMenuItem({
        menuName: "Edit",
        menuItemName: MENU_SHOW_ZONES_IN_EDIT_MODE,
        afterItem: MENU_SHOW_LIGHTS_AND_PARTICLES_IN_EDIT_MODE,
        isCheckable: true,
        isChecked: Settings.getValue(SETTING_SHOW_ZONES_IN_EDIT_MODE) !== "false",
        grouping: "Advanced"
    });

    Entities.setLightsArePickable(false);
}

setupModelMenus(); // do this when first running our script.

function cleanupModelMenus() {
    Menu.removeSeparator("Edit", "Entities");
    if (modelMenuAddedDelete) {
        // delete our menuitems
        Menu.removeMenuItem("Edit", "Delete");
    }

    Menu.removeMenuItem("Edit", "Parent Entity to Last");
    Menu.removeMenuItem("Edit", "Unparent Entity");
    Menu.removeMenuItem("Edit", "Allow Selecting of Large Models");
    Menu.removeMenuItem("Edit", "Allow Selecting of Small Models");
    Menu.removeMenuItem("Edit", "Allow Selecting of Lights");
    Menu.removeMenuItem("Edit", "Select All Entities In Box");
    Menu.removeMenuItem("Edit", "Select All Entities Touching Box");

    Menu.removeMenuItem("Edit", "Export Entities");
    Menu.removeMenuItem("Edit", "Import Entities");
    Menu.removeMenuItem("Edit", "Import Entities from URL");

    Menu.removeMenuItem("Edit", MENU_AUTO_FOCUS_ON_SELECT);
    Menu.removeMenuItem("Edit", MENU_EASE_ON_FOCUS);
    Menu.removeMenuItem("Edit", MENU_SHOW_LIGHTS_AND_PARTICLES_IN_EDIT_MODE);
    Menu.removeMenuItem("Edit", MENU_SHOW_ZONES_IN_EDIT_MODE);
    Menu.removeMenuItem("Edit", MENU_CREATE_ENTITIES_GRABBABLE);
}

Script.scriptEnding.connect(function () {
    toolBar.setActive(false);
    Settings.setValue(SETTING_AUTO_FOCUS_ON_SELECT, Menu.isOptionChecked(MENU_AUTO_FOCUS_ON_SELECT));
    Settings.setValue(SETTING_EASE_ON_FOCUS, Menu.isOptionChecked(MENU_EASE_ON_FOCUS));
    Settings.setValue(SETTING_SHOW_LIGHTS_AND_PARTICLES_IN_EDIT_MODE, Menu.isOptionChecked(MENU_SHOW_LIGHTS_AND_PARTICLES_IN_EDIT_MODE));
    Settings.setValue(SETTING_SHOW_ZONES_IN_EDIT_MODE, Menu.isOptionChecked(MENU_SHOW_ZONES_IN_EDIT_MODE));

    Settings.setValue(SETTING_EDIT_PREFIX + MENU_CREATE_ENTITIES_GRABBABLE, Menu.isOptionChecked(MENU_CREATE_ENTITIES_GRABBABLE));
    Settings.setValue(SETTING_EDIT_PREFIX + MENU_ALLOW_SELECTION_LARGE, Menu.isOptionChecked(MENU_ALLOW_SELECTION_LARGE));
    Settings.setValue(SETTING_EDIT_PREFIX + MENU_ALLOW_SELECTION_SMALL, Menu.isOptionChecked(MENU_ALLOW_SELECTION_SMALL));
    Settings.setValue(SETTING_EDIT_PREFIX + MENU_ALLOW_SELECTION_LIGHTS, Menu.isOptionChecked(MENU_ALLOW_SELECTION_LIGHTS));


    progressDialog.cleanup();
    cleanupModelMenus();
    tooltip.cleanup();
    selectionDisplay.cleanup();
    Entities.setLightsArePickable(originalLightsArePickable);

    Overlays.deleteOverlay(importingSVOImageOverlay);
    Overlays.deleteOverlay(importingSVOTextOverlay);

    Controller.keyReleaseEvent.disconnect(keyReleaseEvent);
    Controller.keyPressEvent.disconnect(keyPressEvent);

    Controller.mousePressEvent.disconnect(mousePressEvent);
    Controller.mouseMoveEvent.disconnect(mouseMoveEventBuffered);
    Controller.mouseReleaseEvent.disconnect(mouseReleaseEvent);

    Messages.messageReceived.disconnect(handleMessagesReceived);
    Messages.unsubscribe("entityToolUpdates");
    createButton = null;
});

var lastOrientation = null;
var lastPosition = null;

// Do some stuff regularly, like check for placement of various overlays
Script.update.connect(function (deltaTime) {
    progressDialog.move();
    selectionDisplay.checkControllerMove();
    var dOrientation = Math.abs(Quat.dot(Camera.orientation, lastOrientation) - 1);
    var dPosition = Vec3.distance(Camera.position, lastPosition);
    if (dOrientation > 0.001 || dPosition > 0.001) {
        propertyMenu.hide();
        lastOrientation = Camera.orientation;
        lastPosition = Camera.position;
    }
    if (lastMouseMoveEvent) {
        mouseMove(lastMouseMoveEvent);
        lastMouseMoveEvent = null;
    }
});

function insideBox(center, dimensions, point) {
    return (Math.abs(point.x - center.x) <= (dimensions.x / 2.0)) &&
           (Math.abs(point.y - center.y) <= (dimensions.y / 2.0)) &&
           (Math.abs(point.z - center.z) <= (dimensions.z / 2.0));
}

function selectAllEtitiesInCurrentSelectionBox(keepIfTouching) {
    if (selectionManager.hasSelection()) {
        // Get all entities touching the bounding box of the current selection
        var boundingBoxCorner = Vec3.subtract(selectionManager.worldPosition,
            Vec3.multiply(selectionManager.worldDimensions, 0.5));
        var entities = Entities.findEntitiesInBox(boundingBoxCorner, selectionManager.worldDimensions);

        if (!keepIfTouching) {
            var isValid;
            if (selectionManager.localPosition === null || selectionManager.localPosition === undefined) {
                isValid = function (position) {
                    return insideBox(selectionManager.worldPosition, selectionManager.worldDimensions, position);
                };
            } else {
                isValid = function (position) {
                    var localPosition = Vec3.multiplyQbyV(Quat.inverse(selectionManager.localRotation),
                        Vec3.subtract(position,
                            selectionManager.localPosition));
                    return insideBox({
                        x: 0,
                        y: 0,
                        z: 0
                    }, selectionManager.localDimensions, localPosition);
                };
            }
            for (var i = 0; i < entities.length; ++i) {
                var properties = Entities.getEntityProperties(entities[i]);
                if (!isValid(properties.position)) {
                    entities.splice(i, 1);
                    --i;
                }
            }
        }
        selectionManager.setSelections(entities);
    }
}

function sortSelectedEntities(selected) {
    var sortedEntities = selected.slice();
    var begin = 0;
    while (begin < sortedEntities.length) {
        var elementRemoved = false;
        var next = begin + 1;
        while (next < sortedEntities.length) {
            var beginID = sortedEntities[begin];
            var nextID = sortedEntities[next];

            if (Entities.isChildOfParent(beginID, nextID)) {
                sortedEntities[begin] = nextID;
                sortedEntities[next] = beginID;
                sortedEntities.splice(next, 1);
                elementRemoved = true;
                break;
            } else if (Entities.isChildOfParent(nextID, beginID)) {
                sortedEntities.splice(next, 1);
                elementRemoved = true;
                break;
            }
            next++;
        }
        if (!elementRemoved) {
            begin++;
        }
    }
    return sortedEntities;
}

function recursiveDelete(entities, childrenList, deletedIDs) {
    var entitiesLength = entities.length;
    for (var i = 0; i < entitiesLength; i++) {
        var entityID = entities[i];
        var children = Entities.getChildrenIDs(entityID);
        var grandchildrenList = [];
        recursiveDelete(children, grandchildrenList, deletedIDs);
        var initialProperties = Entities.getEntityProperties(entityID);
        childrenList.push({
            entityID: entityID,
            properties: initialProperties,
            children: grandchildrenList
        });
        deletedIDs.push(entityID);
        Entities.deleteEntity(entityID);
    }
}
function unparentSelectedEntities() {
    if (SelectionManager.hasSelection()) {
        var selectedEntities = selectionManager.selections;
        var parentCheck = false;

        if (selectedEntities.length < 1) {
            Window.notifyEditError("You must have an entity selected inorder to unparent it.");
            return;
        }
        selectedEntities.forEach(function (id, index) {
            var parentId = Entities.getEntityProperties(id, ["parentID"]).parentID;
            if (parentId !== null && parentId.length > 0 && parentId !== Uuid.NULL) {
                parentCheck = true;
            }
            Entities.editEntity(id, {parentID: null});
            return true;
        });
        if (parentCheck) {
            if (selectedEntities.length > 1) {
                Window.notify("Entities unparented");
            } else {
                Window.notify("Entity unparented");
            }
        } else {
            if (selectedEntities.length > 1) {
                Window.notify("Selected Entities have no parents");
            } else {
                Window.notify("Selected Entity does not have a parent");
            }
        }
    } else {
        Window.notifyEditError("You have nothing selected to unparent");
    }
}
function parentSelectedEntities() {
    if (SelectionManager.hasSelection()) {
        var selectedEntities = selectionManager.selections;
        if (selectedEntities.length <= 1) {
            Window.notifyEditError("You must have multiple entities selected in order to parent them");
            return;
        }
        var parentCheck = false;
        var lastEntityId = selectedEntities[selectedEntities.length-1];
        selectedEntities.forEach(function (id, index) {
            if (lastEntityId !== id) {
                var parentId = Entities.getEntityProperties(id, ["parentID"]).parentID;
                if (parentId !== lastEntityId) {
                    parentCheck = true;
                }
                Entities.editEntity(id, {parentID: lastEntityId});
            }
        });

        if (parentCheck) {
            Window.notify("Entities parented");
        }else {
            Window.notify("Entities are already parented to last");
        }
    } else {
        Window.notifyEditError("You have nothing selected to parent");
    }
}
function deleteSelectedEntities() {
    if (SelectionManager.hasSelection()) {
        var deletedIDs = [];

        selectedParticleEntityID = null;
        particleExplorerTool.destroyWebView();
        SelectionManager.saveProperties();
        var savedProperties = [];
        var newSortedSelection = sortSelectedEntities(selectionManager.selections);
        for (var i = 0; i < newSortedSelection.length; i++) {
            var entityID = newSortedSelection[i];
            var initialProperties = SelectionManager.savedProperties[entityID];
            if (!initialProperties.locked) {
                var children = Entities.getChildrenIDs(entityID);
                var childList = [];
                recursiveDelete(children, childList, deletedIDs);
                savedProperties.push({
                    entityID: entityID,
                    properties: initialProperties,
                    children: childList
                });
                deletedIDs.push(entityID);
                Entities.deleteEntity(entityID);
            }
        }

        if (savedProperties.length > 0) {
            SelectionManager.clearSelections();
            pushCommandForSelections([], savedProperties);

            entityListTool.webView.emitScriptEvent(JSON.stringify({
                type: "deleted",
                ids: deletedIDs
            }));
        }
    }
}

function toggleSelectedEntitiesLocked() {
    if (SelectionManager.hasSelection()) {
        var locked = !Entities.getEntityProperties(SelectionManager.selections[0], ["locked"]).locked;
        for (var i = 0; i < selectionManager.selections.length; i++) {
            var entityID = SelectionManager.selections[i];
            Entities.editEntity(entityID, {
                locked: locked
            });
        }
        entityListTool.sendUpdate();
        selectionManager._update();
    }
}

function toggleSelectedEntitiesVisible() {
    if (SelectionManager.hasSelection()) {
        var visible = !Entities.getEntityProperties(SelectionManager.selections[0], ["visible"]).visible;
        for (var i = 0; i < selectionManager.selections.length; i++) {
            var entityID = SelectionManager.selections[i];
            Entities.editEntity(entityID, {
                visible: visible
            });
        }
        entityListTool.sendUpdate();
        selectionManager._update();
    }
}

function onFileSaveChanged(filename) {
    Window.saveFileChanged.disconnect(onFileSaveChanged);
    if (filename !== "") {
        var success = Clipboard.exportEntities(filename, selectionManager.selections);
        if (!success) {
            Window.notifyEditError("Export failed.");
        }
    }
}

function onFileOpenChanged(filename) {
    // disconnect the event, otherwise the requests will stack up
    try {
        // Not all calls to onFileOpenChanged() connect an event.
        Window.browseChanged.disconnect(onFileOpenChanged);
    } catch (e) {
        // Ignore.
    }

    var importURL = null;
    if (filename !== "") {
        importURL = filename;
        if (!/^(http|https):\/\//.test(filename)) {
            importURL = "file:///" + importURL;
        }
    }
    if (importURL) {
        if (!isActive && (Entities.canRez() && Entities.canRezTmp() && Entities.canRezCertified() && Entities.canRezTmpCertified())) {
            toolBar.toggle();
        }
        importSVO(importURL);
    }
}

function onPromptTextChanged(prompt) {
    Window.promptTextChanged.disconnect(onPromptTextChanged);
    if (prompt !== "") {
        if (!isActive && (Entities.canRez() && Entities.canRezTmp() && Entities.canRezCertified() && Entities.canRezTmpCertified())) {
            toolBar.toggle();
        }
        importSVO(prompt);
    }
}

function handeMenuEvent(menuItem) {
    if (menuItem === "Allow Selecting of Small Models") {
        allowSmallModels = Menu.isOptionChecked("Allow Selecting of Small Models");
    } else if (menuItem === "Allow Selecting of Large Models") {
        allowLargeModels = Menu.isOptionChecked("Allow Selecting of Large Models");
    } else if (menuItem === "Allow Selecting of Lights") {
        Entities.setLightsArePickable(Menu.isOptionChecked("Allow Selecting of Lights"));
    } else if (menuItem === "Delete") {
        deleteSelectedEntities();
    } else if (menuItem === "Parent Entity to Last") {
        parentSelectedEntities();
    } else if (menuItem === "Unparent Entity") {
        unparentSelectedEntities();
    } else if (menuItem === "Export Entities") {
        if (!selectionManager.hasSelection()) {
            Window.notifyEditError("No entities have been selected.");
        } else {
            Window.saveFileChanged.connect(onFileSaveChanged);
            Window.saveAsync("Select Where to Save", "", "*.json");
        }
    } else if (menuItem === "Import Entities" || menuItem === "Import Entities from URL") {
        if (menuItem === "Import Entities") {
            Window.browseChanged.connect(onFileOpenChanged);
            Window.browseAsync("Select Model to Import", "", "*.json");
        } else {
            Window.promptTextChanged.connect(onPromptTextChanged);
            Window.promptAsync("URL of SVO to import", "");
        }
    } else if (menuItem === "Select All Entities In Box") {
        selectAllEtitiesInCurrentSelectionBox(false);
    } else if (menuItem === "Select All Entities Touching Box") {
        selectAllEtitiesInCurrentSelectionBox(true);
    } else if (menuItem === MENU_SHOW_LIGHTS_AND_PARTICLES_IN_EDIT_MODE) {
        entityIconOverlayManager.setVisible(isActive && Menu.isOptionChecked(MENU_SHOW_LIGHTS_AND_PARTICLES_IN_EDIT_MODE));
    } else if (menuItem === MENU_SHOW_ZONES_IN_EDIT_MODE) {
        Entities.setDrawZoneBoundaries(isActive && Menu.isOptionChecked(MENU_SHOW_ZONES_IN_EDIT_MODE));
    }
    tooltip.show(false);
}

var HALF_TREE_SCALE = 16384;

function getPositionToCreateEntity(extra) {
    var CREATE_DISTANCE = 2;
    var position;
    var delta = extra !== undefined ? extra : 0;
    if (Camera.mode === "entity" || Camera.mode === "independent") {
        position = Vec3.sum(Camera.position, Vec3.multiply(Quat.getForward(Camera.orientation), CREATE_DISTANCE + delta));
    } else {
        position = Vec3.sum(MyAvatar.position, Vec3.multiply(Quat.getForward(MyAvatar.orientation), CREATE_DISTANCE + delta));
        position.y += 0.5;
    }

    if (position.x > HALF_TREE_SCALE || position.y > HALF_TREE_SCALE || position.z > HALF_TREE_SCALE) {
        return null;
    }
    return position;
}

function importSVO(importURL) {
    if (!Entities.canRez() && !Entities.canRezTmp() &&
        !Entities.canRezCertified() && !Entities.canRezTmpCertified()) {
        Window.notifyEditError(INSUFFICIENT_PERMISSIONS_IMPORT_ERROR_MSG);
        return;
    }

    Overlays.editOverlay(importingSVOTextOverlay, {
        visible: true
    });
    Overlays.editOverlay(importingSVOImageOverlay, {
        visible: true
    });

    var success = Clipboard.importEntities(importURL);

    if (success) {
        var VERY_LARGE = 10000;
        var isLargeImport = Clipboard.getClipboardContentsLargestDimension() >= VERY_LARGE;
        var position = Vec3.ZERO;
        if (!isLargeImport) {
            position = getPositionToCreateEntity(Clipboard.getClipboardContentsLargestDimension() / 2);
        }
        if (position !== null && position !== undefined) {
            var pastedEntityIDs = Clipboard.pasteEntities(position);
            if (!isLargeImport) {
                // The first entity in Clipboard gets the specified position with the rest being relative to it. Therefore, move
                // entities after they're imported so that they're all the correct distance in front of and with geometric mean
                // centered on the avatar/camera direction.
                var deltaPosition = Vec3.ZERO;
                var entityPositions = [];
                var entityParentIDs = [];

                var propType = Entities.getEntityProperties(pastedEntityIDs[0], ["type"]).type;
                var NO_ADJUST_ENTITY_TYPES = ["Zone", "Light", "ParticleEffect"];
                if (NO_ADJUST_ENTITY_TYPES.indexOf(propType) === -1) {
                    var targetDirection;
                    if (Camera.mode === "entity" || Camera.mode === "independent") {
                        targetDirection = Camera.orientation;
                    } else {
                        targetDirection = MyAvatar.orientation;
                    }
                    targetDirection = Vec3.multiplyQbyV(targetDirection, Vec3.UNIT_Z);

                    var targetPosition = getPositionToCreateEntity();
                    var deltaParallel = HALF_TREE_SCALE;  // Distance to move entities parallel to targetDirection.
                    var deltaPerpendicular = Vec3.ZERO;  // Distance to move entities perpendicular to targetDirection.
                    for (var i = 0, length = pastedEntityIDs.length; i < length; i++) {
                        var curLoopEntityProps = Entities.getEntityProperties(pastedEntityIDs[i], ["position", "dimensions",
                            "registrationPoint", "rotation", "parentID"]);
                        var adjustedPosition = adjustPositionPerBoundingBox(targetPosition, targetDirection,
                            curLoopEntityProps.registrationPoint, curLoopEntityProps.dimensions, curLoopEntityProps.rotation);
                        var delta = Vec3.subtract(adjustedPosition, curLoopEntityProps.position);
                        var distance = Vec3.dot(delta, targetDirection);
                        deltaParallel = Math.min(distance, deltaParallel);
                        deltaPerpendicular = Vec3.sum(Vec3.subtract(delta, Vec3.multiply(distance, targetDirection)),
                            deltaPerpendicular);
                        entityPositions[i] = curLoopEntityProps.position;
                        entityParentIDs[i] = curLoopEntityProps.parentID;
                    }
                    deltaPerpendicular = Vec3.multiply(1 / pastedEntityIDs.length, deltaPerpendicular);
                    deltaPosition = Vec3.sum(Vec3.multiply(deltaParallel, targetDirection), deltaPerpendicular);
                }

                if (grid.getSnapToGrid()) {
                    var firstEntityProps = Entities.getEntityProperties(pastedEntityIDs[0], ["position", "dimensions",
                        "registrationPoint"]);
                    var positionPreSnap = Vec3.sum(deltaPosition, firstEntityProps.position);
                    position = grid.snapToSurface(grid.snapToGrid(positionPreSnap, false, firstEntityProps.dimensions,
                            firstEntityProps.registrationPoint), firstEntityProps.dimensions, firstEntityProps.registrationPoint);
                    deltaPosition = Vec3.subtract(position, firstEntityProps.position);
                }

                if (!Vec3.equal(deltaPosition, Vec3.ZERO)) {
                    for (var editEntityIndex = 0, numEntities = pastedEntityIDs.length; editEntityIndex < numEntities; editEntityIndex++) {
                        if (Uuid.isNull(entityParentIDs[editEntityIndex])) {
                            Entities.editEntity(pastedEntityIDs[editEntityIndex], {
                                position: Vec3.sum(deltaPosition, entityPositions[editEntityIndex])
                            });
                        }
                    }
                }
            }

            if (isActive) {
                selectionManager.setSelections(pastedEntityIDs);
            }
        } else {
            Window.notifyEditError("Can't import entities: entities would be out of bounds.");
        }
    } else {
        Window.notifyEditError("There was an error importing the entity file.");
    }

    Overlays.editOverlay(importingSVOTextOverlay, {
        visible: false
    });
    Overlays.editOverlay(importingSVOImageOverlay, {
        visible: false
    });
}
Window.svoImportRequested.connect(importSVO);

Menu.menuItemEvent.connect(handeMenuEvent);

var keyPressEvent = function (event) {
    if (isActive) {
        cameraManager.keyPressEvent(event);
    }
};
var keyReleaseEvent = function (event) {
    if (isActive) {
        cameraManager.keyReleaseEvent(event);
    }
    // since sometimes our menu shortcut keys don't work, trap our menu items here also and fire the appropriate menu items
    if (event.text === "DELETE") {
        deleteSelectedEntities();
    } else if (event.text === "ESC") {
        selectionManager.clearSelections();
    } else if (event.text === "TAB") {
        selectionDisplay.toggleSpaceMode();
    } else if (event.text === "f") {
        if (isActive) {
            if (selectionManager.hasSelection()) {
                cameraManager.enable();
                cameraManager.focus(selectionManager.worldPosition,
                    selectionManager.worldDimensions,
                    Menu.isOptionChecked(MENU_EASE_ON_FOCUS));
            }
        }
    } else if (event.text === '[') {
        if (isActive) {
            cameraManager.enable();
        }
    } else if (event.text === 'g') {
        if (isActive && selectionManager.hasSelection()) {
            var newPosition = selectionManager.worldPosition;
            newPosition = Vec3.subtract(newPosition, {
                x: 0,
                y: selectionManager.worldDimensions.y * 0.5,
                z: 0
            });
            grid.setPosition(newPosition);
        }
    } else if (event.key === KEY_P && event.isControl && !event.isAutoRepeat ) {
        if (event.isShifted) {
            unparentSelectedEntities();
        } else {
            parentSelectedEntities();
        }
    }
};
Controller.keyReleaseEvent.connect(keyReleaseEvent);
Controller.keyPressEvent.connect(keyPressEvent);

function recursiveAdd(newParentID, parentData) {
    var children = parentData.children;
    for (var i = 0; i < children.length; i++) {
        var childProperties = children[i].properties;
        childProperties.parentID = newParentID;
        var newChildID = Entities.addEntity(childProperties);
        recursiveAdd(newChildID, children[i]);
    }
}

// When an entity has been deleted we need a way to "undo" this deletion.  Because it's not currently
// possible to create an entity with a specific id, earlier undo commands to the deleted entity
// will fail if there isn't a way to find the new entity id.
var DELETED_ENTITY_MAP = {};

function applyEntityProperties(data) {
    var properties = data.setProperties;
    var selectedEntityIDs = [];
    var i, entityID;
    for (i = 0; i < properties.length; i++) {
        entityID = properties[i].entityID;
        if (DELETED_ENTITY_MAP[entityID] !== undefined) {
            entityID = DELETED_ENTITY_MAP[entityID];
        }
        Entities.editEntity(entityID, properties[i].properties);
        selectedEntityIDs.push(entityID);
    }
    for (i = 0; i < data.createEntities.length; i++) {
        entityID = data.createEntities[i].entityID;
        var entityProperties = data.createEntities[i].properties;
        var newEntityID = Entities.addEntity(entityProperties);
        recursiveAdd(newEntityID, data.createEntities[i]);
        DELETED_ENTITY_MAP[entityID] = newEntityID;
        if (data.selectCreated) {
            selectedEntityIDs.push(newEntityID);
        }
    }
    for (i = 0; i < data.deleteEntities.length; i++) {
        entityID = data.deleteEntities[i].entityID;
        if (DELETED_ENTITY_MAP[entityID] !== undefined) {
            entityID = DELETED_ENTITY_MAP[entityID];
        }
        Entities.deleteEntity(entityID);
    }

    selectionManager.setSelections(selectedEntityIDs);
}

// For currently selected entities, push a command to the UndoStack that uses the current entity properties for the
// redo command, and the saved properties for the undo command.  Also, include create and delete entity data.
function pushCommandForSelections(createdEntityData, deletedEntityData) {
    var undoData = {
        setProperties: [],
        createEntities: deletedEntityData || [],
        deleteEntities: createdEntityData || [],
        selectCreated: true
    };
    var redoData = {
        setProperties: [],
        createEntities: createdEntityData || [],
        deleteEntities: deletedEntityData || [],
        selectCreated: false
    };
    for (var i = 0; i < SelectionManager.selections.length; i++) {
        var entityID = SelectionManager.selections[i];
        var initialProperties = SelectionManager.savedProperties[entityID];
        var currentProperties = Entities.getEntityProperties(entityID);
        if (!initialProperties) {
            continue;
        }
        undoData.setProperties.push({
            entityID: entityID,
            properties: initialProperties
        });
        redoData.setProperties.push({
            entityID: entityID,
            properties: currentProperties
        });
    }
    UndoStack.pushCommand(applyEntityProperties, undoData, applyEntityProperties, redoData);
}

var ENTITY_PROPERTIES_URL = Script.resolvePath('html/entityProperties.html');

var ServerScriptStatusMonitor = function(entityID, statusCallback) {
    var self = this;

    self.entityID = entityID;
    self.active = true;
    self.sendRequestTimerID = null;

    var onStatusReceived = function(success, isRunning, status, errorInfo) {
        if (self.active) {
            statusCallback({
                statusRetrieved: success,
                isRunning: isRunning,
                status: status,
                errorInfo: errorInfo
            });
            self.sendRequestTimerID = Script.setTimeout(function() {
                if (self.active) {
                    Entities.getServerScriptStatus(entityID, onStatusReceived);
                }
            }, 1000);
        }
    };
    self.stop = function() {
        self.active = false;
    };

    Entities.getServerScriptStatus(entityID, onStatusReceived);
};

var PropertiesTool = function (opts) {
    var that = {};

    var webView = null;
    webView = Tablet.getTablet("com.highfidelity.interface.tablet.system");
    webView.setVisible = function(value) {};

    var visible = false;

    // This keeps track of the last entity ID that was selected. If multiple entities
    // are selected or if no entity is selected this will be `null`.
    var currentSelectedEntityID = null;
    var statusMonitor = null;

    webView.setVisible(visible);

    that.setVisible = function (newVisible) {
        visible = newVisible;
        webView.setVisible(visible);
    };

    function updateScriptStatus(info) {
        info.type = "server_script_status";
        webView.emitScriptEvent(JSON.stringify(info));
    }

    function resetScriptStatus() {
        updateScriptStatus({
            statusRetrieved: undefined,
            isRunning: undefined,
            status: "",
            errorInfo: ""
        });
    }

    function updateSelections(selectionUpdated) {
        var data = {
            type: 'update'
        };

        if (selectionUpdated) {
            resetScriptStatus();

            if (selectionManager.selections.length !== 1) {
                if (statusMonitor !== null) {
                    statusMonitor.stop();
                    statusMonitor = null;
                }
                currentSelectedEntityID = null;
            } else if (currentSelectedEntityID != selectionManager.selections[0]) {
                if (statusMonitor !== null) {
                    statusMonitor.stop();
                }
                var entityID = selectionManager.selections[0];
                currentSelectedEntityID = entityID;
                statusMonitor = new ServerScriptStatusMonitor(entityID, updateScriptStatus);
            }
        }

        var selections = [];
        for (var i = 0; i < selectionManager.selections.length; i++) {
            var entity = {};
            entity.id = selectionManager.selections[i];
            entity.properties = Entities.getEntityProperties(selectionManager.selections[i]);
            if (entity.properties.rotation !== undefined) {
                entity.properties.rotation = Quat.safeEulerAngles(entity.properties.rotation);
            }
            if (entity.properties.keyLight !== undefined && entity.properties.keyLight.direction !== undefined) {
                entity.properties.keyLight.direction = Vec3.multiply(RADIANS_TO_DEGREES,
                                                                     Vec3.toPolar(entity.properties.keyLight.direction));
                entity.properties.keyLight.direction.z = 0.0;
            }
            selections.push(entity);
        }
        data.selections = selections;
        webView.emitScriptEvent(JSON.stringify(data));
    }
    selectionManager.addEventListener(updateSelections);

    webView.webEventReceived.connect(function (data) {
        try {
            data = JSON.parse(data);
        }
        catch(e) {
            print('Edit.js received web event that was not valid json.');
            return;
        }
        var i, properties, dY, diff, newPosition;
        if (data.type === "print") {
            if (data.message) {
                print(data.message);
            }
        } else if (data.type === "update") {
            selectionManager.saveProperties();
            if (selectionManager.selections.length > 1) {
                properties = {
                    locked: data.properties.locked,
                    visible: data.properties.visible
                };
                for (i = 0; i < selectionManager.selections.length; i++) {
                    Entities.editEntity(selectionManager.selections[i], properties);
                }
            } else if (data.properties) {
                if (data.properties.dynamic === false) {
                    // this object is leaving dynamic, so we zero its velocities
                    data.properties.velocity = {
                        x: 0,
                        y: 0,
                        z: 0
                    };
                    data.properties.angularVelocity = {
                        x: 0,
                        y: 0,
                        z: 0
                    };
                }
                if (data.properties.rotation !== undefined) {
                    var rotation = data.properties.rotation;
                    data.properties.rotation = Quat.fromPitchYawRollDegrees(rotation.x, rotation.y, rotation.z);
                }
                if (data.properties.keyLight !== undefined && data.properties.keyLight.direction !== undefined) {
                    data.properties.keyLight.direction = Vec3.fromPolar(
                        data.properties.keyLight.direction.x * DEGREES_TO_RADIANS,
                        data.properties.keyLight.direction.y * DEGREES_TO_RADIANS
                    );
                }
                Entities.editEntity(selectionManager.selections[0], data.properties);
                if (data.properties.name !== undefined || data.properties.modelURL !== undefined || data.properties.materialURL !== undefined ||
                        data.properties.visible !== undefined || data.properties.locked !== undefined) {
                    entityListTool.sendUpdate();
                }
            }
            pushCommandForSelections();
            selectionManager._update();
        } else if (data.type === 'parent') {
            parentSelectedEntities();
        } else if (data.type === 'unparent') {
            unparentSelectedEntities();
        } else if (data.type === 'saveUserData' || data.type === 'saveMaterialData') {
            //the event bridge and json parsing handle our avatar id string differently.
            var actualID = data.id.split('"')[1];
            Entities.editEntity(actualID, data.properties);
        } else if (data.type === "showMarketplace") {
            showMarketplace();
        } else if (data.type === "action") {
            if (data.action === "moveSelectionToGrid") {
                if (selectionManager.hasSelection()) {
                    selectionManager.saveProperties();
                    dY = grid.getOrigin().y - (selectionManager.worldPosition.y - selectionManager.worldDimensions.y / 2);
                    diff = {
                        x: 0,
                        y: dY,
                        z: 0
                    };
                    for (i = 0; i < selectionManager.selections.length; i++) {
                        properties = selectionManager.savedProperties[selectionManager.selections[i]];
                        newPosition = Vec3.sum(properties.position, diff);
                        Entities.editEntity(selectionManager.selections[i], {
                            position: newPosition
                        });
                    }
                    pushCommandForSelections();
                    selectionManager._update();
                }
            } else if (data.action === "moveAllToGrid") {
                if (selectionManager.hasSelection()) {
                    selectionManager.saveProperties();
                    for (i = 0; i < selectionManager.selections.length; i++) {
                        properties = selectionManager.savedProperties[selectionManager.selections[i]];
                        var bottomY = properties.boundingBox.center.y - properties.boundingBox.dimensions.y / 2;
                        dY = grid.getOrigin().y - bottomY;
                        diff = {
                            x: 0,
                            y: dY,
                            z: 0
                        };
                        newPosition = Vec3.sum(properties.position, diff);
                        Entities.editEntity(selectionManager.selections[i], {
                            position: newPosition
                        });
                    }
                    pushCommandForSelections();
                    selectionManager._update();
                }
            } else if (data.action === "resetToNaturalDimensions") {
                if (selectionManager.hasSelection()) {
                    selectionManager.saveProperties();
                    for (i = 0; i < selectionManager.selections.length; i++) {
                        properties = selectionManager.savedProperties[selectionManager.selections[i]];
                        var naturalDimensions = properties.naturalDimensions;

                        // If any of the natural dimensions are not 0, resize
                        if (properties.type === "Model" && naturalDimensions.x === 0 && naturalDimensions.y === 0 &&
                            naturalDimensions.z === 0) {
                            Window.notifyEditError("Cannot reset entity to its natural dimensions: Model URL" +
                                " is invalid or the model has not yet been loaded.");
                        } else {
                            Entities.editEntity(selectionManager.selections[i], {
                                dimensions: properties.naturalDimensions
                            });
                        }
                    }
                    pushCommandForSelections();
                    selectionManager._update();
                }
            } else if (data.action === "previewCamera") {
                if (selectionManager.hasSelection()) {
                    Camera.mode = "entity";
                    Camera.cameraEntity = selectionManager.selections[0];
                }
            } else if (data.action === "rescaleDimensions") {
                var multiplier = data.percentage / 100.0;
                if (selectionManager.hasSelection()) {
                    selectionManager.saveProperties();
                    for (i = 0; i < selectionManager.selections.length; i++) {
                        properties = selectionManager.savedProperties[selectionManager.selections[i]];
                        Entities.editEntity(selectionManager.selections[i], {
                            dimensions: Vec3.multiply(multiplier, properties.dimensions)
                        });
                    }
                    pushCommandForSelections();
                    selectionManager._update();
                }
            } else if (data.action === "reloadClientScripts") {
                if (selectionManager.hasSelection()) {
                    var timestamp = Date.now();
                    for (i = 0; i < selectionManager.selections.length; i++) {
                        Entities.editEntity(selectionManager.selections[i], {
                            scriptTimestamp: timestamp
                        });
                    }
                }
            } else if (data.action === "reloadServerScripts") {
                if (selectionManager.hasSelection()) {
                    for (i = 0; i < selectionManager.selections.length; i++) {
                        Entities.reloadServerScripts(selectionManager.selections[i]);
                    }
                }
            }
        } else if (data.type === "propertiesPageReady") {
            updateSelections(true);
        }
    });

    return that;
};

var PopupMenu = function () {
    var self = this;

    var MENU_ITEM_HEIGHT = 21;
    var MENU_ITEM_SPACING = 1;
    var TEXT_MARGIN = 7;

    var overlays = [];
    var overlayInfo = {};

    var upColor = {
        red: 0,
        green: 0,
        blue: 0
    };
    var downColor = {
        red: 192,
        green: 192,
        blue: 192
    };
    var overColor = {
        red: 128,
        green: 128,
        blue: 128
    };

    self.onSelectMenuItem = function () {};

    self.addMenuItem = function (name) {
        var id = Overlays.addOverlay("text", {
            text: name,
            backgroundAlpha: 1.0,
            backgroundColor: upColor,
            topMargin: TEXT_MARGIN,
            leftMargin: TEXT_MARGIN,
            width: 210,
            height: MENU_ITEM_HEIGHT,
            font: {
                size: 12
            },
            visible: false
        });
        overlays.push(id);
        overlayInfo[id] = {
            name: name
        };
        return id;
    };

    self.updateMenuItemText = function (id, newText) {
        Overlays.editOverlay(id, {
            text: newText
        });
    };

    self.setPosition = function (x, y) {
        for (var key in overlayInfo) {
            Overlays.editOverlay(key, {
                x: x,
                y: y
            });
            y += MENU_ITEM_HEIGHT + MENU_ITEM_SPACING;
        }
    };

    self.onSelected = function () {};

    var pressingOverlay = null;
    var hoveringOverlay = null;

    self.mousePressEvent = function (event) {
        if (event.isLeftButton) {
            var overlay = Overlays.getOverlayAtPoint({
                x: event.x,
                y: event.y
            });
            if (overlay in overlayInfo) {
                pressingOverlay = overlay;
                Overlays.editOverlay(pressingOverlay, {
                    backgroundColor: downColor
                });
            } else {
                self.hide();
            }
            return false;
        }
    };
    self.mouseMoveEvent = function (event) {
        if (visible) {
            var overlay = Overlays.getOverlayAtPoint({
                x: event.x,
                y: event.y
            });
            if (!pressingOverlay) {
                if (hoveringOverlay !== null && hoveringOverlay !== null && overlay !== hoveringOverlay) {
                    Overlays.editOverlay(hoveringOverlay, {
                        backgroundColor: upColor
                    });
                    hoveringOverlay = null;
                }
                if (overlay !== hoveringOverlay && overlay in overlayInfo) {
                    Overlays.editOverlay(overlay, {
                        backgroundColor: overColor
                    });
                    hoveringOverlay = overlay;
                }
            }
        }
        return false;
    };
    self.mouseReleaseEvent = function (event) {
        var overlay = Overlays.getOverlayAtPoint({
            x: event.x,
            y: event.y
        });
        if (pressingOverlay !== null && pressingOverlay !== undefined) {
            if (overlay === pressingOverlay) {
                self.onSelectMenuItem(overlayInfo[overlay].name);
            }
            Overlays.editOverlay(pressingOverlay, {
                backgroundColor: upColor
            });
            pressingOverlay = null;
            self.hide();
        }
    };

    var visible = false;

    self.setVisible = function (newVisible) {
        if (newVisible !== visible) {
            visible = newVisible;
            for (var key in overlayInfo) {
                Overlays.editOverlay(key, {
                    visible: newVisible
                });
            }
        }
    };
    self.show = function () {
        self.setVisible(true);
    };
    self.hide = function () {
        self.setVisible(false);
    };

    function cleanup() {
        ContextOverlay.enabled = true;
        for (var i = 0; i < overlays.length; i++) {
            Overlays.deleteOverlay(overlays[i]);
        }
        Controller.mousePressEvent.disconnect(self.mousePressEvent);
        Controller.mouseMoveEvent.disconnect(self.mouseMoveEvent);
        Controller.mouseReleaseEvent.disconnect(self.mouseReleaseEvent);

        Entities.canRezChanged.disconnect(checkEditPermissionsAndUpdate);
        Entities.canRezTmpChanged.disconnect(checkEditPermissionsAndUpdate);
        Entities.canRezCertifiedChanged.disconnect(checkEditPermissionsAndUpdate);
        Entities.canRezTmpCertifiedChanged.disconnect(checkEditPermissionsAndUpdate);
    }

    Controller.mousePressEvent.connect(self.mousePressEvent);
    Controller.mouseMoveEvent.connect(self.mouseMoveEvent);
    Controller.mouseReleaseEvent.connect(self.mouseReleaseEvent);
    Script.scriptEnding.connect(cleanup);

    return this;
};


var propertyMenu = new PopupMenu();

propertyMenu.onSelectMenuItem = function (name) {

    if (propertyMenu.marketplaceID) {
        showMarketplace(propertyMenu.marketplaceID);
    }
};

var showMenuItem = propertyMenu.addMenuItem("Show in Marketplace");

var propertiesTool = new PropertiesTool();
var particleExplorerTool = new ParticleExplorerTool();
var selectedParticleEntity = 0;
var selectedParticleEntityID = null;

function selectParticleEntity(entityID) {
    var properties = Entities.getEntityProperties(entityID);
    selectedParticleEntityID = entityID;
    if (properties.emitOrientation) {
        properties.emitOrientation = Quat.safeEulerAngles(properties.emitOrientation);
    }
    var particleData = {
        messageType: "particle_settings",
        currentProperties: properties
    };
    particleExplorerTool.destroyWebView();
    particleExplorerTool.createWebView();

    selectedParticleEntity = entityID;
    particleExplorerTool.setActiveParticleEntity(entityID);

    particleExplorerTool.webView.emitScriptEvent(JSON.stringify(particleData));

    // Switch to particle explorer
    var tablet = Tablet.getTablet("com.highfidelity.interface.tablet.system");
    tablet.sendToQml({method: 'selectTab', params: {id: 'particle'}});
}

entityListTool.webView.webEventReceived.connect(function (data) {
    try {
        data = JSON.parse(data);
    } catch(e) {
        print("edit.js: Error parsing JSON: " + e.name + " data " + data);
        return;
    }

    if (data.type === 'parent') {
        parentSelectedEntities();
    } else if (data.type === 'unparent') {
        unparentSelectedEntities();
    } else if (data.type === "selectionUpdate") {
        var ids = data.entityIds;
        if (ids.length === 1) {
            if (Entities.getEntityProperties(ids[0], "type").type === "ParticleEffect") {
                if (JSON.stringify(selectedParticleEntity) === JSON.stringify(ids[0])) {
                    // This particle entity is already selected, so return
                    return;
                }
                // Destroy the old particles web view first
            } else {
                selectedParticleEntity = 0;
                particleExplorerTool.destroyWebView();
            }
        }
    }
});

}()); // END LOCAL_SCOPE<|MERGE_RESOLUTION|>--- conflicted
+++ resolved
@@ -470,27 +470,6 @@
         }
     }
 
-<<<<<<< HEAD
-=======
-    // Handles any edit mode updates required when domains have switched
-    function checkEditPermissionsAndUpdate() {
-        if ((createButton === null) || (createButton === undefined)) {
-            //--EARLY EXIT--( nothing to safely update )
-            return;
-        }
-
-        var hasRezPermissions = (Entities.canRez() || Entities.canRezTmp() || Entities.canRezCertified() || Entities.canRezTmpCertified());
-        createButton.editProperties({
-            icon: (hasRezPermissions ? CREATE_ENABLED_ICON : CREATE_DISABLED_ICON),
-            captionColor: (hasRezPermissions ? "#ffffff" : "#888888"),
-        });
-
-        if (!hasRezPermissions && isActive) {
-            that.setActive(false);
-            tablet.gotoHomeScreen();
-        }
-    }
-
     var entitiesToDelete = [];
     var deletedEntityTimer = null;
     var DELETE_ENTITY_TIMER_TIMEOUT = 100;
@@ -510,7 +489,6 @@
         }, DELETE_ENTITY_TIMER_TIMEOUT);
     }
 
->>>>>>> 74840d21
     function initialize() {
         Script.scriptEnding.connect(cleanup);
         Window.domainChanged.connect(function () {

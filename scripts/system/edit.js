//  edit.js
//
//  Created by Brad Hefta-Gaub on 10/2/14.
//  Persist toolbar by HRS 6/11/15.
//  Copyright 2014 High Fidelity, Inc.
//
//  This script allows you to edit entities with a new UI/UX for mouse and trackpad based editing
//
//  Distributed under the Apache License, Version 2.0.
//  See the accompanying file LICENSE or http://www.apache.org/licenses/LICENSE-2.0.html
//

/* global Script, SelectionDisplay, LightOverlayManager, CameraManager, Grid, GridTool, EntityListTool, Vec3, SelectionManager, Overlays, OverlayWebWindow, UserActivityLogger,
   Settings, Entities, Tablet, Toolbars, Messages, Menu, Camera, progressDialog, tooltip, MyAvatar, Quat, Controller, Clipboard, HMD, UndoStack, ParticleExplorerTool */

(function() { // BEGIN LOCAL_SCOPE

"use strict";

var HIFI_PUBLIC_BUCKET = "http://s3.amazonaws.com/hifi-public/";
var EDIT_TOGGLE_BUTTON = "com.highfidelity.interface.system.editButton";
var SYSTEM_TOOLBAR = "com.highfidelity.interface.toolbar.system";
var EDIT_TOOLBAR = "com.highfidelity.interface.toolbar.edit";

Script.include([
    "libraries/stringHelpers.js",
    "libraries/dataViewHelpers.js",
    "libraries/progressDialog.js",
    "libraries/entitySelectionTool.js",
    "libraries/ToolTip.js",
    "libraries/entityCameraTool.js",
    "libraries/gridTool.js",
    "libraries/entityList.js",
    "libraries/utils.js",
    "particle_explorer/particleExplorerTool.js",
    "libraries/entityIconOverlayManager.js"
]);

var selectionDisplay = SelectionDisplay;
var selectionManager = SelectionManager;

var PARTICLE_SYSTEM_URL = Script.resolvePath("assets/images/icon-particles.svg");
var POINT_LIGHT_URL = Script.resolvePath("assets/images/icon-point-light.svg");
var SPOT_LIGHT_URL = Script.resolvePath("assets/images/icon-spot-light.svg");
entityIconOverlayManager = new EntityIconOverlayManager(['Light', 'ParticleEffect'], function(entityID) {
    var properties = Entities.getEntityProperties(entityID, ['type', 'isSpotlight']);
    if (properties.type === 'Light') {
        return {
            url: properties.isSpotlight ? SPOT_LIGHT_URL : POINT_LIGHT_URL,
        };
    } else {
        return {
            url: PARTICLE_SYSTEM_URL,
        };
    }
});

var cameraManager = new CameraManager();

var grid = new Grid();
var gridTool = new GridTool({
    horizontalGrid: grid
});
gridTool.setVisible(false);

var entityListTool = new EntityListTool();

selectionManager.addEventListener(function () {
    selectionDisplay.updateHandles();
    entityIconOverlayManager.updatePositions();

    // Update particle explorer
    var needToDestroyParticleExplorer = false;
    if (selectionManager.selections.length === 1) {
        var selectedEntityID = selectionManager.selections[0];
        if (selectedEntityID === selectedParticleEntityID) {
            return;
        }
        var type = Entities.getEntityProperties(selectedEntityID, "type").type;
        if (type === "ParticleEffect") {
            selectParticleEntity(selectedEntityID);
        } else {
            needToDestroyParticleExplorer = true;
        }
    } else {
        needToDestroyParticleExplorer = true;
    }

    if (needToDestroyParticleExplorer && selectedParticleEntityID !== null) {
        selectedParticleEntityID = null;
        particleExplorerTool.destroyWebView();
    }
});

var KEY_P = 80; //Key code for letter p used for Parenting hotkey.
var DEGREES_TO_RADIANS = Math.PI / 180.0;
var RADIANS_TO_DEGREES = 180.0 / Math.PI;

var MIN_ANGULAR_SIZE = 2;
var MAX_ANGULAR_SIZE = 45;
var allowLargeModels = true;
var allowSmallModels = true;

var DEFAULT_DIMENSION = 0.20;

var DEFAULT_DIMENSIONS = {
    x: DEFAULT_DIMENSION,
    y: DEFAULT_DIMENSION,
    z: DEFAULT_DIMENSION
};

var DEFAULT_LIGHT_DIMENSIONS = Vec3.multiply(20, DEFAULT_DIMENSIONS);

var MENU_AUTO_FOCUS_ON_SELECT = "Auto Focus on Select";
var MENU_EASE_ON_FOCUS = "Ease Orientation on Focus";
var MENU_SHOW_LIGHTS_AND_PARTICLES_IN_EDIT_MODE = "Show Lights and Particle Systems in Create Mode";
var MENU_SHOW_ZONES_IN_EDIT_MODE = "Show Zones in Create Mode";

var MENU_CREATE_ENTITIES_GRABBABLE = "Create Entities As Grabbable (except Zones, Particles, and Lights)";
var MENU_ALLOW_SELECTION_LARGE = "Allow Selecting of Large Models";
var MENU_ALLOW_SELECTION_SMALL = "Allow Selecting of Small Models";
var MENU_ALLOW_SELECTION_LIGHTS = "Allow Selecting of Lights";

var SETTING_AUTO_FOCUS_ON_SELECT = "autoFocusOnSelect";
var SETTING_EASE_ON_FOCUS = "cameraEaseOnFocus";
var SETTING_SHOW_LIGHTS_AND_PARTICLES_IN_EDIT_MODE = "showLightsAndParticlesInEditMode";
var SETTING_SHOW_ZONES_IN_EDIT_MODE = "showZonesInEditMode";

var SETTING_EDIT_PREFIX = "Edit/";


var CREATE_ENABLED_ICON = "icons/tablet-icons/edit-i.svg";
var CREATE_DISABLED_ICON = "icons/tablet-icons/edit-disabled.svg";

// marketplace info, etc.  not quite ready yet.
var SHOULD_SHOW_PROPERTY_MENU = false;
var INSUFFICIENT_PERMISSIONS_ERROR_MSG = "You do not have the necessary permissions to edit on this domain.";
var INSUFFICIENT_PERMISSIONS_IMPORT_ERROR_MSG = "You do not have the necessary permissions to place items on this domain.";

var isActive = false;
var createButton = null;

var IMPORTING_SVO_OVERLAY_WIDTH = 144;
var IMPORTING_SVO_OVERLAY_HEIGHT = 30;
var IMPORTING_SVO_OVERLAY_MARGIN = 5;
var IMPORTING_SVO_OVERLAY_LEFT_MARGIN = 34;
var importingSVOImageOverlay = Overlays.addOverlay("image", {
    imageURL: Script.resolvePath("assets") + "/images/hourglass.svg",
    width: 20,
    height: 20,
    alpha: 1.0,
    x: Window.innerWidth - IMPORTING_SVO_OVERLAY_WIDTH,
    y: Window.innerHeight - IMPORTING_SVO_OVERLAY_HEIGHT,
    visible: false
});
var importingSVOTextOverlay = Overlays.addOverlay("text", {
    font: {
        size: 14
    },
    text: "Importing SVO...",
    leftMargin: IMPORTING_SVO_OVERLAY_LEFT_MARGIN,
    x: Window.innerWidth - IMPORTING_SVO_OVERLAY_WIDTH - IMPORTING_SVO_OVERLAY_MARGIN,
    y: Window.innerHeight - IMPORTING_SVO_OVERLAY_HEIGHT - IMPORTING_SVO_OVERLAY_MARGIN,
    width: IMPORTING_SVO_OVERLAY_WIDTH,
    height: IMPORTING_SVO_OVERLAY_HEIGHT,
    backgroundColor: {
        red: 80,
        green: 80,
        blue: 80
    },
    backgroundAlpha: 0.7,
    visible: false
});

var MARKETPLACE_URL = Account.metaverseServerURL + "/marketplace";
var marketplaceWindow = new OverlayWebWindow({
    title: 'Marketplace',
    source: "about:blank",
    width: 900,
    height: 700,
    visible: false
});

function showMarketplace(marketplaceID) {
    var url = MARKETPLACE_URL;
    if (marketplaceID) {
        url = url + "/items/" + marketplaceID;
    }
    marketplaceWindow.setURL(url);
    marketplaceWindow.setVisible(true);
    marketplaceWindow.raise();

    UserActivityLogger.logAction("opened_marketplace");
}

function hideMarketplace() {
    marketplaceWindow.setVisible(false);
    marketplaceWindow.setURL("about:blank");
}

// function toggleMarketplace() {
//     if (marketplaceWindow.visible) {
//         hideMarketplace();
//     } else {
//         showMarketplace();
//     }
// }

function adjustPositionPerBoundingBox(position, direction, registration, dimensions, orientation) {
    // Adjust the position such that the bounding box (registration, dimenions, and orientation) lies behind the original
    // position in the given direction.
    var CORNERS = [
        { x: 0, y: 0, z: 0 },
        { x: 0, y: 0, z: 1 },
        { x: 0, y: 1, z: 0 },
        { x: 0, y: 1, z: 1 },
        { x: 1, y: 0, z: 0 },
        { x: 1, y: 0, z: 1 },
        { x: 1, y: 1, z: 0 },
        { x: 1, y: 1, z: 1 },
    ];

    // Go through all corners and find least (most negative) distance in front of position.
    var distance = 0;
    for (var i = 0, length = CORNERS.length; i < length; i++) {
        var cornerVector =
            Vec3.multiplyQbyV(orientation, Vec3.multiplyVbyV(Vec3.subtract(CORNERS[i], registration), dimensions));
        var cornerDistance = Vec3.dot(cornerVector, direction);
        distance = Math.min(cornerDistance, distance);
    }
    position = Vec3.sum(Vec3.multiply(distance, direction), position);
    return position;
}

var TOOLS_PATH = Script.resolvePath("assets/images/tools/");
var GRABBABLE_ENTITIES_MENU_CATEGORY = "Edit";

// Handles any edit mode updates required when domains have switched
function checkEditPermissionsAndUpdate() {
    if ((createButton === null) || (createButton === undefined)) {
        //--EARLY EXIT--( nothing to safely update )
        return;
    }

    var hasRezPermissions = (Entities.canRez() || Entities.canRezTmp() || Entities.canRezCertified() || Entities.canRezTmpCertified());
    createButton.editProperties({
        icon: (hasRezPermissions ? CREATE_ENABLED_ICON : CREATE_DISABLED_ICON),
        captionColor: (hasRezPermissions ? "#ffffff" : "#888888"),
    });

    if (!hasRezPermissions && isActive) {
        that.setActive(false);
        tablet.gotoHomeScreen();
    }
}

var toolBar = (function () {
    var EDIT_SETTING = "io.highfidelity.isEditing"; // for communication with other scripts
    var that = {},
        toolBar,
        activeButton = null,
        systemToolbar = null,
        tablet = null;

    function createNewEntity(properties) {
        var dimensions = properties.dimensions ? properties.dimensions : DEFAULT_DIMENSIONS;
        var position = getPositionToCreateEntity();
        var entityID = null;

        if (position !== null && position !== undefined) {
            var direction;
            if (Camera.mode === "entity" || Camera.mode === "independent") {
                direction = Camera.orientation;
            } else {
                direction = MyAvatar.orientation;
            }
            direction = Vec3.multiplyQbyV(direction, Vec3.UNIT_Z);
            // Align entity with Avatar orientation.
            properties.rotation = MyAvatar.orientation;
            
            var PRE_ADJUST_ENTITY_TYPES = ["Box", "Sphere", "Shape", "Text", "Web", "Material"];
            if (PRE_ADJUST_ENTITY_TYPES.indexOf(properties.type) !== -1) {
                    
                // Adjust position of entity per bounding box prior to creating it.
                var registration = properties.registration;
                if (registration === undefined) {
                    var DEFAULT_REGISTRATION = { x: 0.5, y: 0.5, z: 0.5 };
                    registration = DEFAULT_REGISTRATION;
                }

                var orientation = properties.orientation;
                if (orientation === undefined) {
                    properties.orientation = MyAvatar.orientation;
                    var DEFAULT_ORIENTATION = properties.orientation;
                    orientation = DEFAULT_ORIENTATION;
                } else {
                    // If the orientation is already defined, we perform the corresponding rotation assuming that
                    //  our start referential is the avatar referential.
                    properties.orientation = Quat.multiply(MyAvatar.orientation, properties.orientation);
                    var DEFAULT_ORIENTATION = properties.orientation;
                    orientation = DEFAULT_ORIENTATION;
                }

                position = adjustPositionPerBoundingBox(position, direction, registration, dimensions, orientation);
            }

            position = grid.snapToSurface(grid.snapToGrid(position, false, dimensions), dimensions);
            properties.position = position;
            if (Menu.isOptionChecked(MENU_CREATE_ENTITIES_GRABBABLE) &&
                !(properties.type === "Zone" || properties.type === "Light" || properties.type === "ParticleEffect")) {
                properties.userData = JSON.stringify({ grabbableKey: { grabbable: true } });
            } else {
                properties.userData = JSON.stringify({ grabbableKey: { grabbable: false } });
            }

            entityID = Entities.addEntity(properties);

            if (properties.type === "ParticleEffect") {
                selectParticleEntity(entityID);
            }

            var POST_ADJUST_ENTITY_TYPES = ["Model"];
            if (POST_ADJUST_ENTITY_TYPES.indexOf(properties.type) !== -1) {
                // Adjust position of entity per bounding box after it has been created and auto-resized.
                var initialDimensions = Entities.getEntityProperties(entityID, ["dimensions"]).dimensions;
                var DIMENSIONS_CHECK_INTERVAL = 200;
                var MAX_DIMENSIONS_CHECKS = 10;
                var dimensionsCheckCount = 0;
                var dimensionsCheckFunction = function () {
                    dimensionsCheckCount++;
                    var properties = Entities.getEntityProperties(entityID, ["dimensions", "registrationPoint", "rotation"]);
                    if (!Vec3.equal(properties.dimensions, initialDimensions)) {
                        position = adjustPositionPerBoundingBox(position, direction, properties.registrationPoint,
                            properties.dimensions, properties.rotation);
                        position = grid.snapToSurface(grid.snapToGrid(position, false, properties.dimensions),
                            properties.dimensions);
                        Entities.editEntity(entityID, {
                            position: position
                        });
                        selectionManager._update();
                    } else if (dimensionsCheckCount < MAX_DIMENSIONS_CHECKS) {
                        Script.setTimeout(dimensionsCheckFunction, DIMENSIONS_CHECK_INTERVAL);
                    }
                };
                Script.setTimeout(dimensionsCheckFunction, DIMENSIONS_CHECK_INTERVAL);
            }
        } else {
            Window.notifyEditError("Can't create " + properties.type + ": " +
                                   properties.type + " would be out of bounds.");
        }

        selectionManager.clearSelections();
        entityListTool.sendUpdate();
        selectionManager.setSelections([entityID]);

        return entityID;
    }

    function cleanup() {
        that.setActive(false);
        if (tablet) {
            tablet.removeButton(activeButton);
        }
        if (systemToolbar) {
            systemToolbar.removeButton(EDIT_TOGGLE_BUTTON);
        }
    }

    var buttonHandlers = {}; // only used to tablet mode

    function addButton(name, handler) {
        buttonHandlers[name] = handler;
    }

    var SHAPE_TYPE_NONE = 0;
    var SHAPE_TYPE_SIMPLE_HULL = 1;
    var SHAPE_TYPE_SIMPLE_COMPOUND = 2;
    var SHAPE_TYPE_STATIC_MESH = 3;
    var SHAPE_TYPE_BOX = 4;
    var SHAPE_TYPE_SPHERE = 5;
    var DYNAMIC_DEFAULT = false;

    var MATERIAL_MODE_UV = 0;
    var MATERIAL_MODE_PROJECTED = 1;

    function handleNewModelDialogResult(result) {
        if (result) {
            var url = result.textInput;
            var shapeType;
            switch (result.comboBox) {
            case SHAPE_TYPE_SIMPLE_HULL:
                shapeType = "simple-hull";
                break;
            case SHAPE_TYPE_SIMPLE_COMPOUND:
                shapeType = "simple-compound";
                break;
            case SHAPE_TYPE_STATIC_MESH:
                shapeType = "static-mesh";
                break;
            case SHAPE_TYPE_BOX:
                shapeType = "box";
                break;
            case SHAPE_TYPE_SPHERE:
                shapeType = "sphere";
                break;
            default:
                shapeType = "none";
            }

            var dynamic = result.checkBox !== null ? result.checkBox : DYNAMIC_DEFAULT;
            if (shapeType === "static-mesh" && dynamic) {
                // The prompt should prevent this case
                print("Error: model cannot be both static mesh and dynamic.  This should never happen.");
            } else if (url) {
                createNewEntity({
                    type: "Model",
                    modelURL: url,
                    shapeType: shapeType,
                    dynamic: dynamic,
                    gravity: dynamic ? { x: 0, y: -10, z: 0 } : { x: 0, y: 0, z: 0 }
                });
            }
        }
    }

    function handleNewMaterialDialogResult(result) {
        if (result) {
            var materialURL = result.textInput;
            //var materialMappingMode;
            //switch (result.comboBox) {
            //    case MATERIAL_MODE_PROJECTED:
            //        materialMappingMode = "projected";
            //        break;
            //    default:
            //        shapeType = "uv";
            //}
            var materialData = "";
            if (materialURL.startsWith("materialData")) {
                materialData = JSON.stringify({
                    "materials": {}
                })
            }

            var DEFAULT_LAYERED_MATERIAL_PRIORITY = 1;
            if (materialURL) {
                createNewEntity({
                    type: "Material",
                    materialURL: materialURL,
                    //materialMappingMode: materialMappingMode,
                    priority: DEFAULT_LAYERED_MATERIAL_PRIORITY,
                    materialData: materialData
                });
            }
        }
    }

    function fromQml(message) { // messages are {method, params}, like json-rpc. See also sendToQml.
        var tablet = Tablet.getTablet("com.highfidelity.interface.tablet.system");
        tablet.popFromStack();
        switch (message.method) {
        case "newModelDialogAdd":
            handleNewModelDialogResult(message.params);
            break;
        case "newEntityButtonClicked":
            buttonHandlers[message.params.buttonName]();
            break;
        case "newMaterialDialogAdd":
            handleNewMaterialDialogResult(message.params);
            break;
        }
    }

<<<<<<< HEAD
=======
    // Handles any edit mode updates required when domains have switched
    function checkEditPermissionsAndUpdate() {
        if ((createButton === null) || (createButton === undefined)) {
            //--EARLY EXIT--( nothing to safely update )
            return;
        }

        var hasRezPermissions = (Entities.canRez() || Entities.canRezTmp() || Entities.canRezCertified() || Entities.canRezTmpCertified());
        createButton.editProperties({
            icon: (hasRezPermissions ? CREATE_ENABLED_ICON : CREATE_DISABLED_ICON),
            captionColor: (hasRezPermissions ? "#ffffff" : "#888888"),
        });

        if (!hasRezPermissions && isActive) {
            that.setActive(false);
            tablet.gotoHomeScreen();
        }
    }

    var entitiesToDelete = [];
    var deletedEntityTimer = null;
    var DELETE_ENTITY_TIMER_TIMEOUT = 100;

    function checkDeletedEntityAndUpdate(entityID) {
        // Allow for multiple entity deletes before updating the entity list.
        entitiesToDelete.push(entityID);
        if (deletedEntityTimer !== null) {
            Script.clearTimeout(deletedEntityTimer);
        }
        deletedEntityTimer = Script.setTimeout(function () {
            selectionManager.removeEntities(entitiesToDelete);
            entityListTool.clearEntityList();
            entityListTool.sendUpdate();
            entitiesToDelete = [];
            deletedEntityTimer = null;
        }, DELETE_ENTITY_TIMER_TIMEOUT);
    }

>>>>>>> 4410402c
    function initialize() {
        Script.scriptEnding.connect(cleanup);
        Window.domainChanged.connect(function () {
            if (isActive) {
                tablet.gotoHomeScreen();
            }
            that.setActive(false);
            that.clearEntityList();
            checkEditPermissionsAndUpdate();
        });

        Entities.canAdjustLocksChanged.connect(function (canAdjustLocks) {
            if (isActive && !canAdjustLocks) {
                that.setActive(false);
            }
            checkEditPermissionsAndUpdate();
        });

        Entities.canRezChanged.connect(checkEditPermissionsAndUpdate);
        Entities.canRezTmpChanged.connect(checkEditPermissionsAndUpdate);
        Entities.canRezCertifiedChanged.connect(checkEditPermissionsAndUpdate);
        Entities.canRezTmpCertifiedChanged.connect(checkEditPermissionsAndUpdate);
        var hasRezPermissions = (Entities.canRez() || Entities.canRezTmp() || Entities.canRezCertified() || Entities.canRezTmpCertified());

        Entities.deletingEntity.connect(checkDeletedEntityAndUpdate);

        var createButtonIconRsrc = (hasRezPermissions ? CREATE_ENABLED_ICON : CREATE_DISABLED_ICON);
        tablet = Tablet.getTablet("com.highfidelity.interface.tablet.system");
        activeButton = tablet.addButton({
            captionColor: hasRezPermissions ? "#ffffff" : "#888888",
            icon: createButtonIconRsrc,
            activeIcon: "icons/tablet-icons/edit-a.svg",
            text: "CREATE",
            sortOrder: 10
        });
        createButton = activeButton;
        tablet.screenChanged.connect(function (type, url) {
            if (isActive && (type !== "QML" || url !== "hifi/tablet/Edit.qml")) {
                that.setActive(false)
            }
        });
        tablet.fromQml.connect(fromQml);

        createButton.clicked.connect(function() {
            if ( ! (Entities.canRez() || Entities.canRezTmp() || Entities.canRezCertified() || Entities.canRezTmpCertified()) ) {
                Window.notifyEditError(INSUFFICIENT_PERMISSIONS_ERROR_MSG);
                return;
            }

            that.toggle();
        });

        addButton("importEntitiesButton", function() {
            Window.browseChanged.connect(onFileOpenChanged);
            Window.browseAsync("Select Model to Import", "", "*.json");
        });

        addButton("openAssetBrowserButton", function() {
            Window.showAssetServer();
        });

        addButton("newModelButton", function () {
            // tablet version of new-model dialog
            var tablet = Tablet.getTablet("com.highfidelity.interface.tablet.system");
            tablet.pushOntoStack("hifi/tablet/NewModelDialog.qml");
        });

        addButton("newCubeButton", function () {
            createNewEntity({
                type: "Box",
                dimensions: DEFAULT_DIMENSIONS,
                color: {
                    red: 255,
                    green: 0,
                    blue: 0
                }
            });
        });

        addButton("newSphereButton", function () {
            createNewEntity({
                type: "Sphere",
                dimensions: DEFAULT_DIMENSIONS,
                color: {
                    red: 255,
                    green: 0,
                    blue: 0
                }
            });
        });

        addButton("newLightButton", function () {
            createNewEntity({
                type: "Light",
                dimensions: DEFAULT_LIGHT_DIMENSIONS,
                isSpotlight: false,
                color: {
                    red: 150,
                    green: 150,
                    blue: 150
                },

                constantAttenuation: 1,
                linearAttenuation: 0,
                quadraticAttenuation: 0,
                exponent: 0,
                cutoff: 180 // in degrees
            });
        });

        addButton("newTextButton", function () {
            createNewEntity({
                type: "Text",
                dimensions: {
                    x: 0.65,
                    y: 0.3,
                    z: 0.01
                },
                backgroundColor: {
                    red: 64,
                    green: 64,
                    blue: 64
                },
                textColor: {
                    red: 255,
                    green: 255,
                    blue: 255
                },
                text: "some text",
                lineHeight: 0.06
            });
        });

        addButton("newImageButton", function () {
            var IMAGE_MODEL = "https://hifi-content.s3.amazonaws.com/DomainContent/production/default-image-model.fbx";
            var DEFAULT_IMAGE = "https://hifi-content.s3.amazonaws.com/DomainContent/production/no-image.jpg";
            createNewEntity({
                type: "Model",
                dimensions: {
                    x: 0.5385,
                    y: 0.2819,
                    z: 0.0092
                },
                shapeType: "box",
                collisionless: true,
                modelURL: IMAGE_MODEL,
                textures: JSON.stringify({ "tex.picture": DEFAULT_IMAGE })
            });
        });

        addButton("newWebButton", function () {
            createNewEntity({
                type: "Web",
                dimensions: {
                    x: 1.6,
                    y: 0.9,
                    z: 0.01
                },
                sourceUrl: "https://highfidelity.com/"
            });
        });

        addButton("newZoneButton", function () {
            createNewEntity({
                type: "Zone",
                dimensions: {
                    x: 10,
                    y: 10,
                    z: 10
                }
            });
        });

        addButton("newParticleButton", function () {
            createNewEntity({
                type: "ParticleEffect",
                isEmitting: true,
                emitterShouldTrail: true,
                color: {
                    red: 200,
                    green: 200,
                    blue: 200
                },
                colorSpread: {
                    red: 0,
                    green: 0,
                    blue: 0
                },
                colorStart: {
                    red: 200,
                    green: 200,
                    blue: 200
                },
                colorFinish: {
                    red: 0,
                    green: 0,
                    blue: 0
                },
                emitAcceleration: {
                    x: -0.5,
                    y: 2.5,
                    z: -0.5
                },
                accelerationSpread: {
                    x: 0.5,
                    y: 1,
                    z: 0.5
                },
                emitRate: 5.5,
                emitSpeed: 0,
                speedSpread: 0,
                lifespan: 1.5,
                maxParticles: 10,
                particleRadius: 0.25,
                radiusStart: 0,
                radiusFinish: 0.1,
                radiusSpread: 0,
                alpha: 0,
                alphaStart: 1,
                alphaFinish: 0,
                polarStart: 0,
                polarFinish: 0,
                textures: "https://content.highfidelity.com/DomainContent/production/Particles/wispy-smoke.png"
            });
        });

        addButton("newMaterialButton", function () {
            // tablet version of new material dialog
            var tablet = Tablet.getTablet("com.highfidelity.interface.tablet.system");
            tablet.pushOntoStack("hifi/tablet/NewMaterialDialog.qml");
        });

        that.setActive(false);
    }

    that.clearEntityList = function () {
        entityListTool.clearEntityList();
    };

    that.toggle = function () {
        that.setActive(!isActive);
        if (!isActive) {
            tablet.gotoHomeScreen();
        }
    };

    that.setActive = function (active) {
        ContextOverlay.enabled = !active;
        Settings.setValue(EDIT_SETTING, active);
        if (active) {
            Controller.captureEntityClickEvents();
        } else {
            Controller.releaseEntityClickEvents();
        }
        if (active === isActive) {
            return;
        }
        if (active && !Entities.canRez() && !Entities.canRezTmp() && !Entities.canRezCertified() && !Entities.canRezTmpCertified()) {
            Window.notifyEditError(INSUFFICIENT_PERMISSIONS_ERROR_MSG);
            return;
        }
        Messages.sendLocalMessage("edit-events", JSON.stringify({
            enabled: active
        }));
        isActive = active;
        activeButton.editProperties({isActive: isActive});

        var tablet = Tablet.getTablet("com.highfidelity.interface.tablet.system");

        if (!isActive) {
            entityListTool.setVisible(false);
            gridTool.setVisible(false);
            grid.setEnabled(false);
            propertiesTool.setVisible(false);
            selectionManager.clearSelections();
            cameraManager.disable();
            selectionDisplay.triggerMapping.disable();
            tablet.landscape = false;
        } else {
            tablet.loadQMLSource("hifi/tablet/Edit.qml", true);
            UserActivityLogger.enabledEdit();
            entityListTool.setVisible(true);
            gridTool.setVisible(true);
            grid.setEnabled(true);
            propertiesTool.setVisible(true);
            selectionDisplay.triggerMapping.enable();
            print("starting tablet in landscape mode");
            tablet.landscape = true;
            entityIconOverlayManager.setIconsSelectable(null,false);
            // Not sure what the following was meant to accomplish, but it currently causes
            // everybody else to think that Interface has lost focus overall. fogbugzid:558
            // Window.setFocus();
        }
        entityIconOverlayManager.setVisible(isActive && Menu.isOptionChecked(MENU_SHOW_LIGHTS_AND_PARTICLES_IN_EDIT_MODE));
        Entities.setDrawZoneBoundaries(isActive && Menu.isOptionChecked(MENU_SHOW_ZONES_IN_EDIT_MODE));
    };

    initialize();
    return that;
})();


function isLocked(properties) {
    // special case to lock the ground plane model in hq.
    if (location.hostname === "hq.highfidelity.io" &&
        properties.modelURL === HIFI_PUBLIC_BUCKET + "ozan/Terrain_Reduce_forAlpha.fbx") {
        return true;
    }
    return false;
}


var selectedEntityID;
var orientation;
var intersection;


function rayPlaneIntersection(pickRay, point, normal) { //
    //
    //  This version of the test returns the intersection of a line with a plane
    //
    var collides = Vec3.dot(pickRay.direction, normal);

    var d = -Vec3.dot(point, normal);
    var t = -(Vec3.dot(pickRay.origin, normal) + d) / collides;

    return Vec3.sum(pickRay.origin, Vec3.multiply(pickRay.direction, t));
}

function rayPlaneIntersection2(pickRay, point, normal) {
    //
    //  This version of the test returns false if the ray is directed away from the plane
    //
    var collides = Vec3.dot(pickRay.direction, normal);
    var d = -Vec3.dot(point, normal);
    var t = -(Vec3.dot(pickRay.origin, normal) + d) / collides;
    if (t < 0.0) {
        return false;
    } else {
        return Vec3.sum(pickRay.origin, Vec3.multiply(pickRay.direction, t));
    }
}

function findClickedEntity(event) {
    var pickZones = event.isControl;

    if (pickZones) {
        Entities.setZonesArePickable(true);
    }

    var pickRay = Camera.computePickRay(event.x, event.y);
    var tabletIDs = getMainTabletIDs();
    if (tabletIDs.length > 0) {
        var overlayResult = Overlays.findRayIntersection(pickRay, true, tabletIDs);
        if (overlayResult.intersects) {
            return null;
        }
    }

    var entityResult = Entities.findRayIntersection(pickRay, true); // want precision picking
    var iconResult = entityIconOverlayManager.findRayIntersection(pickRay);
    iconResult.accurate = true;

    if (pickZones) {
        Entities.setZonesArePickable(false);
    }

    var result;

    if (iconResult.intersects) {
        result = iconResult;
    } else if (entityResult.intersects) {
        result = entityResult;
    } else {
        return null;
    }

    if (!result.accurate) {
        return null;
    }

    var foundEntity = result.entityID;
    return {
        pickRay: pickRay,
        entityID: foundEntity,
        intersection: result.intersection
    };
}

// Handles selections on overlays while in edit mode by querying entities from
// entityIconOverlayManager.
function handleOverlaySelectionToolUpdates(channel, message, sender) {
    var wantDebug = false;
    if (sender !== MyAvatar.sessionUUID || channel !== 'entityToolUpdates')
        return;

    var data = JSON.parse(message);

    if (data.method === "selectOverlay") {
        if (wantDebug) {
            print("setting selection to overlay " + data.overlayID);
        }
        var entity = entityIconOverlayManager.findEntity(data.overlayID);

        if (entity !== null) {
            selectionManager.setSelections([entity]);
        }
    }
}

function handleMessagesReceived(channel, message, sender) {
    switch( channel ){
        case 'entityToolUpdates': {
            handleOverlaySelectionToolUpdates( channel, message, sender );
            break;
        }
        default: {
            return;
        }
    }
}

Messages.subscribe("entityToolUpdates");
Messages.messageReceived.connect(handleMessagesReceived);

var mouseHasMovedSincePress = false;
var mousePressStartTime = 0;
var mousePressStartPosition = {
    x: 0,
    y: 0
};
var mouseDown = false;

function mousePressEvent(event) {
    mouseDown = true;
    mousePressStartPosition = {
        x: event.x,
        y: event.y
    };
    mousePressStartTime = Date.now();
    mouseHasMovedSincePress = false;
    mouseCapturedByTool = false;

    if (propertyMenu.mousePressEvent(event) || progressDialog.mousePressEvent(event)) {
        mouseCapturedByTool = true;
        return;
    }
    if (isActive) {
        if (cameraManager.mousePressEvent(event) || selectionDisplay.mousePressEvent(event)) {
            // Event handled; do nothing.
            return;
        }
    }
}

var mouseCapturedByTool = false;
var lastMousePosition = null;
var CLICK_TIME_THRESHOLD = 500 * 1000; // 500 ms
var CLICK_MOVE_DISTANCE_THRESHOLD = 20;
var IDLE_MOUSE_TIMEOUT = 200;

var lastMouseMoveEvent = null;

function mouseMoveEventBuffered(event) {
    lastMouseMoveEvent = event;
}

function mouseMove(event) {
    if (mouseDown && !mouseHasMovedSincePress) {
        var timeSincePressMicro = Date.now() - mousePressStartTime;

        var dX = mousePressStartPosition.x - event.x;
        var dY = mousePressStartPosition.y - event.y;
        var sqDist = (dX * dX) + (dY * dY);

        // If less than CLICK_TIME_THRESHOLD has passed since the mouse click AND the mouse has moved
        // less than CLICK_MOVE_DISTANCE_THRESHOLD distance, then don't register this as a mouse move
        // yet. The goal is to provide mouse clicks that are more lenient to small movements.
        if (timeSincePressMicro < CLICK_TIME_THRESHOLD && sqDist < CLICK_MOVE_DISTANCE_THRESHOLD) {
            return;
        }
        mouseHasMovedSincePress = true;
    }

    if (!isActive) {
        return;
    }

    // allow the selectionDisplay and cameraManager to handle the event first, if it doesn't handle it, then do our own thing
    if (selectionDisplay.mouseMoveEvent(event) || propertyMenu.mouseMoveEvent(event) || cameraManager.mouseMoveEvent(event)) {
        return;
    }

    lastMousePosition = {
        x: event.x,
        y: event.y
    };
}

function mouseReleaseEvent(event) {
    mouseDown = false;

    if (lastMouseMoveEvent) {
        mouseMove(lastMouseMoveEvent);
        lastMouseMoveEvent = null;
    }
    if (propertyMenu.mouseReleaseEvent(event)) {
        return true;
    }
    if (isActive && selectionManager.hasSelection()) {
        tooltip.show(false);
    }
    if (mouseCapturedByTool) {

        return;
    }

    cameraManager.mouseReleaseEvent(event);

    if (!mouseHasMovedSincePress) {
        mouseClickEvent(event);
    }
}

function wasTabletClicked(event) {
    var rayPick = Camera.computePickRay(event.x, event.y);
    var tabletIDs = getMainTabletIDs();
    if (tabletIDs.length === 0) {
        return false;
    } else {
        var result = Overlays.findRayIntersection(rayPick, true, getMainTabletIDs());
        return result.intersects;
    }
}

function mouseClickEvent(event) {
    var wantDebug = false;
    var result, properties, tabletClicked;
    if (isActive && event.isLeftButton) {
        result = findClickedEntity(event);
        tabletClicked = wasTabletClicked(event);
        if (tabletClicked) {
            return;
        }

        if (result === null || result === undefined) {
            if (!event.isShifted) {
                selectionManager.clearSelections();
            }
            return;
        }
        toolBar.setActive(true);
        var pickRay = result.pickRay;
        var foundEntity = result.entityID;
        if (HMD.tabletID && foundEntity === HMD.tabletID) {
            return;
        }
        properties = Entities.getEntityProperties(foundEntity);
        if (isLocked(properties)) {
            if (wantDebug) {
                print("Model locked " + properties.id);
            }
        } else {
            var halfDiagonal = Vec3.length(properties.dimensions) / 2.0;

            if (wantDebug) {
                print("Checking properties: " + properties.id + " " + " - Half Diagonal:" + halfDiagonal);
            }
            //                P         P - Model
            //               /|         A - Palm
            //              / | d       B - unit vector toward tip
            //             /  |         X - base of the perpendicular line
            //            A---X----->B  d - distance fom axis
            //              x           x - distance from A
            //
            //            |X-A| = (P-A).B
            //            X === A + ((P-A).B)B
            //            d = |P-X|

            var A = pickRay.origin;
            var B = Vec3.normalize(pickRay.direction);
            var P = properties.position;

            var x = Vec3.dot(Vec3.subtract(P, A), B);

            var angularSize = 2 * Math.atan(halfDiagonal / Vec3.distance(Camera.getPosition(), properties.position)) *
                              180 / Math.PI;

            var sizeOK = (allowLargeModels || angularSize < MAX_ANGULAR_SIZE) &&
                         (allowSmallModels || angularSize > MIN_ANGULAR_SIZE);

            if (0 < x && sizeOK) {
                selectedEntityID = foundEntity;
                orientation = MyAvatar.orientation;
                intersection = rayPlaneIntersection(pickRay, P, Quat.getForward(orientation));

                if (event.isShifted) {
                    particleExplorerTool.destroyWebView();
                }
                if (properties.type !== "ParticleEffect") {
                    particleExplorerTool.destroyWebView();
                }

                if (!event.isShifted) {
                    selectionManager.setSelections([foundEntity]);
                } else {
                    selectionManager.addEntity(foundEntity, true);
                }

                if (wantDebug) {
                    print("Model selected: " + foundEntity);
                }
                selectionDisplay.select(selectedEntityID, event);

                if (Menu.isOptionChecked(MENU_AUTO_FOCUS_ON_SELECT)) {
                    cameraManager.enable();
                    cameraManager.focus(selectionManager.worldPosition,
                        selectionManager.worldDimensions,
                        Menu.isOptionChecked(MENU_EASE_ON_FOCUS));
                }
            }
        }
    } else if (event.isRightButton) {
        result = findClickedEntity(event);
        if (result) {
            if (SHOULD_SHOW_PROPERTY_MENU !== true) {
                return;
            }
            properties = Entities.getEntityProperties(result.entityID);
            if (properties.marketplaceID) {
                propertyMenu.marketplaceID = properties.marketplaceID;
                propertyMenu.updateMenuItemText(showMenuItem, "Show in Marketplace");
            } else {
                propertyMenu.marketplaceID = null;
                propertyMenu.updateMenuItemText(showMenuItem, "No marketplace info");
            }
            propertyMenu.setPosition(event.x, event.y);
            propertyMenu.show();
        } else {
            propertyMenu.hide();
        }
    }
}

Controller.mousePressEvent.connect(mousePressEvent);
Controller.mouseMoveEvent.connect(mouseMoveEventBuffered);
Controller.mouseReleaseEvent.connect(mouseReleaseEvent);


// In order for editVoxels and editModels to play nice together, they each check to see if a "delete" menu item already
// exists. If it doesn't they add it. If it does they don't. They also only delete the menu item if they were the one that
// added it.
var modelMenuAddedDelete = false;
var originalLightsArePickable = Entities.getLightsArePickable();

function setupModelMenus() {
    // adj our menuitems
    Menu.addMenuItem({
        menuName: "Edit",
        menuItemName: "Entities",
        isSeparator: true,
        grouping: "Advanced"
    });
    if (!Menu.menuItemExists("Edit", "Delete")) {
        Menu.addMenuItem({
            menuName: "Edit",
            menuItemName: "Delete",
            shortcutKeyEvent: {
                text: "delete"
            },
            afterItem: "Entities",
            grouping: "Advanced"
        });
        modelMenuAddedDelete = true;
    }

    Menu.addMenuItem({
        menuName: "Edit",
        menuItemName: "Parent Entity to Last",
        afterItem: "Entities",
        grouping: "Advanced"
    });

    Menu.addMenuItem({
        menuName: "Edit",
        menuItemName: "Unparent Entity",
        afterItem: "Parent Entity to Last",
        grouping: "Advanced"
    });

    Menu.addMenuItem({
        menuName: GRABBABLE_ENTITIES_MENU_CATEGORY,
        menuItemName: MENU_CREATE_ENTITIES_GRABBABLE,
        afterItem: "Unparent Entity",
        isCheckable: true,
        isChecked: Settings.getValue(SETTING_EDIT_PREFIX + MENU_CREATE_ENTITIES_GRABBABLE, true),
        grouping: "Advanced"
    });

    Menu.addMenuItem({
        menuName: "Edit",
        menuItemName: MENU_ALLOW_SELECTION_LARGE,
        afterItem: MENU_CREATE_ENTITIES_GRABBABLE,
        isCheckable: true,
        isChecked: Settings.getValue(SETTING_EDIT_PREFIX + MENU_ALLOW_SELECTION_LARGE, true),
        grouping: "Advanced"
    });
    Menu.addMenuItem({
        menuName: "Edit",
        menuItemName: MENU_ALLOW_SELECTION_SMALL,
        afterItem: MENU_ALLOW_SELECTION_LARGE,
        isCheckable: true,
        isChecked: Settings.getValue(SETTING_EDIT_PREFIX + MENU_ALLOW_SELECTION_SMALL, true),
        grouping: "Advanced"
    });
    Menu.addMenuItem({
        menuName: "Edit",
        menuItemName: MENU_ALLOW_SELECTION_LIGHTS,
        afterItem: MENU_ALLOW_SELECTION_SMALL,
        isCheckable: true,
        isChecked: Settings.getValue(SETTING_EDIT_PREFIX + MENU_ALLOW_SELECTION_LIGHTS, false),
        grouping: "Advanced"
    });
    Menu.addMenuItem({
        menuName: "Edit",
        menuItemName: "Select All Entities In Box",
        afterItem: "Allow Selecting of Lights",
        grouping: "Advanced"
    });
    Menu.addMenuItem({
        menuName: "Edit",
        menuItemName: "Select All Entities Touching Box",
        afterItem: "Select All Entities In Box",
        grouping: "Advanced"
    });

    Menu.addMenuItem({
        menuName: "Edit",
        menuItemName: "Export Entities",
        afterItem: "Entities",
        grouping: "Advanced"
    });
    Menu.addMenuItem({
        menuName: "Edit",
        menuItemName: "Import Entities",
        afterItem: "Export Entities",
        grouping: "Advanced"
    });
    Menu.addMenuItem({
        menuName: "Edit",
        menuItemName: "Import Entities from URL",
        afterItem: "Import Entities",
        grouping: "Advanced"
    });

    Menu.addMenuItem({
        menuName: "Edit",
        menuItemName: MENU_AUTO_FOCUS_ON_SELECT,
        isCheckable: true,
        isChecked: Settings.getValue(SETTING_AUTO_FOCUS_ON_SELECT) === "true",
        grouping: "Advanced"
    });
    Menu.addMenuItem({
        menuName: "Edit",
        menuItemName: MENU_EASE_ON_FOCUS,
        afterItem: MENU_AUTO_FOCUS_ON_SELECT,
        isCheckable: true,
        isChecked: Settings.getValue(SETTING_EASE_ON_FOCUS) === "true",
        grouping: "Advanced"
    });
    Menu.addMenuItem({
        menuName: "Edit",
        menuItemName: MENU_SHOW_LIGHTS_AND_PARTICLES_IN_EDIT_MODE,
        afterItem: MENU_EASE_ON_FOCUS,
        isCheckable: true,
        isChecked: Settings.getValue(SETTING_SHOW_LIGHTS_AND_PARTICLES_IN_EDIT_MODE) !== "false",
        grouping: "Advanced"
    });
    Menu.addMenuItem({
        menuName: "Edit",
        menuItemName: MENU_SHOW_ZONES_IN_EDIT_MODE,
        afterItem: MENU_SHOW_LIGHTS_AND_PARTICLES_IN_EDIT_MODE,
        isCheckable: true,
        isChecked: Settings.getValue(SETTING_SHOW_ZONES_IN_EDIT_MODE) !== "false",
        grouping: "Advanced"
    });

    Entities.setLightsArePickable(false);
}

setupModelMenus(); // do this when first running our script.

function cleanupModelMenus() {
    Menu.removeSeparator("Edit", "Entities");
    if (modelMenuAddedDelete) {
        // delete our menuitems
        Menu.removeMenuItem("Edit", "Delete");
    }

    Menu.removeMenuItem("Edit", "Parent Entity to Last");
    Menu.removeMenuItem("Edit", "Unparent Entity");
    Menu.removeMenuItem("Edit", "Allow Selecting of Large Models");
    Menu.removeMenuItem("Edit", "Allow Selecting of Small Models");
    Menu.removeMenuItem("Edit", "Allow Selecting of Lights");
    Menu.removeMenuItem("Edit", "Select All Entities In Box");
    Menu.removeMenuItem("Edit", "Select All Entities Touching Box");

    Menu.removeMenuItem("Edit", "Export Entities");
    Menu.removeMenuItem("Edit", "Import Entities");
    Menu.removeMenuItem("Edit", "Import Entities from URL");

    Menu.removeMenuItem("Edit", MENU_AUTO_FOCUS_ON_SELECT);
    Menu.removeMenuItem("Edit", MENU_EASE_ON_FOCUS);
    Menu.removeMenuItem("Edit", MENU_SHOW_LIGHTS_AND_PARTICLES_IN_EDIT_MODE);
    Menu.removeMenuItem("Edit", MENU_SHOW_ZONES_IN_EDIT_MODE);
    Menu.removeMenuItem("Edit", MENU_CREATE_ENTITIES_GRABBABLE);
}

Script.scriptEnding.connect(function () {
    toolBar.setActive(false);
    Settings.setValue(SETTING_AUTO_FOCUS_ON_SELECT, Menu.isOptionChecked(MENU_AUTO_FOCUS_ON_SELECT));
    Settings.setValue(SETTING_EASE_ON_FOCUS, Menu.isOptionChecked(MENU_EASE_ON_FOCUS));
    Settings.setValue(SETTING_SHOW_LIGHTS_AND_PARTICLES_IN_EDIT_MODE, Menu.isOptionChecked(MENU_SHOW_LIGHTS_AND_PARTICLES_IN_EDIT_MODE));
    Settings.setValue(SETTING_SHOW_ZONES_IN_EDIT_MODE, Menu.isOptionChecked(MENU_SHOW_ZONES_IN_EDIT_MODE));

    Settings.setValue(SETTING_EDIT_PREFIX + MENU_CREATE_ENTITIES_GRABBABLE, Menu.isOptionChecked(MENU_CREATE_ENTITIES_GRABBABLE));
    Settings.setValue(SETTING_EDIT_PREFIX + MENU_ALLOW_SELECTION_LARGE, Menu.isOptionChecked(MENU_ALLOW_SELECTION_LARGE));
    Settings.setValue(SETTING_EDIT_PREFIX + MENU_ALLOW_SELECTION_SMALL, Menu.isOptionChecked(MENU_ALLOW_SELECTION_SMALL));
    Settings.setValue(SETTING_EDIT_PREFIX + MENU_ALLOW_SELECTION_LIGHTS, Menu.isOptionChecked(MENU_ALLOW_SELECTION_LIGHTS));


    progressDialog.cleanup();
    cleanupModelMenus();
    tooltip.cleanup();
    selectionDisplay.cleanup();
    Entities.setLightsArePickable(originalLightsArePickable);

    Overlays.deleteOverlay(importingSVOImageOverlay);
    Overlays.deleteOverlay(importingSVOTextOverlay);

    Controller.keyReleaseEvent.disconnect(keyReleaseEvent);
    Controller.keyPressEvent.disconnect(keyPressEvent);

    Controller.mousePressEvent.disconnect(mousePressEvent);
    Controller.mouseMoveEvent.disconnect(mouseMoveEventBuffered);
    Controller.mouseReleaseEvent.disconnect(mouseReleaseEvent);

    Messages.messageReceived.disconnect(handleMessagesReceived);
    Messages.unsubscribe("entityToolUpdates");
    createButton = null;
});

var lastOrientation = null;
var lastPosition = null;

// Do some stuff regularly, like check for placement of various overlays
Script.update.connect(function (deltaTime) {
    progressDialog.move();
    selectionDisplay.checkControllerMove();
    var dOrientation = Math.abs(Quat.dot(Camera.orientation, lastOrientation) - 1);
    var dPosition = Vec3.distance(Camera.position, lastPosition);
    if (dOrientation > 0.001 || dPosition > 0.001) {
        propertyMenu.hide();
        lastOrientation = Camera.orientation;
        lastPosition = Camera.position;
    }
    if (lastMouseMoveEvent) {
        mouseMove(lastMouseMoveEvent);
        lastMouseMoveEvent = null;
    }
});

function insideBox(center, dimensions, point) {
    return (Math.abs(point.x - center.x) <= (dimensions.x / 2.0)) &&
           (Math.abs(point.y - center.y) <= (dimensions.y / 2.0)) &&
           (Math.abs(point.z - center.z) <= (dimensions.z / 2.0));
}

function selectAllEtitiesInCurrentSelectionBox(keepIfTouching) {
    if (selectionManager.hasSelection()) {
        // Get all entities touching the bounding box of the current selection
        var boundingBoxCorner = Vec3.subtract(selectionManager.worldPosition,
            Vec3.multiply(selectionManager.worldDimensions, 0.5));
        var entities = Entities.findEntitiesInBox(boundingBoxCorner, selectionManager.worldDimensions);

        if (!keepIfTouching) {
            var isValid;
            if (selectionManager.localPosition === null || selectionManager.localPosition === undefined) {
                isValid = function (position) {
                    return insideBox(selectionManager.worldPosition, selectionManager.worldDimensions, position);
                };
            } else {
                isValid = function (position) {
                    var localPosition = Vec3.multiplyQbyV(Quat.inverse(selectionManager.localRotation),
                        Vec3.subtract(position,
                            selectionManager.localPosition));
                    return insideBox({
                        x: 0,
                        y: 0,
                        z: 0
                    }, selectionManager.localDimensions, localPosition);
                };
            }
            for (var i = 0; i < entities.length; ++i) {
                var properties = Entities.getEntityProperties(entities[i]);
                if (!isValid(properties.position)) {
                    entities.splice(i, 1);
                    --i;
                }
            }
        }
        selectionManager.setSelections(entities);
    }
}

function sortSelectedEntities(selected) {
    var sortedEntities = selected.slice();
    var begin = 0;
    while (begin < sortedEntities.length) {
        var elementRemoved = false;
        var next = begin + 1;
        while (next < sortedEntities.length) {
            var beginID = sortedEntities[begin];
            var nextID = sortedEntities[next];

            if (Entities.isChildOfParent(beginID, nextID)) {
                sortedEntities[begin] = nextID;
                sortedEntities[next] = beginID;
                sortedEntities.splice(next, 1);
                elementRemoved = true;
                break;
            } else if (Entities.isChildOfParent(nextID, beginID)) {
                sortedEntities.splice(next, 1);
                elementRemoved = true;
                break;
            }
            next++;
        }
        if (!elementRemoved) {
            begin++;
        }
    }
    return sortedEntities;
}

function recursiveDelete(entities, childrenList, deletedIDs) {
    var entitiesLength = entities.length;
    for (var i = 0; i < entitiesLength; i++) {
        var entityID = entities[i];
        var children = Entities.getChildrenIDs(entityID);
        var grandchildrenList = [];
        recursiveDelete(children, grandchildrenList, deletedIDs);
        var initialProperties = Entities.getEntityProperties(entityID);
        childrenList.push({
            entityID: entityID,
            properties: initialProperties,
            children: grandchildrenList
        });
        deletedIDs.push(entityID);
        Entities.deleteEntity(entityID);
    }
}
function unparentSelectedEntities() {
    if (SelectionManager.hasSelection()) {
        var selectedEntities = selectionManager.selections;
        var parentCheck = false;

        if (selectedEntities.length < 1) {
            Window.notifyEditError("You must have an entity selected inorder to unparent it.");
            return;
        }
        selectedEntities.forEach(function (id, index) {
            var parentId = Entities.getEntityProperties(id, ["parentID"]).parentID;
            if (parentId !== null && parentId.length > 0 && parentId !== Uuid.NULL) {
                parentCheck = true;
            }
            Entities.editEntity(id, {parentID: null});
            return true;
        });
        if (parentCheck) {
            if (selectedEntities.length > 1) {
                Window.notify("Entities unparented");
            } else {
                Window.notify("Entity unparented");
            }
        } else {
            if (selectedEntities.length > 1) {
                Window.notify("Selected Entities have no parents");
            } else {
                Window.notify("Selected Entity does not have a parent");
            }
        }
    } else {
        Window.notifyEditError("You have nothing selected to unparent");
    }
}
function parentSelectedEntities() {
    if (SelectionManager.hasSelection()) {
        var selectedEntities = selectionManager.selections;
        if (selectedEntities.length <= 1) {
            Window.notifyEditError("You must have multiple entities selected in order to parent them");
            return;
        }
        var parentCheck = false;
        var lastEntityId = selectedEntities[selectedEntities.length-1];
        selectedEntities.forEach(function (id, index) {
            if (lastEntityId !== id) {
                var parentId = Entities.getEntityProperties(id, ["parentID"]).parentID;
                if (parentId !== lastEntityId) {
                    parentCheck = true;
                }
                Entities.editEntity(id, {parentID: lastEntityId});
            }
        });

        if (parentCheck) {
            Window.notify("Entities parented");
        }else {
            Window.notify("Entities are already parented to last");
        }
    } else {
        Window.notifyEditError("You have nothing selected to parent");
    }
}
function deleteSelectedEntities() {
    if (SelectionManager.hasSelection()) {
        var deletedIDs = [];

        selectedParticleEntityID = null;
        particleExplorerTool.destroyWebView();
        SelectionManager.saveProperties();
        var savedProperties = [];
        var newSortedSelection = sortSelectedEntities(selectionManager.selections);
        for (var i = 0; i < newSortedSelection.length; i++) {
            var entityID = newSortedSelection[i];
            var initialProperties = SelectionManager.savedProperties[entityID];
            if (!initialProperties.locked) {
                var children = Entities.getChildrenIDs(entityID);
                var childList = [];
                recursiveDelete(children, childList, deletedIDs);
                savedProperties.push({
                    entityID: entityID,
                    properties: initialProperties,
                    children: childList
                });
                deletedIDs.push(entityID);
                Entities.deleteEntity(entityID);
            }
        }

        if (savedProperties.length > 0) {
            SelectionManager.clearSelections();
            pushCommandForSelections([], savedProperties);

            entityListTool.webView.emitScriptEvent(JSON.stringify({
                type: "deleted",
                ids: deletedIDs
            }));
        }
    }
}

function toggleSelectedEntitiesLocked() {
    if (SelectionManager.hasSelection()) {
        var locked = !Entities.getEntityProperties(SelectionManager.selections[0], ["locked"]).locked;
        for (var i = 0; i < selectionManager.selections.length; i++) {
            var entityID = SelectionManager.selections[i];
            Entities.editEntity(entityID, {
                locked: locked
            });
        }
        entityListTool.sendUpdate();
        selectionManager._update();
    }
}

function toggleSelectedEntitiesVisible() {
    if (SelectionManager.hasSelection()) {
        var visible = !Entities.getEntityProperties(SelectionManager.selections[0], ["visible"]).visible;
        for (var i = 0; i < selectionManager.selections.length; i++) {
            var entityID = SelectionManager.selections[i];
            Entities.editEntity(entityID, {
                visible: visible
            });
        }
        entityListTool.sendUpdate();
        selectionManager._update();
    }
}

function onFileSaveChanged(filename) {
    Window.saveFileChanged.disconnect(onFileSaveChanged);
    if (filename !== "") {
        var success = Clipboard.exportEntities(filename, selectionManager.selections);
        if (!success) {
            Window.notifyEditError("Export failed.");
        }
    }
}

function onFileOpenChanged(filename) {
    // disconnect the event, otherwise the requests will stack up
    try {
        // Not all calls to onFileOpenChanged() connect an event.
        Window.browseChanged.disconnect(onFileOpenChanged);
    } catch (e) {
        // Ignore.
    }

    var importURL = null;
    if (filename !== "") {
        importURL = filename;
        if (!/^(http|https):\/\//.test(filename)) {
            importURL = "file:///" + importURL;
        }
    }
    if (importURL) {
        if (!isActive && (Entities.canRez() && Entities.canRezTmp() && Entities.canRezCertified() && Entities.canRezTmpCertified())) {
            toolBar.toggle();
        }
        importSVO(importURL);
    }
}

function onPromptTextChanged(prompt) {
    Window.promptTextChanged.disconnect(onPromptTextChanged);
    if (prompt !== "") {
        if (!isActive && (Entities.canRez() && Entities.canRezTmp() && Entities.canRezCertified() && Entities.canRezTmpCertified())) {
            toolBar.toggle();
        }
        importSVO(prompt);
    }
}

function handeMenuEvent(menuItem) {
    if (menuItem === "Allow Selecting of Small Models") {
        allowSmallModels = Menu.isOptionChecked("Allow Selecting of Small Models");
    } else if (menuItem === "Allow Selecting of Large Models") {
        allowLargeModels = Menu.isOptionChecked("Allow Selecting of Large Models");
    } else if (menuItem === "Allow Selecting of Lights") {
        Entities.setLightsArePickable(Menu.isOptionChecked("Allow Selecting of Lights"));
    } else if (menuItem === "Delete") {
        deleteSelectedEntities();
    } else if (menuItem === "Parent Entity to Last") {
        parentSelectedEntities();
    } else if (menuItem === "Unparent Entity") {
        unparentSelectedEntities();
    } else if (menuItem === "Export Entities") {
        if (!selectionManager.hasSelection()) {
            Window.notifyEditError("No entities have been selected.");
        } else {
            Window.saveFileChanged.connect(onFileSaveChanged);
            Window.saveAsync("Select Where to Save", "", "*.json");
        }
    } else if (menuItem === "Import Entities" || menuItem === "Import Entities from URL") {
        if (menuItem === "Import Entities") {
            Window.browseChanged.connect(onFileOpenChanged);
            Window.browseAsync("Select Model to Import", "", "*.json");
        } else {
            Window.promptTextChanged.connect(onPromptTextChanged);
            Window.promptAsync("URL of SVO to import", "");
        }
    } else if (menuItem === "Select All Entities In Box") {
        selectAllEtitiesInCurrentSelectionBox(false);
    } else if (menuItem === "Select All Entities Touching Box") {
        selectAllEtitiesInCurrentSelectionBox(true);
    } else if (menuItem === MENU_SHOW_LIGHTS_AND_PARTICLES_IN_EDIT_MODE) {
        entityIconOverlayManager.setVisible(isActive && Menu.isOptionChecked(MENU_SHOW_LIGHTS_AND_PARTICLES_IN_EDIT_MODE));
    } else if (menuItem === MENU_SHOW_ZONES_IN_EDIT_MODE) {
        Entities.setDrawZoneBoundaries(isActive && Menu.isOptionChecked(MENU_SHOW_ZONES_IN_EDIT_MODE));
    }
    tooltip.show(false);
}

var HALF_TREE_SCALE = 16384;

function getPositionToCreateEntity(extra) {
    var CREATE_DISTANCE = 2;
    var position;
    var delta = extra !== undefined ? extra : 0;
    if (Camera.mode === "entity" || Camera.mode === "independent") {
        position = Vec3.sum(Camera.position, Vec3.multiply(Quat.getForward(Camera.orientation), CREATE_DISTANCE + delta));
    } else {
        position = Vec3.sum(MyAvatar.position, Vec3.multiply(Quat.getForward(MyAvatar.orientation), CREATE_DISTANCE + delta));
        position.y += 0.5;
    }

    if (position.x > HALF_TREE_SCALE || position.y > HALF_TREE_SCALE || position.z > HALF_TREE_SCALE) {
        return null;
    }
    return position;
}

function importSVO(importURL) {
    if (!Entities.canRez() && !Entities.canRezTmp() &&
        !Entities.canRezCertified() && !Entities.canRezTmpCertified()) {
        Window.notifyEditError(INSUFFICIENT_PERMISSIONS_IMPORT_ERROR_MSG);
        return;
    }

    Overlays.editOverlay(importingSVOTextOverlay, {
        visible: true
    });
    Overlays.editOverlay(importingSVOImageOverlay, {
        visible: true
    });

    var success = Clipboard.importEntities(importURL);

    if (success) {
        var VERY_LARGE = 10000;
        var isLargeImport = Clipboard.getClipboardContentsLargestDimension() >= VERY_LARGE;
        var position = Vec3.ZERO;
        if (!isLargeImport) {
            position = getPositionToCreateEntity(Clipboard.getClipboardContentsLargestDimension() / 2);
        }
        if (position !== null && position !== undefined) {
            var pastedEntityIDs = Clipboard.pasteEntities(position);
            if (!isLargeImport) {
                // The first entity in Clipboard gets the specified position with the rest being relative to it. Therefore, move
                // entities after they're imported so that they're all the correct distance in front of and with geometric mean
                // centered on the avatar/camera direction.
                var deltaPosition = Vec3.ZERO;
                var entityPositions = [];
                var entityParentIDs = [];

                var propType = Entities.getEntityProperties(pastedEntityIDs[0], ["type"]).type;
                var NO_ADJUST_ENTITY_TYPES = ["Zone", "Light", "ParticleEffect"];
                if (NO_ADJUST_ENTITY_TYPES.indexOf(propType) === -1) {
                    var targetDirection;
                    if (Camera.mode === "entity" || Camera.mode === "independent") {
                        targetDirection = Camera.orientation;
                    } else {
                        targetDirection = MyAvatar.orientation;
                    }
                    targetDirection = Vec3.multiplyQbyV(targetDirection, Vec3.UNIT_Z);

                    var targetPosition = getPositionToCreateEntity();
                    var deltaParallel = HALF_TREE_SCALE;  // Distance to move entities parallel to targetDirection.
                    var deltaPerpendicular = Vec3.ZERO;  // Distance to move entities perpendicular to targetDirection.
                    for (var i = 0, length = pastedEntityIDs.length; i < length; i++) {
                        var curLoopEntityProps = Entities.getEntityProperties(pastedEntityIDs[i], ["position", "dimensions",
                            "registrationPoint", "rotation", "parentID"]);
                        var adjustedPosition = adjustPositionPerBoundingBox(targetPosition, targetDirection,
                            curLoopEntityProps.registrationPoint, curLoopEntityProps.dimensions, curLoopEntityProps.rotation);
                        var delta = Vec3.subtract(adjustedPosition, curLoopEntityProps.position);
                        var distance = Vec3.dot(delta, targetDirection);
                        deltaParallel = Math.min(distance, deltaParallel);
                        deltaPerpendicular = Vec3.sum(Vec3.subtract(delta, Vec3.multiply(distance, targetDirection)),
                            deltaPerpendicular);
                        entityPositions[i] = curLoopEntityProps.position;
                        entityParentIDs[i] = curLoopEntityProps.parentID;
                    }
                    deltaPerpendicular = Vec3.multiply(1 / pastedEntityIDs.length, deltaPerpendicular);
                    deltaPosition = Vec3.sum(Vec3.multiply(deltaParallel, targetDirection), deltaPerpendicular);
                }

                if (grid.getSnapToGrid()) {
                    var firstEntityProps = Entities.getEntityProperties(pastedEntityIDs[0], ["position", "dimensions",
                        "registrationPoint"]);
                    var positionPreSnap = Vec3.sum(deltaPosition, firstEntityProps.position);
                    position = grid.snapToSurface(grid.snapToGrid(positionPreSnap, false, firstEntityProps.dimensions,
                            firstEntityProps.registrationPoint), firstEntityProps.dimensions, firstEntityProps.registrationPoint);
                    deltaPosition = Vec3.subtract(position, firstEntityProps.position);
                }

                if (!Vec3.equal(deltaPosition, Vec3.ZERO)) {
                    for (var editEntityIndex = 0, numEntities = pastedEntityIDs.length; editEntityIndex < numEntities; editEntityIndex++) {
                        if (Uuid.isNull(entityParentIDs[editEntityIndex])) {
                            Entities.editEntity(pastedEntityIDs[editEntityIndex], {
                                position: Vec3.sum(deltaPosition, entityPositions[editEntityIndex])
                            });
                        }
                    }
                }
            }

            if (isActive) {
                selectionManager.setSelections(pastedEntityIDs);
            }
        } else {
            Window.notifyEditError("Can't import entities: entities would be out of bounds.");
        }
    } else {
        Window.notifyEditError("There was an error importing the entity file.");
    }

    Overlays.editOverlay(importingSVOTextOverlay, {
        visible: false
    });
    Overlays.editOverlay(importingSVOImageOverlay, {
        visible: false
    });
}
Window.svoImportRequested.connect(importSVO);

Menu.menuItemEvent.connect(handeMenuEvent);

var keyPressEvent = function (event) {
    if (isActive) {
        cameraManager.keyPressEvent(event);
    }
};
var keyReleaseEvent = function (event) {
    if (isActive) {
        cameraManager.keyReleaseEvent(event);
    }
    // since sometimes our menu shortcut keys don't work, trap our menu items here also and fire the appropriate menu items
    if (event.text === "DELETE") {
        deleteSelectedEntities();
    } else if (event.text === "ESC") {
        selectionManager.clearSelections();
    } else if (event.text === "TAB") {
        selectionDisplay.toggleSpaceMode();
    } else if (event.text === "f") {
        if (isActive) {
            if (selectionManager.hasSelection()) {
                cameraManager.enable();
                cameraManager.focus(selectionManager.worldPosition,
                    selectionManager.worldDimensions,
                    Menu.isOptionChecked(MENU_EASE_ON_FOCUS));
            }
        }
    } else if (event.text === '[') {
        if (isActive) {
            cameraManager.enable();
        }
    } else if (event.text === 'g') {
        if (isActive && selectionManager.hasSelection()) {
            var newPosition = selectionManager.worldPosition;
            newPosition = Vec3.subtract(newPosition, {
                x: 0,
                y: selectionManager.worldDimensions.y * 0.5,
                z: 0
            });
            grid.setPosition(newPosition);
        }
    } else if (event.key === KEY_P && event.isControl && !event.isAutoRepeat ) {
        if (event.isShifted) {
            unparentSelectedEntities();
        } else {
            parentSelectedEntities();
        }
    }
};
Controller.keyReleaseEvent.connect(keyReleaseEvent);
Controller.keyPressEvent.connect(keyPressEvent);

function recursiveAdd(newParentID, parentData) {
    var children = parentData.children;
    for (var i = 0; i < children.length; i++) {
        var childProperties = children[i].properties;
        childProperties.parentID = newParentID;
        var newChildID = Entities.addEntity(childProperties);
        recursiveAdd(newChildID, children[i]);
    }
}

// When an entity has been deleted we need a way to "undo" this deletion.  Because it's not currently
// possible to create an entity with a specific id, earlier undo commands to the deleted entity
// will fail if there isn't a way to find the new entity id.
var DELETED_ENTITY_MAP = {};

function applyEntityProperties(data) {
    var properties = data.setProperties;
    var selectedEntityIDs = [];
    var i, entityID;
    for (i = 0; i < properties.length; i++) {
        entityID = properties[i].entityID;
        if (DELETED_ENTITY_MAP[entityID] !== undefined) {
            entityID = DELETED_ENTITY_MAP[entityID];
        }
        Entities.editEntity(entityID, properties[i].properties);
        selectedEntityIDs.push(entityID);
    }
    for (i = 0; i < data.createEntities.length; i++) {
        entityID = data.createEntities[i].entityID;
        var entityProperties = data.createEntities[i].properties;
        var newEntityID = Entities.addEntity(entityProperties);
        recursiveAdd(newEntityID, data.createEntities[i]);
        DELETED_ENTITY_MAP[entityID] = newEntityID;
        if (data.selectCreated) {
            selectedEntityIDs.push(newEntityID);
        }
    }
    for (i = 0; i < data.deleteEntities.length; i++) {
        entityID = data.deleteEntities[i].entityID;
        if (DELETED_ENTITY_MAP[entityID] !== undefined) {
            entityID = DELETED_ENTITY_MAP[entityID];
        }
        Entities.deleteEntity(entityID);
    }

    selectionManager.setSelections(selectedEntityIDs);
}

// For currently selected entities, push a command to the UndoStack that uses the current entity properties for the
// redo command, and the saved properties for the undo command.  Also, include create and delete entity data.
function pushCommandForSelections(createdEntityData, deletedEntityData) {
    var undoData = {
        setProperties: [],
        createEntities: deletedEntityData || [],
        deleteEntities: createdEntityData || [],
        selectCreated: true
    };
    var redoData = {
        setProperties: [],
        createEntities: createdEntityData || [],
        deleteEntities: deletedEntityData || [],
        selectCreated: false
    };
    for (var i = 0; i < SelectionManager.selections.length; i++) {
        var entityID = SelectionManager.selections[i];
        var initialProperties = SelectionManager.savedProperties[entityID];
        var currentProperties = Entities.getEntityProperties(entityID);
        if (!initialProperties) {
            continue;
        }
        undoData.setProperties.push({
            entityID: entityID,
            properties: initialProperties
        });
        redoData.setProperties.push({
            entityID: entityID,
            properties: currentProperties
        });
    }
    UndoStack.pushCommand(applyEntityProperties, undoData, applyEntityProperties, redoData);
}

var ENTITY_PROPERTIES_URL = Script.resolvePath('html/entityProperties.html');

var ServerScriptStatusMonitor = function(entityID, statusCallback) {
    var self = this;

    self.entityID = entityID;
    self.active = true;
    self.sendRequestTimerID = null;

    var onStatusReceived = function(success, isRunning, status, errorInfo) {
        if (self.active) {
            statusCallback({
                statusRetrieved: success,
                isRunning: isRunning,
                status: status,
                errorInfo: errorInfo
            });
            self.sendRequestTimerID = Script.setTimeout(function() {
                if (self.active) {
                    Entities.getServerScriptStatus(entityID, onStatusReceived);
                }
            }, 1000);
        }
    };
    self.stop = function() {
        self.active = false;
    };

    Entities.getServerScriptStatus(entityID, onStatusReceived);
};

var PropertiesTool = function (opts) {
    var that = {};

    var webView = null;
    webView = Tablet.getTablet("com.highfidelity.interface.tablet.system");
    webView.setVisible = function(value) {};

    var visible = false;

    // This keeps track of the last entity ID that was selected. If multiple entities
    // are selected or if no entity is selected this will be `null`.
    var currentSelectedEntityID = null;
    var statusMonitor = null;

    webView.setVisible(visible);

    that.setVisible = function (newVisible) {
        visible = newVisible;
        webView.setVisible(visible);
    };

    function updateScriptStatus(info) {
        info.type = "server_script_status";
        webView.emitScriptEvent(JSON.stringify(info));
    }

    function resetScriptStatus() {
        updateScriptStatus({
            statusRetrieved: undefined,
            isRunning: undefined,
            status: "",
            errorInfo: ""
        });
    }

    function updateSelections(selectionUpdated) {
        var data = {
            type: 'update'
        };

        if (selectionUpdated) {
            resetScriptStatus();

            if (selectionManager.selections.length !== 1) {
                if (statusMonitor !== null) {
                    statusMonitor.stop();
                    statusMonitor = null;
                }
                currentSelectedEntityID = null;
            } else if (currentSelectedEntityID != selectionManager.selections[0]) {
                if (statusMonitor !== null) {
                    statusMonitor.stop();
                }
                var entityID = selectionManager.selections[0];
                currentSelectedEntityID = entityID;
                statusMonitor = new ServerScriptStatusMonitor(entityID, updateScriptStatus);
            }
        }

        var selections = [];
        for (var i = 0; i < selectionManager.selections.length; i++) {
            var entity = {};
            entity.id = selectionManager.selections[i];
            entity.properties = Entities.getEntityProperties(selectionManager.selections[i]);
            if (entity.properties.rotation !== undefined) {
                entity.properties.rotation = Quat.safeEulerAngles(entity.properties.rotation);
            }
            if (entity.properties.keyLight !== undefined && entity.properties.keyLight.direction !== undefined) {
                entity.properties.keyLight.direction = Vec3.multiply(RADIANS_TO_DEGREES,
                                                                     Vec3.toPolar(entity.properties.keyLight.direction));
                entity.properties.keyLight.direction.z = 0.0;
            }
            selections.push(entity);
        }
        data.selections = selections;
        webView.emitScriptEvent(JSON.stringify(data));
    }
    selectionManager.addEventListener(updateSelections);

    webView.webEventReceived.connect(function (data) {
        try {
            data = JSON.parse(data);
        }
        catch(e) {
            print('Edit.js received web event that was not valid json.');
            return;
        }
        var i, properties, dY, diff, newPosition;
        if (data.type === "print") {
            if (data.message) {
                print(data.message);
            }
        } else if (data.type === "update") {
            selectionManager.saveProperties();
            if (selectionManager.selections.length > 1) {
                properties = {
                    locked: data.properties.locked,
                    visible: data.properties.visible
                };
                for (i = 0; i < selectionManager.selections.length; i++) {
                    Entities.editEntity(selectionManager.selections[i], properties);
                }
            } else if (data.properties) {
                if (data.properties.dynamic === false) {
                    // this object is leaving dynamic, so we zero its velocities
                    data.properties.velocity = {
                        x: 0,
                        y: 0,
                        z: 0
                    };
                    data.properties.angularVelocity = {
                        x: 0,
                        y: 0,
                        z: 0
                    };
                }
                if (data.properties.rotation !== undefined) {
                    var rotation = data.properties.rotation;
                    data.properties.rotation = Quat.fromPitchYawRollDegrees(rotation.x, rotation.y, rotation.z);
                }
                if (data.properties.keyLight !== undefined && data.properties.keyLight.direction !== undefined) {
                    data.properties.keyLight.direction = Vec3.fromPolar(
                        data.properties.keyLight.direction.x * DEGREES_TO_RADIANS,
                        data.properties.keyLight.direction.y * DEGREES_TO_RADIANS
                    );
                }
                Entities.editEntity(selectionManager.selections[0], data.properties);
                if (data.properties.name !== undefined || data.properties.modelURL !== undefined || data.properties.materialURL !== undefined ||
                        data.properties.visible !== undefined || data.properties.locked !== undefined) {
                    entityListTool.sendUpdate();
                }
            }
            pushCommandForSelections();
            selectionManager._update();
        } else if (data.type === 'parent') {
            parentSelectedEntities();
        } else if (data.type === 'unparent') {
            unparentSelectedEntities();
        } else if (data.type === 'saveUserData' || data.type === 'saveMaterialData') {
            //the event bridge and json parsing handle our avatar id string differently.
            var actualID = data.id.split('"')[1];
            Entities.editEntity(actualID, data.properties);
        } else if (data.type === "showMarketplace") {
            showMarketplace();
        } else if (data.type === "action") {
            if (data.action === "moveSelectionToGrid") {
                if (selectionManager.hasSelection()) {
                    selectionManager.saveProperties();
                    dY = grid.getOrigin().y - (selectionManager.worldPosition.y - selectionManager.worldDimensions.y / 2);
                    diff = {
                        x: 0,
                        y: dY,
                        z: 0
                    };
                    for (i = 0; i < selectionManager.selections.length; i++) {
                        properties = selectionManager.savedProperties[selectionManager.selections[i]];
                        newPosition = Vec3.sum(properties.position, diff);
                        Entities.editEntity(selectionManager.selections[i], {
                            position: newPosition
                        });
                    }
                    pushCommandForSelections();
                    selectionManager._update();
                }
            } else if (data.action === "moveAllToGrid") {
                if (selectionManager.hasSelection()) {
                    selectionManager.saveProperties();
                    for (i = 0; i < selectionManager.selections.length; i++) {
                        properties = selectionManager.savedProperties[selectionManager.selections[i]];
                        var bottomY = properties.boundingBox.center.y - properties.boundingBox.dimensions.y / 2;
                        dY = grid.getOrigin().y - bottomY;
                        diff = {
                            x: 0,
                            y: dY,
                            z: 0
                        };
                        newPosition = Vec3.sum(properties.position, diff);
                        Entities.editEntity(selectionManager.selections[i], {
                            position: newPosition
                        });
                    }
                    pushCommandForSelections();
                    selectionManager._update();
                }
            } else if (data.action === "resetToNaturalDimensions") {
                if (selectionManager.hasSelection()) {
                    selectionManager.saveProperties();
                    for (i = 0; i < selectionManager.selections.length; i++) {
                        properties = selectionManager.savedProperties[selectionManager.selections[i]];
                        var naturalDimensions = properties.naturalDimensions;

                        // If any of the natural dimensions are not 0, resize
                        if (properties.type === "Model" && naturalDimensions.x === 0 && naturalDimensions.y === 0 &&
                            naturalDimensions.z === 0) {
                            Window.notifyEditError("Cannot reset entity to its natural dimensions: Model URL" +
                                " is invalid or the model has not yet been loaded.");
                        } else {
                            Entities.editEntity(selectionManager.selections[i], {
                                dimensions: properties.naturalDimensions
                            });
                        }
                    }
                    pushCommandForSelections();
                    selectionManager._update();
                }
            } else if (data.action === "previewCamera") {
                if (selectionManager.hasSelection()) {
                    Camera.mode = "entity";
                    Camera.cameraEntity = selectionManager.selections[0];
                }
            } else if (data.action === "rescaleDimensions") {
                var multiplier = data.percentage / 100.0;
                if (selectionManager.hasSelection()) {
                    selectionManager.saveProperties();
                    for (i = 0; i < selectionManager.selections.length; i++) {
                        properties = selectionManager.savedProperties[selectionManager.selections[i]];
                        Entities.editEntity(selectionManager.selections[i], {
                            dimensions: Vec3.multiply(multiplier, properties.dimensions)
                        });
                    }
                    pushCommandForSelections();
                    selectionManager._update();
                }
            } else if (data.action === "reloadClientScripts") {
                if (selectionManager.hasSelection()) {
                    var timestamp = Date.now();
                    for (i = 0; i < selectionManager.selections.length; i++) {
                        Entities.editEntity(selectionManager.selections[i], {
                            scriptTimestamp: timestamp
                        });
                    }
                }
            } else if (data.action === "reloadServerScripts") {
                if (selectionManager.hasSelection()) {
                    for (i = 0; i < selectionManager.selections.length; i++) {
                        Entities.reloadServerScripts(selectionManager.selections[i]);
                    }
                }
            }
        } else if (data.type === "propertiesPageReady") {
            updateSelections(true);
        }
    });

    return that;
};

var PopupMenu = function () {
    var self = this;

    var MENU_ITEM_HEIGHT = 21;
    var MENU_ITEM_SPACING = 1;
    var TEXT_MARGIN = 7;

    var overlays = [];
    var overlayInfo = {};

    var upColor = {
        red: 0,
        green: 0,
        blue: 0
    };
    var downColor = {
        red: 192,
        green: 192,
        blue: 192
    };
    var overColor = {
        red: 128,
        green: 128,
        blue: 128
    };

    self.onSelectMenuItem = function () {};

    self.addMenuItem = function (name) {
        var id = Overlays.addOverlay("text", {
            text: name,
            backgroundAlpha: 1.0,
            backgroundColor: upColor,
            topMargin: TEXT_MARGIN,
            leftMargin: TEXT_MARGIN,
            width: 210,
            height: MENU_ITEM_HEIGHT,
            font: {
                size: 12
            },
            visible: false
        });
        overlays.push(id);
        overlayInfo[id] = {
            name: name
        };
        return id;
    };

    self.updateMenuItemText = function (id, newText) {
        Overlays.editOverlay(id, {
            text: newText
        });
    };

    self.setPosition = function (x, y) {
        for (var key in overlayInfo) {
            Overlays.editOverlay(key, {
                x: x,
                y: y
            });
            y += MENU_ITEM_HEIGHT + MENU_ITEM_SPACING;
        }
    };

    self.onSelected = function () {};

    var pressingOverlay = null;
    var hoveringOverlay = null;

    self.mousePressEvent = function (event) {
        if (event.isLeftButton) {
            var overlay = Overlays.getOverlayAtPoint({
                x: event.x,
                y: event.y
            });
            if (overlay in overlayInfo) {
                pressingOverlay = overlay;
                Overlays.editOverlay(pressingOverlay, {
                    backgroundColor: downColor
                });
            } else {
                self.hide();
            }
            return false;
        }
    };
    self.mouseMoveEvent = function (event) {
        if (visible) {
            var overlay = Overlays.getOverlayAtPoint({
                x: event.x,
                y: event.y
            });
            if (!pressingOverlay) {
                if (hoveringOverlay !== null && hoveringOverlay !== null && overlay !== hoveringOverlay) {
                    Overlays.editOverlay(hoveringOverlay, {
                        backgroundColor: upColor
                    });
                    hoveringOverlay = null;
                }
                if (overlay !== hoveringOverlay && overlay in overlayInfo) {
                    Overlays.editOverlay(overlay, {
                        backgroundColor: overColor
                    });
                    hoveringOverlay = overlay;
                }
            }
        }
        return false;
    };
    self.mouseReleaseEvent = function (event) {
        var overlay = Overlays.getOverlayAtPoint({
            x: event.x,
            y: event.y
        });
        if (pressingOverlay !== null && pressingOverlay !== undefined) {
            if (overlay === pressingOverlay) {
                self.onSelectMenuItem(overlayInfo[overlay].name);
            }
            Overlays.editOverlay(pressingOverlay, {
                backgroundColor: upColor
            });
            pressingOverlay = null;
            self.hide();
        }
    };

    var visible = false;

    self.setVisible = function (newVisible) {
        if (newVisible !== visible) {
            visible = newVisible;
            for (var key in overlayInfo) {
                Overlays.editOverlay(key, {
                    visible: newVisible
                });
            }
        }
    };
    self.show = function () {
        self.setVisible(true);
    };
    self.hide = function () {
        self.setVisible(false);
    };

    function cleanup() {
        ContextOverlay.enabled = true;
        for (var i = 0; i < overlays.length; i++) {
            Overlays.deleteOverlay(overlays[i]);
        }
        Controller.mousePressEvent.disconnect(self.mousePressEvent);
        Controller.mouseMoveEvent.disconnect(self.mouseMoveEvent);
        Controller.mouseReleaseEvent.disconnect(self.mouseReleaseEvent);

        Entities.canRezChanged.disconnect(checkEditPermissionsAndUpdate);
        Entities.canRezTmpChanged.disconnect(checkEditPermissionsAndUpdate);
        Entities.canRezCertifiedChanged.disconnect(checkEditPermissionsAndUpdate);
        Entities.canRezTmpCertifiedChanged.disconnect(checkEditPermissionsAndUpdate);
    }

    Controller.mousePressEvent.connect(self.mousePressEvent);
    Controller.mouseMoveEvent.connect(self.mouseMoveEvent);
    Controller.mouseReleaseEvent.connect(self.mouseReleaseEvent);
    Script.scriptEnding.connect(cleanup);

    return this;
};


var propertyMenu = new PopupMenu();

propertyMenu.onSelectMenuItem = function (name) {

    if (propertyMenu.marketplaceID) {
        showMarketplace(propertyMenu.marketplaceID);
    }
};

var showMenuItem = propertyMenu.addMenuItem("Show in Marketplace");

var propertiesTool = new PropertiesTool();
var particleExplorerTool = new ParticleExplorerTool();
var selectedParticleEntity = 0;
var selectedParticleEntityID = null;

function selectParticleEntity(entityID) {
    var properties = Entities.getEntityProperties(entityID);
    selectedParticleEntityID = entityID;
    if (properties.emitOrientation) {
        properties.emitOrientation = Quat.safeEulerAngles(properties.emitOrientation);
    }
    var particleData = {
        messageType: "particle_settings",
        currentProperties: properties
    };
    particleExplorerTool.destroyWebView();
    particleExplorerTool.createWebView();

    selectedParticleEntity = entityID;
    particleExplorerTool.setActiveParticleEntity(entityID);

    particleExplorerTool.webView.emitScriptEvent(JSON.stringify(particleData));

    // Switch to particle explorer
    var tablet = Tablet.getTablet("com.highfidelity.interface.tablet.system");
    tablet.sendToQml({method: 'selectTab', params: {id: 'particle'}});
}

entityListTool.webView.webEventReceived.connect(function (data) {
    try {
        data = JSON.parse(data);
    } catch(e) {
        print("edit.js: Error parsing JSON: " + e.name + " data " + data);
        return;
    }

    if (data.type === 'parent') {
        parentSelectedEntities();
    } else if (data.type === 'unparent') {
        unparentSelectedEntities();
    } else if (data.type === "selectionUpdate") {
        var ids = data.entityIds;
        if (ids.length === 1) {
            if (Entities.getEntityProperties(ids[0], "type").type === "ParticleEffect") {
                if (JSON.stringify(selectedParticleEntity) === JSON.stringify(ids[0])) {
                    // This particle entity is already selected, so return
                    return;
                }
                // Destroy the old particles web view first
            } else {
                selectedParticleEntity = 0;
                particleExplorerTool.destroyWebView();
            }
        }
    }
});

}()); // END LOCAL_SCOPE<|MERGE_RESOLUTION|>--- conflicted
+++ resolved
@@ -470,8 +470,7 @@
         }
     }
 
-<<<<<<< HEAD
-=======
+
     // Handles any edit mode updates required when domains have switched
     function checkEditPermissionsAndUpdate() {
         if ((createButton === null) || (createButton === undefined)) {
@@ -510,7 +509,6 @@
         }, DELETE_ENTITY_TIMER_TIMEOUT);
     }
 
->>>>>>> 4410402c
     function initialize() {
         Script.scriptEnding.connect(cleanup);
         Window.domainChanged.connect(function () {

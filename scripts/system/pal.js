"use strict";
/* jslint vars: true, plusplus: true, forin: true*/
/* globals Tablet, Script, AvatarList, Users, Entities, MyAvatar, Camera, Overlays, Vec3, Quat, Controller, print, getControllerWorldLocation */
/* eslint indent: ["error", 4, { "outerIIFEBody": 0 }] */
//
// pal.js
//
// Created by Howard Stearns on December 9, 2016
// Copyright 2016 High Fidelity, Inc
//
// Distributed under the Apache License, Version 2.0
// See the accompanying file LICENSE or http://www.apache.org/licenses/LICENSE-2.0.html
//

(function() { // BEGIN LOCAL_SCOPE

// hardcoding these as it appears we cannot traverse the originalTextures in overlays???  Maybe I've missed
// something, will revisit as this is sorta horrible.
var UNSELECTED_TEXTURES = {
    "idle-D": Script.resolvePath("./assets/models/Avatar-Overlay-v1.fbx/Avatar-Overlay-v1.fbm/avatar-overlay-idle.png"),
    "idle-E": Script.resolvePath("./assets/models/Avatar-Overlay-v1.fbx/Avatar-Overlay-v1.fbm/avatar-overlay-idle.png")
};
var SELECTED_TEXTURES = {
    "idle-D": Script.resolvePath("./assets/models/Avatar-Overlay-v1.fbx/Avatar-Overlay-v1.fbm/avatar-overlay-selected.png"),
    "idle-E": Script.resolvePath("./assets/models/Avatar-Overlay-v1.fbx/Avatar-Overlay-v1.fbm/avatar-overlay-selected.png")
};
var HOVER_TEXTURES = {
    "idle-D": Script.resolvePath("./assets/models/Avatar-Overlay-v1.fbx/Avatar-Overlay-v1.fbm/avatar-overlay-hover.png"),
    "idle-E": Script.resolvePath("./assets/models/Avatar-Overlay-v1.fbx/Avatar-Overlay-v1.fbm/avatar-overlay-hover.png")
};

var UNSELECTED_COLOR = { red: 0x1F, green: 0xC6, blue: 0xA6};
var SELECTED_COLOR = {red: 0xF3, green: 0x91, blue: 0x29};
var HOVER_COLOR = {red: 0xD0, green: 0xD0, blue: 0xD0}; // almost white for now

var conserveResources = true;

Script.include("/~/system/libraries/controllers.js");

//
// Overlays.
//
var overlays = {}; // Keeps track of all our extended overlay data objects, keyed by target identifier.

function ExtendedOverlay(key, type, properties, selected, hasModel) { // A wrapper around overlays to store the key it is associated with.
    overlays[key] = this;
    if (hasModel) {
        var modelKey = key + "-m";
        this.model = new ExtendedOverlay(modelKey, "model", {
            url: Script.resolvePath("./assets/models/Avatar-Overlay-v1.fbx"),
            textures: textures(selected),
            ignoreRayIntersection: true
        }, false, false);
    } else {
        this.model = undefined;
    }
    this.key = key;
    this.selected = selected || false; // not undefined
    this.hovering = false;
    this.activeOverlay = Overlays.addOverlay(type, properties); // We could use different overlays for (un)selected...
}
// Instance methods:
ExtendedOverlay.prototype.deleteOverlay = function () { // remove display and data of this overlay
    Overlays.deleteOverlay(this.activeOverlay);
    delete overlays[this.key];
};

ExtendedOverlay.prototype.editOverlay = function (properties) { // change display of this overlay
    Overlays.editOverlay(this.activeOverlay, properties);
};

function color(selected, hovering, level) {
    var base = hovering ? HOVER_COLOR : selected ? SELECTED_COLOR : UNSELECTED_COLOR;
    function scale(component) {
        var delta = 0xFF - component;
        return component + (delta * level);
    }
    return {red: scale(base.red), green: scale(base.green), blue: scale(base.blue)};
}

function textures(selected, hovering) {
    return hovering ? HOVER_TEXTURES : selected ? SELECTED_TEXTURES : UNSELECTED_TEXTURES;
}
// so we don't have to traverse the overlays to get the last one
var lastHoveringId = 0;
ExtendedOverlay.prototype.hover = function (hovering) {
    this.hovering = hovering;
    if (this.key === lastHoveringId) {
        if (hovering) {
            return;
        } else {
            lastHoveringId = 0;
        }
    }
    this.editOverlay({color: color(this.selected, hovering, this.audioLevel)});
    if (this.model) {
        this.model.editOverlay({textures: textures(this.selected, hovering)});
    }
    if (hovering) {
        // un-hover the last hovering overlay
        if (lastHoveringId && lastHoveringId !== this.key) {
            ExtendedOverlay.get(lastHoveringId).hover(false);
        }
        lastHoveringId = this.key;
    }
};
ExtendedOverlay.prototype.select = function (selected) {
    if (this.selected === selected) {
        return;
    }

    UserActivityLogger.palAction(selected ? "avatar_selected" : "avatar_deselected", this.key);

    this.editOverlay({color: color(selected, this.hovering, this.audioLevel)});
    if (this.model) {
        this.model.editOverlay({textures: textures(selected)});
    }
    this.selected = selected;
};
// Class methods:
var selectedIds = [];
ExtendedOverlay.isSelected = function (id) {
    return -1 !== selectedIds.indexOf(id);
};
ExtendedOverlay.get = function (key) { // answer the extended overlay data object associated with the given avatar identifier
    return overlays[key];
};
ExtendedOverlay.some = function (iterator) { // Bails early as soon as iterator returns truthy.
    var key;
    for (key in overlays) {
        if (iterator(ExtendedOverlay.get(key))) {
            return;
        }
    }
};
ExtendedOverlay.unHover = function () { // calls hover(false) on lastHoveringId (if any)
    if (lastHoveringId) {
        ExtendedOverlay.get(lastHoveringId).hover(false);
    }
};

// hit(overlay) on the one overlay intersected by pickRay, if any.
// noHit() if no ExtendedOverlay was intersected (helps with hover)
ExtendedOverlay.applyPickRay = function (pickRay, hit, noHit) {
    var pickedOverlay = Overlays.findRayIntersection(pickRay); // Depends on nearer coverOverlays to extend closer to us than farther ones.
    if (!pickedOverlay.intersects) {
        if (noHit) {
            return noHit();
        }
        return;
    }
    ExtendedOverlay.some(function (overlay) { // See if pickedOverlay is one of ours.
        if ((overlay.activeOverlay) === pickedOverlay.overlayID) {
            hit(overlay);
            return true;
        }
    });
};


//
// Similar, for entities
//
function HighlightedEntity(id, entityProperties) {
    this.id = id;
    this.overlay = Overlays.addOverlay('cube', {
        position: entityProperties.position,
        rotation: entityProperties.rotation,
        dimensions: entityProperties.dimensions,
        solid: false,
        color: {
            red: 0xF3,
            green: 0x91,
            blue: 0x29
        },
        lineWidth: 1.0,
        ignoreRayIntersection: true,
        drawInFront: false // Arguable. For now, let's not distract with mysterious wires around the scene.
    });
    HighlightedEntity.overlays.push(this);
}
HighlightedEntity.overlays = [];
HighlightedEntity.clearOverlays = function clearHighlightedEntities() {
    HighlightedEntity.overlays.forEach(function (highlighted) {
        Overlays.deleteOverlay(highlighted.overlay);
    });
    HighlightedEntity.overlays = [];
};
HighlightedEntity.updateOverlays = function updateHighlightedEntities() {
    HighlightedEntity.overlays.forEach(function (highlighted) {
        var properties = Entities.getEntityProperties(highlighted.id, ['position', 'rotation', 'dimensions']);
        Overlays.editOverlay(highlighted.overlay, {
            position: properties.position,
            rotation: properties.rotation,
            dimensions: properties.dimensions
        });
    });
};

function fromQml(message) { // messages are {method, params}, like json-rpc. See also sendToQml.
    var data;
    switch (message.method) {
    case 'selected':
        selectedIds = message.params;
        ExtendedOverlay.some(function (overlay) {
            var id = overlay.key;
            var selected = ExtendedOverlay.isSelected(id);
            overlay.select(selected);
        });

        HighlightedEntity.clearOverlays();
        if (selectedIds.length) {
            Entities.findEntitiesInFrustum(Camera.frustum).forEach(function (id) {
                // Because lastEditedBy is per session, the vast majority of entities won't match,
                // so it would probably be worth reducing marshalling costs by asking for just we need.
                // However, providing property name(s) is advisory and some additional properties are
                // included anyway. As it turns out, asking for 'lastEditedBy' gives 'position', 'rotation',
                // and 'dimensions', too, so we might as well make use of them instead of making a second
                // getEntityProperties call.
                // It would be nice if we could harden this against future changes by specifying all
                // and only these four in an array, but see
                // https://highfidelity.fogbugz.com/f/cases/2728/Entities-getEntityProperties-id-lastEditedBy-name-lastEditedBy-doesn-t-work
                var properties = Entities.getEntityProperties(id, 'lastEditedBy');
                if (ExtendedOverlay.isSelected(properties.lastEditedBy)) {
                    new HighlightedEntity(id, properties);
                }
            });
        }
        break;
    case 'refresh':
        removeOverlays();
        populateUserList(message.params);
        UserActivityLogger.palAction("refresh", "");
        break;
    case 'updateGain':
        data = message.params;
        if (data['isReleased']) {
            // isReleased=true happens once at the end of a cycle of dragging
            // the slider about, but with same gain as last isReleased=false so
            // we don't set the gain in that case, and only here do we want to
            // send an analytic event.
            UserActivityLogger.palAction("avatar_gain_changed", data['sessionId']);
        } else {
            Users.setAvatarGain(data['sessionId'], data['gain']);
        }
        break;
    case 'displayNameUpdate':
        if (MyAvatar.displayName !== message.params) {
            MyAvatar.displayName = message.params;
            UserActivityLogger.palAction("display_name_change", "");
        }
        break;
    default:
        print('Unrecognized message from Pal.qml:', JSON.stringify(message));
    }
}

function sendToQml(message) {
    tablet.sendToQml(message);
}

//
// Main operations.
//
function addAvatarNode(id) {
    var selected = ExtendedOverlay.isSelected(id);
    return new ExtendedOverlay(id, "sphere", {
        drawInFront: true,
        solid: true,
        alpha: 0.8,
        color: color(selected, false, 0.0),
        ignoreRayIntersection: false}, selected, !conserveResources);
}
function populateUserList(selectData) {
    var data = [], avatars = AvatarList.getAvatarIdentifiers();
    conserveResources = avatars.length > 20;
    avatars.forEach(function (id) { // sorting the identifiers is just an aid for debugging
        var avatar = AvatarList.getAvatar(id);
        var avatarPalDatum = {
            displayName: avatar.sessionDisplayName,
            userName: '',
            sessionId: id || '',
            audioLevel: 0.0,
            avgAudioLevel: 0.0,
            admin: false,
            personalMute: !!id && Users.getPersonalMuteStatus(id), // expects proper boolean, not null
            ignore: !!id && Users.getIgnoreStatus(id) // ditto
        };
        if (id) {
            addAvatarNode(id); // No overlay for ourselves
            // Everyone needs to see admin status. Username and fingerprint returns default constructor output if the requesting user isn't an admin.
            Users.requestUsernameFromID(id);
        }
        data.push(avatarPalDatum);
        print('PAL data:', JSON.stringify(avatarPalDatum));
    });
    sendToQml({ method: 'users', params: data });
    if (selectData) {
        selectData[2] = true;
        sendToQml({ method: 'select', params: selectData });
    }
}

// The function that handles the reply from the server
function usernameFromIDReply(id, username, machineFingerprint, isAdmin) {
    var data = [
        (MyAvatar.sessionUUID === id) ? '' : id, // Pal.qml recognizes empty id specially.
        // If we get username (e.g., if in future we receive it when we're friends), use it.
        // Otherwise, use valid machineFingerprint (which is not valid when not an admin).
        username || (Users.canKick && machineFingerprint) || '',
        isAdmin
    ];
    // Ship the data off to QML
    sendToQml({ method: 'updateUsername', params: data });
}

var pingPong = true;
function updateOverlays() {
    var eye = Camera.position;
    AvatarList.getAvatarIdentifiers().forEach(function (id) {
        if (!id) {
            return; // don't update ourself
        }
        var avatar = AvatarList.getAvatar(id);
        if (!avatar) {
            return; // will be deleted below if there had been an overlay.
        }
        var overlay = ExtendedOverlay.get(id);
        if (!overlay) { // For now, we're treating this as a temporary loss, as from the personal space bubble. Add it back.
            print('Adding non-PAL avatar node', id);
            overlay = addAvatarNode(id);
        }
        var target = avatar.position;
        var distance = Vec3.distance(target, eye);
        var offset = 0.2;

        // base offset on 1/2 distance from hips to head if we can
        var headIndex = avatar.getJointIndex("Head");
        if (headIndex > 0) {
            offset = avatar.getAbsoluteJointTranslationInObjectFrame(headIndex).y / 2;
        }

        // get diff between target and eye (a vector pointing to the eye from avatar position)
        var diff = Vec3.subtract(target, eye);

        // move a bit in front, towards the camera
        target = Vec3.subtract(target, Vec3.multiply(Vec3.normalize(diff), offset));

        // now bump it up a bit
        target.y = target.y + offset;

        overlay.ping = pingPong;
        overlay.editOverlay({
            color: color(ExtendedOverlay.isSelected(id), overlay.hovering, overlay.audioLevel),
            position: target,
            dimensions: 0.032 * distance
        });
        if (overlay.model) {
            overlay.model.ping = pingPong;
            overlay.model.editOverlay({
                position: target,
                scale: 0.2 * distance, // constant apparent size
                rotation: Camera.orientation
            });
        }
    });
    pingPong = !pingPong;
    ExtendedOverlay.some(function (overlay) { // Remove any that weren't updated. (User is gone.)
        if (overlay.ping === pingPong) {
            overlay.deleteOverlay();
        }
    });
    // We could re-populateUserList if anything added or removed, but not for now.
    HighlightedEntity.updateOverlays();
}
function removeOverlays() {
    selectedIds = [];
    lastHoveringId = 0;
    HighlightedEntity.clearOverlays();
    ExtendedOverlay.some(function (overlay) {
        overlay.deleteOverlay();
    });
}

//
// Clicks.
//
function handleClick(pickRay) {
    ExtendedOverlay.applyPickRay(pickRay, function (overlay) {
        // Don't select directly. Tell qml, who will give us back a list of ids.
        var message = {method: 'select', params: [[overlay.key], !overlay.selected, false]};
        sendToQml(message);
        return true;
    });
}
function handleMouseEvent(mousePressEvent) { // handleClick if we get one.
    if (!mousePressEvent.isLeftButton) {
        return;
    }
    handleClick(Camera.computePickRay(mousePressEvent.x, mousePressEvent.y));
}
function handleMouseMove(pickRay) { // given the pickRay, just do the hover logic
    ExtendedOverlay.applyPickRay(pickRay, function (overlay) {
        overlay.hover(true);
    }, function () {
        ExtendedOverlay.unHover();
    });
}

// handy global to keep track of which hand is the mouse (if any)
var currentHandPressed = 0;
var TRIGGER_CLICK_THRESHOLD = 0.85;
var TRIGGER_PRESS_THRESHOLD = 0.05;

function handleMouseMoveEvent(event) { // find out which overlay (if any) is over the mouse position
    var pickRay;
    if (HMD.active) {
        if (currentHandPressed !== 0) {
            pickRay = controllerComputePickRay(currentHandPressed);
        } else {
            // nothing should hover, so
            ExtendedOverlay.unHover();
            return;
        }
    } else {
        pickRay = Camera.computePickRay(event.x, event.y);
    }
    handleMouseMove(pickRay);
}
function handleTriggerPressed(hand, value) {
    // The idea is if you press one trigger, it is the one
    // we will consider the mouse.  Even if the other is pressed,
    // we ignore it until this one is no longer pressed.
    var isPressed = value > TRIGGER_PRESS_THRESHOLD;
    if (currentHandPressed === 0) {
        currentHandPressed = isPressed ? hand : 0;
        return;
    }
<<<<<<< HEAD
    if (currentHandPressed == hand) {
=======
    if (currentHandPressed === hand) {
>>>>>>> 5c782deb
        currentHandPressed = isPressed ? hand : 0;
        return;
    }
    // otherwise, the other hand is still triggered
    // so do nothing.
}

// We get mouseMoveEvents from the handControllers, via handControllerPointer.
// But we don't get mousePressEvents.
var triggerMapping = Controller.newMapping(Script.resolvePath('') + '-click');
var triggerPressMapping = Controller.newMapping(Script.resolvePath('') + '-press');
function controllerComputePickRay(hand) {
    var controllerPose = getControllerWorldLocation(hand, true);
    if (controllerPose.valid) {
        return { origin: controllerPose.position, direction: Quat.getUp(controllerPose.orientation) };
    }
}
function makeClickHandler(hand) {
    return function (clicked) {
        if (clicked > TRIGGER_CLICK_THRESHOLD) {
            var pickRay = controllerComputePickRay(hand);
            handleClick(pickRay);
        }
    };
}
function makePressHandler(hand) {
    return function (value) {
        handleTriggerPressed(hand, value);
    };
}
triggerMapping.from(Controller.Standard.RTClick).peek().to(makeClickHandler(Controller.Standard.RightHand));
triggerMapping.from(Controller.Standard.LTClick).peek().to(makeClickHandler(Controller.Standard.LeftHand));
triggerPressMapping.from(Controller.Standard.RT).peek().to(makePressHandler(Controller.Standard.RightHand));
triggerPressMapping.from(Controller.Standard.LT).peek().to(makePressHandler(Controller.Standard.LeftHand));
//
// Manage the connection between the button and the window.
//
var button;
var buttonName = "PEOPLE";
var tablet = null;

function onTabletScreenChanged(type, url) {
    if (type !== "QML" || url !== "../Pal.qml") {
        off();
    }
}

function startup() {
    tablet = Tablet.getTablet("com.highfidelity.interface.tablet.system");
    button = tablet.addButton({
        text: buttonName,
        icon: "icons/tablet-icons/people-i.svg",
        sortOrder: 7
    });
    tablet.fromQml.connect(fromQml);
    button.clicked.connect(onTabletButtonClicked);
    tablet.screenChanged.connect(onTabletScreenChanged);

    Users.usernameFromIDReply.connect(usernameFromIDReply);
    Window.domainChanged.connect(clearLocalQMLDataAndClosePAL);
    Window.domainConnectionRefused.connect(clearLocalQMLDataAndClosePAL);
    Messages.subscribe(CHANNEL);
    Messages.messageReceived.connect(receiveMessage);
    Users.avatarDisconnected.connect(avatarDisconnected);
}

startup();

var isWired = false;
var audioTimer;
var AUDIO_LEVEL_UPDATE_INTERVAL_MS = 100; // 10hz for now (change this and change the AVERAGING_RATIO too)
var AUDIO_LEVEL_CONSERVED_UPDATE_INTERVAL_MS = 300;
function off() {
    if (isWired) { // It is not ok to disconnect these twice, hence guard.
        Script.update.disconnect(updateOverlays);
        Controller.mousePressEvent.disconnect(handleMouseEvent);
        Controller.mouseMoveEvent.disconnect(handleMouseMoveEvent);
        isWired = false;
    }
    if (audioTimer) {
        Script.clearInterval(audioTimer);
    }
    triggerMapping.disable(); // It's ok if we disable twice.
    triggerPressMapping.disable(); // see above
    removeOverlays();
    Users.requestsDomainListData = false;
}

function onTabletButtonClicked() {
    tablet.loadQMLSource("../Pal.qml");
    Users.requestsDomainListData = true;
    populateUserList();
    isWired = true;
    Script.update.connect(updateOverlays);
    Controller.mousePressEvent.connect(handleMouseEvent);
    Controller.mouseMoveEvent.connect(handleMouseMoveEvent);
    triggerMapping.enable();
    triggerPressMapping.enable();
    audioTimer = createAudioInterval(conserveResources ? AUDIO_LEVEL_CONSERVED_UPDATE_INTERVAL_MS : AUDIO_LEVEL_UPDATE_INTERVAL_MS);
}

//
// Message from other scripts, such as edit.js
//
var CHANNEL = 'com.highfidelity.pal';
function receiveMessage(channel, messageString, senderID) {
    if ((channel !== CHANNEL) ||
        (senderID !== MyAvatar.sessionUUID)) {
        return;
    }
    var message = JSON.parse(messageString);
    switch (message.method) {
    case 'select':
        sendToQml(message); // Accepts objects, not just strings.
        break;
    default:
        print('Unrecognized PAL message', messageString);
    }
}

var AVERAGING_RATIO = 0.05;
var LONG_AVERAGING_RATIO = 0.75;
var LOUDNESS_FLOOR = 11.0;
var LOUDNESS_SCALE = 2.8 / 5.0;
var LOG2 = Math.log(2.0);
var myData = {}; // we're not includied in ExtendedOverlay.get.

function scaleAudio(val) {
    var audioLevel = 0.0;
    if (val <= LOUDNESS_FLOOR) {
        audioLevel = val / LOUDNESS_FLOOR * LOUDNESS_SCALE;
    } else {
        audioLevel = (val -(LOUDNESS_FLOOR -1 )) * LOUDNESS_SCALE;
    }
    if (audioLevel > 1.0) {
        audioLevel = 1;
    }
    return audioLevel;
}
function getAudioLevel(id) {
    // the VU meter should work similarly to the one in AvatarInputs: log scale, exponentially averaged
    // But of course it gets the data at a different rate, so we tweak the averaging ratio and frequency
    // of updating (the latter for efficiency too).
    var avatar = AvatarList.getAvatar(id);
    var audioLevel = 0.0;
    var avgAudioLevel = 0.0;
    var data = id ? ExtendedOverlay.get(id) : myData;
    if (data) {

        // we will do exponential moving average by taking some the last loudness and averaging
        data.accumulatedLevel = AVERAGING_RATIO * (data.accumulatedLevel || 0) + (1 - AVERAGING_RATIO) * (avatar.audioLoudness);
        data.longAccumulatedLevel = LONG_AVERAGING_RATIO * (data.longAccumulatedLevel || 0) + (1 - LONG_AVERAGING_RATIO) * (avatar.audioLoudness);

        // add 1 to insure we don't go log() and hit -infinity.  Math.log is
        // natural log, so to get log base 2, just divide by ln(2).
        audioLevel = scaleAudio(Math.log(data.accumulatedLevel + 1) / LOG2);
        avgAudioLevel = scaleAudio(Math.log(data.longAccumulatedLevel + 1) / LOG2);

        data.audioLevel = audioLevel;
        data.averageAudioLevel = avgAudioLevel;
    }
    return [audioLevel, avgAudioLevel];
}

function createAudioInterval(interval) {
    // we will update the audioLevels periodically
    // TODO: tune for efficiency - expecially with large numbers of avatars
    return Script.setInterval(function () {
        var param = {};
        AvatarList.getAvatarIdentifiers().forEach(function (id) {
            var level = getAudioLevel(id);
            // qml didn't like an object with null/empty string for a key, so...
            var userId = id || 0;
            param[userId] = level;
        });
        sendToQml({method: 'updateAudioLevel', params: param});
    }, interval);
}

function avatarDisconnected(nodeID) {
    // remove from the pal list
    sendToQml({method: 'avatarDisconnected', params: [nodeID]});
}

function clearLocalQMLDataAndClosePAL() {
    sendToQml({ method: 'clearLocalQMLData' });
}

function shutdown() {
    button.clicked.disconnect(onTabletButtonClicked);
    tablet.removeButton(button);
    tablet.screenChanged.disconnect(onTabletScreenChanged);

    Users.usernameFromIDReply.disconnect(usernameFromIDReply);
    Window.domainChanged.disconnect(clearLocalQMLDataAndClosePAL);
    Window.domainConnectionRefused.disconnect(clearLocalQMLDataAndClosePAL);
    Messages.subscribe(CHANNEL);
    Messages.messageReceived.disconnect(receiveMessage);
    Users.avatarDisconnected.disconnect(avatarDisconnected);

    off();
}

//
// Cleanup.
//
Script.scriptEnding.connect(shutdown);

}()); // END LOCAL_SCOPE<|MERGE_RESOLUTION|>--- conflicted
+++ resolved
@@ -436,11 +436,7 @@
         currentHandPressed = isPressed ? hand : 0;
         return;
     }
-<<<<<<< HEAD
-    if (currentHandPressed == hand) {
-=======
     if (currentHandPressed === hand) {
->>>>>>> 5c782deb
         currentHandPressed = isPressed ? hand : 0;
         return;
     }

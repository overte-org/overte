import os
from conan import ConanFile
from conan.tools.cmake import CMakeToolchain, CMakeDeps
from conan.tools.files import copy, save


class Overte(ConanFile):
    name = "Overte"
    settings = "os", "compiler", "build_type", "arch"
    options = {
        "qt_source": ["system", "aqt", "source"],
    }
    default_options = {
        "qt_source": "system",
        "sdl*:alsa": "False",
        "sdl*:pulse": "False",
        "sdl*:wayland": "False",
        "sdl*:xcursor": "False",
        "sdl*:xinerama": "False",
        "sdl*:xrandr": "False",
        "sdl*:xscrnsaver": "False",
        "sdl*:xshape": "False",
        "sdl*:xvm": "False",
        "openssl*:shared": "True",
        "qt*:shared": "True",
        "qt*:gui": "True",
        "qt*:qtdeclarative": "True",
        "qt*:qtlocation": "True",
        "qt*:qtmultimedia": "True",
        "qt*:qtquickcontrols2": "True",
        "qt*:qtscxml": "True",
        "qt*:qtsvg": "True",
        "qt*:qtwebchannel": "True",
        "qt*:qtwebengine": "True",
        "qt*:qtwebsockets": "True",
        "qt*:qtwebview": "True",
        "qt*:qtxmlpatterns": "True",
        "glad*:spec": "gl",
        "glad*:gl_profile": "core",
        "glad*:gl_version": "4.6",
        "glad*:extensions": "GL_3DFX_multisample,GL_3DFX_tbuffer,GL_3DFX_texture_compression_FXT1,GL_AMD_blend_minmax_factor,GL_AMD_conservative_depth,GL_AMD_debug_output,GL_AMD_depth_clamp_separate,GL_AMD_draw_buffers_blend,GL_AMD_framebuffer_sample_positions,GL_AMD_gcn_shader,GL_AMD_gpu_shader_half_float,GL_AMD_gpu_shader_int16,GL_AMD_gpu_shader_int64,GL_AMD_interleaved_elements,GL_AMD_multi_draw_indirect,GL_AMD_name_gen_delete,GL_AMD_occlusion_query_event,GL_AMD_performance_monitor,GL_AMD_pinned_memory,GL_AMD_query_buffer_object,GL_AMD_sample_positions,GL_AMD_seamless_cubemap_per_texture,GL_AMD_shader_atomic_counter_ops,GL_AMD_shader_ballot,GL_AMD_shader_explicit_vertex_parameter,GL_AMD_shader_image_load_store_lod,GL_AMD_shader_stencil_export,GL_AMD_shader_trinary_minmax,GL_AMD_sparse_texture,GL_AMD_stencil_operation_extended,GL_AMD_texture_gather_bias_lod,GL_AMD_texture_texture4,GL_AMD_transform_feedback3_lines_triangles,GL_AMD_transform_feedback4,GL_AMD_vertex_shader_layer,GL_AMD_vertex_shader_tessellator,GL_AMD_vertex_shader_viewport_index,GL_APPLE_aux_depth_stencil,GL_APPLE_client_storage,GL_APPLE_element_array,GL_APPLE_fence,GL_APPLE_float_pixels,GL_APPLE_flush_buffer_range,GL_APPLE_object_purgeable,GL_APPLE_rgb_422,GL_APPLE_row_bytes,GL_APPLE_specular_vector,GL_APPLE_texture_range,GL_APPLE_transform_hint,GL_APPLE_vertex_array_object,GL_APPLE_vertex_array_range,GL_APPLE_vertex_program_evaluators,GL_APPLE_ycbcr_422,GL_ARB_ES2_compatibility,GL_ARB_ES3_1_compatibility,GL_ARB_ES3_2_compatibility,GL_ARB_ES3_compatibility,GL_ARB_arrays_of_arrays,GL_ARB_base_instance,GL_ARB_bindless_texture,GL_ARB_blend_func_extended,GL_ARB_buffer_storage,GL_ARB_cl_event,GL_ARB_clear_buffer_object,GL_ARB_clear_texture,GL_ARB_clip_control,GL_ARB_color_buffer_float,GL_ARB_compatibility,GL_ARB_compressed_texture_pixel_storage,GL_ARB_compute_shader,GL_ARB_compute_variable_group_size,GL_ARB_conditional_render_inverted,GL_ARB_conservative_depth,GL_ARB_copy_buffer,GL_ARB_copy_image,GL_ARB_cull_distance,GL_ARB_debug_output,GL_ARB_depth_buffer_float,GL_ARB_depth_clamp,GL_ARB_depth_texture,GL_ARB_derivative_control,GL_ARB_direct_state_access,GL_ARB_draw_buffers,GL_ARB_draw_buffers_blend,GL_ARB_draw_elements_base_vertex,GL_ARB_draw_indirect,GL_ARB_draw_instanced,GL_ARB_enhanced_layouts,GL_ARB_explicit_attrib_location,GL_ARB_explicit_uniform_location,GL_ARB_fragment_coord_conventions,GL_ARB_fragment_layer_viewport,GL_ARB_fragment_program,GL_ARB_fragment_program_shadow,GL_ARB_fragment_shader,GL_ARB_fragment_shader_interlock,GL_ARB_framebuffer_no_attachments,GL_ARB_framebuffer_object,GL_ARB_framebuffer_sRGB,GL_ARB_geometry_shader4,GL_ARB_get_program_binary,GL_ARB_get_texture_sub_image,GL_ARB_gl_spirv,GL_ARB_gpu_shader5,GL_ARB_gpu_shader_fp64,GL_ARB_gpu_shader_int64,GL_ARB_half_float_pixel,GL_ARB_half_float_vertex,GL_ARB_imaging,GL_ARB_indirect_parameters,GL_ARB_instanced_arrays,GL_ARB_internalformat_query,GL_ARB_internalformat_query2,GL_ARB_invalidate_subdata,GL_ARB_map_buffer_alignment,GL_ARB_map_buffer_range,GL_ARB_matrix_palette,GL_ARB_multi_bind,GL_ARB_multi_draw_indirect,GL_ARB_multisample,GL_ARB_multitexture,GL_ARB_occlusion_query,GL_ARB_occlusion_query2,GL_ARB_parallel_shader_compile,GL_ARB_pipeline_statistics_query,GL_ARB_pixel_buffer_object,GL_ARB_point_parameters,GL_ARB_point_sprite,GL_ARB_polygon_offset_clamp,GL_ARB_post_depth_coverage,GL_ARB_program_interface_query,GL_ARB_provoking_vertex,GL_ARB_query_buffer_object,GL_ARB_robust_buffer_access_behavior,GL_ARB_robustness,GL_ARB_robustness_isolation,GL_ARB_sample_locations,GL_ARB_sample_shading,GL_ARB_sampler_objects,GL_ARB_seamless_cube_map,GL_ARB_seamless_cubemap_per_texture,GL_ARB_separate_shader_objects,GL_ARB_shader_atomic_counter_ops,GL_ARB_shader_atomic_counters,GL_ARB_shader_ballot,GL_ARB_shader_bit_encoding,GL_ARB_shader_clock,GL_ARB_shader_draw_parameters,GL_ARB_shader_group_vote,GL_ARB_shader_image_load_store,GL_ARB_shader_image_size,GL_ARB_shader_objects,GL_ARB_shader_precision,GL_ARB_shader_stencil_export,GL_ARB_shader_storage_buffer_object,GL_ARB_shader_subroutine,GL_ARB_shader_texture_image_samples,GL_ARB_shader_texture_lod,GL_ARB_shader_viewport_layer_array,GL_ARB_shading_language_100,GL_ARB_shading_language_420pack,GL_ARB_shading_language_include,GL_ARB_shading_language_packing,GL_ARB_shadow,GL_ARB_shadow_ambient,GL_ARB_sparse_buffer,GL_ARB_sparse_texture,GL_ARB_sparse_texture2,GL_ARB_sparse_texture_clamp,GL_ARB_spirv_extensions,GL_ARB_stencil_texturing,GL_ARB_sync,GL_ARB_tessellation_shader,GL_ARB_texture_barrier,GL_ARB_texture_border_clamp,GL_ARB_texture_buffer_object,GL_ARB_texture_buffer_object_rgb32,GL_ARB_texture_buffer_range,GL_ARB_texture_compression,GL_ARB_texture_compression_bptc,GL_ARB_texture_compression_rgtc,GL_ARB_texture_cube_map,GL_ARB_texture_cube_map_array,GL_ARB_texture_env_add,GL_ARB_texture_env_combine,GL_ARB_texture_env_crossbar,GL_ARB_texture_env_dot3,GL_ARB_texture_filter_anisotropic,GL_ARB_texture_filter_minmax,GL_ARB_texture_float,GL_ARB_texture_gather,GL_ARB_texture_mirror_clamp_to_edge,GL_ARB_texture_mirrored_repeat,GL_ARB_texture_multisample,GL_ARB_texture_non_power_of_two,GL_ARB_texture_query_levels,GL_ARB_texture_query_lod,GL_ARB_texture_rectangle,GL_ARB_texture_rg,GL_ARB_texture_rgb10_a2ui,GL_ARB_texture_stencil8,GL_ARB_texture_storage,GL_ARB_texture_storage_multisample,GL_ARB_texture_swizzle,GL_ARB_texture_view,GL_ARB_timer_query,GL_ARB_transform_feedback2,GL_ARB_transform_feedback3,GL_ARB_transform_feedback_instanced,GL_ARB_transform_feedback_overflow_query,GL_ARB_transpose_matrix,GL_ARB_uniform_buffer_object,GL_ARB_vertex_array_bgra,GL_ARB_vertex_array_object,GL_ARB_vertex_attrib_64bit,GL_ARB_vertex_attrib_binding,GL_ARB_vertex_blend,GL_ARB_vertex_buffer_object,GL_ARB_vertex_program,GL_ARB_vertex_shader,GL_ARB_vertex_type_10f_11f_11f_rev,GL_ARB_vertex_type_2_10_10_10_rev,GL_ARB_viewport_array,GL_ARB_window_pos,GL_ATI_draw_buffers,GL_ATI_element_array,GL_ATI_envmap_bumpmap,GL_ATI_fragment_shader,GL_ATI_map_object_buffer,GL_ATI_meminfo,GL_ATI_pixel_format_float,GL_ATI_pn_triangles,GL_ATI_separate_stencil,GL_ATI_text_fragment_shader,GL_ATI_texture_env_combine3,GL_ATI_texture_float,GL_ATI_texture_mirror_once,GL_ATI_vertex_array_object,GL_ATI_vertex_attrib_array_object,GL_ATI_vertex_streams,GL_EXT_422_pixels,GL_EXT_abgr,GL_EXT_bgra,GL_EXT_bindable_uniform,GL_EXT_blend_color,GL_EXT_blend_equation_separate,GL_EXT_blend_func_separate,GL_EXT_blend_logic_op,GL_EXT_blend_minmax,GL_EXT_blend_subtract,GL_EXT_clip_volume_hint,GL_EXT_cmyka,GL_EXT_color_subtable,GL_EXT_compiled_vertex_array,GL_EXT_convolution,GL_EXT_coordinate_frame,GL_EXT_copy_texture,GL_EXT_cull_vertex,GL_EXT_debug_label,GL_EXT_debug_marker,GL_EXT_depth_bounds_test,GL_EXT_direct_state_access,GL_EXT_draw_buffers2,GL_EXT_draw_instanced,GL_EXT_draw_range_elements,GL_EXT_external_buffer,GL_EXT_fog_coord,GL_EXT_framebuffer_blit,GL_EXT_framebuffer_multisample,GL_EXT_framebuffer_multisample_blit_scaled,GL_EXT_framebuffer_object,GL_EXT_framebuffer_sRGB,GL_EXT_geometry_shader4,GL_EXT_gpu_program_parameters,GL_EXT_gpu_shader4,GL_EXT_histogram,GL_EXT_index_array_formats,GL_EXT_index_func,GL_EXT_index_material,GL_EXT_index_texture,GL_EXT_light_texture,GL_EXT_memory_object,GL_EXT_memory_object_fd,GL_EXT_memory_object_win32,GL_EXT_misc_attribute,GL_EXT_multi_draw_arrays,GL_EXT_multisample,GL_EXT_packed_depth_stencil,GL_EXT_packed_float,GL_EXT_packed_pixels,GL_EXT_paletted_texture,GL_EXT_pixel_buffer_object,GL_EXT_pixel_transform,GL_EXT_pixel_transform_color_table,GL_EXT_point_parameters,GL_EXT_polygon_offset,GL_EXT_polygon_offset_clamp,GL_EXT_post_depth_coverage,GL_EXT_provoking_vertex,GL_EXT_raster_multisample,GL_EXT_rescale_normal,GL_EXT_secondary_color,GL_EXT_semaphore,GL_EXT_semaphore_fd,GL_EXT_semaphore_win32,GL_EXT_separate_shader_objects,GL_EXT_separate_specular_color,GL_EXT_shader_image_load_formatted,GL_EXT_shader_image_load_store,GL_EXT_shader_integer_mix,GL_EXT_shadow_funcs,GL_EXT_shared_texture_palette,GL_EXT_sparse_texture2,GL_EXT_stencil_clear_tag,GL_EXT_stencil_two_side,GL_EXT_stencil_wrap,GL_EXT_subtexture,GL_EXT_texture,GL_EXT_texture3D,GL_EXT_texture_array,GL_EXT_texture_buffer_object,GL_EXT_texture_compression_latc,GL_EXT_texture_compression_rgtc,GL_EXT_texture_compression_s3tc,GL_EXT_texture_cube_map,GL_EXT_texture_env_add,GL_EXT_texture_env_combine,GL_EXT_texture_env_dot3,GL_EXT_texture_filter_anisotropic,GL_EXT_texture_filter_minmax,GL_EXT_texture_integer,GL_EXT_texture_lod_bias,GL_EXT_texture_mirror_clamp,GL_EXT_texture_object,GL_EXT_texture_perturb_normal,GL_EXT_texture_sRGB,GL_EXT_texture_sRGB_decode,GL_EXT_texture_shared_exponent,GL_EXT_texture_snorm,GL_EXT_texture_swizzle,GL_EXT_timer_query,GL_EXT_transform_feedback,GL_EXT_vertex_array,GL_EXT_vertex_array_bgra,GL_EXT_vertex_attrib_64bit,GL_EXT_vertex_shader,GL_EXT_vertex_weighting,GL_EXT_win32_keyed_mutex,GL_EXT_window_rectangles,GL_EXT_x11_sync_object,GL_GREMEDY_frame_terminator,GL_GREMEDY_string_marker,GL_HP_convolution_border_modes,GL_HP_image_transform,GL_HP_occlusion_test,GL_HP_texture_lighting,GL_IBM_cull_vertex,GL_IBM_multimode_draw_arrays,GL_IBM_rasterpos_clip,GL_IBM_static_data,GL_IBM_texture_mirrored_repeat,GL_IBM_vertex_array_lists,GL_INGR_blend_func_separate,GL_INGR_color_clamp,GL_INGR_interlace_read,GL_INTEL_conservative_rasterization,GL_INTEL_fragment_shader_ordering,GL_INTEL_framebuffer_CMAA,GL_INTEL_map_texture,GL_INTEL_parallel_arrays,GL_INTEL_performance_query,GL_KHR_blend_equation_advanced,GL_KHR_blend_equation_advanced_coherent,GL_KHR_context_flush_control,GL_KHR_debug,GL_KHR_no_error,GL_KHR_parallel_shader_compile,GL_KHR_robust_buffer_access_behavior,GL_KHR_robustness,GL_KHR_texture_compression_astc_hdr,GL_KHR_texture_compression_astc_ldr,GL_KHR_texture_compression_astc_sliced_3d,GL_MESAX_texture_stack,GL_MESA_pack_invert,GL_MESA_program_binary_formats,GL_MESA_resize_buffers,GL_MESA_shader_integer_functions,GL_MESA_tile_raster_order,GL_MESA_window_pos,GL_MESA_ycbcr_texture,GL_NVX_blend_equation_advanced_multi_draw_buffers,GL_NVX_conditional_render,GL_NVX_gpu_memory_info,GL_NVX_linked_gpu_multicast,GL_NV_alpha_to_coverage_dither_control,GL_NV_bindless_multi_draw_indirect,GL_NV_bindless_multi_draw_indirect_count,GL_NV_bindless_texture,GL_NV_blend_equation_advanced,GL_NV_blend_equation_advanced_coherent,GL_NV_blend_minmax_factor,GL_NV_blend_square,GL_NV_clip_space_w_scaling,GL_NV_command_list,GL_NV_compute_program5,GL_NV_conditional_render,GL_NV_conservative_raster,GL_NV_conservative_raster_dilate,GL_NV_conservative_raster_pre_snap,GL_NV_conservative_raster_pre_snap_triangles,GL_NV_conservative_raster_underestimation,GL_NV_copy_depth_to_color,GL_NV_copy_image,GL_NV_deep_texture3D,GL_NV_depth_buffer_float,GL_NV_depth_clamp,GL_NV_draw_texture,GL_NV_draw_vulkan_image,GL_NV_evaluators,GL_NV_explicit_multisample,GL_NV_fence,GL_NV_fill_rectangle,GL_NV_float_buffer,GL_NV_fog_distance,GL_NV_fragment_coverage_to_color,GL_NV_fragment_program,GL_NV_fragment_program2,GL_NV_fragment_program4,GL_NV_fragment_program_option,GL_NV_fragment_shader_interlock,GL_NV_framebuffer_mixed_samples,GL_NV_framebuffer_multisample_coverage,GL_NV_geometry_program4,GL_NV_geometry_shader4,GL_NV_geometry_shader_passthrough,GL_NV_gpu_multicast,GL_NV_gpu_program4,GL_NV_gpu_program5,GL_NV_gpu_program5_mem_extended,GL_NV_gpu_shader5,GL_NV_half_float,GL_NV_internalformat_sample_query,GL_NV_light_max_exponent,GL_NV_multisample_coverage,GL_NV_multisample_filter_hint,GL_NV_occlusion_query,GL_NV_packed_depth_stencil,GL_NV_parameter_buffer_object,GL_NV_parameter_buffer_object2,GL_NV_path_rendering,GL_NV_path_rendering_shared_edge,GL_NV_pixel_data_range,GL_NV_point_sprite,GL_NV_present_video,GL_NV_primitive_restart,GL_NV_query_resource,GL_NV_query_resource_tag,GL_NV_register_combiners,GL_NV_register_combiners2,GL_NV_robustness_video_memory_purge,GL_NV_sample_locations,GL_NV_sample_mask_override_coverage,GL_NV_shader_atomic_counters,GL_NV_shader_atomic_float,GL_NV_shader_atomic_float64,GL_NV_shader_atomic_fp16_vector,GL_NV_shader_atomic_int64,GL_NV_shader_buffer_load,GL_NV_shader_buffer_store,GL_NV_shader_storage_buffer_object,GL_NV_shader_thread_group,GL_NV_shader_thread_shuffle,GL_NV_stereo_view_rendering,GL_NV_tessellation_program5,GL_NV_texgen_emboss,GL_NV_texgen_reflection,GL_NV_texture_barrier,GL_NV_texture_compression_vtc,GL_NV_texture_env_combine4,GL_NV_texture_expand_normal,GL_NV_texture_multisample,GL_NV_texture_rectangle,GL_NV_texture_rectangle_compressed,GL_NV_texture_shader,GL_NV_texture_shader2,GL_NV_texture_shader3,GL_NV_transform_feedback,GL_NV_transform_feedback2,GL_NV_uniform_buffer_unified_memory,GL_NV_vdpau_interop,GL_NV_vertex_array_range,GL_NV_vertex_array_range2,GL_NV_vertex_attrib_integer_64bit,GL_NV_vertex_buffer_unified_memory,GL_NV_vertex_program,GL_NV_vertex_program1_1,GL_NV_vertex_program2,GL_NV_vertex_program2_option,GL_NV_vertex_program3,GL_NV_vertex_program4,GL_NV_video_capture,GL_NV_viewport_array2,GL_NV_viewport_swizzle,GL_OES_byte_coordinates,GL_OES_compressed_paletted_texture,GL_OES_fixed_point,GL_OES_query_matrix,GL_OES_read_format,GL_OES_single_precision,GL_OML_interlace,GL_OML_resample,GL_OML_subsample,GL_OVR_multiview,GL_OVR_multiview2,GL_PGI_misc_hints,GL_PGI_vertex_hints,GL_REND_screen_coordinates,GL_S3_s3tc,GL_SGIS_detail_texture,GL_SGIS_fog_function,GL_SGIS_generate_mipmap,GL_SGIS_multisample,GL_SGIS_pixel_texture,GL_SGIS_point_line_texgen,GL_SGIS_point_parameters,GL_SGIS_sharpen_texture,GL_SGIS_texture4D,GL_SGIS_texture_border_clamp,GL_SGIS_texture_color_mask,GL_SGIS_texture_edge_clamp,GL_SGIS_texture_filter4,GL_SGIS_texture_lod,GL_SGIS_texture_select,GL_SGIX_async,GL_SGIX_async_histogram,GL_SGIX_async_pixel,GL_SGIX_blend_alpha_minmax,GL_SGIX_calligraphic_fragment,GL_SGIX_clipmap,GL_SGIX_convolution_accuracy,GL_SGIX_depth_pass_instrument,GL_SGIX_depth_texture,GL_SGIX_flush_raster,GL_SGIX_fog_offset,GL_SGIX_fragment_lighting,GL_SGIX_framezoom,GL_SGIX_igloo_interface,GL_SGIX_instruments,GL_SGIX_interlace,GL_SGIX_ir_instrument1,GL_SGIX_list_priority,GL_SGIX_pixel_texture,GL_SGIX_pixel_tiles,GL_SGIX_polynomial_ffd,GL_SGIX_reference_plane,GL_SGIX_resample,GL_SGIX_scalebias_hint,GL_SGIX_shadow,GL_SGIX_shadow_ambient,GL_SGIX_sprite,GL_SGIX_subsample,GL_SGIX_tag_sample_buffer,GL_SGIX_texture_add_env,GL_SGIX_texture_coordinate_clamp,GL_SGIX_texture_lod_bias,GL_SGIX_texture_multi_buffer,GL_SGIX_texture_scale_bias,GL_SGIX_vertex_preclip,GL_SGIX_ycrcb,GL_SGIX_ycrcb_subsample,GL_SGIX_ycrcba,GL_SGI_color_matrix,GL_SGI_color_table,GL_SGI_texture_color_table,GL_SUNX_constant_data,GL_SUN_convolution_border_modes,GL_SUN_global_alpha,GL_SUN_mesh_array,GL_SUN_slice_accum,GL_SUN_triangle_list,GL_SUN_vertex,GL_WIN_phong_shading,GL_WIN_specular_fog",
    }

    def layout(self):
        self.folders.generators = os.path.join(self.folders.build, "generators")

    def requirements(self):
        self.requires("artery-font-format/1.0.1")
        self.requires("bullet3/3.25")
        self.requires("cgltf/1.14@overte/stable")
        # self.requires("crashpad/cci.20220219" ) # Broken
        self.requires("discord-rpc/3.4.0@anotherfoxguy/stable")
        self.requires("draco/1.3.5")
        self.requires("etc2comp/cci.20170424")
        self.requires("gifcreator/2016.11@overte/stable")
        self.requires("glad/0.1.36")
        self.requires("gli/cci.20210515")
        self.requires("glslang/1.3.268.0")
        self.requires("liblo/0.30@overte/stable")
        self.requires("libnode/18.20.8@overte/stable")
        self.requires("nlohmann_json/3.11.2")
        self.requires("nvidia-texture-tools/2023.01@overte/stable")
        self.requires("onetbb/2021.10.0")
        self.requires("openexr/3.1.9")
        self.requires("openvr/2.2.3@overte/stable")
        self.requires("openxr/1.1.46@overte/stable")
        self.requires("opus/1.4")
        self.requires("polyvox/0.2.1@overte/stable")
        self.requires("quazip/1.4")
        self.requires("scribe/2019.02@overte/stable")
        self.requires("sdl/2.30.3")
        self.requires("spirv-cross/1.3.268.0")
        self.requires("spirv-tools/1.3.268.0")
        self.requires("steamworks/158a@overte/prebuild")
        self.requires("v-hacd/4.1.0")
        self.requires("vulkan-memory-allocator/3.0.1")
        self.requires("webrtc-audio-processing/2.1@overte/stable")
        self.requires("zlib/1.2.13")
        self.requires("glm/0.9.9.5", force=True)
        self.requires("jsoncpp/1.9.6", force=True)
<<<<<<< HEAD
=======
        # Fixes build errors on GCC 15. Check if this is still required when upgrading from sdl/2.30.3.
        # https://github.com/conan-io/conan-center-index/issues/27265
>>>>>>> 26d1bef9
        self.requires("libiconv/1.18", force=True)
        openssl = "openssl/1.1.1q"

        if self.options.qt_source == "system":
            self.requires("qt/5.15.2@overte/system", force=True)
            if self.settings.os == "Linux":
                openssl = "openssl/system@anotherfoxguy/stable"
        elif self.options.qt_source == "aqt":
            self.requires("qt/5.15.2@overte/aqt", force=True)
        else:
            self.requires("qt/5.15.16-2025.01.23@overte/stable", force=True)
            # Upstream NSS is broken, so we use https://github.com/conan-io/conan-center-index/pull/19262/commits/735df499341924901089fd512a8ac56ac83d1e6a
            self.requires("nss/3.107@overte/stable", force=True)

        if self.settings.os == "Windows":
            self.requires("neuron/12.2@overte/prebuild")
            self.requires("ovr-skd/1.35.0@overte/prebuild")
            self.requires("ovr-platform-skd/1.10.0@overte/prebuild")

        self.requires(openssl, force=True)

    def generate(self):
        tc = CMakeToolchain(self)
        tc.generate()
        deps = CMakeDeps(self)
        deps.generate()
        if self.settings.build_type == "Release":
            deps.configuration = "RelWithDebInfo"
            deps.generate()

        for dep in self.dependencies.values():
            for f in dep.cpp_info.bindirs:
                self.cp_libs(f)
            for f in dep.cpp_info.libdirs:
                self.cp_libs(f)

        toolspath = """
        set(GLSLANG_DIR "%s")
        set(SCRIBE_DIR "%s/tools")
        set(SPIRV_CROSS_DIR "%s")
        set(SPIRV_TOOLS_DIR "%s")
        """ % (
            ";".join(self.dependencies["glslang"].cpp_info.bindirs).replace("\\", "/"),
            self.dependencies["scribe"].package_folder.replace("\\", "/"),
            ";".join(self.dependencies["spirv-cross"].cpp_info.bindirs).replace(
                "\\", "/"
            ),
            ";".join(self.dependencies["spirv-tools"].cpp_info.bindirs).replace(
                "\\", "/"
            ),
        )
        save(
            self,
            os.path.join(self.build_folder, "cmake", "ConanToolsDirs.cmake"),
            toolspath,
        )

    def cp_libs(self, src):
        bindir = os.path.join(
            self.build_folder, "conanlibs", f"{self.settings.build_type}"
        )
        copy(self, "*.dll", src, bindir, False)
        copy(self, "*.so*", src, bindir, False)
        if self.settings.build_type == "Release":
            bindir = os.path.join(self.build_folder, "conanlibs", "RelWithDebInfo")
            copy(self, "*.dll", src, bindir, False)
            copy(self, "*.so*", src, bindir, False)<|MERGE_RESOLUTION|>--- conflicted
+++ resolved
@@ -78,11 +78,8 @@
         self.requires("zlib/1.2.13")
         self.requires("glm/0.9.9.5", force=True)
         self.requires("jsoncpp/1.9.6", force=True)
-<<<<<<< HEAD
-=======
         # Fixes build errors on GCC 15. Check if this is still required when upgrading from sdl/2.30.3.
         # https://github.com/conan-io/conan-center-index/issues/27265
->>>>>>> 26d1bef9
         self.requires("libiconv/1.18", force=True)
         openssl = "openssl/1.1.1q"
 

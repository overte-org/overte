--- conflicted
+++ resolved
@@ -97,7 +97,6 @@
 # Enabling warnings-as-errors by default on our Linux target and on Windows.
 # Our current Linux development target is Ubuntu 22.04, which uses GCC 11.2.
 if ((CMAKE_CXX_COMPILER_ID MATCHES "GNU") AND (CMAKE_CXX_COMPILER_VERSION MATCHES "11"))
-<<<<<<< HEAD
     set(CMAKE_COMPILE_WARNING_AS_ERROR ON CACHE BOOL "")
 elseif (CMAKE_CXX_COMPILER_ID MATCHES "MSVC") # Windows
     set(CMAKE_COMPILE_WARNING_AS_ERROR ON CACHE BOOL "")
@@ -115,11 +114,6 @@
         set(CMAKE_CXX_FLAGS "${CMAKE_CXX_FLAGS} -Wno-multichar -Wno-stringop-overflow")
         set(CMAKE_CFLAGS "${CMAKE_CFLAGS} -Wno-multichar -Wno-stringop-overflow")
     endif()
-=======
-    set(CMAKE_COMPILE_WARNING_AS_ERROR OFF CACHE BOOL "")
-elseif (CMAKE_CXX_COMPILER_ID MATCHES "MSVC") # Windows
-    set(CMAKE_COMPILE_WARNING_AS_ERROR OFF CACHE BOOL "")
->>>>>>> 0c122cc2
 endif()
 
 

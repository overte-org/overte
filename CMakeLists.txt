--- conflicted
+++ resolved
@@ -75,38 +75,6 @@
     endif()
 endif()
 
-<<<<<<< HEAD
-# Enabling warnings-as-errors by default on our Linux target and on Windows.
-# Our current Linux development target is Ubuntu 22.04, which uses GCC 11.2.
-if ((CMAKE_CXX_COMPILER_ID MATCHES "GNU") AND (CMAKE_CXX_COMPILER_VERSION MATCHES "11"))
-    set(CMAKE_COMPILE_WARNING_AS_ERROR ON CACHE BOOL "")
-elseif (CMAKE_CXX_COMPILER_ID MATCHES "MSVC") # Windows
-    set(CMAKE_COMPILE_WARNING_AS_ERROR ON CACHE BOOL "")
-else()
-    set(CMAKE_COMPILE_WARNING_AS_ERROR OFF CACHE BOOL "")
-endif()
-
-if (CMAKE_COMPILE_WARNING_AS_ERROR)
-    if (CMAKE_CXX_COMPILER_ID MATCHES "MSVC" OR (CMAKE_CXX_COMPILER_ID MATCHES "" AND WIN32))
-        # Silence a warning in Qt about stdext::checked_array_iterator
-        add_compile_definitions(_SILENCE_STDEXT_ARR_ITERS_DEPRECATION_WARNING)
-    else()
-        # Silence multichar to work around an issue in crashpad
-        # Silence stringop-overflow to work around an issue in tbb
-        set(CMAKE_CXX_FLAGS "${CMAKE_CXX_FLAGS} -Wno-multichar -Wno-stringop-overflow")
-        set(CMAKE_CFLAGS "${CMAKE_CFLAGS} -Wno-multichar -Wno-stringop-overflow")
-    endif()
-endif()
-
-
-project(overte)
-include("cmake/init.cmake")
-include("cmake/compiler.cmake")
-
-
-
-=======
->>>>>>> c51e502f
 #
 # Overte build variables
 #

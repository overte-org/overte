--- conflicted
+++ resolved
@@ -62,14 +62,7 @@
 
     QByteArray myProtocolVersion = protocolVersionsSignature();
     if (nodeConnection.protocolVersion != myProtocolVersion) {
-<<<<<<< HEAD
-        QString protocolVersionError = "Protocol version mismatch - Domain version:" + QCoreApplication::applicationVersion();
-        qDebug() << "Protocol Version mismatch - denying connection.";
-        sendConnectionDeniedPacket(protocolVersionError, message->getSenderSockAddr(),
-                DomainHandler::ConnectionRefusedReason::ProtocolMismatch);
-=======
         sendProtocolMismatchConnectionDenial(message->getSenderSockAddr());
->>>>>>> 006eb8fe
         return;
     }
 
@@ -518,10 +511,6 @@
     }
 }
 
-<<<<<<< HEAD
-void DomainGatekeeper::sendConnectionDeniedPacket(const QString& reason, const HifiSockAddr& senderSockAddr,
-            DomainHandler::ConnectionRefusedReason reasonCode) {
-=======
 void DomainGatekeeper::sendProtocolMismatchConnectionDenial(const HifiSockAddr& senderSockAddr) {
     QString protocolVersionError = "Protocol version mismatch - Domain version: " + QCoreApplication::applicationVersion();
 
@@ -531,23 +520,16 @@
                                DomainHandler::ConnectionRefusedReason::ProtocolMismatch);
 }
 
-void DomainGatekeeper::sendConnectionDeniedPacket(const QString& reason, const HifiSockAddr& senderSockAddr, 
+void DomainGatekeeper::sendConnectionDeniedPacket(const QString& reason, const HifiSockAddr& senderSockAddr,
                                                   DomainHandler::ConnectionRefusedReason reasonCode) {
->>>>>>> 006eb8fe
     // this is an agent and we've decided we won't let them connect - send them a packet to deny connection
     QByteArray utfString = reason.toUtf8();
     quint16 payloadSize = utfString.size();
 
     // setup the DomainConnectionDenied packet
-<<<<<<< HEAD
     auto connectionDeniedPacket = NLPacket::create(PacketType::DomainConnectionDenied,
-                                                payloadSize + sizeof(payloadSize) + sizeof(uint8_t));
-
-=======
-    auto connectionDeniedPacket = NLPacket::create(PacketType::DomainConnectionDenied, 
                                                    payloadSize + sizeof(payloadSize) + sizeof(uint8_t));
-    
->>>>>>> 006eb8fe
+
     // pack in the reason the connection was denied (the client displays this)
     if (payloadSize > 0) {
         uint8_t reasonCodeWire = (uint8_t)reasonCode;

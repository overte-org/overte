//
//  DomainServer.cpp
//  domain-server/src
//
//  Created by Stephen Birarda on 9/26/13.
//  Copyright 2013 High Fidelity, Inc.
//
//  Distributed under the Apache License, Version 2.0.
//  See the accompanying file LICENSE or http://www.apache.org/licenses/LICENSE-2.0.html
//

#include "DomainServer.h"

#include <memory>
#include <random>

#include <QDir>
#include <QJsonDocument>
#include <QJsonObject>
#include <QJsonArray>
#include <QProcess>
#include <QSharedMemory>
#include <QRegularExpression>
#include <QStandardPaths>
#include <QTimer>
#include <QUrlQuery>
#include <QCommandLineParser>
#include <QUuid>

#include <AccountManager.h>
#include <AssetClient.h>
#include <BuildInfo.h>
#include <DependencyManager.h>
#include <HifiConfigVariantMap.h>
#include <HTTPConnection.h>
#include <LogUtils.h>
#include <NetworkingConstants.h>
#include <udt/PacketHeaders.h>
#include <SettingHandle.h>
#include <SharedUtil.h>
#include <ShutdownEventListener.h>
#include <UUID.h>
#include <LogHandler.h>
#include <PathUtils.h>
#include <NumericalConstants.h>
#include <Trace.h>
#include <StatTracker.h>

#include "AssetsBackupHandler.h"
#include "ContentSettingsBackupHandler.h"
#include "DomainServerNodeData.h"
#include "EntitiesBackupHandler.h"
#include "NodeConnectionData.h"

#include <Gzip.h>

#include <OctreeDataUtils.h>

Q_LOGGING_CATEGORY(domain_server, "hifi.domain_server")

const QString ACCESS_TOKEN_KEY_PATH = "metaverse.access_token";
const QString DomainServer::REPLACEMENT_FILE_EXTENSION = ".replace";

int const DomainServer::EXIT_CODE_REBOOT = 234923;

#if USE_STABLE_GLOBAL_SERVICES
const QString ICE_SERVER_DEFAULT_HOSTNAME = "ice.highfidelity.com";
#else
const QString ICE_SERVER_DEFAULT_HOSTNAME = "dev-ice.highfidelity.com";
#endif

bool DomainServer::forwardMetaverseAPIRequest(HTTPConnection* connection,
                                              const QString& metaversePath,
                                              const QString& requestSubobjectKey,
                                              std::initializer_list<QString> requiredData,
                                              std::initializer_list<QString> optionalData,
                                              bool requireAccessToken) {

    auto accessTokenVariant = _settingsManager.valueForKeyPath(ACCESS_TOKEN_KEY_PATH);
    if (!accessTokenVariant.isValid() && requireAccessToken) {
        connection->respond(HTTPConnection::StatusCode400, "User access token has not been set");
        return true;
    }

    QJsonObject subobject;

    auto params = connection->parseUrlEncodedForm();

    for (auto& key : requiredData) {
        auto it = params.find(key);
        if (it == params.end()) {
            auto error = "Bad request, expected param '" + key + "'";
            connection->respond(HTTPConnection::StatusCode400, error.toLatin1());
            return true;
        }
        subobject.insert(key, it.value());
    }

    for (auto& key : optionalData) {
        auto it = params.find(key);
        if (it != params.end()) {
            subobject.insert(key, it.value());
        }
    }

    QJsonObject root;
    root.insert(requestSubobjectKey, subobject);
    QJsonDocument doc { root };

    QUrl url { NetworkingConstants::METAVERSE_SERVER_URL().toString() + metaversePath };

    QNetworkRequest req(url);
    req.setHeader(QNetworkRequest::UserAgentHeader, HIGH_FIDELITY_USER_AGENT);
    req.setHeader(QNetworkRequest::ContentTypeHeader, "application/json");

    if (accessTokenVariant.isValid()) {
        auto accessTokenHeader = QString("Bearer ") + accessTokenVariant.toString();
        req.setRawHeader("Authorization", accessTokenHeader.toLatin1());
    }

    QNetworkReply* reply;
    auto method = connection->requestOperation();
    if (method == QNetworkAccessManager::GetOperation) {
        reply = NetworkAccessManager::getInstance().get(req);
    } else if (method == QNetworkAccessManager::PostOperation) {
        reply = NetworkAccessManager::getInstance().post(req, doc.toJson());
    } else if (method == QNetworkAccessManager::PutOperation) {
        reply = NetworkAccessManager::getInstance().put(req, doc.toJson());
    } else {
        connection->respond(HTTPConnection::StatusCode400, "Error forwarding request, unsupported method");
        return true;
    }

    connect(reply, &QNetworkReply::finished, this, [reply, connection]() {
        if (reply->error() != QNetworkReply::NoError) {
            auto data = reply->readAll();
            qDebug() << "Got error response from metaverse server (" << reply->url() << "): " << data << reply->errorString();
            connection->respond(HTTPConnection::StatusCode400, data);
            return;
        }

        connection->respond(HTTPConnection::StatusCode200, reply->readAll());
    });

    return true;
}

DomainServer::DomainServer(int argc, char* argv[]) :
    QCoreApplication(argc, argv),
    _gatekeeper(this),
    _httpManager(QHostAddress::AnyIPv4, DOMAIN_SERVER_HTTP_PORT, QString("%1/resources/web/").arg(QCoreApplication::applicationDirPath()), this),
    _httpsManager(NULL),
    _allAssignments(),
    _unfulfilledAssignments(),
    _isUsingDTLS(false),
    _oauthProviderURL(),
    _oauthClientID(),
    _hostname(),
    _ephemeralACScripts(),
    _webAuthenticationStateSet(),
    _cookieSessionHash(),
    _automaticNetworkingSetting(),
    _settingsManager(),
    _iceServerAddr(ICE_SERVER_DEFAULT_HOSTNAME),
    _iceServerPort(ICE_SERVER_DEFAULT_PORT)
{
    PathUtils::removeTemporaryApplicationDirs();

    parseCommandLine();

    DependencyManager::set<tracing::Tracer>();
    DependencyManager::set<StatTracker>();

    LogUtils::init();

    qDebug() << "Setting up domain-server";
    qDebug() << "[VERSION] Build sequence:" << qPrintable(applicationVersion());
    qDebug() << "[VERSION] MODIFIED_ORGANIZATION:" << BuildInfo::MODIFIED_ORGANIZATION;
    qDebug() << "[VERSION] VERSION:" << BuildInfo::VERSION;
    qDebug() << "[VERSION] BUILD_BRANCH:" << BuildInfo::BUILD_BRANCH;
    qDebug() << "[VERSION] BUILD_GLOBAL_SERVICES:" << BuildInfo::BUILD_GLOBAL_SERVICES;
    qDebug() << "[VERSION] We will be using this name to find ICE servers:" << _iceServerAddr;


    // make sure we have a fresh AccountManager instance
    // (need this since domain-server can restart itself and maintain static variables)
    DependencyManager::set<AccountManager>();

    auto args = arguments();

    _settingsManager.setupConfigMap(args);

    // setup a shutdown event listener to handle SIGTERM or WM_CLOSE for us
#ifdef _WIN32
    installNativeEventFilter(&ShutdownEventListener::getInstance());
#else
    ShutdownEventListener::getInstance();
#endif

    qRegisterMetaType<DomainServerWebSessionData>("DomainServerWebSessionData");
    qRegisterMetaTypeStreamOperators<DomainServerWebSessionData>("DomainServerWebSessionData");

    // make sure we hear about newly connected nodes from our gatekeeper
    connect(&_gatekeeper, &DomainGatekeeper::connectedNode, this, &DomainServer::handleConnectedNode);

    // if a connected node loses connection privileges, hang up on it
    connect(&_gatekeeper, &DomainGatekeeper::killNode, this, &DomainServer::handleKillNode);

    // if permissions are updated, relay the changes to the Node datastructures
    connect(&_settingsManager, &DomainServerSettingsManager::updateNodePermissions,
            &_gatekeeper, &DomainGatekeeper::updateNodePermissions);
    connect(&_settingsManager, &DomainServerSettingsManager::settingsUpdated,
            this, &DomainServer::updateReplicatedNodes);
    connect(&_settingsManager, &DomainServerSettingsManager::settingsUpdated,
            this, &DomainServer::updateDownstreamNodes);
    connect(&_settingsManager, &DomainServerSettingsManager::settingsUpdated,
            this, &DomainServer::updateUpstreamNodes);

    setupGroupCacheRefresh();

    // if we were given a certificate/private key or oauth credentials they must succeed
    if (!(optionallyReadX509KeyAndCertificate() && optionallySetupOAuth())) {
        return;
    }

    _settingsManager.apiRefreshGroupInformation();

    setupNodeListAndAssignments();

    updateReplicatedNodes();
    updateDownstreamNodes();
    updateUpstreamNodes();

    if (_type != NonMetaverse) {
        // if we have a metaverse domain, we'll use an access token for API calls
        resetAccountManagerAccessToken();

        setupAutomaticNetworking();
    }

    if (!getID().isNull() && _type != NonMetaverse) {
        // setup periodic heartbeats to metaverse API
        setupHeartbeatToMetaverse();

        // send the first heartbeat immediately
        sendHeartbeatToMetaverse();
    }

    // check for the temporary name parameter
    const QString GET_TEMPORARY_NAME_SWITCH = "--get-temp-name";
    if (args.contains(GET_TEMPORARY_NAME_SWITCH)) {
        getTemporaryName();
    }

    // send signal to DomainMetadata when descriptors changed
    _metadata = new DomainMetadata(this);
    connect(&_settingsManager, &DomainServerSettingsManager::settingsUpdated,
            _metadata, &DomainMetadata::descriptorsChanged);

    qDebug() << "domain-server is running";
    static const QString AC_SUBNET_WHITELIST_SETTING_PATH = "security.ac_subnet_whitelist";

    static const Subnet LOCALHOST { QHostAddress("127.0.0.1"), 32 };
    _acSubnetWhitelist = { LOCALHOST };

    auto whitelist = _settingsManager.valueOrDefaultValueForKeyPath(AC_SUBNET_WHITELIST_SETTING_PATH).toStringList();
    for (auto& subnet : whitelist) {
        auto netmaskParts = subnet.trimmed().split("/");

        if (netmaskParts.size() > 2) {
            qDebug() << "Ignoring subnet in whitelist, malformed: " << subnet;
            continue;
        }

        // The default netmask is 32 if one has not been specified, which will
        // match only the ip provided.
        int netmask = 32;

        if (netmaskParts.size() == 2) {
            bool ok;
            netmask = netmaskParts[1].toInt(&ok);
            if (!ok) {
                qDebug() << "Ignoring subnet in whitelist, bad netmask: " << subnet;
                continue;
            }
        }

        auto ip = QHostAddress(netmaskParts[0]);

        if (!ip.isNull()) {
            qDebug() << "Adding AC whitelist subnet: " << subnet << " -> " << (ip.toString() + "/" + QString::number(netmask));
            _acSubnetWhitelist.push_back({ ip , netmask });
        } else {
            qDebug() << "Ignoring subnet in whitelist, invalid ip portion: " << subnet;
        }
    }

    if (QDir(getEntitiesDirPath()).mkpath(".")) {
        qCDebug(domain_server) << "Created entities data directory";
    }
    maybeHandleReplacementEntityFile();


    static const QString BACKUP_RULES_KEYPATH = AUTOMATIC_CONTENT_ARCHIVES_GROUP + ".backup_rules";
    auto backupRulesVariant = _settingsManager.valueOrDefaultValueForKeyPath(BACKUP_RULES_KEYPATH);

    _contentManager.reset(new DomainContentBackupManager(getContentBackupDir(), backupRulesVariant.toList()));

    connect(_contentManager.get(), &DomainContentBackupManager::started, _contentManager.get(), [this](){
        _contentManager->addBackupHandler(BackupHandlerPointer(new EntitiesBackupHandler(getEntitiesFilePath(), getEntitiesReplacementFilePath())));
        _contentManager->addBackupHandler(BackupHandlerPointer(new AssetsBackupHandler(getContentBackupDir())));
        _contentManager->addBackupHandler(BackupHandlerPointer(new ContentSettingsBackupHandler(_settingsManager)));
    });

    _contentManager->initialize(true);

    connect(_contentManager.get(), &DomainContentBackupManager::recoveryCompleted, this, &DomainServer::restart);
}

void DomainServer::parseCommandLine() {
    QCommandLineParser parser;
    parser.setApplicationDescription("High Fidelity Domain Server");
    parser.addHelpOption();

    const QCommandLineOption iceServerAddressOption("i", "ice-server address", "IP:PORT or HOSTNAME:PORT");
    parser.addOption(iceServerAddressOption);

    const QCommandLineOption domainIDOption("d", "domain-server uuid");
    parser.addOption(domainIDOption);

    const QCommandLineOption getTempNameOption("get-temp-name", "Request a temporary domain-name");
    parser.addOption(getTempNameOption);

    const QCommandLineOption masterConfigOption("master-config", "Deprecated config-file option");
    parser.addOption(masterConfigOption);

    const QCommandLineOption parentPIDOption(PARENT_PID_OPTION, "PID of the parent process", "parent-pid");
    parser.addOption(parentPIDOption);

    if (!parser.parse(QCoreApplication::arguments())) {
        qWarning() << parser.errorText() << endl;
        parser.showHelp();
        Q_UNREACHABLE();
    }

    if (parser.isSet(iceServerAddressOption)) {
        // parse the IP and port combination for this target
        QString hostnamePortString = parser.value(iceServerAddressOption);

        _iceServerAddr = hostnamePortString.left(hostnamePortString.indexOf(':'));
        _iceServerPort = (quint16) hostnamePortString.mid(hostnamePortString.indexOf(':') + 1).toUInt();
        if (_iceServerPort == 0) {
            _iceServerPort = ICE_SERVER_DEFAULT_PORT;
        }

        if (_iceServerAddr.isEmpty()) {
            qWarning() << "Could not parse an IP address and port combination from" << hostnamePortString;
            QMetaObject::invokeMethod(this, "quit", Qt::QueuedConnection);
        }
    }

    if (parser.isSet(domainIDOption)) {
        _overridingDomainID = QUuid(parser.value(domainIDOption));
        _overrideDomainID = true;
        qDebug() << "domain-server ID is" << _overridingDomainID;
    }


    if (parser.isSet(parentPIDOption)) {
        bool ok = false;
        int parentPID = parser.value(parentPIDOption).toInt(&ok);

        if (ok) {
            qDebug() << "Parent process PID is" << parentPID;
            watchParentProcess(parentPID);
        }
    }
}

DomainServer::~DomainServer() {
    qInfo() << "Domain Server is shutting down.";

    if (_contentManager) {
        _contentManager->aboutToFinish();
        _contentManager->terminate();
    }

    // cleanup the AssetClient thread
    DependencyManager::destroy<AssetClient>();
    _assetClientThread.quit();
    _assetClientThread.wait();

    // destroy the LimitedNodeList before the DomainServer QCoreApplication is down
    DependencyManager::destroy<LimitedNodeList>();
}

void DomainServer::queuedQuit(QString quitMessage, int exitCode) {
    if (!quitMessage.isEmpty()) {
        qWarning() << qPrintable(quitMessage);
    }

    QCoreApplication::exit(exitCode);
}

void DomainServer::restart() {
    qDebug() << "domain-server is restarting.";

    exit(DomainServer::EXIT_CODE_REBOOT);
}

QUuid DomainServer::getID() {
    return DependencyManager::get<LimitedNodeList>()->getSessionUUID();
}

bool DomainServer::optionallyReadX509KeyAndCertificate() {
    const QString X509_CERTIFICATE_OPTION = "cert";
    const QString X509_PRIVATE_KEY_OPTION = "key";
    const QString X509_KEY_PASSPHRASE_ENV = "DOMAIN_SERVER_KEY_PASSPHRASE";

    QString certPath = _settingsManager.valueForKeyPath(X509_CERTIFICATE_OPTION).toString();
    QString keyPath = _settingsManager.valueForKeyPath(X509_PRIVATE_KEY_OPTION).toString();

    if (!certPath.isEmpty() && !keyPath.isEmpty()) {
        // the user wants to use the following cert and key for HTTPS
        // this is used for Oauth callbacks when authorizing users against a data server
        // let's make sure we can load the key and certificate

        QString keyPassphraseString = QProcessEnvironment::systemEnvironment().value(X509_KEY_PASSPHRASE_ENV);

        qDebug() << "Reading certificate file at" << certPath << "for HTTPS.";
        qDebug() << "Reading key file at" << keyPath << "for HTTPS.";

        QFile certFile(certPath);
        certFile.open(QIODevice::ReadOnly);

        QFile keyFile(keyPath);
        keyFile.open(QIODevice::ReadOnly);

        QSslCertificate sslCertificate(&certFile);
        QSslKey privateKey(&keyFile, QSsl::Rsa, QSsl::Pem, QSsl::PrivateKey, keyPassphraseString.toUtf8());

        _httpsManager = new HTTPSManager(QHostAddress::AnyIPv4, DOMAIN_SERVER_HTTPS_PORT, sslCertificate, privateKey, QString(), this, this);

        qDebug() << "TCP server listening for HTTPS connections on" << DOMAIN_SERVER_HTTPS_PORT;

    } else if (!certPath.isEmpty() || !keyPath.isEmpty()) {
        static const QString MISSING_CERT_ERROR_MSG = "Missing certificate or private key. domain-server will now quit.";
        static const int MISSING_CERT_ERROR_CODE = 3;

        QMetaObject::invokeMethod(this, "queuedQuit", Qt::QueuedConnection,
                                  Q_ARG(QString, MISSING_CERT_ERROR_MSG), Q_ARG(int, MISSING_CERT_ERROR_CODE));
        return false;
    }

    return true;
}

bool DomainServer::optionallySetupOAuth() {
    const QString OAUTH_PROVIDER_URL_OPTION = "oauth-provider";
    const QString OAUTH_CLIENT_ID_OPTION = "oauth-client-id";
    const QString OAUTH_CLIENT_SECRET_ENV = "DOMAIN_SERVER_CLIENT_SECRET";
    const QString REDIRECT_HOSTNAME_OPTION = "hostname";

    _oauthProviderURL = QUrl(_settingsManager.valueForKeyPath(OAUTH_PROVIDER_URL_OPTION).toString());

    // if we don't have an oauth provider URL then we default to the default node auth url
    if (_oauthProviderURL.isEmpty()) {
        _oauthProviderURL = NetworkingConstants::METAVERSE_SERVER_URL();
    }

    auto accountManager = DependencyManager::get<AccountManager>();
    accountManager->setAuthURL(_oauthProviderURL);

    _oauthClientID = _settingsManager.valueForKeyPath(OAUTH_CLIENT_ID_OPTION).toString();
    _oauthClientSecret = QProcessEnvironment::systemEnvironment().value(OAUTH_CLIENT_SECRET_ENV);
    _hostname = _settingsManager.valueForKeyPath(REDIRECT_HOSTNAME_OPTION).toString();

    if (!_oauthClientID.isEmpty()) {
        if (_oauthProviderURL.isEmpty()
            || _hostname.isEmpty()
            || _oauthClientID.isEmpty()
            || _oauthClientSecret.isEmpty()) {
            static const QString MISSING_OAUTH_INFO_MSG = "Missing OAuth provider URL, hostname, client ID, or client secret. domain-server will now quit.";
            static const int MISSING_OAUTH_INFO_ERROR_CODE = 4;
            QMetaObject::invokeMethod(this, "queuedQuit", Qt::QueuedConnection,
                                      Q_ARG(QString, MISSING_OAUTH_INFO_MSG), Q_ARG(int, MISSING_OAUTH_INFO_ERROR_CODE));
            return false;
        } else {
            qDebug() << "OAuth will be used to identify clients using provider at" << _oauthProviderURL.toString();
            qDebug() << "OAuth Client ID is" << _oauthClientID;
        }
    }

    return true;
}

static const QString METAVERSE_DOMAIN_ID_KEY_PATH = "metaverse.id";

void DomainServer::getTemporaryName(bool force) {
    // check if we already have a domain ID
    QVariant idValueVariant = _settingsManager.valueForKeyPath(METAVERSE_DOMAIN_ID_KEY_PATH);

    qInfo() << "Requesting temporary domain name";
    if (idValueVariant.isValid()) {
        qDebug() << "A domain ID is already present in domain-server settings:" << idValueVariant.toString();
        if (force) {
            qDebug() << "Requesting temporary domain name to replace current ID:" << getID();
        } else {
            qInfo() << "Abandoning request of temporary domain name.";
            return;
        }
    }

    // request a temporary name from the metaverse
    auto accountManager = DependencyManager::get<AccountManager>();
    JSONCallbackParameters callbackParameters { this, "handleTempDomainSuccess", this, "handleTempDomainError" };
    accountManager->sendRequest("/api/v1/domains/temporary", AccountManagerAuth::None,
                                QNetworkAccessManager::PostOperation, callbackParameters);
}

void DomainServer::handleTempDomainSuccess(QNetworkReply& requestReply) {
    QJsonObject jsonObject = QJsonDocument::fromJson(requestReply.readAll()).object();

    // grab the information for the new domain
    static const QString DATA_KEY = "data";
    static const QString DOMAIN_KEY = "domain";
    static const QString ID_KEY = "id";
    static const QString NAME_KEY = "name";
    static const QString KEY_KEY = "api_key";

    auto domainObject = jsonObject[DATA_KEY].toObject()[DOMAIN_KEY].toObject();
    if (!domainObject.isEmpty()) {
        auto id = _overrideDomainID ? _overridingDomainID.toString() : domainObject[ID_KEY].toString();
        auto name = domainObject[NAME_KEY].toString();
        auto key = domainObject[KEY_KEY].toString();

        qInfo() << "Received new temporary domain name" << name;
        qDebug() << "The temporary domain ID is" << id;

        // store the new domain ID and auto network setting immediately
        QString newSettingsJSON = QString("{\"metaverse\": { \"id\": \"%1\", \"automatic_networking\": \"full\"}}").arg(id);
        auto settingsDocument = QJsonDocument::fromJson(newSettingsJSON.toUtf8());
        _settingsManager.recurseJSONObjectAndOverwriteSettings(settingsDocument.object(), DomainSettings);

        // store the new token to the account info
        auto accountManager = DependencyManager::get<AccountManager>();
        accountManager->setTemporaryDomain(id, key);

        // change our domain ID immediately
        DependencyManager::get<LimitedNodeList>()->setSessionUUID(QUuid { id });

        // change our type to reflect that we are a temporary domain now
        _type = MetaverseTemporaryDomain;

        // update our heartbeats to use the correct id
        setupICEHeartbeatForFullNetworking();
        setupHeartbeatToMetaverse();

        // if we have a current ICE server address, update it in the API for the new temporary domain
        sendICEServerAddressToMetaverseAPI();
    } else {
        qWarning() << "There were problems parsing the API response containing a temporary domain name. Please try again"
            << "via domain-server relaunch or from the domain-server settings.";
    }
}

void DomainServer::handleTempDomainError(QNetworkReply& requestReply) {
    qWarning() << "A temporary name was requested but there was an error creating one. Please try again via domain-server relaunch"
        << "or from the domain-server settings.";
}

const QString DOMAIN_CONFIG_ID_KEY = "id";

const QString METAVERSE_AUTOMATIC_NETWORKING_KEY_PATH = "metaverse.automatic_networking";
const QString FULL_AUTOMATIC_NETWORKING_VALUE = "full";
const QString IP_ONLY_AUTOMATIC_NETWORKING_VALUE = "ip";
const QString DISABLED_AUTOMATIC_NETWORKING_VALUE = "disabled";



bool DomainServer::isPacketVerified(const udt::Packet& packet) {
    PacketType headerType = NLPacket::typeInHeader(packet);
    PacketVersion headerVersion = NLPacket::versionInHeader(packet);

    auto nodeList = DependencyManager::get<LimitedNodeList>();

    // if this is a mismatching connect packet, we can't simply drop it on the floor
    // send back a packet to the interface that tells them we refuse connection for a mismatch
    if (headerType == PacketType::DomainConnectRequest
        && headerVersion != versionForPacketType(PacketType::DomainConnectRequest)) {
        DomainGatekeeper::sendProtocolMismatchConnectionDenial(packet.getSenderSockAddr());
    }

    if (!PacketTypeEnum::getNonSourcedPackets().contains(headerType)) {
        // this is a sourced packet - first check if we have a node that matches
        Node::LocalID localSourceID = NLPacket::sourceIDInHeader(packet);
        SharedNodePointer sourceNode = nodeList->nodeWithLocalID(localSourceID);

        if (sourceNode) {
            // unverified DS packets (due to a lack of connection secret between DS + node)
            // must come either from the same public IP address or a local IP address (set by RFC 1918)

            DomainServerNodeData* nodeData = static_cast<DomainServerNodeData*>(sourceNode->getLinkedData());

            bool exactAddressMatch = nodeData->getSendingSockAddr() == packet.getSenderSockAddr();
            bool bothPrivateAddresses = nodeData->getSendingSockAddr().hasPrivateAddress()
                && packet.getSenderSockAddr().hasPrivateAddress();

            if (nodeData && (exactAddressMatch || bothPrivateAddresses)) {
                // to the best of our ability we've verified that this packet comes from the right place
                // let the NodeList do its checks now (but pass it the sourceNode so it doesn't need to look it up again)
                return nodeList->isPacketVerifiedWithSource(packet, sourceNode.data());
            } else {
<<<<<<< HEAD
                static const QString UNKNOWN_REGEX = "Packet of type \\d+ \\([\\sa-zA-Z:]+\\) received from unmatched IP for UUID";
                static QString repeatedMessage
                    = LogHandler::getInstance().addRepeatedMessageRegex(UNKNOWN_REGEX);

                qDebug() << "Packet of type" << headerType
                    << "received from unmatched IP for UUID" << uuidStringWithoutCurlyBraces(sourceNode->getUUID());
=======
                HIFI_FDEBUG("Packet of type" << headerType
                    << "received from unmatched IP for UUID" << uuidStringWithoutCurlyBraces(sourceID));
>>>>>>> cad4d459

                return false;
            }
        } else {
<<<<<<< HEAD
            static const QString UNKNOWN_REGEX = "Packet of type \\d+ \\([\\sa-zA-Z:]+\\) received from unknown node with Local ID";
            static QString repeatedMessage
                = LogHandler::getInstance().addRepeatedMessageRegex(UNKNOWN_REGEX);

            qDebug() << "Packet of type" << headerType
                << "received from unknown node with Local ID" << localSourceID;
=======
            HIFI_FDEBUG("Packet of type" << headerType
                << "received from unknown node with UUID" << uuidStringWithoutCurlyBraces(sourceID));
>>>>>>> cad4d459

            return false;
        }
    }

    // fallback to allow the normal NodeList implementation to verify packets
    return nodeList->isPacketVerified(packet);
}


void DomainServer::setupNodeListAndAssignments() {
    const QString CUSTOM_LOCAL_PORT_OPTION = "metaverse.local_port";

    QVariant localPortValue = _settingsManager.valueOrDefaultValueForKeyPath(CUSTOM_LOCAL_PORT_OPTION);
    int domainServerPort = localPortValue.toInt();

    int domainServerDTLSPort = INVALID_PORT;

    if (_isUsingDTLS) {
        domainServerDTLSPort = DEFAULT_DOMAIN_SERVER_DTLS_PORT;

        const QString CUSTOM_DTLS_PORT_OPTION = "dtls-port";

        auto dtlsPortVariant = _settingsManager.valueForKeyPath(CUSTOM_DTLS_PORT_OPTION);
        if (dtlsPortVariant.isValid()) {
            domainServerDTLSPort = (unsigned short) dtlsPortVariant.toUInt();
        }
    }

    QSet<Assignment::Type> parsedTypes;
    parseAssignmentConfigs(parsedTypes);

    populateDefaultStaticAssignmentsExcludingTypes(parsedTypes);

    // check for scripts the user wants to persist from their domain-server config
    populateStaticScriptedAssignmentsFromSettings();

    auto nodeList = DependencyManager::set<LimitedNodeList>(domainServerPort, domainServerDTLSPort);

    // no matter the local port, save it to shared mem so that local assignment clients can ask what it is
    nodeList->putLocalPortIntoSharedMemory(DOMAIN_SERVER_LOCAL_PORT_SMEM_KEY, this, nodeList->getSocketLocalPort());

    // store our local http ports in shared memory
    quint16 localHttpPort = DOMAIN_SERVER_HTTP_PORT;
    nodeList->putLocalPortIntoSharedMemory(DOMAIN_SERVER_LOCAL_HTTP_PORT_SMEM_KEY, this, localHttpPort);
    quint16 localHttpsPort = DOMAIN_SERVER_HTTPS_PORT;
    nodeList->putLocalPortIntoSharedMemory(DOMAIN_SERVER_LOCAL_HTTPS_PORT_SMEM_KEY, this, localHttpsPort);

    // set our LimitedNodeList UUID to match the UUID from our config
    // nodes will currently use this to add resources to data-web that relate to our domain
    bool isMetaverseDomain = false;
    if (_overrideDomainID) {
        nodeList->setSessionUUID(_overridingDomainID);
        isMetaverseDomain = true; // assume metaverse domain
    } else {
        QVariant idValueVariant = _settingsManager.valueForKeyPath(METAVERSE_DOMAIN_ID_KEY_PATH);
        if (idValueVariant.isValid()) {
            nodeList->setSessionUUID(idValueVariant.toString());
            isMetaverseDomain = true; // if we have an ID, we'll assume we're a metaverse domain
        } else {
            nodeList->setSessionUUID(QUuid::createUuid()); // Use random UUID
        }
    }

    // Create our own short session ID.
    Node::LocalID serverSessionLocalID = _gatekeeper.findOrCreateLocalID(nodeList->getSessionUUID());
    nodeList->setSessionLocalID(serverSessionLocalID);

    if (isMetaverseDomain) {
        // see if we think we're a temp domain (we have an API key) or a full domain
        const auto& temporaryDomainKey = DependencyManager::get<AccountManager>()->getTemporaryDomainKey(getID());
        if (temporaryDomainKey.isEmpty()) {
            _type = MetaverseDomain;
        } else {
            _type = MetaverseTemporaryDomain;
        }
    }

    connect(nodeList.data(), &LimitedNodeList::nodeAdded, this, &DomainServer::nodeAdded);
    connect(nodeList.data(), &LimitedNodeList::nodeKilled, this, &DomainServer::nodeKilled);

    // register as the packet receiver for the types we want
    PacketReceiver& packetReceiver = nodeList->getPacketReceiver();
    packetReceiver.registerListener(PacketType::RequestAssignment, this, "processRequestAssignmentPacket");
    packetReceiver.registerListener(PacketType::DomainListRequest, this, "processListRequestPacket");
    packetReceiver.registerListener(PacketType::DomainServerPathQuery, this, "processPathQueryPacket");
    packetReceiver.registerListener(PacketType::NodeJsonStats, this, "processNodeJSONStatsPacket");
    packetReceiver.registerListener(PacketType::DomainDisconnectRequest, this, "processNodeDisconnectRequestPacket");

    // NodeList won't be available to the settings manager when it is created, so call registerListener here
    packetReceiver.registerListener(PacketType::DomainSettingsRequest, &_settingsManager, "processSettingsRequestPacket");
    packetReceiver.registerListener(PacketType::NodeKickRequest, &_settingsManager, "processNodeKickRequestPacket");
    packetReceiver.registerListener(PacketType::UsernameFromIDRequest, &_settingsManager, "processUsernameFromIDRequestPacket");

    // register the gatekeeper for the packets it needs to receive
    packetReceiver.registerListener(PacketType::DomainConnectRequest, &_gatekeeper, "processConnectRequestPacket");
    packetReceiver.registerListener(PacketType::ICEPing, &_gatekeeper, "processICEPingPacket");
    packetReceiver.registerListener(PacketType::ICEPingReply, &_gatekeeper, "processICEPingReplyPacket");
    packetReceiver.registerListener(PacketType::ICEServerPeerInformation, &_gatekeeper, "processICEPeerInformationPacket");

    packetReceiver.registerListener(PacketType::ICEServerHeartbeatDenied, this, "processICEServerHeartbeatDenialPacket");
    packetReceiver.registerListener(PacketType::ICEServerHeartbeatACK, this, "processICEServerHeartbeatACK");

    packetReceiver.registerListener(PacketType::OctreeDataFileRequest, this, "processOctreeDataRequestMessage");
    packetReceiver.registerListener(PacketType::OctreeDataPersist, this, "processOctreeDataPersistMessage");

    packetReceiver.registerListener(PacketType::OctreeFileReplacement, this, "handleOctreeFileReplacementRequest");
    packetReceiver.registerListener(PacketType::DomainContentReplacementFromUrl, this, "handleDomainContentReplacementFromURLRequest");

    // set a custom packetVersionMatch as the verify packet operator for the udt::Socket
    nodeList->setPacketFilterOperator(&DomainServer::isPacketVerified);

    _assetClientThread.setObjectName("AssetClient Thread");
    auto assetClient = DependencyManager::set<AssetClient>();
    assetClient->moveToThread(&_assetClientThread);
    _assetClientThread.start();
    // add whatever static assignments that have been parsed to the queue
    addStaticAssignmentsToQueue();
}

bool DomainServer::resetAccountManagerAccessToken() {
    if (!_oauthProviderURL.isEmpty()) {
        // check for an access-token in our settings, can optionally be overidden by env value
        const QString ENV_ACCESS_TOKEN_KEY = "DOMAIN_SERVER_ACCESS_TOKEN";

        QString accessToken = QProcessEnvironment::systemEnvironment().value(ENV_ACCESS_TOKEN_KEY);

        if (accessToken.isEmpty()) {
            QVariant accessTokenVariant = _settingsManager.valueForKeyPath(ACCESS_TOKEN_KEY_PATH);

            if (accessTokenVariant.canConvert(QMetaType::QString)) {
                accessToken = accessTokenVariant.toString();
            } else {
                qWarning() << "No access token is present. Some operations that use the metaverse API will fail.";
                qDebug() << "Set an access token via the web interface, in your user config"
                    << "at keypath metaverse.access_token or in your ENV at key DOMAIN_SERVER_ACCESS_TOKEN";

                // clear any existing access token from AccountManager
                DependencyManager::get<AccountManager>()->setAccessTokenForCurrentAuthURL(QString());

                return false;
            }
        } else {
            qDebug() << "Using access token from DOMAIN_SERVER_ACCESS_TOKEN in env. This overrides any access token present"
                << " in the user config.";
        }

        // give this access token to the AccountManager
        DependencyManager::get<AccountManager>()->setAccessTokenForCurrentAuthURL(accessToken);

        return true;

    } else {
        static const QString MISSING_OAUTH_PROVIDER_MSG =
            QString("Missing OAuth provider URL, but a domain-server feature was required that requires authentication.") +
            QString("domain-server will now quit.");
        static const int MISSING_OAUTH_PROVIDER_ERROR_CODE = 5;
        QMetaObject::invokeMethod(this, "queuedQuit", Qt::QueuedConnection,
                                  Q_ARG(QString, MISSING_OAUTH_PROVIDER_MSG),
                                  Q_ARG(int, MISSING_OAUTH_PROVIDER_ERROR_CODE));

        return false;
    }
}

void DomainServer::setupAutomaticNetworking() {

    _automaticNetworkingSetting =
        _settingsManager.valueOrDefaultValueForKeyPath(METAVERSE_AUTOMATIC_NETWORKING_KEY_PATH).toString();

    qDebug() << "Configuring automatic networking in domain-server as" << _automaticNetworkingSetting;

    if (_automaticNetworkingSetting != DISABLED_AUTOMATIC_NETWORKING_VALUE) {
        const QUuid& domainID = getID();

        if (_automaticNetworkingSetting == FULL_AUTOMATIC_NETWORKING_VALUE) {
            setupICEHeartbeatForFullNetworking();
        }

        if (_automaticNetworkingSetting == IP_ONLY_AUTOMATIC_NETWORKING_VALUE ||
            _automaticNetworkingSetting == FULL_AUTOMATIC_NETWORKING_VALUE) {

            if (!domainID.isNull()) {
                qDebug() << "domain-server" << _automaticNetworkingSetting << "automatic networking enabled for ID"
                    << uuidStringWithoutCurlyBraces(domainID) << "via" << _oauthProviderURL.toString();

                if (_automaticNetworkingSetting == IP_ONLY_AUTOMATIC_NETWORKING_VALUE) {

                    auto nodeList = DependencyManager::get<LimitedNodeList>();

                    // send any public socket changes to the data server so nodes can find us at our new IP
                    connect(nodeList.data(), &LimitedNodeList::publicSockAddrChanged,
                            this, &DomainServer::performIPAddressUpdate);

                    // have the LNL enable public socket updating via STUN
                    nodeList->startSTUNPublicSocketUpdate();
                }
            } else {
                qDebug() << "Cannot enable domain-server automatic networking without a domain ID."
                << "Please add an ID to your config file or via the web interface.";
                return;
            }
        }
    }

}

void DomainServer::setupHeartbeatToMetaverse() {
    // heartbeat to the data-server every 15s
    const int DOMAIN_SERVER_DATA_WEB_HEARTBEAT_MSECS = 15 * 1000;

    if (!_metaverseHeartbeatTimer) {
        // setup a timer to heartbeat with the metaverse-server
        _metaverseHeartbeatTimer = new QTimer { this };
        connect(_metaverseHeartbeatTimer, SIGNAL(timeout()), this, SLOT(sendHeartbeatToMetaverse()));
        // do not send a heartbeat immediately - this avoids flooding if the heartbeat fails with a 401
        _metaverseHeartbeatTimer->start(DOMAIN_SERVER_DATA_WEB_HEARTBEAT_MSECS);
    }
}

void DomainServer::setupICEHeartbeatForFullNetworking() {
    auto limitedNodeList = DependencyManager::get<LimitedNodeList>();

    // lookup the available ice-server hosts now
    updateICEServerAddresses();

    // call our sendHeartbeatToIceServer immediately anytime a local or public socket changes
    connect(limitedNodeList.data(), &LimitedNodeList::localSockAddrChanged,
            this, &DomainServer::sendHeartbeatToIceServer);
    connect(limitedNodeList.data(), &LimitedNodeList::publicSockAddrChanged,
            this, &DomainServer::sendHeartbeatToIceServer);

    // we need this DS to know what our public IP is - start trying to figure that out now
    limitedNodeList->startSTUNPublicSocketUpdate();

    // to send ICE heartbeats we'd better have a private key locally with an uploaded public key
    // if we have an access token and we don't have a private key or the current domain ID has changed
    // we should generate a new keypair
    auto accountManager = DependencyManager::get<AccountManager>();
    if (!accountManager->getAccountInfo().hasPrivateKey() || accountManager->getAccountInfo().getDomainID() != getID()) {
        accountManager->generateNewDomainKeypair(getID());
    }

    // hookup to the signal from account manager that tells us when keypair is available
    connect(accountManager.data(), &AccountManager::newKeypair, this, &DomainServer::handleKeypairChange);

    if (!_iceHeartbeatTimer) {
        // setup a timer to heartbeat with the ice-server
        _iceHeartbeatTimer = new QTimer { this };
        connect(_iceHeartbeatTimer, &QTimer::timeout, this, &DomainServer::sendHeartbeatToIceServer);
        sendHeartbeatToIceServer();
        _iceHeartbeatTimer->start(ICE_HEARBEAT_INTERVAL_MSECS);
    }
}

void DomainServer::updateICEServerAddresses() {
    if (_iceAddressLookupID == INVALID_ICE_LOOKUP_ID) {
        _iceAddressLookupID = QHostInfo::lookupHost(_iceServerAddr, this, SLOT(handleICEHostInfo(QHostInfo)));
    }
}

void DomainServer::parseAssignmentConfigs(QSet<Assignment::Type>& excludedTypes) {
    const QString ASSIGNMENT_CONFIG_PREFIX = "config-";

    // scan for assignment config keys
    for (int i = 0; i < Assignment::AllTypes; ++i) {
        QVariant assignmentConfigVariant = _settingsManager.valueOrDefaultValueForKeyPath(ASSIGNMENT_CONFIG_PREFIX + QString::number(i));

        if (assignmentConfigVariant.isValid()) {
            // figure out which assignment type this matches
            Assignment::Type assignmentType = static_cast<Assignment::Type>(i);

            if (!excludedTypes.contains(assignmentType)) {
                QVariantList assignmentList = assignmentConfigVariant.toList();

                if (assignmentType != Assignment::AgentType) {
                    createStaticAssignmentsForType(assignmentType, assignmentList);
                }

                excludedTypes.insert(assignmentType);
            }
        }
    }
}

void DomainServer::addStaticAssignmentToAssignmentHash(Assignment* newAssignment) {
    qDebug() << "Inserting assignment" << *newAssignment << "to static assignment hash.";
    newAssignment->setIsStatic(true);
    _allAssignments.insert(newAssignment->getUUID(), SharedAssignmentPointer(newAssignment));
}

void DomainServer::populateStaticScriptedAssignmentsFromSettings() {
    const QString PERSISTENT_SCRIPTS_KEY_PATH = "scripts.persistent_scripts";
    QVariant persistentScriptsVariant = _settingsManager.valueOrDefaultValueForKeyPath(PERSISTENT_SCRIPTS_KEY_PATH);

    if (persistentScriptsVariant.isValid()) {
        QVariantList persistentScriptsList = persistentScriptsVariant.toList();
        foreach(const QVariant& persistentScriptVariant, persistentScriptsList) {
            QVariantMap persistentScript = persistentScriptVariant.toMap();

            const QString PERSISTENT_SCRIPT_URL_KEY = "url";
            const QString PERSISTENT_SCRIPT_NUM_INSTANCES_KEY = "num_instances";
            const QString PERSISTENT_SCRIPT_POOL_KEY = "pool";

            if (persistentScript.contains(PERSISTENT_SCRIPT_URL_KEY)) {
                // check how many instances of this script to add

                int numInstances = persistentScript[PERSISTENT_SCRIPT_NUM_INSTANCES_KEY].toInt();
                QString scriptURL = persistentScript[PERSISTENT_SCRIPT_URL_KEY].toString();

                QString scriptPool = persistentScript.value(PERSISTENT_SCRIPT_POOL_KEY).toString();

                qDebug() << "Adding" << numInstances << "of persistent script at URL" << scriptURL << "- pool" << scriptPool;

                for (int i = 0; i < numInstances; ++i) {
                    // add a scripted assignment to the queue for this instance
                    Assignment* scriptAssignment = new Assignment(Assignment::CreateCommand,
                                                                  Assignment::AgentType,
                                                                  scriptPool);
                    scriptAssignment->setPayload(scriptURL.toUtf8());

                    // add it to static hash so we know we have to keep giving it back out
                    addStaticAssignmentToAssignmentHash(scriptAssignment);
                }
            }
        }
    }
}

void DomainServer::createStaticAssignmentsForType(Assignment::Type type, const QVariantList &configList) {
    // we have a string for config for this type
    qDebug() << "Parsing config for assignment type" << type;

    int configCounter = 0;

    foreach(const QVariant& configVariant, configList) {
        if (configVariant.canConvert(QMetaType::QVariantMap)) {
            QVariantMap configMap = configVariant.toMap();

            // check the config string for a pool
            const QString ASSIGNMENT_POOL_KEY = "pool";

            QString assignmentPool = configMap.value(ASSIGNMENT_POOL_KEY).toString();
            if (!assignmentPool.isEmpty()) {
                configMap.remove(ASSIGNMENT_POOL_KEY);
            }

            ++configCounter;
            qDebug() << "Type" << type << "config" << configCounter << "=" << configMap;

            Assignment* configAssignment = new Assignment(Assignment::CreateCommand, type, assignmentPool);

            // setup the payload as a semi-colon separated list of key = value
            QStringList payloadStringList;
            foreach(const QString& payloadKey, configMap.keys()) {
                QString dashes = payloadKey.size() == 1 ? "-" : "--";
                payloadStringList << QString("%1%2 %3").arg(dashes).arg(payloadKey).arg(configMap[payloadKey].toString());
            }

            configAssignment->setPayload(payloadStringList.join(' ').toUtf8());

            addStaticAssignmentToAssignmentHash(configAssignment);
        }
    }
}

void DomainServer::populateDefaultStaticAssignmentsExcludingTypes(const QSet<Assignment::Type>& excludedTypes) {
    // enumerate over all assignment types and see if we've already excluded it
    for (Assignment::Type defaultedType = Assignment::FirstType;
         defaultedType != Assignment::AllTypes;
         defaultedType =  static_cast<Assignment::Type>(static_cast<int>(defaultedType) + 1)) {
        if (!excludedTypes.contains(defaultedType) && defaultedType != Assignment::AgentType) {

            if (defaultedType == Assignment::AssetServerType) {
                // Make sure the asset-server is enabled before adding it here.
                // Initially we do not assign it by default so we can test it in HF domains first
                static const QString ASSET_SERVER_ENABLED_KEYPATH = "asset_server.enabled";

                if (!_settingsManager.valueOrDefaultValueForKeyPath(ASSET_SERVER_ENABLED_KEYPATH).toBool()) {
                    // skip to the next iteration if asset-server isn't enabled
                    continue;
                }
            }

            // type has not been set from a command line or config file config, use the default
            // by clearing whatever exists and writing a single default assignment with no payload
            Assignment* newAssignment = new Assignment(Assignment::CreateCommand, (Assignment::Type) defaultedType);
            addStaticAssignmentToAssignmentHash(newAssignment);
        }
    }
}

void DomainServer::processListRequestPacket(QSharedPointer<ReceivedMessage> message, SharedNodePointer sendingNode) {
    QDataStream packetStream(message->getMessage());
    NodeConnectionData nodeRequestData = NodeConnectionData::fromDataStream(packetStream, message->getSenderSockAddr(), false);

    // update this node's sockets in case they have changed
    sendingNode->setPublicSocket(nodeRequestData.publicSockAddr);
    sendingNode->setLocalSocket(nodeRequestData.localSockAddr);

    // update the NodeInterestSet in case there have been any changes
    DomainServerNodeData* nodeData = static_cast<DomainServerNodeData*>(sendingNode->getLinkedData());

    // guard against patched agents asking to hear about other agents
    auto safeInterestSet = nodeRequestData.interestList.toSet();
    if (sendingNode->getType() == NodeType::Agent) {
        safeInterestSet.remove(NodeType::Agent);
    }

    nodeData->setNodeInterestSet(safeInterestSet);

    // update the connecting hostname in case it has changed
    nodeData->setPlaceName(nodeRequestData.placeName);

    sendDomainListToNode(sendingNode, message->getSenderSockAddr());
}

bool DomainServer::isInInterestSet(const SharedNodePointer& nodeA, const SharedNodePointer& nodeB) {
    auto nodeAData = static_cast<DomainServerNodeData*>(nodeA->getLinkedData());
    return nodeAData && nodeAData->getNodeInterestSet().contains(nodeB->getType());
}

unsigned int DomainServer::countConnectedUsers() {
    unsigned int result = 0;
    auto nodeList = DependencyManager::get<LimitedNodeList>();
    nodeList->eachNode([&](const SharedNodePointer& node){
        // only count unassigned agents (i.e., users)
        if (node->getType() == NodeType::Agent) {
            auto nodeData = static_cast<DomainServerNodeData*>(node->getLinkedData());
            if (nodeData && !nodeData->wasAssigned()) {
                result++;
            }
        }
    });
    return result;
}

QUrl DomainServer::oauthRedirectURL() {
    if (_httpsManager) {
        return QString("https://%1:%2/oauth").arg(_hostname).arg(_httpsManager->serverPort());
    } else {
        qWarning() << "Attempting to determine OAuth re-direct URL with no HTTPS server configured.";
        return QUrl();
    }
}

const QString OAUTH_CLIENT_ID_QUERY_KEY = "client_id";
const QString OAUTH_REDIRECT_URI_QUERY_KEY = "redirect_uri";

QUrl DomainServer::oauthAuthorizationURL(const QUuid& stateUUID) {
    // for now these are all interface clients that have a GUI
    // so just send them back the full authorization URL
    QUrl authorizationURL = _oauthProviderURL;

    const QString OAUTH_AUTHORIZATION_PATH = "/oauth/authorize";
    authorizationURL.setPath(OAUTH_AUTHORIZATION_PATH);

    QUrlQuery authorizationQuery;

    authorizationQuery.addQueryItem(OAUTH_CLIENT_ID_QUERY_KEY, _oauthClientID);

    const QString OAUTH_RESPONSE_TYPE_QUERY_KEY = "response_type";
    const QString OAUTH_REPSONSE_TYPE_QUERY_VALUE = "code";
    authorizationQuery.addQueryItem(OAUTH_RESPONSE_TYPE_QUERY_KEY, OAUTH_REPSONSE_TYPE_QUERY_VALUE);

    const QString OAUTH_STATE_QUERY_KEY = "state";
    // create a new UUID that will be the state parameter for oauth authorization AND the new session UUID for that node
    authorizationQuery.addQueryItem(OAUTH_STATE_QUERY_KEY, uuidStringWithoutCurlyBraces(stateUUID));

    authorizationQuery.addQueryItem(OAUTH_REDIRECT_URI_QUERY_KEY, oauthRedirectURL().toString());

    authorizationURL.setQuery(authorizationQuery);

    return authorizationURL;
}

void DomainServer::handleConnectedNode(SharedNodePointer newNode) {
    DomainServerNodeData* nodeData = static_cast<DomainServerNodeData*>(newNode->getLinkedData());

    // reply back to the user with a PacketType::DomainList
    sendDomainListToNode(newNode, nodeData->getSendingSockAddr());

    // if this node is a user (unassigned Agent), signal
    if (newNode->getType() == NodeType::Agent && !nodeData->wasAssigned()) {
        emit userConnected();
    }

    if (shouldReplicateNode(*newNode)) {
        qDebug() << "Setting node to replicated: " << newNode->getUUID();
        newNode->setIsReplicated(true);
    }

    // send out this node to our other connected nodes
    broadcastNewNode(newNode);
}

void DomainServer::sendDomainListToNode(const SharedNodePointer& node, const HifiSockAddr &senderSockAddr) {
    const int NUM_DOMAIN_LIST_EXTENDED_HEADER_BYTES = NUM_BYTES_RFC4122_UUID + NLPacket::NUM_BYTES_LOCALID + 
        NUM_BYTES_RFC4122_UUID + NLPacket::NUM_BYTES_LOCALID + 4;

    // setup the extended header for the domain list packets
    // this data is at the beginning of each of the domain list packets
    QByteArray extendedHeader(NUM_DOMAIN_LIST_EXTENDED_HEADER_BYTES, 0);
    QDataStream extendedHeaderStream(&extendedHeader, QIODevice::WriteOnly);

    auto limitedNodeList = DependencyManager::get<LimitedNodeList>();

    extendedHeaderStream << limitedNodeList->getSessionUUID();
    extendedHeaderStream << limitedNodeList->getSessionLocalID();
    extendedHeaderStream << node->getUUID();
    extendedHeaderStream << node->getLocalID();
    extendedHeaderStream << node->getPermissions();

    auto domainListPackets = NLPacketList::create(PacketType::DomainList, extendedHeader);

    // always send the node their own UUID back
    QDataStream domainListStream(domainListPackets.get());

    DomainServerNodeData* nodeData = static_cast<DomainServerNodeData*>(node->getLinkedData());

    // store the nodeInterestSet on this DomainServerNodeData, in case it has changed
    auto& nodeInterestSet = nodeData->getNodeInterestSet();

    if (nodeInterestSet.size() > 0) {

        // DTLSServerSession* dtlsSession = _isUsingDTLS ? _dtlsSessions[senderSockAddr] : NULL;
        if (nodeData->isAuthenticated()) {
            // if this authenticated node has any interest types, send back those nodes as well
            limitedNodeList->eachNode([&](const SharedNodePointer& otherNode) {
                if (otherNode->getUUID() != node->getUUID() && isInInterestSet(node, otherNode)) {
                    // since we're about to add a node to the packet we start a segment
                    domainListPackets->startSegment();

                    // don't send avatar nodes to other avatars, that will come from avatar mixer
                    domainListStream << *otherNode.data();

                    // pack the secret that these two nodes will use to communicate with each other
                    domainListStream << connectionSecretForNodes(node, otherNode);

                    // we've added the node we wanted so end the segment now
                    domainListPackets->endSegment();
                }
            });
        }
    }

    // send an empty list to the node, in case there were no other nodes
    domainListPackets->closeCurrentPacket(true);

    // write the PacketList to this node
    limitedNodeList->sendPacketList(std::move(domainListPackets), *node);
}

QUuid DomainServer::connectionSecretForNodes(const SharedNodePointer& nodeA, const SharedNodePointer& nodeB) {
    DomainServerNodeData* nodeAData = static_cast<DomainServerNodeData*>(nodeA->getLinkedData());
    DomainServerNodeData* nodeBData = static_cast<DomainServerNodeData*>(nodeB->getLinkedData());

    if (nodeAData && nodeBData) {
        QUuid& secretUUID = nodeAData->getSessionSecretHash()[nodeB->getUUID()];

        if (secretUUID.isNull()) {
            // generate a new secret UUID these two nodes can use
            secretUUID = QUuid::createUuid();

            // set it on the other Node's sessionSecretHash
            static_cast<DomainServerNodeData*>(nodeBData)->getSessionSecretHash().insert(nodeA->getUUID(), secretUUID);
        }

        return secretUUID;
    }

    return QUuid();
}

void DomainServer::broadcastNewNode(const SharedNodePointer& addedNode) {

    auto limitedNodeList = DependencyManager::get<LimitedNodeList>();

    auto addNodePacket = NLPacket::create(PacketType::DomainServerAddedNode);

    // setup the add packet for this new node
    QDataStream addNodeStream(addNodePacket.get());

    addNodeStream << *addedNode.data();

    int connectionSecretIndex = addNodePacket->pos();

    limitedNodeList->eachMatchingNode(
        [&](const SharedNodePointer& node)->bool {
            if (node->getLinkedData() && node->getActiveSocket() && node != addedNode) {
                // is the added Node in this node's interest list?
                return isInInterestSet(node, addedNode);
            } else {
                return false;
            }
        },
        [&](const SharedNodePointer& node) {
            addNodePacket->seek(connectionSecretIndex);

            QByteArray rfcConnectionSecret = connectionSecretForNodes(node, addedNode).toRfc4122();

            // replace the bytes at the end of the packet for the connection secret between these nodes
            addNodePacket->write(rfcConnectionSecret);

            // send off this packet to the node
            limitedNodeList->sendUnreliablePacket(*addNodePacket, *node);
        }
    );
}

void DomainServer::processRequestAssignmentPacket(QSharedPointer<ReceivedMessage> message) {
    // construct the requested assignment from the packet data
    Assignment requestAssignment(*message);

    auto senderAddr = message->getSenderSockAddr().getAddress();

    auto isHostAddressInSubnet = [&senderAddr](const Subnet& mask) -> bool {
        return senderAddr.isInSubnet(mask);
    };

    auto it = find_if(_acSubnetWhitelist.begin(), _acSubnetWhitelist.end(), isHostAddressInSubnet);
    if (it == _acSubnetWhitelist.end()) {
        HIFI_FDEBUG("Received an assignment connect request from a disallowed ip address:"
            << senderAddr.toString());
        return;
    }

    static bool printedAssignmentTypeMessage = false;
    if (!printedAssignmentTypeMessage && requestAssignment.getType() != Assignment::AgentType) {
        printedAssignmentTypeMessage = true;
        qDebug() << "Received a request for assignment type" << requestAssignment.getType()
                 << "from" << message->getSenderSockAddr();
    }

    SharedAssignmentPointer assignmentToDeploy = deployableAssignmentForRequest(requestAssignment);

    if (assignmentToDeploy) {
        qDebug() << "Deploying assignment -" << *assignmentToDeploy.data() << "- to" << message->getSenderSockAddr();

        // give this assignment out, either the type matches or the requestor said they will take any
        static std::unique_ptr<NLPacket> assignmentPacket;

        if (!assignmentPacket) {
            assignmentPacket = NLPacket::create(PacketType::CreateAssignment);
        }

        // setup a copy of this assignment that will have a unique UUID, for packaging purposes
        Assignment uniqueAssignment(*assignmentToDeploy.data());
        uniqueAssignment.setUUID(QUuid::createUuid());

        // reset the assignmentPacket
        assignmentPacket->reset();

        QDataStream assignmentStream(assignmentPacket.get());

        assignmentStream << uniqueAssignment;

        auto limitedNodeList = DependencyManager::get<LimitedNodeList>();
        limitedNodeList->sendUnreliablePacket(*assignmentPacket, message->getSenderSockAddr());

        // give the information for that deployed assignment to the gatekeeper so it knows to that that node
        // in when it comes back around
        _gatekeeper.addPendingAssignedNode(uniqueAssignment.getUUID(), assignmentToDeploy->getUUID(),
                                           requestAssignment.getWalletUUID(), requestAssignment.getNodeVersion());
    } else {
        static bool printedAssignmentRequestMessage = false;
        if (!printedAssignmentRequestMessage && requestAssignment.getType() != Assignment::AgentType) {
            printedAssignmentRequestMessage = true;
            qDebug() << "Unable to fulfill assignment request of type" << requestAssignment.getType()
                << "from" << message->getSenderSockAddr();
        }
    }
}

void DomainServer::setupPendingAssignmentCredits() {
    // enumerate the NodeList to find the assigned nodes
    DependencyManager::get<LimitedNodeList>()->eachNode([&](const SharedNodePointer& node){
        DomainServerNodeData* nodeData = static_cast<DomainServerNodeData*>(node->getLinkedData());

        if (!nodeData->getAssignmentUUID().isNull() && !nodeData->getWalletUUID().isNull()) {
            // check if we have a non-finalized transaction for this node to add this amount to
            TransactionHash::iterator i = _pendingAssignmentCredits.find(nodeData->getWalletUUID());
            WalletTransaction* existingTransaction = NULL;

            while (i != _pendingAssignmentCredits.end() && i.key() == nodeData->getWalletUUID()) {
                if (!i.value()->isFinalized()) {
                    existingTransaction = i.value();
                    break;
                } else {
                    ++i;
                }
            }

            qint64 elapsedMsecsSinceLastPayment = nodeData->getPaymentIntervalTimer().elapsed();
            nodeData->getPaymentIntervalTimer().restart();

            const float CREDITS_PER_HOUR = 0.10f;
            const float CREDITS_PER_MSEC = CREDITS_PER_HOUR / (60 * 60 * 1000);
            const int SATOSHIS_PER_MSEC = CREDITS_PER_MSEC * SATOSHIS_PER_CREDIT;

            float pendingCredits = elapsedMsecsSinceLastPayment * SATOSHIS_PER_MSEC;

            if (existingTransaction) {
                existingTransaction->incrementAmount(pendingCredits);
            } else {
                // create a fresh transaction to pay this node, there is no transaction to append to
                WalletTransaction* freshTransaction = new WalletTransaction(nodeData->getWalletUUID(), pendingCredits);
                _pendingAssignmentCredits.insert(nodeData->getWalletUUID(), freshTransaction);
            }
        }
    });
}

void DomainServer::sendPendingTransactionsToServer() {

    auto accountManager = DependencyManager::get<AccountManager>();

    if (accountManager->hasValidAccessToken()) {

        // enumerate the pending transactions and send them to the server to complete payment
        TransactionHash::iterator i = _pendingAssignmentCredits.begin();

        JSONCallbackParameters transactionCallbackParams;

        transactionCallbackParams.jsonCallbackReceiver = this;
        transactionCallbackParams.jsonCallbackMethod = "transactionJSONCallback";

        while (i != _pendingAssignmentCredits.end()) {
            accountManager->sendRequest("api/v1/transactions",
                                       AccountManagerAuth::Required,
                                       QNetworkAccessManager::PostOperation,
                                       transactionCallbackParams, i.value()->postJson().toJson());

            // set this transaction to finalized so we don't add additional credits to it
            i.value()->setIsFinalized(true);

            ++i;
        }
    }
}

void DomainServer::transactionJSONCallback(const QJsonObject& data) {
    // check if this was successful - if so we can remove it from our list of pending
    if (data.value("status").toString() == "success") {
        // create a dummy wallet transaction to unpack the JSON to
        WalletTransaction dummyTransaction;
        dummyTransaction.loadFromJson(data);

        TransactionHash::iterator i = _pendingAssignmentCredits.find(dummyTransaction.getDestinationUUID());

        while (i != _pendingAssignmentCredits.end() && i.key() == dummyTransaction.getDestinationUUID()) {
            if (i.value()->getUUID() == dummyTransaction.getUUID()) {
                // we have a match - we can remove this from the hash of pending credits
                // and delete it for clean up

                WalletTransaction* matchingTransaction = i.value();
                _pendingAssignmentCredits.erase(i);
                delete matchingTransaction;

                break;
            } else {
                ++i;
            }
        }
    }
}

QJsonObject jsonForDomainSocketUpdate(const HifiSockAddr& socket) {
    const QString SOCKET_NETWORK_ADDRESS_KEY = "network_address";
    const QString SOCKET_PORT_KEY = "port";

    QJsonObject socketObject;
    socketObject[SOCKET_NETWORK_ADDRESS_KEY] = socket.getAddress().toString();
    socketObject[SOCKET_PORT_KEY] = socket.getPort();

    return socketObject;
}

const QString DOMAIN_UPDATE_AUTOMATIC_NETWORKING_KEY = "automatic_networking";

void DomainServer::performIPAddressUpdate(const HifiSockAddr& newPublicSockAddr) {
    sendHeartbeatToMetaverse(newPublicSockAddr.getAddress().toString());
}

void DomainServer::sendHeartbeatToMetaverse(const QString& networkAddress) {
    // Setup the domain object to send to the data server
    QJsonObject domainObject;

    // add the versions
    static const QString VERSION_KEY = "version";
    domainObject[VERSION_KEY] = BuildInfo::VERSION;
    static const QString PROTOCOL_VERSION_KEY = "protocol";
    domainObject[PROTOCOL_VERSION_KEY] = protocolVersionsSignatureBase64();

    // add networking
    if (!networkAddress.isEmpty()) {
        static const QString PUBLIC_NETWORK_ADDRESS_KEY = "network_address";
        domainObject[PUBLIC_NETWORK_ADDRESS_KEY] = networkAddress;
    }

    static const QString AUTOMATIC_NETWORKING_KEY = "automatic_networking";
    domainObject[AUTOMATIC_NETWORKING_KEY] = _automaticNetworkingSetting;

    // add access level for anonymous connections
    // consider the domain to be "restricted" if anonymous connections are disallowed
    static const QString RESTRICTED_ACCESS_FLAG = "restricted";
    NodePermissions anonymousPermissions = _settingsManager.getPermissionsForName(NodePermissions::standardNameAnonymous);
    domainObject[RESTRICTED_ACCESS_FLAG] = !anonymousPermissions.can(NodePermissions::Permission::canConnectToDomain);

    const auto& temporaryDomainKey = DependencyManager::get<AccountManager>()->getTemporaryDomainKey(getID());
    if (!temporaryDomainKey.isEmpty()) {
        // add the temporary domain token
        const QString KEY_KEY = "api_key";
        domainObject[KEY_KEY] = temporaryDomainKey;
    }

    if (_metadata) {
        // Add the metadata to the heartbeat
        static const QString DOMAIN_HEARTBEAT_KEY = "heartbeat";
        domainObject[DOMAIN_HEARTBEAT_KEY] = _metadata->get(DomainMetadata::USERS);
    }

    QString domainUpdateJSON = QString("{\"domain\":%1}").arg(QString(QJsonDocument(domainObject).toJson(QJsonDocument::Compact)));

    static const QString DOMAIN_UPDATE = "/api/v1/domains/%1";
    DependencyManager::get<AccountManager>()->sendRequest(DOMAIN_UPDATE.arg(uuidStringWithoutCurlyBraces(getID())),
                                              AccountManagerAuth::Optional,
                                              QNetworkAccessManager::PutOperation,
                                              JSONCallbackParameters(nullptr, QString(), this, "handleMetaverseHeartbeatError"),
                                              domainUpdateJSON.toUtf8());
}

void DomainServer::handleMetaverseHeartbeatError(QNetworkReply& requestReply) {
    if (!_metaverseHeartbeatTimer) {
        // avoid rehandling errors from the same issue
        return;
    }

    // only attempt to grab a new temporary name if we're already a temporary domain server
    if (_type == MetaverseTemporaryDomain) {
        // check if we need to force a new temporary domain name
        switch (requestReply.error()) {
                // if we have a temporary domain with a bad token, we get a 401
            case QNetworkReply::NetworkError::AuthenticationRequiredError: {
                static const QString DATA_KEY = "data";
                static const QString TOKEN_KEY = "api_key";

                QJsonObject jsonObject = QJsonDocument::fromJson(requestReply.readAll()).object();
                auto tokenFailure = jsonObject[DATA_KEY].toObject()[TOKEN_KEY];

                if (!tokenFailure.isNull()) {
                    qWarning() << "Temporary domain name lacks a valid API key, and is being reset.";
                }
                break;
            }
                // if the domain does not (or no longer) exists, we get a 404
            case QNetworkReply::NetworkError::ContentNotFoundError:
                qWarning() << "Domain not found, getting a new temporary domain.";
                break;
                // otherwise, we erred on something else, and should not force a temporary domain
            default:
                return;
        }

        // halt heartbeats until we have a token
        _metaverseHeartbeatTimer->deleteLater();
        _metaverseHeartbeatTimer = nullptr;

        // give up eventually to avoid flooding traffic
        static const int MAX_ATTEMPTS = 5;
        static int attempt = 0;
        if (++attempt < MAX_ATTEMPTS) {
            // get a new temporary name and token
            getTemporaryName(true);
        } else {
            qWarning() << "Already attempted too many temporary domain requests. Please set a domain ID manually or restart.";
        }
    }
}

void DomainServer::sendICEServerAddressToMetaverseAPI() {
    if (_sendICEServerAddressToMetaverseAPIInProgress) {
        // don't have more than one of these in-flight at a time.  set a flag to indicate that once the current one
        // is done, we need to do update metaverse again.
        _sendICEServerAddressToMetaverseAPIRedo = true;
        return;
    }
    _sendICEServerAddressToMetaverseAPIInProgress = true;
    const QString ICE_SERVER_ADDRESS = "ice_server_address";

    QJsonObject domainObject;

    if (!_connectedToICEServer || _iceServerSocket.isNull()) {
        domainObject[ICE_SERVER_ADDRESS] = "0.0.0.0";
    } else {
        // we're using full automatic networking and we have a current ice-server socket, use that now
        domainObject[ICE_SERVER_ADDRESS] = _iceServerSocket.getAddress().toString();
    }

    const auto& temporaryDomainKey = DependencyManager::get<AccountManager>()->getTemporaryDomainKey(getID());
    if (!temporaryDomainKey.isEmpty()) {
        // add the temporary domain token
        const QString KEY_KEY = "api_key";
        domainObject[KEY_KEY] = temporaryDomainKey;
    }

    QString domainUpdateJSON = QString("{\"domain\": %1 }").arg(QString(QJsonDocument(domainObject).toJson()));

    // make sure we hear about failure so we can retry
    JSONCallbackParameters callbackParameters;
    callbackParameters.errorCallbackReceiver = this;
    callbackParameters.errorCallbackMethod = "handleFailedICEServerAddressUpdate";
    callbackParameters.jsonCallbackReceiver = this;
    callbackParameters.jsonCallbackMethod = "handleSuccessfulICEServerAddressUpdate";

    static bool printedIceServerMessage = false;
    if (!printedIceServerMessage) {
        printedIceServerMessage = true;
        qDebug() << "Updating ice-server address in High Fidelity Metaverse API to"
            << (_iceServerSocket.isNull() ? "" : _iceServerSocket.getAddress().toString());
    }

    static const QString DOMAIN_ICE_ADDRESS_UPDATE = "/api/v1/domains/%1/ice_server_address";

    DependencyManager::get<AccountManager>()->sendRequest(DOMAIN_ICE_ADDRESS_UPDATE.arg(uuidStringWithoutCurlyBraces(getID())),
                                                          AccountManagerAuth::Optional,
                                                          QNetworkAccessManager::PutOperation,
                                                          callbackParameters,
                                                          domainUpdateJSON.toUtf8());
}

void DomainServer::handleSuccessfulICEServerAddressUpdate(QNetworkReply& requestReply) {
    _sendICEServerAddressToMetaverseAPIInProgress = false;
    if (_sendICEServerAddressToMetaverseAPIRedo) {
        qDebug() << "ice-server address updated with metaverse, but has since changed.  redoing update...";
        _sendICEServerAddressToMetaverseAPIRedo = false;
        sendICEServerAddressToMetaverseAPI();
    } else {
        qDebug() << "ice-server address updated with metaverse.";
    }
}

void DomainServer::handleFailedICEServerAddressUpdate(QNetworkReply& requestReply) {
    _sendICEServerAddressToMetaverseAPIInProgress = false;
    if (_sendICEServerAddressToMetaverseAPIRedo) {
        // if we have new data, retry right away, even though the previous attempt didn't go well.
        _sendICEServerAddressToMetaverseAPIRedo = false;
        sendICEServerAddressToMetaverseAPI();
    } else {
        const int ICE_SERVER_UPDATE_RETRY_MS = 2 * 1000;

        qWarning() << "Failed to update ice-server address with High Fidelity Metaverse - error was"
                   << requestReply.errorString();
        qWarning() << "\tRe-attempting in" << ICE_SERVER_UPDATE_RETRY_MS / 1000 << "seconds";

        QTimer::singleShot(ICE_SERVER_UPDATE_RETRY_MS, this, SLOT(sendICEServerAddressToMetaverseAPI()));
    }
}

void DomainServer::sendHeartbeatToIceServer() {
    if (!_iceServerSocket.getAddress().isNull()) {

        auto accountManager = DependencyManager::get<AccountManager>();
        auto limitedNodeList = DependencyManager::get<LimitedNodeList>();

        if (!accountManager->getAccountInfo().hasPrivateKey()) {
            qWarning() << "Cannot send an ice-server heartbeat without a private key for signature.";
            qWarning() << "Waiting for keypair generation to complete before sending ICE heartbeat.";

            if (!limitedNodeList->getSessionUUID().isNull()) {
                accountManager->generateNewDomainKeypair(limitedNodeList->getSessionUUID());
            } else {
                qWarning() << "Attempting to send ICE server heartbeat with no domain ID. This is not supported";
            }

            return;
        }

        const int FAILOVER_NO_REPLY_ICE_HEARTBEATS { 3 };

        // increase the count of no reply ICE heartbeats and check the current value
        ++_noReplyICEHeartbeats;

        if (_noReplyICEHeartbeats > FAILOVER_NO_REPLY_ICE_HEARTBEATS) {
            qWarning() << "There have been" << _noReplyICEHeartbeats - 1 << "heartbeats sent with no reply from the ice-server";
            qWarning() << "Clearing the current ice-server socket and selecting a new candidate ice-server";

            // add the current address to our list of failed addresses
            _failedIceServerAddresses << _iceServerSocket.getAddress();

            // if we've failed to hear back for three heartbeats, we clear the current ice-server socket and attempt
            // to randomize a new one
            _iceServerSocket.clear();

            // reset the number of no reply ICE hearbeats
            _noReplyICEHeartbeats = 0;

            // reset the connection flag for ICE server
            _connectedToICEServer = false;
            sendICEServerAddressToMetaverseAPI();

            // randomize our ice-server address (and simultaneously look up any new hostnames for available ice-servers)
            randomizeICEServerAddress(true);
        }

        // NOTE: I'd love to specify the correct size for the packet here, but it's a little trickey with
        // QDataStream and the possibility of IPv6 address for the sockets.
        if (!_iceServerHeartbeatPacket) {
            _iceServerHeartbeatPacket = NLPacket::create(PacketType::ICEServerHeartbeat);
        }

        bool shouldRecreatePacket = false;

        if (_iceServerHeartbeatPacket->getPayloadSize() > 0) {
            // if either of our sockets have changed we need to re-sign the heartbeat
            // first read the sockets out from the current packet
            _iceServerHeartbeatPacket->seek(0);
            QDataStream heartbeatStream(_iceServerHeartbeatPacket.get());

            QUuid senderUUID;
            HifiSockAddr publicSocket, localSocket;
            heartbeatStream >> senderUUID >> publicSocket >> localSocket;

            if (senderUUID != limitedNodeList->getSessionUUID()
                || publicSocket != limitedNodeList->getPublicSockAddr()
                || localSocket != limitedNodeList->getLocalSockAddr()) {
                shouldRecreatePacket = true;
            }
        } else {
            shouldRecreatePacket = true;
        }

        if (shouldRecreatePacket) {
            // either we don't have a heartbeat packet yet or some combination of sockets, ID and keypair have changed
            // and we need to make a new one

            // reset the position in the packet before writing
            _iceServerHeartbeatPacket->reset();

            // write our plaintext data to the packet
            QDataStream heartbeatDataStream(_iceServerHeartbeatPacket.get());
            heartbeatDataStream << limitedNodeList->getSessionUUID()
                << limitedNodeList->getPublicSockAddr() << limitedNodeList->getLocalSockAddr();

            // setup a QByteArray that points to the plaintext data
            auto plaintext = QByteArray::fromRawData(_iceServerHeartbeatPacket->getPayload(), _iceServerHeartbeatPacket->getPayloadSize());

            // generate a signature for the plaintext data in the packet
            auto signature = accountManager->getAccountInfo().signPlaintext(plaintext);

            // pack the signature with the data
            heartbeatDataStream << signature;
        }

        // send the heartbeat packet to the ice server now
        limitedNodeList->sendUnreliablePacket(*_iceServerHeartbeatPacket, _iceServerSocket);

    } else {
        qDebug() << "Not sending ice-server heartbeat since there is no selected ice-server.";
        qDebug() << "Waiting for" << _iceServerAddr << "host lookup response";
    }
}

void DomainServer::processOctreeDataPersistMessage(QSharedPointer<ReceivedMessage> message) {
    qDebug() << "Received octree data persist message";
    auto data = message->readAll();
    auto filePath = getEntitiesFilePath();

    QDir dir(getEntitiesDirPath());
    if (!dir.exists()) {
        qCDebug(domain_server) << "Creating entities content directory:" << dir.absolutePath();
        dir.mkpath(".");
    }

    QFile f(filePath);
    if (f.open(QIODevice::WriteOnly)) {
        f.write(data);
        OctreeUtils::RawEntityData entityData;
        if (entityData.readOctreeDataInfoFromData(data)) {
            qCDebug(domain_server) << "Wrote new entities file" << entityData.id << entityData.version;
        } else {
            qCDebug(domain_server) << "Failed to read new octree data info";
        }
    } else {
        qCDebug(domain_server) << "Failed to write new entities file:" << filePath;
    }
}

QString DomainServer::getContentBackupDir() {
    return PathUtils::getAppDataFilePath("backups");
}

QString DomainServer::getEntitiesDirPath() {
    return PathUtils::getAppDataFilePath("entities");
}

QString DomainServer::getEntitiesFilePath() {
    return PathUtils::getAppDataFilePath("entities/models.json.gz");
}

QString DomainServer::getEntitiesReplacementFilePath() {
    return getEntitiesFilePath().append(REPLACEMENT_FILE_EXTENSION);
}

void DomainServer::processOctreeDataRequestMessage(QSharedPointer<ReceivedMessage> message) {
    qDebug() << "Got request for octree data from " << message->getSenderSockAddr();

    maybeHandleReplacementEntityFile();

    bool remoteHasExistingData { false };
    QUuid id;
    int version;
    message->readPrimitive(&remoteHasExistingData);
    if (remoteHasExistingData) {
        constexpr size_t UUID_SIZE_BYTES = 16;
        auto idData = message->read(UUID_SIZE_BYTES);
        id = QUuid::fromRfc4122(idData);
        message->readPrimitive(&version);
        qCDebug(domain_server) << "Entity server does have existing data: ID(" << id << ") DataVersion(" << version << ")";
    } else {
        qCDebug(domain_server) << "Entity server does not have existing data";
    }
    auto entityFilePath = getEntitiesFilePath();

    auto reply = NLPacketList::create(PacketType::OctreeDataFileReply, QByteArray(), true, true);
    OctreeUtils::RawEntityData data;
    if (data.readOctreeDataInfoFromFile(entityFilePath)) {
        if (data.id == id && data.version <= version) {
            qCDebug(domain_server) << "ES has sufficient octree data, not sending data";
            reply->writePrimitive(false);
        } else {
            qCDebug(domain_server) << "Sending newer octree data to ES: ID(" << data.id << ") DataVersion(" << data.version << ")";
            QFile file(entityFilePath);
            if (file.open(QIODevice::ReadOnly)) {
                reply->writePrimitive(true);
                reply->write(file.readAll());
            } else {
                qCDebug(domain_server) << "Unable to load entity file";
                reply->writePrimitive(false);
            }
        }
    } else {
        qCDebug(domain_server) << "Domain server does not have valid octree data";
        reply->writePrimitive(false);
    }

    auto nodeList = DependencyManager::get<LimitedNodeList>();
    nodeList->sendPacketList(std::move(reply), message->getSenderSockAddr());
}

void DomainServer::processNodeJSONStatsPacket(QSharedPointer<ReceivedMessage> packetList, SharedNodePointer sendingNode) {
    auto nodeData = static_cast<DomainServerNodeData*>(sendingNode->getLinkedData());
    if (nodeData) {
        nodeData->updateJSONStats(packetList->getMessage());
    }
}

QJsonObject DomainServer::jsonForSocket(const HifiSockAddr& socket) {
    QJsonObject socketJSON;

    socketJSON["ip"] = socket.getAddress().toString();
    socketJSON["port"] = socket.getPort();

    return socketJSON;
}

const char JSON_KEY_UUID[] = "uuid";
const char JSON_KEY_TYPE[] = "type";
const char JSON_KEY_PUBLIC_SOCKET[] = "public";
const char JSON_KEY_LOCAL_SOCKET[] = "local";
const char JSON_KEY_POOL[] = "pool";
const char JSON_KEY_PENDING_CREDITS[] = "pending_credits";
const char JSON_KEY_UPTIME[] = "uptime";
const char JSON_KEY_USERNAME[] = "username";
const char JSON_KEY_VERSION[] = "version";
QJsonObject DomainServer::jsonObjectForNode(const SharedNodePointer& node) {
    QJsonObject nodeJson;

    // re-format the type name so it matches the target name
    QString nodeTypeName = NodeType::getNodeTypeName(node->getType());
    nodeTypeName = nodeTypeName.toLower();
    nodeTypeName.replace(' ', '-');

    // add the node UUID
    nodeJson[JSON_KEY_UUID] = uuidStringWithoutCurlyBraces(node->getUUID());

    // add the node type
    nodeJson[JSON_KEY_TYPE] = nodeTypeName;

    // add the node socket information
    nodeJson[JSON_KEY_PUBLIC_SOCKET] = jsonForSocket(node->getPublicSocket());
    nodeJson[JSON_KEY_LOCAL_SOCKET] = jsonForSocket(node->getLocalSocket());

    // add the node uptime in our list
    nodeJson[JSON_KEY_UPTIME] = QString::number(double(QDateTime::currentMSecsSinceEpoch() - node->getWakeTimestamp()) / 1000.0);

    // if the node has pool information, add it
    DomainServerNodeData* nodeData = static_cast<DomainServerNodeData*>(node->getLinkedData());

    // add the node username, if it exists
    nodeJson[JSON_KEY_USERNAME] = nodeData->getUsername();
    nodeJson[JSON_KEY_VERSION] = nodeData->getNodeVersion();

    SharedAssignmentPointer matchingAssignment = _allAssignments.value(nodeData->getAssignmentUUID());
    if (matchingAssignment) {
        nodeJson[JSON_KEY_POOL] = matchingAssignment->getPool();

        if (!nodeData->getWalletUUID().isNull()) {
            TransactionHash::iterator i = _pendingAssignmentCredits.find(nodeData->getWalletUUID());
            float pendingCreditAmount = 0;

            while (i != _pendingAssignmentCredits.end() && i.key() == nodeData->getWalletUUID()) {
                pendingCreditAmount += i.value()->getAmount() / SATOSHIS_PER_CREDIT;
                ++i;
            }

            nodeJson[JSON_KEY_PENDING_CREDITS] = pendingCreditAmount;
        }
    }

    return nodeJson;
}

QDir pathForAssignmentScriptsDirectory() {
    static const QString SCRIPTS_DIRECTORY_NAME = "/scripts/";

    QDir directory(PathUtils::getAppDataPath() + SCRIPTS_DIRECTORY_NAME);
    if (!directory.exists()) {
        directory.mkpath(".");
        qInfo() << "Created path to " << directory.path();
    }

    return directory;
}

QString pathForAssignmentScript(const QUuid& assignmentUUID) {
    QDir directory = pathForAssignmentScriptsDirectory();
    // append the UUID for this script as the new filename, remove the curly braces
    return directory.absoluteFilePath(uuidStringWithoutCurlyBraces(assignmentUUID));
}

QString DomainServer::pathForRedirect(QString path) const {
    // make sure the passed path has a leading slash
    if (!path.startsWith('/')) {
        path.insert(0, '/');
    }

    return "http://" + _hostname + ":" + QString::number(_httpManager.serverPort()) + path;
}



const QString URI_OAUTH = "/oauth";
bool DomainServer::handleHTTPRequest(HTTPConnection* connection, const QUrl& url, bool skipSubHandler) {
    const QString JSON_MIME_TYPE = "application/json";

    const QString URI_ASSIGNMENT = "/assignment";
    const QString URI_NODES = "/nodes";
    const QString URI_SETTINGS = "/settings";
    const QString URI_CONTENT_UPLOAD = "/content/upload";
    const QString URI_RESTART = "/restart";
    const QString URI_API_PLACES = "/api/places";
    const QString URI_API_DOMAINS = "/api/domains";
    const QString URI_API_DOMAINS_ID = "/api/domains/";
    const QString URI_API_BACKUPS = "/api/backups";
    const QString URI_API_BACKUPS_ID = "/api/backups/";
    const QString URI_API_BACKUPS_DOWNLOAD_ID = "/api/backups/download/";
    const QString URI_API_BACKUPS_RECOVER = "/api/backups/recover/";

    const QString UUID_REGEX_STRING = "[0-9a-f]{8}-[0-9a-f]{4}-[0-9a-f]{4}-[0-9a-f]{4}-[0-9a-f]{12}";

    QPointer<HTTPConnection> connectionPtr { connection };

    auto nodeList = DependencyManager::get<LimitedNodeList>();

    auto getSetting = [this](QString keyPath, QVariant& value) -> bool {

        value = _settingsManager.valueForKeyPath(keyPath);
        if (!value.isValid()) {
            return false;
        }
        return true;
    };

    // check if this is a request for a scripted assignment (with a temp unique UUID)
    const QString ASSIGNMENT_REGEX_STRING = QString("\\%1\\/(%2)\\/?$").arg(URI_ASSIGNMENT).arg(UUID_REGEX_STRING);
    QRegExp assignmentRegex(ASSIGNMENT_REGEX_STRING);

    if (connection->requestOperation() == QNetworkAccessManager::GetOperation
        && assignmentRegex.indexIn(url.path()) != -1) {
        QUuid nodeUUID = QUuid(assignmentRegex.cap(1));

        auto matchingNode = nodeList->nodeWithUUID(nodeUUID);

        // don't handle if we don't have a matching node
        if (!matchingNode) {
            return false;
        }

        auto nodeData = static_cast<DomainServerNodeData*>(matchingNode->getLinkedData());

        // don't handle if we don't have node data for this node
        if (!nodeData) {
            return false;
        }

        SharedAssignmentPointer matchingAssignment = _allAssignments.value(nodeData->getAssignmentUUID());

        // check if we have an assignment that matches this temp UUID, and it is a scripted assignment
        if (matchingAssignment && matchingAssignment->getType() == Assignment::AgentType) {
            // we have a matching assignment and it is for the right type, have the HTTP manager handle it
            // via correct URL for the script so the client can download
            const auto it = _ephemeralACScripts.find(matchingAssignment->getUUID());

            if (it != _ephemeralACScripts.end()) {
                connection->respond(HTTPConnection::StatusCode200, it->second, "application/javascript");
            } else {
                connection->respond(HTTPConnection::StatusCode404, "Resource not found.");
            }

            return true;
        }

        // request not handled
        return false;
    }

    // check if this is a request for our domain ID
    const QString URI_ID = "/id";
    if (connection->requestOperation() == QNetworkAccessManager::GetOperation
        && url.path() == URI_ID) {
        QUuid domainID = nodeList->getSessionUUID();

        connection->respond(HTTPConnection::StatusCode200, uuidStringWithoutCurlyBraces(domainID).toLocal8Bit());
        return true;
    }

    // all requests below require a cookie to prove authentication so check that first
    if (!isAuthenticatedRequest(connection, url)) {
        // this is not an authenticated request
        // return true from the handler since it was handled with a 401 or re-direct to auth
        return true;
    }

    // Check if we should redirect/prevent access to the wizard
    if (connection->requestOperation() == QNetworkAccessManager::GetOperation) {
        const QString URI_WIZARD = "/wizard/";
        const QString WIZARD_COMPLETED_ONCE_KEY_PATH = "wizard.completed_once";
        QVariant wizardCompletedOnce = _settingsManager.valueForKeyPath(WIZARD_COMPLETED_ONCE_KEY_PATH);
        const bool completedOnce = wizardCompletedOnce.isValid() && wizardCompletedOnce.toBool();

        if (url.path() != URI_WIZARD && url.path().endsWith('/') && !completedOnce) {
            // First visit, redirect to the wizard
            QUrl redirectedURL = url;
            redirectedURL.setPath(URI_WIZARD);

            Headers redirectHeaders;
            redirectHeaders.insert("Location", redirectedURL.toEncoded());

            connection->respond(HTTPConnection::StatusCode302,
                                QByteArray(), HTTPConnection::DefaultContentType, redirectHeaders);
            return true;
        } else if (url.path() == URI_WIZARD && completedOnce) {
            // Wizard already completed, return 404
            connection->respond(HTTPConnection::StatusCode404, "Resource not found.");
            return true;
        }
    }

    if (connection->requestOperation() == QNetworkAccessManager::GetOperation) {
        if (url.path() == "/assignments.json") {
            // user is asking for json list of assignments

            // setup the JSON
            QJsonObject assignmentJSON;
            QJsonObject assignedNodesJSON;

            // enumerate the NodeList to find the assigned nodes
            nodeList->eachNode([this, &assignedNodesJSON](const SharedNodePointer& node){
                DomainServerNodeData* nodeData = static_cast<DomainServerNodeData*>(node->getLinkedData());

                if (!nodeData->getAssignmentUUID().isNull()) {
                    // add the node using the UUID as the key
                    QString uuidString = uuidStringWithoutCurlyBraces(nodeData->getAssignmentUUID());
                    assignedNodesJSON[uuidString] = jsonObjectForNode(node);
                }
            });

            assignmentJSON["fulfilled"] = assignedNodesJSON;

            QJsonObject queuedAssignmentsJSON;

            // add the queued but unfilled assignments to the json
            foreach(const SharedAssignmentPointer& assignment, _unfulfilledAssignments) {
                QJsonObject queuedAssignmentJSON;

                QString uuidString = uuidStringWithoutCurlyBraces(assignment->getUUID());
                queuedAssignmentJSON[JSON_KEY_TYPE] = QString(assignment->getTypeName());

                // if the assignment has a pool, add it
                if (!assignment->getPool().isEmpty()) {
                    queuedAssignmentJSON[JSON_KEY_POOL] = assignment->getPool();
                }

                // add this queued assignment to the JSON
                queuedAssignmentsJSON[uuidString] = queuedAssignmentJSON;
            }

            assignmentJSON["queued"] = queuedAssignmentsJSON;

            // print out the created JSON
            QJsonDocument assignmentDocument(assignmentJSON);
            connection->respond(HTTPConnection::StatusCode200, assignmentDocument.toJson(), qPrintable(JSON_MIME_TYPE));

            // we've processed this request
            return true;
        } else if (url.path() == "/transactions.json") {
            // enumerate our pending transactions and display them in an array
            QJsonObject rootObject;
            QJsonArray transactionArray;

            TransactionHash::iterator i = _pendingAssignmentCredits.begin();
            while (i != _pendingAssignmentCredits.end()) {
                transactionArray.push_back(i.value()->toJson());
                ++i;
            }

            rootObject["pending_transactions"] = transactionArray;

            // print out the created JSON
            QJsonDocument transactionsDocument(rootObject);
            connection->respond(HTTPConnection::StatusCode200, transactionsDocument.toJson(), qPrintable(JSON_MIME_TYPE));

            return true;
        } else if (url.path() == QString("%1.json").arg(URI_NODES)) {
            // setup the JSON
            QJsonObject rootJSON;
            QJsonArray nodesJSONArray;

            // enumerate the NodeList to find the assigned nodes
            nodeList->eachNode([this, &nodesJSONArray](const SharedNodePointer& node){
                // add the node using the UUID as the key
                nodesJSONArray.append(jsonObjectForNode(node));
            });

            rootJSON["nodes"] = nodesJSONArray;

            // print out the created JSON
            QJsonDocument nodesDocument(rootJSON);

            // send the response
            connection->respond(HTTPConnection::StatusCode200, nodesDocument.toJson(), qPrintable(JSON_MIME_TYPE));

            return true;
        } else if (url.path() == URI_API_BACKUPS) {
            auto deferred = makePromise("getAllBackupsAndStatus");
            deferred->then([connectionPtr, JSON_MIME_TYPE](QString error, QVariantMap result) {
                if (!connectionPtr) {
                    return;
                }

                QJsonDocument docJSON(QJsonObject::fromVariantMap(result));

                connectionPtr->respond(HTTPConnection::StatusCode200, docJSON.toJson(), JSON_MIME_TYPE.toUtf8());
            });
            _contentManager->getAllBackupsAndStatus(deferred);
            return true;
        } else if (url.path().startsWith(URI_API_BACKUPS_DOWNLOAD_ID)) {
            auto id = url.path().mid(QString(URI_API_BACKUPS_DOWNLOAD_ID).length());
            auto info = _contentManager->consolidateBackup(id);

            if (info.state == ConsolidatedBackupInfo::COMPLETE_WITH_SUCCESS) {
                auto file { std::unique_ptr<QFile>(new QFile(info.absoluteFilePath)) };
                if (file->open(QIODevice::ReadOnly)) {
                    constexpr const char* CONTENT_TYPE_ZIP = "application/zip";
                    auto downloadedFilename = id;
                    downloadedFilename.replace(QRegularExpression(".zip$"), ".content.zip");
                    auto contentDisposition = "attachment; filename=\"" + downloadedFilename + "\"";
                    connectionPtr->respond(HTTPConnection::StatusCode200, std::move(file), CONTENT_TYPE_ZIP, {
                        { "Content-Disposition", contentDisposition.toUtf8() }
                    });
                } else {
                    qCritical(domain_server) << "Unable to load consolidated backup at:" << info.absoluteFilePath;
                    connectionPtr->respond(HTTPConnection::StatusCode500, "Error opening backup");
                }
            } else if (info.state == ConsolidatedBackupInfo::COMPLETE_WITH_ERROR) {
                connectionPtr->respond(HTTPConnection::StatusCode500, ("Error creating backup: " + info.error).toUtf8());
            } else {
                connectionPtr->respond(HTTPConnection::StatusCode400, "Backup unavailable");
            }
            return true;
        } else if (url.path().startsWith(URI_API_BACKUPS_ID)) {
            auto id = url.path().mid(QString(URI_API_BACKUPS_ID).length());
            auto info = _contentManager->consolidateBackup(id);

            QJsonObject rootJSON {
                { "complete", info.state == ConsolidatedBackupInfo::COMPLETE_WITH_SUCCESS },
                { "error", info.error }
            };
            QJsonDocument docJSON { rootJSON };
            connectionPtr->respond(HTTPConnection::StatusCode200, docJSON.toJson(), JSON_MIME_TYPE.toUtf8());

            return true;
        } else if (url.path() == URI_RESTART) {
            connection->respond(HTTPConnection::StatusCode200);
            restart();
            return true;
        } else if (url.path() == URI_API_DOMAINS) {
            return forwardMetaverseAPIRequest(connection, "/api/v1/domains", "");
        } else if (url.path().startsWith(URI_API_DOMAINS_ID)) {
            auto id = url.path().mid(URI_API_DOMAINS_ID.length());
            return forwardMetaverseAPIRequest(connection, "/api/v1/domains/" + id, "", {}, {}, false);
        } else if (url.path() == URI_API_PLACES) {
            return forwardMetaverseAPIRequest(connection, "/api/v1/user/places", "");
        } else {
            // check if this is for json stats for a node
            const QString NODE_JSON_REGEX_STRING = QString("\\%1\\/(%2).json\\/?$").arg(URI_NODES).arg(UUID_REGEX_STRING);
            QRegExp nodeShowRegex(NODE_JSON_REGEX_STRING);

            if (nodeShowRegex.indexIn(url.path()) != -1) {
                QUuid matchingUUID = QUuid(nodeShowRegex.cap(1));

                // see if we have a node that matches this ID
                SharedNodePointer matchingNode = nodeList->nodeWithUUID(matchingUUID);
                if (matchingNode) {
                    // create a QJsonDocument with the stats QJsonObject
                    QJsonObject statsObject =
                        static_cast<DomainServerNodeData*>(matchingNode->getLinkedData())->getStatsJSONObject();

                    // add the node type to the JSON data for output purposes
                    statsObject["node_type"] = NodeType::getNodeTypeName(matchingNode->getType()).toLower().replace(' ', '-');

                    QJsonDocument statsDocument(statsObject);

                    // send the response
                    connection->respond(HTTPConnection::StatusCode200, statsDocument.toJson(), qPrintable(JSON_MIME_TYPE));

                    // tell the caller we processed the request
                    return true;
                }

                return false;
            }
        }
    } else if (connection->requestOperation() == QNetworkAccessManager::PostOperation) {
        if (url.path() == URI_ASSIGNMENT) {
            // this is a script upload - ask the HTTPConnection to parse the form data
            QList<FormData> formData = connection->parseFormData();

            // check optional headers for # of instances and pool
            const QString ASSIGNMENT_INSTANCES_HEADER = "ASSIGNMENT-INSTANCES";
            const QString ASSIGNMENT_POOL_HEADER = "ASSIGNMENT-POOL";

            QByteArray assignmentInstancesValue = connection->requestHeader(ASSIGNMENT_INSTANCES_HEADER.toLocal8Bit());

            int numInstances = 1;

            if (!assignmentInstancesValue.isEmpty()) {
                // the user has requested a specific number of instances
                // so set that on the created assignment

                numInstances = assignmentInstancesValue.toInt();
            }

            QString assignmentPool = emptyPool;
            QByteArray assignmentPoolValue = connection->requestHeader(ASSIGNMENT_POOL_HEADER.toLocal8Bit());

            if (!assignmentPoolValue.isEmpty()) {
                // specific pool requested, set that on the created assignment
                assignmentPool = QString(assignmentPoolValue);
            }


            for (int i = 0; i < numInstances; i++) {
                // create an assignment for this saved script
                Assignment* scriptAssignment = new Assignment(Assignment::CreateCommand, Assignment::AgentType, assignmentPool);

                _ephemeralACScripts[scriptAssignment->getUUID()] = formData[0].second;

                // add the script assignment to the assignment queue
                SharedAssignmentPointer sharedScriptedAssignment(scriptAssignment);
                _unfulfilledAssignments.enqueue(sharedScriptedAssignment);
                _allAssignments.insert(sharedScriptedAssignment->getUUID(), sharedScriptedAssignment);
            }

            // respond with a 200 code for successful upload
            connection->respond(HTTPConnection::StatusCode200);

            return true;
        } else if (url.path() == URI_CONTENT_UPLOAD) {
            // this is an entity file upload, ask the HTTPConnection to parse the data
            QList<FormData> formData = connection->parseFormData();

            if (formData.size() > 0 && formData[0].second.size() > 0) {
                auto& firstFormData = formData[0];

                // check the file extension to see what kind of file this is
                // to make sure we handle this filetype for a content restore
                auto dispositionValue = QString(firstFormData.first.value("Content-Disposition"));
                auto formDataFilenameRegex = QRegExp("filename=\"(.+)\"");
                auto matchIndex = formDataFilenameRegex.indexIn(dispositionValue);

                QString uploadedFilename = "";
                if (matchIndex != -1) {
                    uploadedFilename = formDataFilenameRegex.cap(1);
                }

                if (uploadedFilename.endsWith(".json", Qt::CaseInsensitive)
                    || uploadedFilename.endsWith(".json.gz", Qt::CaseInsensitive)) {
                    // invoke our method to hand the new octree file off to the octree server
                    QMetaObject::invokeMethod(this, "handleOctreeFileReplacement",
                                              Qt::QueuedConnection, Q_ARG(QByteArray, firstFormData.second));

                    // respond with a 200 for success
                    connection->respond(HTTPConnection::StatusCode200);
                } else if (uploadedFilename.endsWith(".zip", Qt::CaseInsensitive)) {
                    auto deferred = makePromise("recoverFromUploadedBackup");

                    deferred->then([connectionPtr, JSON_MIME_TYPE](QString error, QVariantMap result) {
                        if (!connectionPtr) {
                            return;
                        }

                        QJsonObject rootJSON;
                        auto success = result["success"].toBool();
                        rootJSON["success"] = success;
                        QJsonDocument docJSON(rootJSON);
                        connectionPtr->respond(success ? HTTPConnection::StatusCode200 : HTTPConnection::StatusCode400, docJSON.toJson(),
                                            JSON_MIME_TYPE.toUtf8());
                    });

                    _contentManager->recoverFromUploadedBackup(deferred, firstFormData.second);

                    return true;
                } else {
                    // we don't have handling for this filetype, send back a 400 for failure
                    connection->respond(HTTPConnection::StatusCode400);
                }

            } else {
                // respond with a 400 for failure
                connection->respond(HTTPConnection::StatusCode400);
            }

            return true;

        } else if (url.path() == URI_API_BACKUPS) {
            auto params = connection->parseUrlEncodedForm();
            auto it = params.find("name");
            if (it == params.end()) {
                connection->respond(HTTPConnection::StatusCode400, "Bad request, missing `name`");
                return true;
            }

            auto deferred = makePromise("createManualBackup");
            deferred->then([connectionPtr, JSON_MIME_TYPE](QString error, QVariantMap result) {
                if (!connectionPtr) {
                    return;
                }

                QJsonObject rootJSON;
                auto success = result["success"].toBool();
                rootJSON["success"] = success;
                QJsonDocument docJSON(rootJSON);
                connectionPtr->respond(success ? HTTPConnection::StatusCode200 : HTTPConnection::StatusCode400, docJSON.toJson(),
                                    JSON_MIME_TYPE.toUtf8());
            });
            _contentManager->createManualBackup(deferred, it.value());

            return true;

        } else if (url.path() == "/domain_settings") {
            auto accessTokenVariant = _settingsManager.valueForKeyPath(ACCESS_TOKEN_KEY_PATH);
            if (!accessTokenVariant.isValid()) {
                connection->respond(HTTPConnection::StatusCode400);
                return true;
            }

        } else if (url.path() == URI_API_DOMAINS) {
            return forwardMetaverseAPIRequest(connection, "/api/v1/domains", "domain", { "label" });

        } else if (url.path().startsWith(URI_API_BACKUPS_RECOVER)) {
            auto id = url.path().mid(QString(URI_API_BACKUPS_RECOVER).length());
            auto deferred = makePromise("recoverFromBackup");
            deferred->then([connectionPtr, JSON_MIME_TYPE](QString error, QVariantMap result) {
                if (!connectionPtr) {
                    return;
                }

                QJsonObject rootJSON;
                auto success = result["success"].toBool();
                rootJSON["success"] = success;
                QJsonDocument docJSON(rootJSON);
                connectionPtr->respond(success ? HTTPConnection::StatusCode200 : HTTPConnection::StatusCode400, docJSON.toJson(),
                                    JSON_MIME_TYPE.toUtf8());
            });
            _contentManager->recoverFromBackup(deferred, id);
            return true;
        }
    } else if (connection->requestOperation() == QNetworkAccessManager::PutOperation) {
        if (url.path() == URI_API_DOMAINS) {
            QVariant domainSetting;
            if (!getSetting(METAVERSE_DOMAIN_ID_KEY_PATH, domainSetting)) {
                connection->respond(HTTPConnection::StatusCode400, "Domain id has not been set");
                return true;
            }
            auto domainID = domainSetting.toString();
            return forwardMetaverseAPIRequest(connection, "/api/v1/domains/" + domainID, "domain",
                                              { }, { "network_address", "network_port", "label" });
        }  else if (url.path() == URI_API_PLACES) {
            auto accessTokenVariant = _settingsManager.valueForKeyPath(ACCESS_TOKEN_KEY_PATH);
            if (!accessTokenVariant.isValid()) {
                connection->respond(HTTPConnection::StatusCode400, "User access token has not been set");
                return true;
            }

            auto params = connection->parseUrlEncodedForm();

            auto it = params.find("place_id");
            if (it == params.end()) {
                connection->respond(HTTPConnection::StatusCode400);
                return true;
            }
            QString place_id = it.value();

            it = params.find("path");
            if (it == params.end()) {
                connection->respond(HTTPConnection::StatusCode400);
                return true;
            }
            QString path = it.value();

            it = params.find("domain_id");
            QString domainID;
            if (it == params.end()) {
                QVariant domainSetting;
                if (!getSetting(METAVERSE_DOMAIN_ID_KEY_PATH, domainSetting)) {
                    connection->respond(HTTPConnection::StatusCode400);
                    return true;
                }
                domainID = domainSetting.toString();
            } else {
                domainID = it.value();
            }

            QJsonObject root {
                {
                    "place",
                    QJsonObject({
                        { "pointee_query", domainID },
                        { "path", path }
                     })
                }
            };
            QJsonDocument doc(root);


            QUrl url { NetworkingConstants::METAVERSE_SERVER_URL().toString() + "/api/v1/places/" + place_id };

            url.setQuery("access_token=" + accessTokenVariant.toString());

            QNetworkRequest req(url);
            req.setHeader(QNetworkRequest::UserAgentHeader, HIGH_FIDELITY_USER_AGENT);
            req.setHeader(QNetworkRequest::ContentTypeHeader, "application/json");
            QNetworkReply* reply = NetworkAccessManager::getInstance().put(req, doc.toJson());

            connect(reply, &QNetworkReply::finished, this, [reply, connection]() {
                if (reply->error() != QNetworkReply::NoError) {
                    qDebug() << "Got error response from metaverse server: " << reply->readAll();
                    connection->respond(HTTPConnection::StatusCode500,
                                        "Error communicating with Metaverse");
                    return;
                }

                connection->respond(HTTPConnection::StatusCode200, reply->readAll());
            });
            return true;
        }

    } else if (connection->requestOperation() == QNetworkAccessManager::DeleteOperation) {
        const QString ALL_NODE_DELETE_REGEX_STRING = QString("\\%1\\/?$").arg(URI_NODES);
        const QString NODE_DELETE_REGEX_STRING = QString("\\%1\\/(%2)\\/$").arg(URI_NODES).arg(UUID_REGEX_STRING);

        QRegExp allNodesDeleteRegex(ALL_NODE_DELETE_REGEX_STRING);
        QRegExp nodeDeleteRegex(NODE_DELETE_REGEX_STRING);

        if (url.path().startsWith(URI_API_BACKUPS_ID)) {
            auto id = url.path().mid(QString(URI_API_BACKUPS_ID).length());
            auto deferred = makePromise("deleteBackup");
            deferred->then([connectionPtr, JSON_MIME_TYPE](QString error, QVariantMap result) {
                if (!connectionPtr) {
                    return;
                }

                QJsonObject rootJSON;
                auto success = result["success"].toBool();
                rootJSON["success"] = success;
                QJsonDocument docJSON(rootJSON);
                connectionPtr->respond(success ? HTTPConnection::StatusCode200 : HTTPConnection::StatusCode400, docJSON.toJson(),
                                    JSON_MIME_TYPE.toUtf8());
            });
            _contentManager->deleteBackup(deferred, id);

            return true;

        } else if (nodeDeleteRegex.indexIn(url.path()) != -1) {
            // this is a request to DELETE one node by UUID

            // pull the captured string, if it exists
            QUuid deleteUUID = QUuid(nodeDeleteRegex.cap(1));

            SharedNodePointer nodeToKill = nodeList->nodeWithUUID(deleteUUID);

            if (nodeToKill) {
                // start with a 200 response
                connection->respond(HTTPConnection::StatusCode200);

                // we have a valid UUID and node - kill the node that has this assignment
                QMetaObject::invokeMethod(nodeList.data(), "killNodeWithUUID", Q_ARG(const QUuid&, deleteUUID));

                // successfully processed request
                return true;
            }

            return true;
        } else if (allNodesDeleteRegex.indexIn(url.path()) != -1) {
            qDebug() << "Received request to kill all nodes.";
            nodeList->eraseAllNodes();

            return true;
        }
    }

    // didn't process the request, let our DomainServerSettingsManager or HTTPManager handle
    return _settingsManager.handleAuthenticatedHTTPRequest(connection, url);
}

static const QString HIFI_SESSION_COOKIE_KEY = "DS_WEB_SESSION_UUID";
static const QString STATE_QUERY_KEY = "state";

bool DomainServer::handleHTTPSRequest(HTTPSConnection* connection, const QUrl &url, bool skipSubHandler) {
    if (url.path() == URI_OAUTH) {

        QUrlQuery codeURLQuery(url);

        const QString CODE_QUERY_KEY = "code";
        QString authorizationCode = codeURLQuery.queryItemValue(CODE_QUERY_KEY);

        QUuid stateUUID = QUuid(codeURLQuery.queryItemValue(STATE_QUERY_KEY));

        if (!authorizationCode.isEmpty() && !stateUUID.isNull() && _webAuthenticationStateSet.remove(stateUUID)) {
            // fire off a request with this code and state to get an access token for the user

            const QString OAUTH_TOKEN_REQUEST_PATH = "/oauth/token";
            QUrl tokenRequestUrl = _oauthProviderURL;
            tokenRequestUrl.setPath(OAUTH_TOKEN_REQUEST_PATH);

            const QString OAUTH_GRANT_TYPE_POST_STRING = "grant_type=authorization_code";
            QString tokenPostBody = OAUTH_GRANT_TYPE_POST_STRING;
            tokenPostBody += QString("&code=%1&redirect_uri=%2&client_id=%3&client_secret=%4")
                .arg(authorizationCode, oauthRedirectURL().toString(), _oauthClientID, _oauthClientSecret);

            QNetworkRequest tokenRequest(tokenRequestUrl);
            tokenRequest.setAttribute(QNetworkRequest::FollowRedirectsAttribute, true);
            tokenRequest.setHeader(QNetworkRequest::UserAgentHeader, HIGH_FIDELITY_USER_AGENT);
            tokenRequest.setHeader(QNetworkRequest::ContentTypeHeader, "application/x-www-form-urlencoded");

            QNetworkReply* tokenReply = NetworkAccessManager::getInstance().post(tokenRequest, tokenPostBody.toLocal8Bit());
            connect(tokenReply, &QNetworkReply::finished, this, &DomainServer::tokenGrantFinished);

            // add this connection to our list of pending connections so that we can hold the response
            _pendingOAuthConnections.insert(stateUUID, connection);

            // set the state UUID on the reply so that we can associate the response with the connection later
            tokenReply->setProperty(STATE_QUERY_KEY.toLocal8Bit(), stateUUID);

            return true;
        } else {
            connection->respond(HTTPConnection::StatusCode400);

            return true;
        }
    } else {
        return false;
    }
}

HTTPSConnection* DomainServer::connectionFromReplyWithState(QNetworkReply* reply) {
    // grab the UUID state property from the reply
    QUuid stateUUID = reply->property(STATE_QUERY_KEY.toLocal8Bit()).toUuid();

    if (!stateUUID.isNull()) {
        return _pendingOAuthConnections.take(stateUUID);
    } else {
        return nullptr;
    }
}

void DomainServer::tokenGrantFinished() {
    auto tokenReply = qobject_cast<QNetworkReply*>(sender());

    if (tokenReply) {
        if (tokenReply->error() == QNetworkReply::NoError) {
            // now that we have a token for this profile, send off a profile request
            QNetworkReply* profileReply = profileRequestGivenTokenReply(tokenReply);

            // forward along the state UUID that we kept with the token request
            profileReply->setProperty(STATE_QUERY_KEY.toLocal8Bit(), tokenReply->property(STATE_QUERY_KEY.toLocal8Bit()));

            connect(profileReply, &QNetworkReply::finished, this, &DomainServer::profileRequestFinished);
        } else {
            // the token grant failed, send back a 500 (assuming the connection is still around)
            auto connection = connectionFromReplyWithState(tokenReply);

            if (connection) {
                connection->respond(HTTPConnection::StatusCode500);
            }
        }

        tokenReply->deleteLater();
    }
}

void DomainServer::profileRequestFinished() {

    auto profileReply = qobject_cast<QNetworkReply*>(sender());

    if (profileReply) {
        auto connection = connectionFromReplyWithState(profileReply);

        if (connection) {
            if (profileReply->error() == QNetworkReply::NoError) {
                // call helper method to get cookieHeaders
                Headers cookieHeaders = setupCookieHeadersFromProfileReply(profileReply);

                connection->respond(HTTPConnection::StatusCode302, QByteArray(),
                                    HTTPConnection::DefaultContentType, cookieHeaders);

            } else {
                // the profile request failed, send back a 500 (assuming the connection is still around)
                connection->respond(HTTPConnection::StatusCode500);
            }
        }

        profileReply->deleteLater();
    }
}

bool DomainServer::isAuthenticatedRequest(HTTPConnection* connection, const QUrl& url) {

    const QByteArray HTTP_COOKIE_HEADER_KEY = "Cookie";
    const QString ADMIN_USERS_CONFIG_KEY = "admin-users";
    const QString ADMIN_ROLES_CONFIG_KEY = "admin-roles";
    const QString BASIC_AUTH_USERNAME_KEY_PATH = "security.http_username";
    const QString BASIC_AUTH_PASSWORD_KEY_PATH = "security.http_password";

    const QByteArray UNAUTHENTICATED_BODY = "You do not have permission to access this domain-server.";

    QVariant adminUsersVariant = _settingsManager.valueForKeyPath(ADMIN_USERS_CONFIG_KEY);
    QVariant adminRolesVariant = _settingsManager.valueForKeyPath(ADMIN_ROLES_CONFIG_KEY);

    if (!_oauthProviderURL.isEmpty()
        && (adminUsersVariant.isValid() || adminRolesVariant.isValid())) {
        QString cookieString = connection->requestHeader(HTTP_COOKIE_HEADER_KEY);

        const QString COOKIE_UUID_REGEX_STRING = HIFI_SESSION_COOKIE_KEY + "=([\\d\\w-]+)($|;)";
        QRegExp cookieUUIDRegex(COOKIE_UUID_REGEX_STRING);

        QUuid cookieUUID;
        if (cookieString.indexOf(cookieUUIDRegex) != -1) {
            cookieUUID = cookieUUIDRegex.cap(1);
        }

        if (_settingsManager.valueForKeyPath(BASIC_AUTH_USERNAME_KEY_PATH).isValid()) {
            qDebug() << "Config file contains web admin settings for OAuth and basic HTTP authentication."
                << "These cannot be combined - using OAuth for authentication.";
        }

        if (!cookieUUID.isNull() && _cookieSessionHash.contains(cookieUUID)) {
            // pull the QJSONObject for the user with this cookie UUID
            DomainServerWebSessionData sessionData = _cookieSessionHash.value(cookieUUID);
            QString profileUsername = sessionData.getUsername();

            if (_settingsManager.valueForKeyPath(ADMIN_USERS_CONFIG_KEY).toStringList().contains(profileUsername)) {
                // this is an authenticated user
                return true;
            }

            // loop the roles of this user and see if they are in the admin-roles array
            QStringList adminRolesArray = _settingsManager.valueForKeyPath(ADMIN_ROLES_CONFIG_KEY).toStringList();

            if (!adminRolesArray.isEmpty()) {
                foreach(const QString& userRole, sessionData.getRoles()) {
                    if (adminRolesArray.contains(userRole)) {
                        // this user has a role that allows them to administer the domain-server
                        return true;
                    }
                }
            }

            connection->respond(HTTPConnection::StatusCode401, UNAUTHENTICATED_BODY);

            // the user does not have allowed username or role, return 401
            return false;
        } else {
            static const QByteArray REQUESTED_WITH_HEADER = "X-Requested-With";
            static const QString XML_REQUESTED_WITH = "XMLHttpRequest";

            if (connection->requestHeader(REQUESTED_WITH_HEADER) == XML_REQUESTED_WITH) {
                // unauthorized XHR requests get a 401 and not a 302, since there isn't an XHR
                // path to OAuth authorize
                connection->respond(HTTPConnection::StatusCode401, UNAUTHENTICATED_BODY);
            } else {
                // re-direct this user to OAuth page

                // generate a random state UUID to use
                QUuid stateUUID = QUuid::createUuid();

                // add it to the set so we can handle the callback from the OAuth provider
                _webAuthenticationStateSet.insert(stateUUID);

                QUrl authURL = oauthAuthorizationURL(stateUUID);

                Headers redirectHeaders;

                redirectHeaders.insert("Location", authURL.toEncoded());

                connection->respond(HTTPConnection::StatusCode302,
                                    QByteArray(), HTTPConnection::DefaultContentType, redirectHeaders);
            }

            // we don't know about this user yet, so they are not yet authenticated
            return false;
        }
    } else if (_settingsManager.valueForKeyPath(BASIC_AUTH_USERNAME_KEY_PATH).isValid()) {
        // config file contains username and password combinations for basic auth
        const QByteArray BASIC_AUTH_HEADER_KEY = "Authorization";

        // check if a username and password have been provided with the request
        QString basicAuthString = connection->requestHeader(BASIC_AUTH_HEADER_KEY);

        if (!basicAuthString.isEmpty()) {
            QStringList splitAuthString = basicAuthString.split(' ');
            QString base64String = splitAuthString.size() == 2 ? splitAuthString[1] : "";
            QString credentialString = QByteArray::fromBase64(base64String.toLocal8Bit());

            if (!credentialString.isEmpty()) {
                QStringList credentialList = credentialString.split(':');
                if (credentialList.size() == 2) {
                    QString headerUsername = credentialList[0];
                    QString headerPassword = credentialList[1];

                    // we've pulled a username and password - now check if there is a match in our basic auth hash
                    QString settingsUsername = _settingsManager.valueForKeyPath(BASIC_AUTH_USERNAME_KEY_PATH).toString();
                    QVariant settingsPasswordVariant = _settingsManager.valueForKeyPath(BASIC_AUTH_PASSWORD_KEY_PATH);

                    QString settingsPassword = settingsPasswordVariant.isValid() ? settingsPasswordVariant.toString() : "";
                    QString hexHeaderPassword = headerPassword.isEmpty() ?
                        "" : QCryptographicHash::hash(headerPassword.toUtf8(), QCryptographicHash::Sha256).toHex();
                        
                    if (settingsUsername == headerUsername && hexHeaderPassword == settingsPassword) {
                        return true;
                    }
                }
            }
        }

        // basic HTTP auth being used but no username and password are present
        // or the username and password are not correct
        // send back a 401 and ask for basic auth

        const QByteArray HTTP_AUTH_REQUEST_HEADER_KEY = "WWW-Authenticate";
        static QString HTTP_AUTH_REALM_STRING = QString("Basic realm='%1 %2'")
            .arg(_hostname.isEmpty() ? "localhost" : _hostname)
            .arg("domain-server");

        Headers basicAuthHeader;
        basicAuthHeader.insert(HTTP_AUTH_REQUEST_HEADER_KEY, HTTP_AUTH_REALM_STRING.toUtf8());

        connection->respond(HTTPConnection::StatusCode401, UNAUTHENTICATED_BODY,
                            HTTPConnection::DefaultContentType, basicAuthHeader);

        // not authenticated, bubble up false
        return false;

    } else {
        // we don't have an OAuth URL + admin roles/usernames, so all users are authenticated
        return true;
    }
}

const QString OAUTH_JSON_ACCESS_TOKEN_KEY = "access_token";
QNetworkReply* DomainServer::profileRequestGivenTokenReply(QNetworkReply* tokenReply) {
    // pull the access token from the returned JSON and store it with the matching session UUID
    QJsonDocument returnedJSON = QJsonDocument::fromJson(tokenReply->readAll());
    QString accessToken = returnedJSON.object()[OAUTH_JSON_ACCESS_TOKEN_KEY].toString();

    // fire off a request to get this user's identity so we can see if we will let them in
    QUrl profileURL = _oauthProviderURL;
    profileURL.setPath("/api/v1/user/profile");
    profileURL.setQuery(QString("%1=%2").arg(OAUTH_JSON_ACCESS_TOKEN_KEY, accessToken));

    qDebug() << "Sending profile request to: " << profileURL;

    QNetworkRequest profileRequest(profileURL);
    profileRequest.setAttribute(QNetworkRequest::FollowRedirectsAttribute, true);
    profileRequest.setHeader(QNetworkRequest::UserAgentHeader, HIGH_FIDELITY_USER_AGENT);
    return NetworkAccessManager::getInstance().get(profileRequest);
}

Headers DomainServer::setupCookieHeadersFromProfileReply(QNetworkReply* profileReply) {
    Headers cookieHeaders;

    // create a UUID for this cookie
    QUuid cookieUUID = QUuid::createUuid();

    QJsonDocument profileDocument = QJsonDocument::fromJson(profileReply->readAll());
    QJsonObject userObject = profileDocument.object()["data"].toObject()["user"].toObject();

    // add the profile to our in-memory data structure so we know who the user is when they send us their cookie
    DomainServerWebSessionData sessionData(userObject);
    _cookieSessionHash.insert(cookieUUID, sessionData);

    // setup expiry for cookie to 1 month from today
    QDateTime cookieExpiry = QDateTime::currentDateTimeUtc().addMonths(1);

    QString cookieString = HIFI_SESSION_COOKIE_KEY + "=" + uuidStringWithoutCurlyBraces(cookieUUID.toString());
    cookieString += "; expires=" + cookieExpiry.toString("ddd, dd MMM yyyy HH:mm:ss") + " GMT";
    cookieString += "; domain=" + _hostname + "; path=/";

    cookieHeaders.insert("Set-Cookie", cookieString.toUtf8());

    // redirect the user back to the homepage so they can present their cookie and be authenticated
    cookieHeaders.insert("Location", pathForRedirect().toUtf8());

    return cookieHeaders;
}

void DomainServer::refreshStaticAssignmentAndAddToQueue(SharedAssignmentPointer& assignment) {
    QUuid oldUUID = assignment->getUUID();
    assignment->resetUUID();

    qDebug() << "Reset UUID for assignment -" << *assignment.data() << "- and added to queue. Old UUID was"
        << uuidStringWithoutCurlyBraces(oldUUID);

    if (assignment->getType() == Assignment::AgentType && assignment->getPayload().isEmpty()) {
        // if this was an Agent without a script URL, we need to rename the old file so it can be retrieved at the new UUID
        QFile::rename(pathForAssignmentScript(oldUUID), pathForAssignmentScript(assignment->getUUID()));
    }

    // add the static assignment back under the right UUID, and to the queue
    _allAssignments.insert(assignment->getUUID(), assignment);
    _unfulfilledAssignments.enqueue(assignment);
}

static const QString BROADCASTING_SETTINGS_KEY = "broadcasting";

struct ReplicationServerInfo {
    NodeType_t nodeType;
    HifiSockAddr sockAddr;
};

ReplicationServerInfo serverInformationFromSettings(QVariantMap serverMap, ReplicationServerDirection direction) {
    static const QString REPLICATION_SERVER_ADDRESS = "address";
    static const QString REPLICATION_SERVER_PORT = "port";
    static const QString REPLICATION_SERVER_TYPE = "server_type";

    if (serverMap.contains(REPLICATION_SERVER_ADDRESS) && serverMap.contains(REPLICATION_SERVER_PORT)
        && serverMap.contains(REPLICATION_SERVER_TYPE)) {

        auto nodeType = NodeType::fromString(serverMap[REPLICATION_SERVER_TYPE].toString());

        ReplicationServerInfo serverInfo;

        if (direction == Upstream) {
            serverInfo.nodeType = NodeType::upstreamType(nodeType);
        } else if (direction == Downstream) {
            serverInfo.nodeType = NodeType::downstreamType(nodeType);
        }

        // read the address and port and construct a HifiSockAddr from them
        serverInfo.sockAddr = {
            serverMap[REPLICATION_SERVER_ADDRESS].toString(),
            (quint16) serverMap[REPLICATION_SERVER_PORT].toString().toInt()
        };

        return serverInfo;
    }

    return { NodeType::Unassigned, HifiSockAddr() };
}

void DomainServer::updateReplicationNodes(ReplicationServerDirection direction) {

    auto broadcastSettingsVariant = _settingsManager.valueForKeyPath(BROADCASTING_SETTINGS_KEY);

    if (broadcastSettingsVariant.isValid()) {
        auto nodeList = DependencyManager::get<LimitedNodeList>();
        std::vector<HifiSockAddr> replicationNodesInSettings;

        auto replicationSettings = broadcastSettingsVariant.toMap();

        QString serversKey = direction == Upstream ? "upstream_servers" : "downstream_servers";
        QString replicationDirection = direction == Upstream ? "upstream" : "downstream";

        if (replicationSettings.contains(serversKey)) {
            auto serversSettings = replicationSettings.value(serversKey).toList();

            std::vector<HifiSockAddr> knownReplicationNodes;
            nodeList->eachNode([&](const SharedNodePointer& otherNode) {
                if ((direction == Upstream && NodeType::isUpstream(otherNode->getType()))
                    || (direction == Downstream && NodeType::isDownstream(otherNode->getType()))) {
                    knownReplicationNodes.push_back(otherNode->getPublicSocket());
                }
            });

            for (auto& server : serversSettings) {
                auto replicationServer = serverInformationFromSettings(server.toMap(), direction);

                if (!replicationServer.sockAddr.isNull() && replicationServer.nodeType != NodeType::Unassigned) {
                    // make sure we have the settings we need for this replication server
                    replicationNodesInSettings.push_back(replicationServer.sockAddr);

                    bool knownNode = find(knownReplicationNodes.cbegin(), knownReplicationNodes.cend(),
                                          replicationServer.sockAddr) != knownReplicationNodes.cend();
                    if (!knownNode) {
                        // manually add the replication node to our node list
                        auto node = nodeList->addOrUpdateNode(QUuid::createUuid(), replicationServer.nodeType,
                                                              replicationServer.sockAddr, replicationServer.sockAddr,
                                                              Node::NULL_LOCAL_ID, false, direction == Upstream);
                        node->setIsForcedNeverSilent(true);

                        qDebug() << "Adding" << (direction == Upstream ? "upstream" : "downstream")
                            << "node:" << node->getUUID() << replicationServer.sockAddr;

                        // manually activate the public socket for the replication node
                        node->activatePublicSocket();
                    }
                }

            }
        }

        // enumerate the nodes to determine which are no longer downstream for this domain
        // collect them in a vector to separately remove them with handleKillNode (since eachNode has a read lock and
        // we cannot recursively take the write lock required by handleKillNode)
        std::vector<SharedNodePointer> nodesToKill;
        nodeList->eachNode([&](const SharedNodePointer& otherNode) {
            if ((direction == Upstream && NodeType::isUpstream(otherNode->getType()))
                || (direction == Downstream && NodeType::isDownstream(otherNode->getType()))) {
                bool nodeInSettings = find(replicationNodesInSettings.cbegin(), replicationNodesInSettings.cend(),
                                           otherNode->getPublicSocket()) != replicationNodesInSettings.cend();
                if (!nodeInSettings) {
                    qDebug() << "Removing" << replicationDirection
                        << "node:" << otherNode->getUUID() << otherNode->getPublicSocket();
                    nodesToKill.push_back(otherNode);
                }
            }
        });

        for (auto& node : nodesToKill) {
            handleKillNode(node);
        }
    }
}

void DomainServer::updateDownstreamNodes() {
    updateReplicationNodes(Downstream);
}

void DomainServer::updateUpstreamNodes() {
    updateReplicationNodes(Upstream);
}

void DomainServer::updateReplicatedNodes() {
    // Make sure we have downstream nodes in our list
    static const QString REPLICATED_USERS_KEY = "users";
    _replicatedUsernames.clear();

    auto replicationVariant = _settingsManager.valueForKeyPath(BROADCASTING_SETTINGS_KEY);
    if (replicationVariant.isValid()) {
        auto replicationSettings = replicationVariant.toMap();
        if (replicationSettings.contains(REPLICATED_USERS_KEY)) {
            auto usersSettings = replicationSettings.value(REPLICATED_USERS_KEY).toList();
            for (auto& username : usersSettings) {
                _replicatedUsernames.push_back(username.toString().toLower());
            }
        }
    }

    auto nodeList = DependencyManager::get<LimitedNodeList>();
    nodeList->eachMatchingNode([this](const SharedNodePointer& otherNode) -> bool {
            return otherNode->getType() == NodeType::Agent;
        }, [this](const SharedNodePointer& otherNode) {
            auto shouldReplicate = shouldReplicateNode(*otherNode);
            auto isReplicated = otherNode->isReplicated();
            if (isReplicated && !shouldReplicate) {
                qDebug() << "Setting node to NOT be replicated:"
                    << otherNode->getPermissions().getVerifiedUserName() << otherNode->getUUID();
            } else if (!isReplicated && shouldReplicate) {
                qDebug() << "Setting node to replicated:"
                    << otherNode->getPermissions().getVerifiedUserName() << otherNode->getUUID();
            }
            otherNode->setIsReplicated(shouldReplicate);
        }
    );
}

bool DomainServer::shouldReplicateNode(const Node& node) {
    if (node.getType() == NodeType::Agent) {
        QString verifiedUsername = node.getPermissions().getVerifiedUserName();

        // Both the verified username and usernames in _replicatedUsernames are lowercase, so
        // comparisons here are case-insensitive.
        auto it = find(_replicatedUsernames.cbegin(), _replicatedUsernames.cend(), verifiedUsername);
        return it != _replicatedUsernames.end();
    } else {
        return false;
    }
};

void DomainServer::nodeAdded(SharedNodePointer node) {
    // we don't use updateNodeWithData, so add the DomainServerNodeData to the node here
    node->setLinkedData(std::unique_ptr<DomainServerNodeData> { new DomainServerNodeData() });
}

void DomainServer::nodeKilled(SharedNodePointer node) {
    // if this peer connected via ICE then remove them from our ICE peers hash
    _gatekeeper.removeICEPeer(node->getUUID());

    DomainServerNodeData* nodeData = static_cast<DomainServerNodeData*>(node->getLinkedData());

    if (nodeData) {
        // if this node's UUID matches a static assignment we need to throw it back in the assignment queue
        if (!nodeData->getAssignmentUUID().isNull()) {
            SharedAssignmentPointer matchedAssignment = _allAssignments.take(nodeData->getAssignmentUUID());

            if (matchedAssignment && matchedAssignment->isStatic()) {
                refreshStaticAssignmentAndAddToQueue(matchedAssignment);
            }
        }

        // cleanup the connection secrets that we set up for this node (on the other nodes)
        foreach (const QUuid& otherNodeSessionUUID, nodeData->getSessionSecretHash().keys()) {
            SharedNodePointer otherNode = DependencyManager::get<LimitedNodeList>()->nodeWithUUID(otherNodeSessionUUID);
            if (otherNode) {
                static_cast<DomainServerNodeData*>(otherNode->getLinkedData())->getSessionSecretHash().remove(node->getUUID());
            }
        }

        if (node->getType() == NodeType::Agent) {
            // if this node was an Agent ask DomainServerNodeData to remove the interpolation we potentially stored
            nodeData->removeOverrideForKey(USERNAME_UUID_REPLACEMENT_STATS_KEY,
                    uuidStringWithoutCurlyBraces(node->getUUID()));

            // if this node is a user (unassigned Agent), signal
            if (!nodeData->wasAssigned()) {
                emit userDisconnected();
            }
        }
    }
}

SharedAssignmentPointer DomainServer::dequeueMatchingAssignment(const QUuid& assignmentUUID, NodeType_t nodeType) {
    QQueue<SharedAssignmentPointer>::iterator i = _unfulfilledAssignments.begin();

    while (i != _unfulfilledAssignments.end()) {
        if (i->data()->getType() == Assignment::typeForNodeType(nodeType)
            && i->data()->getUUID() == assignmentUUID) {
            // we have an unfulfilled assignment to return

            // return the matching assignment
            return _unfulfilledAssignments.takeAt(i - _unfulfilledAssignments.begin());
        } else {
            ++i;
        }
    }

    return SharedAssignmentPointer();
}

SharedAssignmentPointer DomainServer::deployableAssignmentForRequest(const Assignment& requestAssignment) {
    // this is an unassigned client talking to us directly for an assignment
    // go through our queue and see if there are any assignments to give out
    QQueue<SharedAssignmentPointer>::iterator sharedAssignment = _unfulfilledAssignments.begin();

    while (sharedAssignment != _unfulfilledAssignments.end()) {
        Assignment* assignment = sharedAssignment->data();
        bool requestIsAllTypes = requestAssignment.getType() == Assignment::AllTypes;
        bool assignmentTypesMatch = assignment->getType() == requestAssignment.getType();
        bool neitherHasPool = assignment->getPool().isEmpty() && requestAssignment.getPool().isEmpty();
        bool assignmentPoolsMatch = assignment->getPool() == requestAssignment.getPool();

        if ((requestIsAllTypes || assignmentTypesMatch) && (neitherHasPool || assignmentPoolsMatch)) {

            // remove the assignment from the queue
            SharedAssignmentPointer deployableAssignment = _unfulfilledAssignments.takeAt(sharedAssignment
                                                                                          - _unfulfilledAssignments.begin());

            // until we get a connection for this assignment
            // put assignment back in queue but stick it at the back so the others have a chance to go out
            _unfulfilledAssignments.enqueue(deployableAssignment);

            // stop looping, we've handed out an assignment
            return deployableAssignment;
        } else {
            // push forward the iterator to check the next assignment
            ++sharedAssignment;
        }
    }

    return SharedAssignmentPointer();
}

void DomainServer::addStaticAssignmentsToQueue() {

    // if the domain-server has just restarted,
    // check if there are static assignments that we need to throw into the assignment queue
    auto sharedAssignments = _allAssignments.values();

    // sort the assignments to put the server/mixer assignments first
    qSort(sharedAssignments.begin(), sharedAssignments.end(), [](SharedAssignmentPointer a, SharedAssignmentPointer b){
        if (a->getType() == b->getType()) {
            return true;
        } else if (a->getType() != Assignment::AgentType && b->getType() != Assignment::AgentType) {
            return a->getType() < b->getType();
        } else {
            return a->getType() != Assignment::AgentType;
        }
    });

    auto staticAssignment = sharedAssignments.begin();

    while (staticAssignment != sharedAssignments.end()) {
        // add any of the un-matched static assignments to the queue

        // enumerate the nodes and check if there is one with an attached assignment with matching UUID
        if (!DependencyManager::get<LimitedNodeList>()->nodeWithUUID((*staticAssignment)->getUUID())) {
            // this assignment has not been fulfilled - reset the UUID and add it to the assignment queue
            refreshStaticAssignmentAndAddToQueue(*staticAssignment);
        }

        ++staticAssignment;
    }
}

void DomainServer::processPathQueryPacket(QSharedPointer<ReceivedMessage> message) {
    // this is a query for the viewpoint resulting from a path
    // first pull the query path from the packet

    // figure out how many bytes the sender said this path is
    quint16 numPathBytes;
    message->readPrimitive(&numPathBytes);

    if (numPathBytes <= message->getBytesLeftToRead()) {
        // the number of path bytes makes sense for the sent packet - pull out the path
        QString pathQuery = QString::fromUtf8(message->getRawMessage() + message->getPosition(), numPathBytes);

        // our settings contain paths that start with a leading slash, so make sure this query has that
        if (!pathQuery.startsWith("/")) {
            pathQuery.prepend("/");
        }

        const QString PATHS_SETTINGS_KEYPATH_FORMAT = "%1.%2";
        const QString PATH_VIEWPOINT_KEY = "viewpoint";
        const QString INDEX_PATH = "/";

        // check out paths in the _configMap to see if we have a match
        auto keypath = QString(PATHS_SETTINGS_KEYPATH_FORMAT).arg(SETTINGS_PATHS_KEY).arg(pathQuery);
        QVariant pathMatch = _settingsManager.valueForKeyPath(keypath);

        if (pathMatch.isValid() || pathQuery == INDEX_PATH) {
            // we got a match, respond with the resulting viewpoint
            auto nodeList = DependencyManager::get<LimitedNodeList>();

            QString responseViewpoint;

            // if we didn't match the path BUT this is for the index path then send back our default
            if (pathMatch.isValid()) {
                responseViewpoint = pathMatch.toMap()[PATH_VIEWPOINT_KEY].toString();
            } else {
                const QString DEFAULT_INDEX_PATH = "/0,0,0/0,0,0,1";
                responseViewpoint = DEFAULT_INDEX_PATH;
            }

            if (!responseViewpoint.isEmpty()) {
                QByteArray viewpointUTF8 = responseViewpoint.toUtf8();

                // prepare a packet for the response
                auto pathResponsePacket = NLPacket::create(PacketType::DomainServerPathResponse, -1, true);

                // check the number of bytes the viewpoint is
                quint16 numViewpointBytes = viewpointUTF8.size();

                // are we going to be able to fit this response viewpoint in a packet?
                if (numPathBytes + numViewpointBytes + sizeof(numViewpointBytes) + sizeof(numPathBytes)
                        < (unsigned long) pathResponsePacket->bytesAvailableForWrite()) {
                    // append the number of bytes this path is
                    pathResponsePacket->writePrimitive(numPathBytes);

                    // append the path itself
                    pathResponsePacket->write(pathQuery.toUtf8());

                    // append the number of bytes the resulting viewpoint is
                    pathResponsePacket->writePrimitive(numViewpointBytes);

                    // append the viewpoint itself
                    pathResponsePacket->write(viewpointUTF8);

                    qDebug() << "Sending a viewpoint response for path query" << pathQuery << "-" << viewpointUTF8;

                    // send off the packet - see if we can associate this outbound data to a particular node
                    // TODO: does this senderSockAddr always work for a punched DS client?
                    nodeList->sendPacket(std::move(pathResponsePacket), message->getSenderSockAddr());
                }
            }

        } else {
            // we don't respond if there is no match - this may need to change once this packet
            // query/response is made reliable
            qDebug() << "No match for path query" << pathQuery << "- refusing to respond.";
        }
    }
}

void DomainServer::processNodeDisconnectRequestPacket(QSharedPointer<ReceivedMessage> message) {
    // This packet has been matched to a source node and they're asking not to be in the domain anymore
    auto limitedNodeList = DependencyManager::get<LimitedNodeList>();

    auto localID = message->getSourceID();
    qDebug() << "Received a disconnect request from node with local ID" << localID;

    // we want to check what type this node was before going to kill it so that we can avoid sending the RemovedNode
    // packet to nodes that don't care about this type
    auto nodeToKill = limitedNodeList->nodeWithLocalID(localID);

    if (nodeToKill) {
        handleKillNode(nodeToKill);
    }
}

void DomainServer::handleKillNode(SharedNodePointer nodeToKill) {
    auto limitedNodeList = DependencyManager::get<LimitedNodeList>();
    const QUuid& nodeUUID = nodeToKill->getUUID();

    limitedNodeList->killNodeWithUUID(nodeUUID);

    static auto removedNodePacket = NLPacket::create(PacketType::DomainServerRemovedNode, NUM_BYTES_RFC4122_UUID);

    removedNodePacket->reset();
    removedNodePacket->write(nodeUUID.toRfc4122());

    // broadcast out the DomainServerRemovedNode message
    limitedNodeList->eachMatchingNode([this, &nodeToKill](const SharedNodePointer& otherNode) -> bool {
        // only send the removed node packet to nodes that care about the type of node this was
        return isInInterestSet(otherNode, nodeToKill);
    }, [&limitedNodeList](const SharedNodePointer& otherNode){
        limitedNodeList->sendUnreliablePacket(*removedNodePacket, *otherNode);
    });
}

void DomainServer::processICEServerHeartbeatDenialPacket(QSharedPointer<ReceivedMessage> message) {
    static const int NUM_HEARTBEAT_DENIALS_FOR_KEYPAIR_REGEN = 3;

    if (++_numHeartbeatDenials > NUM_HEARTBEAT_DENIALS_FOR_KEYPAIR_REGEN) {
        qDebug() << "Received" << NUM_HEARTBEAT_DENIALS_FOR_KEYPAIR_REGEN << "heartbeat denials from ice-server"
            << "- re-generating keypair now";

        // we've hit our threshold of heartbeat denials, trigger a keypair re-generation
        auto limitedNodeList = DependencyManager::get<LimitedNodeList>();
        DependencyManager::get<AccountManager>()->generateNewDomainKeypair(limitedNodeList->getSessionUUID());

        // reset our number of heartbeat denials
        _numHeartbeatDenials = 0;
    }

    // even though we can't get into this ice-server it is responding to us, so we reset our number of no-reply heartbeats
    _noReplyICEHeartbeats = 0;
}

void DomainServer::processICEServerHeartbeatACK(QSharedPointer<ReceivedMessage> message) {
    // we don't do anything with this ACK other than use it to tell us to keep talking to the same ice-server
    _noReplyICEHeartbeats = 0;

    if (!_connectedToICEServer) {
        _connectedToICEServer = true;
        sendICEServerAddressToMetaverseAPI();
        qInfo() << "Connected to ice-server at" << _iceServerSocket;
    }
}

void DomainServer::handleKeypairChange() {
    if (_iceServerHeartbeatPacket) {
        // reset the payload size of the ice-server heartbeat packet - this causes the packet to be re-generated
        // the next time we go to send an ice-server heartbeat
        _iceServerHeartbeatPacket->setPayloadSize(0);

        // send a heartbeat to the ice server immediately
        sendHeartbeatToIceServer();
    }
}

void DomainServer::handleICEHostInfo(const QHostInfo& hostInfo) {
    // clear the ICE address lookup ID so that it can fire again
    _iceAddressLookupID = INVALID_ICE_LOOKUP_ID;

    // enumerate the returned addresses and collect only valid IPv4 addresses
    QList<QHostAddress> sanitizedAddresses = hostInfo.addresses();
    auto it = sanitizedAddresses.begin();
    while (it != sanitizedAddresses.end()) {
        if (!it->isNull() && it->protocol() == QAbstractSocket::IPv4Protocol) {
            ++it;
        } else {
            it = sanitizedAddresses.erase(it);
        }
    }

    if (hostInfo.error() != QHostInfo::NoError || sanitizedAddresses.empty()) {
        qWarning() << "IP address lookup failed for" << _iceServerAddr << ":" << hostInfo.errorString();

        // if we don't have an ICE server to use yet, trigger a retry
        if (_iceServerSocket.isNull()) {
            const int ICE_ADDRESS_LOOKUP_RETRY_MS = 1000;

            QTimer::singleShot(ICE_ADDRESS_LOOKUP_RETRY_MS, this, SLOT(updateICEServerAddresses()));
        }

    } else {
        int countBefore = _iceServerAddresses.count();

        _iceServerAddresses = sanitizedAddresses;

        if (countBefore == 0) {
            qInfo() << "Found" << _iceServerAddresses.count() << "ice-server IP addresses for" << _iceServerAddr;
        }

        if (_iceServerSocket.isNull()) {
            // we don't have a candidate ice-server yet, pick now (without triggering a host lookup since we just did one)
            randomizeICEServerAddress(false);
        }
    }
}

void DomainServer::randomizeICEServerAddress(bool shouldTriggerHostLookup) {
    if (shouldTriggerHostLookup) {
        updateICEServerAddresses();
    }

    // create a list by removing the already failed ice-server addresses
    auto candidateICEAddresses = _iceServerAddresses;

    auto it = candidateICEAddresses.begin();

    while (it != candidateICEAddresses.end()) {
        if (_failedIceServerAddresses.contains(*it)) {
            // we already tried this address and it failed, remove it from list of candidates
            it = candidateICEAddresses.erase(it);
        } else {
            // keep this candidate, it hasn't failed yet
            ++it;
        }
    }

    if (candidateICEAddresses.empty()) {
        // we ended up with an empty list since everything we've tried has failed
        // so clear the set of failed addresses and start going through them again

        qWarning() << "All current ice-server addresses have failed - re-attempting all current addresses for"
                   << _iceServerAddr;

        _failedIceServerAddresses.clear();
        candidateICEAddresses = _iceServerAddresses;
    }

    // of the list of available addresses that we haven't tried, pick a random one
    int maxIndex = candidateICEAddresses.size() - 1;
    int indexToTry = 0;

    if (maxIndex > 0) {
        static std::random_device randomDevice;
        static std::mt19937 generator(randomDevice());
        std::uniform_int_distribution<> distribution(0, maxIndex);

        indexToTry = distribution(generator);
    }

    _iceServerSocket = HifiSockAddr { candidateICEAddresses[indexToTry], ICE_SERVER_DEFAULT_PORT };
    qInfo() << "Set candidate ice-server socket to" << _iceServerSocket;

    // clear our number of hearbeat denials, this should be re-set on ice-server change
    _numHeartbeatDenials = 0;

    // immediately fire an ICE heartbeat once we've picked a candidate ice-server
    sendHeartbeatToIceServer();

    // immediately send an update to the metaverse API when our ice-server changes
    sendICEServerAddressToMetaverseAPI();
}

void DomainServer::setupGroupCacheRefresh() {
    const int REFRESH_GROUPS_INTERVAL_MSECS = 15 * MSECS_PER_SECOND;

    if (!_metaverseGroupCacheTimer) {
        // setup a timer to refresh this server's cached group details
        _metaverseGroupCacheTimer = new QTimer { this };
        connect(_metaverseGroupCacheTimer, &QTimer::timeout, &_gatekeeper, &DomainGatekeeper::refreshGroupsCache);
        _metaverseGroupCacheTimer->start(REFRESH_GROUPS_INTERVAL_MSECS);
    }
}

void DomainServer::maybeHandleReplacementEntityFile() {
    const auto replacementFilePath = getEntitiesReplacementFilePath();
    OctreeUtils::RawEntityData data;
    if (!data.readOctreeDataInfoFromFile(replacementFilePath)) {
        qCWarning(domain_server) << "Replacement file could not be read, it either doesn't exist or is invalid.";
    } else {
        qCDebug(domain_server) << "Replacing existing entity date with replacement file";

        QFile replacementFile(replacementFilePath);
        if (!replacementFile.remove()) {
            // If we can't remove the replacement file, we are at risk of getting into a state where
            // we continually replace the primary entity file with the replacement entity file.
            qCWarning(domain_server) << "Unable to remove replacement file, bailing";
        } else {
            data.resetIdAndVersion();
            auto gzippedData = data.toGzippedByteArray();

            QFile currentFile(getEntitiesFilePath());
            if (!currentFile.open(QIODevice::WriteOnly)) {
                qCWarning(domain_server)
                    << "Failed to update entities data file with replacement file, unable to open entities file for writing";
            } else {
                currentFile.write(gzippedData);
            }
        }
    }
}

void DomainServer::handleOctreeFileReplacement(QByteArray octreeFile) {
    //Assume we have compressed data
    auto compressedOctree = octreeFile;
    QByteArray jsonOctree;

    bool wasCompressed = gunzip(compressedOctree, jsonOctree);
    if (!wasCompressed) {
        // the source was not compressed, assume we were sent regular JSON data
        jsonOctree = compressedOctree;
    }

    OctreeUtils::RawEntityData data;
    if (data.readOctreeDataInfoFromData(jsonOctree)) {
        data.resetIdAndVersion();

        gzip(data.toByteArray(), compressedOctree);

        // write the compressed octree data to a special file
        auto replacementFilePath = getEntitiesReplacementFilePath();
        QFile replacementFile(replacementFilePath);
        if (replacementFile.open(QIODevice::WriteOnly) && replacementFile.write(compressedOctree) != -1) {
            // we've now written our replacement file, time to take the server down so it can
            // process it when it comes back up
            qInfo() << "Wrote octree replacement file to" << replacementFilePath << "- stopping server";

            QMetaObject::invokeMethod(this, "restart", Qt::QueuedConnection);
        } else {
            qWarning() << "Could not write replacement octree data to file - refusing to process";
        }
    } else {
        qDebug() << "Received replacement octree file that is invalid - refusing to process";
    }
}

void DomainServer::handleDomainContentReplacementFromURLRequest(QSharedPointer<ReceivedMessage> message) {
    qInfo() << "Received request to replace content from a url";
    auto node = DependencyManager::get<LimitedNodeList>()->findNodeWithAddr(message->getSenderSockAddr());
    if (node && node->getCanReplaceContent()) {
        // Convert message data into our URL
        QString url(message->getMessage());
        QUrl modelsURL = QUrl(url, QUrl::StrictMode);
        QNetworkAccessManager& networkAccessManager = NetworkAccessManager::getInstance();
        QNetworkRequest request(modelsURL);
        QNetworkReply* reply = networkAccessManager.get(request);

        qDebug() << "Downloading JSON from: " << modelsURL;

        connect(reply, &QNetworkReply::finished, [this, reply, modelsURL]() {
            QNetworkReply::NetworkError networkError = reply->error();
            if (networkError == QNetworkReply::NoError) {
                if (modelsURL.fileName().endsWith(".json.gz")) {
                    handleOctreeFileReplacement(reply->readAll());
                } else if (modelsURL.fileName().endsWith(".zip")) {
                    auto deferred = makePromise("recoverFromUploadedBackup");
                    _contentManager->recoverFromUploadedBackup(deferred, reply->readAll());
                }
            } else {
                qDebug() << "Error downloading JSON from specified file: " << modelsURL;
            }
        });
    }
}

void DomainServer::handleOctreeFileReplacementRequest(QSharedPointer<ReceivedMessage> message) {
    auto node = DependencyManager::get<NodeList>()->nodeWithLocalID(message->getSourceID());
    if (node->getCanReplaceContent()) {
        handleOctreeFileReplacement(message->readAll());
    }
}<|MERGE_RESOLUTION|>--- conflicted
+++ resolved
@@ -611,33 +611,13 @@
                 // let the NodeList do its checks now (but pass it the sourceNode so it doesn't need to look it up again)
                 return nodeList->isPacketVerifiedWithSource(packet, sourceNode.data());
             } else {
-<<<<<<< HEAD
-                static const QString UNKNOWN_REGEX = "Packet of type \\d+ \\([\\sa-zA-Z:]+\\) received from unmatched IP for UUID";
-                static QString repeatedMessage
-                    = LogHandler::getInstance().addRepeatedMessageRegex(UNKNOWN_REGEX);
-
-                qDebug() << "Packet of type" << headerType
-                    << "received from unmatched IP for UUID" << uuidStringWithoutCurlyBraces(sourceNode->getUUID());
-=======
                 HIFI_FDEBUG("Packet of type" << headerType
-                    << "received from unmatched IP for UUID" << uuidStringWithoutCurlyBraces(sourceID));
->>>>>>> cad4d459
-
+                    << "received from unmatched IP for UUID" << uuidStringWithoutCurlyBraces(sourceNode->getUUID()));
                 return false;
             }
         } else {
-<<<<<<< HEAD
-            static const QString UNKNOWN_REGEX = "Packet of type \\d+ \\([\\sa-zA-Z:]+\\) received from unknown node with Local ID";
-            static QString repeatedMessage
-                = LogHandler::getInstance().addRepeatedMessageRegex(UNKNOWN_REGEX);
-
-            qDebug() << "Packet of type" << headerType
-                << "received from unknown node with Local ID" << localSourceID;
-=======
             HIFI_FDEBUG("Packet of type" << headerType
-                << "received from unknown node with UUID" << uuidStringWithoutCurlyBraces(sourceID));
->>>>>>> cad4d459
-
+                << "received from unknown node with Local ID" << localSourceID);
             return false;
         }
     }

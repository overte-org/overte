//
//  DomainServer.cpp
//  domain-server/src
//
//  Created by Stephen Birarda on 9/26/13.
//  Copyright 2013 High Fidelity, Inc.
//
//  Distributed under the Apache License, Version 2.0.
//  See the accompanying file LICENSE or http://www.apache.org/licenses/LICENSE-2.0.html
//

#include "DomainServer.h"

#include <QDir>
#include <QJsonDocument>
#include <QJsonObject>
#include <QJsonArray>
#include <QProcess>
#include <QSharedMemory>
#include <QStandardPaths>
#include <QTimer>
#include <QUrlQuery>

#include <AccountManager.h>
#include <ApplicationVersion.h>
#include <HifiConfigVariantMap.h>
#include <HTTPConnection.h>
#include <LogUtils.h>
#include <NetworkingConstants.h>
#include <udt/PacketHeaders.h>
#include <SettingHandle.h>
#include <SharedUtil.h>
#include <ShutdownEventListener.h>
#include <UUID.h>
#include <LogHandler.h>

#include "DomainServerNodeData.h"
#include "NodeConnectionData.h"

int const DomainServer::EXIT_CODE_REBOOT = 234923;

const QString ICE_SERVER_DEFAULT_HOSTNAME = "ice.highfidelity.io";

DomainServer::DomainServer(int argc, char* argv[]) :
    QCoreApplication(argc, argv),
    _gatekeeper(this),
    _httpManager(DOMAIN_SERVER_HTTP_PORT, QString("%1/resources/web/").arg(QCoreApplication::applicationDirPath()), this),
    _httpsManager(NULL),
    _allAssignments(),
    _unfulfilledAssignments(),
    _isUsingDTLS(false),
    _oauthProviderURL(),
    _oauthClientID(),
    _hostname(),
    _webAuthenticationStateSet(),
    _cookieSessionHash(),
    _automaticNetworkingSetting(),
    _settingsManager(),
    _iceServerSocket(ICE_SERVER_DEFAULT_HOSTNAME, ICE_SERVER_DEFAULT_PORT)
{
    qInstallMessageHandler(LogHandler::verboseMessageHandler);

    LogUtils::init();
    Setting::init();
    
    // to work around the Qt constant wireless scanning, set the env for polling interval very high
    const QByteArray EXTREME_BEARER_POLL_TIMEOUT = QString::number(INT_MAX).toLocal8Bit();
    qputenv("QT_BEARER_POLL_TIMEOUT", EXTREME_BEARER_POLL_TIMEOUT);

    connect(this, &QCoreApplication::aboutToQuit, this, &DomainServer::aboutToQuit);

    setOrganizationName("High Fidelity");
    setOrganizationDomain("highfidelity.io");
    setApplicationName("domain-server");
    setApplicationVersion(BUILD_VERSION);
    QSettings::setDefaultFormat(QSettings::IniFormat);

    // make sure we have a fresh AccountManager instance
    // (need this since domain-server can restart itself and maintain static variables)
    AccountManager::getInstance(true);

    _settingsManager.setupConfigMap(arguments());

    // setup a shutdown event listener to handle SIGTERM or WM_CLOSE for us
#ifdef _WIN32
    installNativeEventFilter(&ShutdownEventListener::getInstance());
#else
    ShutdownEventListener::getInstance();
#endif

    qRegisterMetaType<DomainServerWebSessionData>("DomainServerWebSessionData");
    qRegisterMetaTypeStreamOperators<DomainServerWebSessionData>("DomainServerWebSessionData");
    
    // make sure we hear about newly connected nodes from our gatekeeper
    connect(&_gatekeeper, &DomainGatekeeper::connectedNode, this, &DomainServer::handleConnectedNode);

    if (optionallyReadX509KeyAndCertificate() && optionallySetupOAuth() && optionallySetupAssignmentPayment()) {
        // we either read a certificate and private key or were not passed one
        // and completed login or did not need to

        qDebug() << "Setting up LimitedNodeList and assignments.";
        setupNodeListAndAssignments();

        loadExistingSessionsFromSettings();

        // setup automatic networking settings with data server
        setupAutomaticNetworking();

        // preload some user public keys so they can connect on first request
        _gatekeeper.preloadAllowedUserPublicKeys();
    }
}

DomainServer::~DomainServer() {
    // destroy the LimitedNodeList before the DomainServer QCoreApplication is down
    DependencyManager::destroy<LimitedNodeList>();
}

void DomainServer::aboutToQuit() {

    // clear the log handler so that Qt doesn't call the destructor on LogHandler
    qInstallMessageHandler(0);
}

void DomainServer::restart() {
    qDebug() << "domain-server is restarting.";

    exit(DomainServer::EXIT_CODE_REBOOT);
}

bool DomainServer::optionallyReadX509KeyAndCertificate() {
    const QString X509_CERTIFICATE_OPTION = "cert";
    const QString X509_PRIVATE_KEY_OPTION = "key";
    const QString X509_KEY_PASSPHRASE_ENV = "DOMAIN_SERVER_KEY_PASSPHRASE";

    QString certPath = _settingsManager.getSettingsMap().value(X509_CERTIFICATE_OPTION).toString();
    QString keyPath = _settingsManager.getSettingsMap().value(X509_PRIVATE_KEY_OPTION).toString();

    if (!certPath.isEmpty() && !keyPath.isEmpty()) {
        // the user wants to use the following cert and key for HTTPS
        // this is used for Oauth callbacks when authorizing users against a data server
        // let's make sure we can load the key and certificate

        QString keyPassphraseString = QProcessEnvironment::systemEnvironment().value(X509_KEY_PASSPHRASE_ENV);

        qDebug() << "Reading certificate file at" << certPath << "for HTTPS.";
        qDebug() << "Reading key file at" << keyPath << "for HTTPS.";    

        QFile certFile(certPath);
        certFile.open(QIODevice::ReadOnly);

        QFile keyFile(keyPath);
        keyFile.open(QIODevice::ReadOnly);

        QSslCertificate sslCertificate(&certFile);
        QSslKey privateKey(&keyFile, QSsl::Rsa, QSsl::Pem, QSsl::PrivateKey, keyPassphraseString.toUtf8());

        _httpsManager = new HTTPSManager(DOMAIN_SERVER_HTTPS_PORT, sslCertificate, privateKey, QString(), this, this);

        qDebug() << "TCP server listening for HTTPS connections on" << DOMAIN_SERVER_HTTPS_PORT;

    } else if (!certPath.isEmpty() || !keyPath.isEmpty()) {
        qDebug() << "Missing certificate or private key. domain-server will now quit.";
        QMetaObject::invokeMethod(this, "quit", Qt::QueuedConnection);
        return false;
    }

    return true;
}

bool DomainServer::optionallySetupOAuth() {
    const QString OAUTH_PROVIDER_URL_OPTION = "oauth-provider";
    const QString OAUTH_CLIENT_ID_OPTION = "oauth-client-id";
    const QString OAUTH_CLIENT_SECRET_ENV = "DOMAIN_SERVER_CLIENT_SECRET";
    const QString REDIRECT_HOSTNAME_OPTION = "hostname";

    const QVariantMap& settingsMap = _settingsManager.getSettingsMap();
    _oauthProviderURL = QUrl(settingsMap.value(OAUTH_PROVIDER_URL_OPTION).toString());

    // if we don't have an oauth provider URL then we default to the default node auth url
    if (_oauthProviderURL.isEmpty()) {
        _oauthProviderURL = NetworkingConstants::METAVERSE_SERVER_URL;
    }

    AccountManager& accountManager = AccountManager::getInstance();
    accountManager.disableSettingsFilePersistence();
    accountManager.setAuthURL(_oauthProviderURL);

    _oauthClientID = settingsMap.value(OAUTH_CLIENT_ID_OPTION).toString();
    _oauthClientSecret = QProcessEnvironment::systemEnvironment().value(OAUTH_CLIENT_SECRET_ENV);
    _hostname = settingsMap.value(REDIRECT_HOSTNAME_OPTION).toString();

    if (!_oauthClientID.isEmpty()) {
        if (_oauthProviderURL.isEmpty()
            || _hostname.isEmpty()
            || _oauthClientID.isEmpty()
            || _oauthClientSecret.isEmpty()) {
            qDebug() << "Missing OAuth provider URL, hostname, client ID, or client secret. domain-server will now quit.";
            QMetaObject::invokeMethod(this, "quit", Qt::QueuedConnection);
            return false;
        } else {
            qDebug() << "OAuth will be used to identify clients using provider at" << _oauthProviderURL.toString();
            qDebug() << "OAuth Client ID is" << _oauthClientID;
        }
    }

    return true;
}

const QString DOMAIN_CONFIG_ID_KEY = "id";

const QString METAVERSE_AUTOMATIC_NETWORKING_KEY_PATH = "metaverse.automatic_networking";
const QString FULL_AUTOMATIC_NETWORKING_VALUE = "full";
const QString IP_ONLY_AUTOMATIC_NETWORKING_VALUE = "ip";
const QString DISABLED_AUTOMATIC_NETWORKING_VALUE = "disabled";

void DomainServer::setupNodeListAndAssignments(const QUuid& sessionUUID) {

    const QString CUSTOM_LOCAL_PORT_OPTION = "metaverse.local_port";

    QVariant localPortValue = _settingsManager.valueOrDefaultValueForKeyPath(CUSTOM_LOCAL_PORT_OPTION);
    unsigned short domainServerPort = (unsigned short) localPortValue.toUInt();

    QVariantMap& settingsMap = _settingsManager.getSettingsMap();

    unsigned short domainServerDTLSPort = 0;

    if (_isUsingDTLS) {
        domainServerDTLSPort = DEFAULT_DOMAIN_SERVER_DTLS_PORT;

        const QString CUSTOM_DTLS_PORT_OPTION = "dtls-port";

        if (settingsMap.contains(CUSTOM_DTLS_PORT_OPTION)) {
            domainServerDTLSPort = (unsigned short) settingsMap.value(CUSTOM_DTLS_PORT_OPTION).toUInt();
        }
    }

    QSet<Assignment::Type> parsedTypes;
    parseAssignmentConfigs(parsedTypes);

    populateDefaultStaticAssignmentsExcludingTypes(parsedTypes);

    // check for scripts the user wants to persist from their domain-server config
    populateStaticScriptedAssignmentsFromSettings();

    auto nodeList = DependencyManager::set<LimitedNodeList>(domainServerPort, domainServerDTLSPort);

    // no matter the local port, save it to shared mem so that local assignment clients can ask what it is
    nodeList->putLocalPortIntoSharedMemory(DOMAIN_SERVER_LOCAL_PORT_SMEM_KEY, this, nodeList->getSocketLocalPort());

    // store our local http ports in shared memory
    quint16 localHttpPort = DOMAIN_SERVER_HTTP_PORT;
    nodeList->putLocalPortIntoSharedMemory(DOMAIN_SERVER_LOCAL_HTTP_PORT_SMEM_KEY, this, localHttpPort);
    quint16 localHttpsPort = DOMAIN_SERVER_HTTPS_PORT;
    nodeList->putLocalPortIntoSharedMemory(DOMAIN_SERVER_LOCAL_HTTPS_PORT_SMEM_KEY, this, localHttpsPort);


    // set our LimitedNodeList UUID to match the UUID from our config
    // nodes will currently use this to add resources to data-web that relate to our domain
    const QString METAVERSE_DOMAIN_ID_KEY_PATH = "metaverse.id";
    const QVariant* idValueVariant = valueForKeyPath(settingsMap, METAVERSE_DOMAIN_ID_KEY_PATH);
    if (idValueVariant) {
        nodeList->setSessionUUID(idValueVariant->toString());
    }

    connect(nodeList.data(), &LimitedNodeList::nodeAdded, this, &DomainServer::nodeAdded);
    connect(nodeList.data(), &LimitedNodeList::nodeKilled, this, &DomainServer::nodeKilled);

    // register as the packet receiver for the types we want
    PacketReceiver& packetReceiver = nodeList->getPacketReceiver();
    packetReceiver.registerListener(PacketType::RequestAssignment, this, "processRequestAssignmentPacket");
    packetReceiver.registerListener(PacketType::DomainListRequest, this, "processListRequestPacket");
    packetReceiver.registerListener(PacketType::DomainServerPathQuery, this, "processPathQueryPacket");
<<<<<<< HEAD
    packetReceiver.registerListener(PacketType::NodeJsonStats, this, "processNodeJSONStatsPacket");
=======
    packetReceiver.registerMessageListener(PacketType::NodeJsonStats, this, "processNodeJSONStatsPacket");
    packetReceiver.registerListener(PacketType::DomainDisconnectRequest, this, "processNodeDisconnectRequestPacket");
>>>>>>> b4934275
    
    // NodeList won't be available to the settings manager when it is created, so call registerListener here
    packetReceiver.registerListener(PacketType::DomainSettingsRequest, &_settingsManager, "processSettingsRequestPacket");
    
    // register the gatekeeper for the packets it needs to receive
    packetReceiver.registerListener(PacketType::DomainConnectRequest, &_gatekeeper, "processConnectRequestPacket");
    packetReceiver.registerListener(PacketType::ICEPing, &_gatekeeper, "processICEPingPacket");
    packetReceiver.registerListener(PacketType::ICEPingReply, &_gatekeeper, "processICEPingReplyPacket");
    packetReceiver.registerListener(PacketType::ICEServerPeerInformation, &_gatekeeper, "processICEPeerInformationPacket");
    
    // add whatever static assignments that have been parsed to the queue
    addStaticAssignmentsToQueue();
}

bool DomainServer::didSetupAccountManagerWithAccessToken() {
    if (AccountManager::getInstance().hasValidAccessToken()) {
        // we already gave the account manager a valid access token
        return true;
    }

    return resetAccountManagerAccessToken();
}

const QString ACCESS_TOKEN_KEY_PATH = "metaverse.access_token";

bool DomainServer::resetAccountManagerAccessToken() {
    if (!_oauthProviderURL.isEmpty()) {
        // check for an access-token in our settings, can optionally be overidden by env value
        const QString ENV_ACCESS_TOKEN_KEY = "DOMAIN_SERVER_ACCESS_TOKEN";

        QString accessToken = QProcessEnvironment::systemEnvironment().value(ENV_ACCESS_TOKEN_KEY);

        if (accessToken.isEmpty()) {
            const QVariant* accessTokenVariant = valueForKeyPath(_settingsManager.getSettingsMap(), ACCESS_TOKEN_KEY_PATH);

            if (accessTokenVariant && accessTokenVariant->canConvert(QMetaType::QString)) {
                accessToken = accessTokenVariant->toString();
            } else {
                qDebug() << "A domain-server feature that requires authentication is enabled but no access token is present."
                    << "Set an access token via the web interface, in your user or master config"
                    << "at keypath metaverse.access_token or in your ENV at key DOMAIN_SERVER_ACCESS_TOKEN";
                return false;
            }
        } else {
            qDebug() << "Using access token from DOMAIN_SERVER_ACCESS_TOKEN in env. This overrides any access token present"
                << " in the user or master config.";
        }

        // give this access token to the AccountManager
        AccountManager::getInstance().setAccessTokenForCurrentAuthURL(accessToken);

        return true;

    } else {
        qDebug() << "Missing OAuth provider URL, but a domain-server feature was required that requires authentication." <<
            "domain-server will now quit.";
        QMetaObject::invokeMethod(this, "quit", Qt::QueuedConnection);

        return false;
    }
}

bool DomainServer::optionallySetupAssignmentPayment() {
    const QString PAY_FOR_ASSIGNMENTS_OPTION = "pay-for-assignments";
    const QVariantMap& settingsMap = _settingsManager.getSettingsMap();

    if (settingsMap.contains(PAY_FOR_ASSIGNMENTS_OPTION) &&
        settingsMap.value(PAY_FOR_ASSIGNMENTS_OPTION).toBool() &&
        didSetupAccountManagerWithAccessToken()) {

        qDebug() << "Assignments will be paid for via" << qPrintable(_oauthProviderURL.toString());

        // assume that the fact we are authing against HF data server means we will pay for assignments
        // setup a timer to send transactions to pay assigned nodes every 30 seconds
        QTimer* creditSetupTimer = new QTimer(this);
        connect(creditSetupTimer, &QTimer::timeout, this, &DomainServer::setupPendingAssignmentCredits);

        const qint64 CREDIT_CHECK_INTERVAL_MSECS = 5 * 1000;
        creditSetupTimer->start(CREDIT_CHECK_INTERVAL_MSECS);

        QTimer* nodePaymentTimer = new QTimer(this);
        connect(nodePaymentTimer, &QTimer::timeout, this, &DomainServer::sendPendingTransactionsToServer);

        const qint64 TRANSACTION_SEND_INTERVAL_MSECS = 30 * 1000;
        nodePaymentTimer->start(TRANSACTION_SEND_INTERVAL_MSECS);
    }

    return true;
}

void DomainServer::setupAutomaticNetworking() {
    auto nodeList = DependencyManager::get<LimitedNodeList>();

    _automaticNetworkingSetting =
        _settingsManager.valueOrDefaultValueForKeyPath(METAVERSE_AUTOMATIC_NETWORKING_KEY_PATH).toString();

    if (_automaticNetworkingSetting == FULL_AUTOMATIC_NETWORKING_VALUE) {
        // call our sendHeartbeatToIceServer immediately anytime a local or public socket changes
        connect(nodeList.data(), &LimitedNodeList::localSockAddrChanged,
                this, &DomainServer::sendHeartbeatToIceServer);
        connect(nodeList.data(), &LimitedNodeList::publicSockAddrChanged,
                this, &DomainServer::sendHeartbeatToIceServer);

        // we need this DS to know what our public IP is - start trying to figure that out now
        nodeList->startSTUNPublicSocketUpdate();

        // setup a timer to heartbeat with the ice-server every so often
        QTimer* iceHeartbeatTimer = new QTimer(this);
        connect(iceHeartbeatTimer, &QTimer::timeout, this, &DomainServer::sendHeartbeatToIceServer);
        iceHeartbeatTimer->start(ICE_HEARBEAT_INTERVAL_MSECS);
    }

    if (!didSetupAccountManagerWithAccessToken()) {
        qDebug() << "Cannot send heartbeat to data server without an access token.";
        qDebug() << "Add an access token to your config file or via the web interface.";

        return;
    }

    if (_automaticNetworkingSetting == IP_ONLY_AUTOMATIC_NETWORKING_VALUE ||
        _automaticNetworkingSetting == FULL_AUTOMATIC_NETWORKING_VALUE) {

        const QUuid& domainID = nodeList->getSessionUUID();

        if (!domainID.isNull()) {
            qDebug() << "domain-server" << _automaticNetworkingSetting << "automatic networking enabled for ID"
                << uuidStringWithoutCurlyBraces(domainID) << "via" << _oauthProviderURL.toString();

            if (_automaticNetworkingSetting == IP_ONLY_AUTOMATIC_NETWORKING_VALUE) {
                // send any public socket changes to the data server so nodes can find us at our new IP
                connect(nodeList.data(), &LimitedNodeList::publicSockAddrChanged,
                        this, &DomainServer::performIPAddressUpdate);

                // have the LNL enable public socket updating via STUN
                nodeList->startSTUNPublicSocketUpdate();
            } else {
                // send our heartbeat to data server so it knows what our network settings are
                sendHeartbeatToDataServer();
            }
        } else {
            qDebug() << "Cannot enable domain-server automatic networking without a domain ID."
            << "Please add an ID to your config file or via the web interface.";

            return;
        }
    } else {
        sendHeartbeatToDataServer();
    }

    qDebug() << "Updating automatic networking setting in domain-server to" << _automaticNetworkingSetting;

    // no matter the auto networking settings we should heartbeat to the data-server every 15s
    const int DOMAIN_SERVER_DATA_WEB_HEARTBEAT_MSECS = 15 * 1000;

    QTimer* dataHeartbeatTimer = new QTimer(this);
    connect(dataHeartbeatTimer, SIGNAL(timeout()), this, SLOT(sendHeartbeatToDataServer()));
    dataHeartbeatTimer->start(DOMAIN_SERVER_DATA_WEB_HEARTBEAT_MSECS);
}

void DomainServer::loginFailed() {
    qDebug() << "Login to data server has failed. domain-server will now quit";
    QMetaObject::invokeMethod(this, "quit", Qt::QueuedConnection);
}

void DomainServer::parseAssignmentConfigs(QSet<Assignment::Type>& excludedTypes) {
    // check for configs from the command line, these take precedence
    const QString ASSIGNMENT_CONFIG_REGEX_STRING = "config-([\\d]+)";
    QRegExp assignmentConfigRegex(ASSIGNMENT_CONFIG_REGEX_STRING);

    const QVariantMap& settingsMap = _settingsManager.getSettingsMap();

    // scan for assignment config keys
    QStringList variantMapKeys = settingsMap.keys();
    int configIndex = variantMapKeys.indexOf(assignmentConfigRegex);

    while (configIndex != -1) {
        // figure out which assignment type this matches
        Assignment::Type assignmentType = (Assignment::Type) assignmentConfigRegex.cap(1).toInt();

        if (assignmentType < Assignment::AllTypes && !excludedTypes.contains(assignmentType)) {
            QVariant mapValue = settingsMap[variantMapKeys[configIndex]];
            QVariantList assignmentList = mapValue.toList();

            if (assignmentType != Assignment::AgentType) {
                createStaticAssignmentsForType(assignmentType, assignmentList);
            }

            excludedTypes.insert(assignmentType);
        }

        configIndex = variantMapKeys.indexOf(assignmentConfigRegex, configIndex + 1);
    }
}

void DomainServer::addStaticAssignmentToAssignmentHash(Assignment* newAssignment) {
    qDebug() << "Inserting assignment" << *newAssignment << "to static assignment hash.";
    newAssignment->setIsStatic(true);
    _allAssignments.insert(newAssignment->getUUID(), SharedAssignmentPointer(newAssignment));
}

void DomainServer::populateStaticScriptedAssignmentsFromSettings() {
    const QString PERSISTENT_SCRIPTS_KEY_PATH = "scripts.persistent_scripts";
    const QVariant* persistentScriptsVariant = valueForKeyPath(_settingsManager.getSettingsMap(), PERSISTENT_SCRIPTS_KEY_PATH);

    if (persistentScriptsVariant) {
        QVariantList persistentScriptsList = persistentScriptsVariant->toList();
        foreach(const QVariant& persistentScriptVariant, persistentScriptsList) {
            QVariantMap persistentScript = persistentScriptVariant.toMap();

            const QString PERSISTENT_SCRIPT_URL_KEY = "url";
            const QString PERSISTENT_SCRIPT_NUM_INSTANCES_KEY = "num_instances";
            const QString PERSISTENT_SCRIPT_POOL_KEY = "pool";

            if (persistentScript.contains(PERSISTENT_SCRIPT_URL_KEY)) {
                // check how many instances of this script to add

                int numInstances = persistentScript[PERSISTENT_SCRIPT_NUM_INSTANCES_KEY].toInt();
                QString scriptURL = persistentScript[PERSISTENT_SCRIPT_URL_KEY].toString();

                QString scriptPool = persistentScript.value(PERSISTENT_SCRIPT_POOL_KEY).toString();

                qDebug() << "Adding" << numInstances << "of persistent script at URL" << scriptURL << "- pool" << scriptPool;

                for (int i = 0; i < numInstances; ++i) {
                    // add a scripted assignment to the queue for this instance
                    Assignment* scriptAssignment = new Assignment(Assignment::CreateCommand,
                                                                  Assignment::AgentType,
                                                                  scriptPool);
                    scriptAssignment->setPayload(scriptURL.toUtf8());

                    // add it to static hash so we know we have to keep giving it back out
                    addStaticAssignmentToAssignmentHash(scriptAssignment);
                }
            }
        }
    }
}

void DomainServer::createStaticAssignmentsForType(Assignment::Type type, const QVariantList &configList) {
    // we have a string for config for this type
    qDebug() << "Parsing config for assignment type" << type;

    int configCounter = 0;

    foreach(const QVariant& configVariant, configList) {
        if (configVariant.canConvert(QMetaType::QVariantMap)) {
            QVariantMap configMap = configVariant.toMap();

            // check the config string for a pool
            const QString ASSIGNMENT_POOL_KEY = "pool";

            QString assignmentPool = configMap.value(ASSIGNMENT_POOL_KEY).toString();
            if (!assignmentPool.isEmpty()) {
                configMap.remove(ASSIGNMENT_POOL_KEY);
            }

            ++configCounter;
            qDebug() << "Type" << type << "config" << configCounter << "=" << configMap;

            Assignment* configAssignment = new Assignment(Assignment::CreateCommand, type, assignmentPool);

            // setup the payload as a semi-colon separated list of key = value
            QStringList payloadStringList;
            foreach(const QString& payloadKey, configMap.keys()) {
                QString dashes = payloadKey.size() == 1 ? "-" : "--";
                payloadStringList << QString("%1%2 %3").arg(dashes).arg(payloadKey).arg(configMap[payloadKey].toString());
            }

            configAssignment->setPayload(payloadStringList.join(' ').toUtf8());

            addStaticAssignmentToAssignmentHash(configAssignment);
        }
    }
}

void DomainServer::populateDefaultStaticAssignmentsExcludingTypes(const QSet<Assignment::Type>& excludedTypes) {
    // enumerate over all assignment types and see if we've already excluded it
    for (Assignment::Type defaultedType = Assignment::AudioMixerType;
         defaultedType != Assignment::AllTypes;
         defaultedType =  static_cast<Assignment::Type>(static_cast<int>(defaultedType) + 1)) {
        if (!excludedTypes.contains(defaultedType)
            && defaultedType != Assignment::UNUSED_1
            && defaultedType != Assignment::AgentType) {
            
            if (defaultedType == Assignment::AssetServerType) {
                // Make sure the asset-server is enabled before adding it here.
                // Initially we do not assign it by default so we can test it in HF domains first
                static const QString ASSET_SERVER_ENABLED_KEYPATH = "asset_server.enabled";
                
                if (!_settingsManager.valueOrDefaultValueForKeyPath(ASSET_SERVER_ENABLED_KEYPATH).toBool()) {
                    // skip to the next iteration if asset-server isn't enabled
                    continue;
                }
            }
            
            // type has not been set from a command line or config file config, use the default
            // by clearing whatever exists and writing a single default assignment with no payload
            Assignment* newAssignment = new Assignment(Assignment::CreateCommand, (Assignment::Type) defaultedType);
            addStaticAssignmentToAssignmentHash(newAssignment);
        }
    }
}

void DomainServer::processListRequestPacket(QSharedPointer<ReceivedMessage> message, SharedNodePointer sendingNode) {
    
    QDataStream packetStream(message->getMessage());
    NodeConnectionData nodeRequestData = NodeConnectionData::fromDataStream(packetStream, message->getSenderSockAddr(), false);

    // update this node's sockets in case they have changed
    sendingNode->setPublicSocket(nodeRequestData.publicSockAddr);
    sendingNode->setLocalSocket(nodeRequestData.localSockAddr);
    
    // update the NodeInterestSet in case there have been any changes
    DomainServerNodeData* nodeData = reinterpret_cast<DomainServerNodeData*>(sendingNode->getLinkedData());
    nodeData->setNodeInterestSet(nodeRequestData.interestList.toSet());

    sendDomainListToNode(sendingNode, message->getSenderSockAddr());
}

unsigned int DomainServer::countConnectedUsers() {
    unsigned int result = 0;
    auto nodeList = DependencyManager::get<LimitedNodeList>();
    nodeList->eachNode([&](const SharedNodePointer& otherNode){
        if (otherNode->getType() == NodeType::Agent) {
            result++;
        }
    });
    return result;
}

QUrl DomainServer::oauthRedirectURL() {
    return QString("https://%1:%2/oauth").arg(_hostname).arg(_httpsManager->serverPort());
}

const QString OAUTH_CLIENT_ID_QUERY_KEY = "client_id";
const QString OAUTH_REDIRECT_URI_QUERY_KEY = "redirect_uri";

QUrl DomainServer::oauthAuthorizationURL(const QUuid& stateUUID) {
    // for now these are all interface clients that have a GUI
    // so just send them back the full authorization URL
    QUrl authorizationURL = _oauthProviderURL;

    const QString OAUTH_AUTHORIZATION_PATH = "/oauth/authorize";
    authorizationURL.setPath(OAUTH_AUTHORIZATION_PATH);

    QUrlQuery authorizationQuery;

    authorizationQuery.addQueryItem(OAUTH_CLIENT_ID_QUERY_KEY, _oauthClientID);

    const QString OAUTH_RESPONSE_TYPE_QUERY_KEY = "response_type";
    const QString OAUTH_REPSONSE_TYPE_QUERY_VALUE = "code";
    authorizationQuery.addQueryItem(OAUTH_RESPONSE_TYPE_QUERY_KEY, OAUTH_REPSONSE_TYPE_QUERY_VALUE);

    const QString OAUTH_STATE_QUERY_KEY = "state";
    // create a new UUID that will be the state parameter for oauth authorization AND the new session UUID for that node
    authorizationQuery.addQueryItem(OAUTH_STATE_QUERY_KEY, uuidStringWithoutCurlyBraces(stateUUID));

    authorizationQuery.addQueryItem(OAUTH_REDIRECT_URI_QUERY_KEY, oauthRedirectURL().toString());

    authorizationURL.setQuery(authorizationQuery);

    return authorizationURL;
}

void DomainServer::handleConnectedNode(SharedNodePointer newNode) {
    
    DomainServerNodeData* nodeData = reinterpret_cast<DomainServerNodeData*>(newNode->getLinkedData());
    
    // reply back to the user with a PacketType::DomainList
    sendDomainListToNode(newNode, nodeData->getSendingSockAddr());
    
    // send out this node to our other connected nodes
    broadcastNewNode(newNode);
}

void DomainServer::sendDomainListToNode(const SharedNodePointer& node, const HifiSockAddr &senderSockAddr) {
    const int NUM_DOMAIN_LIST_EXTENDED_HEADER_BYTES = NUM_BYTES_RFC4122_UUID + NUM_BYTES_RFC4122_UUID + 2;
    
    // setup the extended header for the domain list packets
    // this data is at the beginning of each of the domain list packets
    QByteArray extendedHeader(NUM_DOMAIN_LIST_EXTENDED_HEADER_BYTES, 0);
    QDataStream extendedHeaderStream(&extendedHeader, QIODevice::WriteOnly);
   
    auto limitedNodeList = DependencyManager::get<LimitedNodeList>();
    
    extendedHeaderStream << limitedNodeList->getSessionUUID();
    extendedHeaderStream << node->getUUID();
    extendedHeaderStream << (quint8) node->getCanAdjustLocks();
    extendedHeaderStream << (quint8) node->getCanRez();

    auto domainListPackets = NLPacketList::create(PacketType::DomainList, extendedHeader);

    // always send the node their own UUID back
    QDataStream domainListStream(domainListPackets.get());

    DomainServerNodeData* nodeData = reinterpret_cast<DomainServerNodeData*>(node->getLinkedData());

    // store the nodeInterestSet on this DomainServerNodeData, in case it has changed
    auto& nodeInterestSet = nodeData->getNodeInterestSet();

    if (nodeInterestSet.size() > 0) {

        // DTLSServerSession* dtlsSession = _isUsingDTLS ? _dtlsSessions[senderSockAddr] : NULL;
        if (nodeData->isAuthenticated()) {
            // if this authenticated node has any interest types, send back those nodes as well
            limitedNodeList->eachNode([&](const SharedNodePointer& otherNode){
                if (otherNode->getUUID() != node->getUUID() && nodeInterestSet.contains(otherNode->getType())) {
                    
                    // since we're about to add a node to the packet we start a segment
                    domainListPackets->startSegment();

                    // don't send avatar nodes to other avatars, that will come from avatar mixer
                    domainListStream << *otherNode.data();

                    // pack the secret that these two nodes will use to communicate with each other
                    domainListStream << connectionSecretForNodes(node, otherNode);

                    // we've added the node we wanted so end the segment now
                    domainListPackets->endSegment();
                }
            });
        }
    }
    
    // send an empty list to the node, in case there were no other nodes
    domainListPackets->closeCurrentPacket(true);

    // write the PacketList to this node
    limitedNodeList->sendPacketList(std::move(domainListPackets), *node);
}

QUuid DomainServer::connectionSecretForNodes(const SharedNodePointer& nodeA, const SharedNodePointer& nodeB) {
    DomainServerNodeData* nodeAData = dynamic_cast<DomainServerNodeData*>(nodeA->getLinkedData());
    DomainServerNodeData* nodeBData = dynamic_cast<DomainServerNodeData*>(nodeB->getLinkedData());

    if (nodeAData && nodeBData) {
        QUuid& secretUUID = nodeAData->getSessionSecretHash()[nodeB->getUUID()];

        if (secretUUID.isNull()) {
            // generate a new secret UUID these two nodes can use
            secretUUID = QUuid::createUuid();

            // set it on the other Node's sessionSecretHash
            reinterpret_cast<DomainServerNodeData*>(nodeBData)->getSessionSecretHash().insert(nodeA->getUUID(), secretUUID);
        }

        return secretUUID;
    }

    return QUuid();
}

void DomainServer::broadcastNewNode(const SharedNodePointer& addedNode) {

    auto limitedNodeList = DependencyManager::get<LimitedNodeList>();

    auto addNodePacket = NLPacket::create(PacketType::DomainServerAddedNode);

    // setup the add packet for this new node
    QDataStream addNodeStream(addNodePacket.get());

    addNodeStream << *addedNode.data();

    int connectionSecretIndex = addNodePacket->pos();

    limitedNodeList->eachMatchingNode(
        [&](const SharedNodePointer& node)->bool {
            if (node->getLinkedData() && node->getActiveSocket() && node != addedNode) {
                // is the added Node in this node's interest list?
                DomainServerNodeData* nodeData = dynamic_cast<DomainServerNodeData*>(node->getLinkedData());
                return nodeData->getNodeInterestSet().contains(addedNode->getType());
            } else {
                return false;
            }
        },
        [&](const SharedNodePointer& node) {
            addNodePacket->seek(connectionSecretIndex);

            QByteArray rfcConnectionSecret = connectionSecretForNodes(node, addedNode).toRfc4122();

            // replace the bytes at the end of the packet for the connection secret between these nodes
            addNodePacket->write(rfcConnectionSecret);

            // send off this packet to the node
            limitedNodeList->sendUnreliablePacket(*addNodePacket, *node);
        }
    );
}

void DomainServer::processRequestAssignmentPacket(QSharedPointer<ReceivedMessage> message) {
    // construct the requested assignment from the packet data
    Assignment requestAssignment(*message);

    // Suppress these for Assignment::AgentType to once per 5 seconds
    static QElapsedTimer noisyMessageTimer;
    static bool wasNoisyTimerStarted = false;

    if (!wasNoisyTimerStarted) {
        noisyMessageTimer.start();
        wasNoisyTimerStarted = true;
    }

    const qint64 NOISY_MESSAGE_INTERVAL_MSECS = 5 * 1000;

    if (requestAssignment.getType() != Assignment::AgentType
        || noisyMessageTimer.elapsed() > NOISY_MESSAGE_INTERVAL_MSECS) {
        static QString repeatedMessage = LogHandler::getInstance().addOnlyOnceMessageRegex
            ("Received a request for assignment type [^ ]+ from [^ ]+");
        qDebug() << "Received a request for assignment type" << requestAssignment.getType()
                 << "from" << message->getSenderSockAddr();
        noisyMessageTimer.restart();
    }

    SharedAssignmentPointer assignmentToDeploy = deployableAssignmentForRequest(requestAssignment);

    if (assignmentToDeploy) {
        qDebug() << "Deploying assignment -" << *assignmentToDeploy.data() << "- to" << message->getSenderSockAddr();

        // give this assignment out, either the type matches or the requestor said they will take any
        static std::unique_ptr<NLPacket> assignmentPacket;

        if (!assignmentPacket) {
            assignmentPacket = NLPacket::create(PacketType::CreateAssignment);
        }

        // setup a copy of this assignment that will have a unique UUID, for packaging purposes
        Assignment uniqueAssignment(*assignmentToDeploy.data());
        uniqueAssignment.setUUID(QUuid::createUuid());

        // reset the assignmentPacket
        assignmentPacket->reset();

        QDataStream assignmentStream(assignmentPacket.get());

        assignmentStream << uniqueAssignment;

        auto limitedNodeList = DependencyManager::get<LimitedNodeList>();
        limitedNodeList->sendUnreliablePacket(*assignmentPacket, message->getSenderSockAddr());

        // give the information for that deployed assignment to the gatekeeper so it knows to that that node
        // in when it comes back around
        _gatekeeper.addPendingAssignedNode(uniqueAssignment.getUUID(), assignmentToDeploy->getUUID(),
                                           requestAssignment.getWalletUUID(), requestAssignment.getNodeVersion());
    } else {
        if (requestAssignment.getType() != Assignment::AgentType
            || noisyMessageTimer.elapsed() > NOISY_MESSAGE_INTERVAL_MSECS) {
            static QString repeatedMessage = LogHandler::getInstance().addOnlyOnceMessageRegex
                ("Unable to fulfill assignment request of type [^ ]+ from [^ ]+");
            qDebug() << "Unable to fulfill assignment request of type" << requestAssignment.getType()
                << "from" << message->getSenderSockAddr();
            noisyMessageTimer.restart();
        }
    }
}

void DomainServer::setupPendingAssignmentCredits() {
    // enumerate the NodeList to find the assigned nodes
    DependencyManager::get<LimitedNodeList>()->eachNode([&](const SharedNodePointer& node){
        DomainServerNodeData* nodeData = reinterpret_cast<DomainServerNodeData*>(node->getLinkedData());

        if (!nodeData->getAssignmentUUID().isNull() && !nodeData->getWalletUUID().isNull()) {
            // check if we have a non-finalized transaction for this node to add this amount to
            TransactionHash::iterator i = _pendingAssignmentCredits.find(nodeData->getWalletUUID());
            WalletTransaction* existingTransaction = NULL;

            while (i != _pendingAssignmentCredits.end() && i.key() == nodeData->getWalletUUID()) {
                if (!i.value()->isFinalized()) {
                    existingTransaction = i.value();
                    break;
                } else {
                    ++i;
                }
            }

            qint64 elapsedMsecsSinceLastPayment = nodeData->getPaymentIntervalTimer().elapsed();
            nodeData->getPaymentIntervalTimer().restart();

            const float CREDITS_PER_HOUR = 0.10f;
            const float CREDITS_PER_MSEC = CREDITS_PER_HOUR / (60 * 60 * 1000);
            const int SATOSHIS_PER_MSEC = CREDITS_PER_MSEC * SATOSHIS_PER_CREDIT;

            float pendingCredits = elapsedMsecsSinceLastPayment * SATOSHIS_PER_MSEC;

            if (existingTransaction) {
                existingTransaction->incrementAmount(pendingCredits);
            } else {
                // create a fresh transaction to pay this node, there is no transaction to append to
                WalletTransaction* freshTransaction = new WalletTransaction(nodeData->getWalletUUID(), pendingCredits);
                _pendingAssignmentCredits.insert(nodeData->getWalletUUID(), freshTransaction);
            }
        }
    });
}

void DomainServer::sendPendingTransactionsToServer() {

    AccountManager& accountManager = AccountManager::getInstance();

    if (accountManager.hasValidAccessToken()) {

        // enumerate the pending transactions and send them to the server to complete payment
        TransactionHash::iterator i = _pendingAssignmentCredits.begin();

        JSONCallbackParameters transactionCallbackParams;

        transactionCallbackParams.jsonCallbackReceiver = this;
        transactionCallbackParams.jsonCallbackMethod = "transactionJSONCallback";

        while (i != _pendingAssignmentCredits.end()) {
            accountManager.sendRequest("api/v1/transactions",
                                       AccountManagerAuth::Required,
                                       QNetworkAccessManager::PostOperation,
                                       transactionCallbackParams, i.value()->postJson().toJson());

            // set this transaction to finalized so we don't add additional credits to it
            i.value()->setIsFinalized(true);

            ++i;
        }
    }
}

void DomainServer::transactionJSONCallback(const QJsonObject& data) {
    // check if this was successful - if so we can remove it from our list of pending
    if (data.value("status").toString() == "success") {
        // create a dummy wallet transaction to unpack the JSON to
        WalletTransaction dummyTransaction;
        dummyTransaction.loadFromJson(data);

        TransactionHash::iterator i = _pendingAssignmentCredits.find(dummyTransaction.getDestinationUUID());

        while (i != _pendingAssignmentCredits.end() && i.key() == dummyTransaction.getDestinationUUID()) {
            if (i.value()->getUUID() == dummyTransaction.getUUID()) {
                // we have a match - we can remove this from the hash of pending credits
                // and delete it for clean up

                WalletTransaction* matchingTransaction = i.value();
                _pendingAssignmentCredits.erase(i);
                delete matchingTransaction;

                break;
            } else {
                ++i;
            }
        }
    }
}

QJsonObject jsonForDomainSocketUpdate(const HifiSockAddr& socket) {
    const QString SOCKET_NETWORK_ADDRESS_KEY = "network_address";
    const QString SOCKET_PORT_KEY = "port";

    QJsonObject socketObject;
    socketObject[SOCKET_NETWORK_ADDRESS_KEY] = socket.getAddress().toString();
    socketObject[SOCKET_PORT_KEY] = socket.getPort();

    return socketObject;
}

const QString DOMAIN_UPDATE_AUTOMATIC_NETWORKING_KEY = "automatic_networking";

void DomainServer::performIPAddressUpdate(const HifiSockAddr& newPublicSockAddr) {
    sendHeartbeatToDataServer(newPublicSockAddr.getAddress().toString());
}

void DomainServer::sendHeartbeatToDataServer(const QString& networkAddress) {
    const QString DOMAIN_UPDATE = "/api/v1/domains/%1";
    auto nodeList = DependencyManager::get<LimitedNodeList>();
    const QUuid& domainID = nodeList->getSessionUUID();

    // setup the domain object to send to the data server
    const QString PUBLIC_NETWORK_ADDRESS_KEY = "network_address";
    const QString AUTOMATIC_NETWORKING_KEY = "automatic_networking";

    QJsonObject domainObject;
    if (!networkAddress.isEmpty()) {
        domainObject[PUBLIC_NETWORK_ADDRESS_KEY] = networkAddress;
    }

    domainObject[AUTOMATIC_NETWORKING_KEY] = _automaticNetworkingSetting;

    // add a flag to indicate if this domain uses restricted access - for now that will exclude it from listings
    const QString RESTRICTED_ACCESS_FLAG = "restricted";

    domainObject[RESTRICTED_ACCESS_FLAG] =
        _settingsManager.valueOrDefaultValueForKeyPath(RESTRICTED_ACCESS_SETTINGS_KEYPATH).toBool();

    // add the number of currently connected agent users
    int numConnectedAuthedUsers = 0;

    nodeList->eachNode([&numConnectedAuthedUsers](const SharedNodePointer& node){
        if (node->getLinkedData() && !static_cast<DomainServerNodeData*>(node->getLinkedData())->getUsername().isEmpty()) {
            ++numConnectedAuthedUsers;
        }
    });

    const QString DOMAIN_HEARTBEAT_KEY = "heartbeat";
    const QString HEARTBEAT_NUM_USERS_KEY = "num_users";

    QJsonObject heartbeatObject;
    heartbeatObject[HEARTBEAT_NUM_USERS_KEY] = numConnectedAuthedUsers;
    domainObject[DOMAIN_HEARTBEAT_KEY] = heartbeatObject;

    QString domainUpdateJSON = QString("{\"domain\": %1 }").arg(QString(QJsonDocument(domainObject).toJson()));

    AccountManager::getInstance().sendRequest(DOMAIN_UPDATE.arg(uuidStringWithoutCurlyBraces(domainID)),
                                              AccountManagerAuth::Required,
                                              QNetworkAccessManager::PutOperation,
                                              JSONCallbackParameters(),
                                              domainUpdateJSON.toUtf8());
}

// TODO: have data-web respond with ice-server hostname to use

void DomainServer::sendHeartbeatToIceServer() {
    DependencyManager::get<LimitedNodeList>()->sendHeartbeatToIceServer(_iceServerSocket);
}

void DomainServer::processNodeJSONStatsPacket(QSharedPointer<ReceivedMessage> packetList, SharedNodePointer sendingNode) {
    auto nodeData = dynamic_cast<DomainServerNodeData*>(sendingNode->getLinkedData());
    if (nodeData) {
        nodeData->updateJSONStats(packetList->getMessage());
    }
}

QJsonObject DomainServer::jsonForSocket(const HifiSockAddr& socket) {
    QJsonObject socketJSON;

    socketJSON["ip"] = socket.getAddress().toString();
    socketJSON["port"] = socket.getPort();

    return socketJSON;
}

const char JSON_KEY_UUID[] = "uuid";
const char JSON_KEY_TYPE[] = "type";
const char JSON_KEY_PUBLIC_SOCKET[] = "public";
const char JSON_KEY_LOCAL_SOCKET[] = "local";
const char JSON_KEY_POOL[] = "pool";
const char JSON_KEY_PENDING_CREDITS[] = "pending_credits";
const char JSON_KEY_UPTIME[] = "uptime";
const char JSON_KEY_USERNAME[] = "username";
const char JSON_KEY_VERSION[] = "version";
QJsonObject DomainServer::jsonObjectForNode(const SharedNodePointer& node) {
    QJsonObject nodeJson;

    // re-format the type name so it matches the target name
    QString nodeTypeName = NodeType::getNodeTypeName(node->getType());
    nodeTypeName = nodeTypeName.toLower();
    nodeTypeName.replace(' ', '-');

    // add the node UUID
    nodeJson[JSON_KEY_UUID] = uuidStringWithoutCurlyBraces(node->getUUID());

    // add the node type
    nodeJson[JSON_KEY_TYPE] = nodeTypeName;

    // add the node socket information
    nodeJson[JSON_KEY_PUBLIC_SOCKET] = jsonForSocket(node->getPublicSocket());
    nodeJson[JSON_KEY_LOCAL_SOCKET] = jsonForSocket(node->getLocalSocket());

    // add the node uptime in our list
    nodeJson[JSON_KEY_UPTIME] = QString::number(double(QDateTime::currentMSecsSinceEpoch() - node->getWakeTimestamp()) / 1000.0);

    // if the node has pool information, add it
    DomainServerNodeData* nodeData = reinterpret_cast<DomainServerNodeData*>(node->getLinkedData());

    // add the node username, if it exists
    nodeJson[JSON_KEY_USERNAME] = nodeData->getUsername();
    nodeJson[JSON_KEY_VERSION] = nodeData->getNodeVersion();

    SharedAssignmentPointer matchingAssignment = _allAssignments.value(nodeData->getAssignmentUUID());
    if (matchingAssignment) {
        nodeJson[JSON_KEY_POOL] = matchingAssignment->getPool();

        if (!nodeData->getWalletUUID().isNull()) {
            TransactionHash::iterator i = _pendingAssignmentCredits.find(nodeData->getWalletUUID());
            float pendingCreditAmount = 0;

            while (i != _pendingAssignmentCredits.end() && i.key() == nodeData->getWalletUUID()) {
                pendingCreditAmount += i.value()->getAmount() / SATOSHIS_PER_CREDIT;
                ++i;
            }

            nodeJson[JSON_KEY_PENDING_CREDITS] = pendingCreditAmount;
        }
    }

    return nodeJson;
}

const char ASSIGNMENT_SCRIPT_HOST_LOCATION[] = "resources/web/assignment";
QString pathForAssignmentScript(const QUuid& assignmentUUID) {
    QString newPath(ASSIGNMENT_SCRIPT_HOST_LOCATION);
    newPath += "/scripts/";
    // append the UUID for this script as the new filename, remove the curly braces
    newPath += uuidStringWithoutCurlyBraces(assignmentUUID);
    return newPath;
}

const QString URI_OAUTH = "/oauth";
bool DomainServer::handleHTTPRequest(HTTPConnection* connection, const QUrl& url, bool skipSubHandler) {
    const QString JSON_MIME_TYPE = "application/json";

    const QString URI_ASSIGNMENT = "/assignment";
    const QString URI_ASSIGNMENT_SCRIPTS = URI_ASSIGNMENT + "/scripts";
    const QString URI_NODES = "/nodes";
    const QString URI_SETTINGS = "/settings";

    const QString UUID_REGEX_STRING = "[0-9a-f]{8}-[0-9a-f]{4}-[0-9a-f]{4}-[0-9a-f]{4}-[0-9a-f]{12}";

    auto nodeList = DependencyManager::get<LimitedNodeList>();

    // allow sub-handlers to handle requests that do not require authentication
    if (_settingsManager.handlePublicHTTPRequest(connection, url)) {
        return true;
    }

    // check if this is a request for a scripted assignment (with a temp unique UUID)
    const QString ASSIGNMENT_REGEX_STRING = QString("\\%1\\/(%2)\\/?$").arg(URI_ASSIGNMENT).arg(UUID_REGEX_STRING);
    QRegExp assignmentRegex(ASSIGNMENT_REGEX_STRING);

    if (connection->requestOperation() == QNetworkAccessManager::GetOperation
        && assignmentRegex.indexIn(url.path()) != -1) {
        QUuid matchingUUID = QUuid(assignmentRegex.cap(1));

        SharedAssignmentPointer matchingAssignment = _allAssignments.value(matchingUUID);
        if (!matchingAssignment) {
            // check if we have a pending assignment that matches this temp UUID, and it is a scripted assignment
            QUuid assignmentUUID = _gatekeeper.assignmentUUIDForPendingAssignment(matchingUUID);
            if (!assignmentUUID.isNull()) {
                matchingAssignment = _allAssignments.value(assignmentUUID);

                if (matchingAssignment && matchingAssignment->getType() == Assignment::AgentType) {
                    // we have a matching assignment and it is for the right type, have the HTTP manager handle it
                    // via correct URL for the script so the client can download

                    QUrl scriptURL = url;
                    scriptURL.setPath(URI_ASSIGNMENT + "/scripts/"
                                      + uuidStringWithoutCurlyBraces(assignmentUUID));

                    // have the HTTPManager serve the appropriate script file
                    return _httpManager.handleHTTPRequest(connection, scriptURL, true);
                }
            }
        }

        // request not handled
        return false;
    }

    // check if this is a request for our domain ID
    const QString URI_ID = "/id";
    if (connection->requestOperation() == QNetworkAccessManager::GetOperation
        && url.path() == URI_ID) {
        QUuid domainID = nodeList->getSessionUUID();

        connection->respond(HTTPConnection::StatusCode200, uuidStringWithoutCurlyBraces(domainID).toLocal8Bit());
        return true;
    }

    // all requests below require a cookie to prove authentication so check that first
    if (!isAuthenticatedRequest(connection, url)) {
        // this is not an authenticated request
        // return true from the handler since it was handled with a 401 or re-direct to auth
        return true;
    }

    if (connection->requestOperation() == QNetworkAccessManager::GetOperation) {
        if (url.path() == "/assignments.json") {
            // user is asking for json list of assignments

            // setup the JSON
            QJsonObject assignmentJSON;
            QJsonObject assignedNodesJSON;

            // enumerate the NodeList to find the assigned nodes
            nodeList->eachNode([this, &assignedNodesJSON](const SharedNodePointer& node){
                DomainServerNodeData* nodeData = reinterpret_cast<DomainServerNodeData*>(node->getLinkedData());

                if (!nodeData->getAssignmentUUID().isNull()) {
                    // add the node using the UUID as the key
                    QString uuidString = uuidStringWithoutCurlyBraces(nodeData->getAssignmentUUID());
                    assignedNodesJSON[uuidString] = jsonObjectForNode(node);
                }
            });

            assignmentJSON["fulfilled"] = assignedNodesJSON;

            QJsonObject queuedAssignmentsJSON;

            // add the queued but unfilled assignments to the json
            foreach(const SharedAssignmentPointer& assignment, _unfulfilledAssignments) {
                QJsonObject queuedAssignmentJSON;

                QString uuidString = uuidStringWithoutCurlyBraces(assignment->getUUID());
                queuedAssignmentJSON[JSON_KEY_TYPE] = QString(assignment->getTypeName());

                // if the assignment has a pool, add it
                if (!assignment->getPool().isEmpty()) {
                    queuedAssignmentJSON[JSON_KEY_POOL] = assignment->getPool();
                }

                // add this queued assignment to the JSON
                queuedAssignmentsJSON[uuidString] = queuedAssignmentJSON;
            }

            assignmentJSON["queued"] = queuedAssignmentsJSON;

            // print out the created JSON
            QJsonDocument assignmentDocument(assignmentJSON);
            connection->respond(HTTPConnection::StatusCode200, assignmentDocument.toJson(), qPrintable(JSON_MIME_TYPE));

            // we've processed this request
            return true;
        } else if (url.path() == "/transactions.json") {
            // enumerate our pending transactions and display them in an array
            QJsonObject rootObject;
            QJsonArray transactionArray;

            TransactionHash::iterator i = _pendingAssignmentCredits.begin();
            while (i != _pendingAssignmentCredits.end()) {
                transactionArray.push_back(i.value()->toJson());
                ++i;
            }

            rootObject["pending_transactions"] = transactionArray;

            // print out the created JSON
            QJsonDocument transactionsDocument(rootObject);
            connection->respond(HTTPConnection::StatusCode200, transactionsDocument.toJson(), qPrintable(JSON_MIME_TYPE));

            return true;
        } else if (url.path() == QString("%1.json").arg(URI_NODES)) {
            // setup the JSON
            QJsonObject rootJSON;
            QJsonArray nodesJSONArray;

            // enumerate the NodeList to find the assigned nodes
            nodeList->eachNode([this, &nodesJSONArray](const SharedNodePointer& node){
                // add the node using the UUID as the key
                nodesJSONArray.append(jsonObjectForNode(node));
            });

            rootJSON["nodes"] = nodesJSONArray;

            // print out the created JSON
            QJsonDocument nodesDocument(rootJSON);

            // send the response
            connection->respond(HTTPConnection::StatusCode200, nodesDocument.toJson(), qPrintable(JSON_MIME_TYPE));

            return true;
        } else {
            // check if this is for json stats for a node
            const QString NODE_JSON_REGEX_STRING = QString("\\%1\\/(%2).json\\/?$").arg(URI_NODES).arg(UUID_REGEX_STRING);
            QRegExp nodeShowRegex(NODE_JSON_REGEX_STRING);

            if (nodeShowRegex.indexIn(url.path()) != -1) {
                QUuid matchingUUID = QUuid(nodeShowRegex.cap(1));

                // see if we have a node that matches this ID
                SharedNodePointer matchingNode = nodeList->nodeWithUUID(matchingUUID);
                if (matchingNode) {
                    // create a QJsonDocument with the stats QJsonObject
                    QJsonObject statsObject =
                        reinterpret_cast<DomainServerNodeData*>(matchingNode->getLinkedData())->getStatsJSONObject();

                    // add the node type to the JSON data for output purposes
                    statsObject["node_type"] = NodeType::getNodeTypeName(matchingNode->getType()).toLower().replace(' ', '-');

                    QJsonDocument statsDocument(statsObject);

                    // send the response
                    connection->respond(HTTPConnection::StatusCode200, statsDocument.toJson(), qPrintable(JSON_MIME_TYPE));

                    // tell the caller we processed the request
                    return true;
                }

                return false;
            }
        }
    } else if (connection->requestOperation() == QNetworkAccessManager::PostOperation) {
        if (url.path() == URI_ASSIGNMENT) {
            // this is a script upload - ask the HTTPConnection to parse the form data
            QList<FormData> formData = connection->parseFormData();

            // check optional headers for # of instances and pool
            const QString ASSIGNMENT_INSTANCES_HEADER = "ASSIGNMENT-INSTANCES";
            const QString ASSIGNMENT_POOL_HEADER = "ASSIGNMENT-POOL";

            QByteArray assignmentInstancesValue = connection->requestHeaders().value(ASSIGNMENT_INSTANCES_HEADER.toLocal8Bit());

            int numInstances = 1;

            if (!assignmentInstancesValue.isEmpty()) {
                // the user has requested a specific number of instances
                // so set that on the created assignment

                numInstances = assignmentInstancesValue.toInt();
            }

            QString assignmentPool = emptyPool;
            QByteArray assignmentPoolValue = connection->requestHeaders().value(ASSIGNMENT_POOL_HEADER.toLocal8Bit());

            if (!assignmentPoolValue.isEmpty()) {
                // specific pool requested, set that on the created assignment
                assignmentPool = QString(assignmentPoolValue);
            }


            for (int i = 0; i < numInstances; i++) {

                // create an assignment for this saved script
                Assignment* scriptAssignment = new Assignment(Assignment::CreateCommand, Assignment::AgentType, assignmentPool);

                QString newPath = pathForAssignmentScript(scriptAssignment->getUUID());

                // create a file with the GUID of the assignment in the script host location
                QFile scriptFile(newPath);
                if (scriptFile.open(QIODevice::WriteOnly)) {
                    scriptFile.write(formData[0].second);

                    qDebug() << qPrintable(QString("Saved a script for assignment at %1%2")
                                           .arg(newPath).arg(assignmentPool == emptyPool ? "" : " - pool is " + assignmentPool));

                    // add the script assigment to the assignment queue
                    SharedAssignmentPointer sharedScriptedAssignment(scriptAssignment);
                    _unfulfilledAssignments.enqueue(sharedScriptedAssignment);
                    _allAssignments.insert(sharedScriptedAssignment->getUUID(), sharedScriptedAssignment);
                } else {
                    // unable to save script for assignment - we shouldn't be here but debug it out
                    qDebug() << "Unable to save a script for assignment at" << newPath;
                    qDebug() << "Script will not be added to queue";
                }
            }

            // respond with a 200 code for successful upload
            connection->respond(HTTPConnection::StatusCode200);

            return true;
        }
    } else if (connection->requestOperation() == QNetworkAccessManager::DeleteOperation) {
        const QString ALL_NODE_DELETE_REGEX_STRING = QString("\\%1\\/?$").arg(URI_NODES);
        const QString NODE_DELETE_REGEX_STRING = QString("\\%1\\/(%2)\\/$").arg(URI_NODES).arg(UUID_REGEX_STRING);

        QRegExp allNodesDeleteRegex(ALL_NODE_DELETE_REGEX_STRING);
        QRegExp nodeDeleteRegex(NODE_DELETE_REGEX_STRING);

        if (nodeDeleteRegex.indexIn(url.path()) != -1) {
            // this is a request to DELETE one node by UUID

            // pull the captured string, if it exists
            QUuid deleteUUID = QUuid(nodeDeleteRegex.cap(1));

            SharedNodePointer nodeToKill = nodeList->nodeWithUUID(deleteUUID);

            if (nodeToKill) {
                // start with a 200 response
                connection->respond(HTTPConnection::StatusCode200);

                // we have a valid UUID and node - kill the node that has this assignment
                QMetaObject::invokeMethod(nodeList.data(), "killNodeWithUUID", Q_ARG(const QUuid&, deleteUUID));

                // successfully processed request
                return true;
            }

            return true;
        } else if (allNodesDeleteRegex.indexIn(url.path()) != -1) {
            qDebug() << "Received request to kill all nodes.";
            nodeList->eraseAllNodes();

            return true;
        }
    }

    // didn't process the request, let our DomainServerSettingsManager or HTTPManager handle
    return _settingsManager.handleAuthenticatedHTTPRequest(connection, url);
}

const QString HIFI_SESSION_COOKIE_KEY = "DS_WEB_SESSION_UUID";

bool DomainServer::handleHTTPSRequest(HTTPSConnection* connection, const QUrl &url, bool skipSubHandler) {
    qDebug() << "HTTPS request received at" << url.toString();
    if (url.path() == URI_OAUTH) {

        QUrlQuery codeURLQuery(url);

        const QString CODE_QUERY_KEY = "code";
        QString authorizationCode = codeURLQuery.queryItemValue(CODE_QUERY_KEY);

        const QString STATE_QUERY_KEY = "state";
        QUuid stateUUID = QUuid(codeURLQuery.queryItemValue(STATE_QUERY_KEY));

        if (!authorizationCode.isEmpty() && !stateUUID.isNull()) {
            // fire off a request with this code and state to get an access token for the user

            const QString OAUTH_TOKEN_REQUEST_PATH = "/oauth/token";
            QUrl tokenRequestUrl = _oauthProviderURL;
            tokenRequestUrl.setPath(OAUTH_TOKEN_REQUEST_PATH);

            const QString OAUTH_GRANT_TYPE_POST_STRING = "grant_type=authorization_code";
            QString tokenPostBody = OAUTH_GRANT_TYPE_POST_STRING;
            tokenPostBody += QString("&code=%1&redirect_uri=%2&client_id=%3&client_secret=%4")
                .arg(authorizationCode, oauthRedirectURL().toString(), _oauthClientID, _oauthClientSecret);

            QNetworkRequest tokenRequest(tokenRequestUrl);
            tokenRequest.setHeader(QNetworkRequest::UserAgentHeader, HIGH_FIDELITY_USER_AGENT);
            tokenRequest.setHeader(QNetworkRequest::ContentTypeHeader, "application/x-www-form-urlencoded");

            QNetworkReply* tokenReply = NetworkAccessManager::getInstance().post(tokenRequest, tokenPostBody.toLocal8Bit());

            if (_webAuthenticationStateSet.remove(stateUUID)) {
                // this is a web user who wants to auth to access web interface
                // we hold the response back to them until we get their profile information
                // and can decide if they are let in or not

                QEventLoop loop;
                connect(tokenReply, &QNetworkReply::finished, &loop, &QEventLoop::quit);

                // start the loop for the token request
                loop.exec();

                QNetworkReply* profileReply = profileRequestGivenTokenReply(tokenReply);

                // stop the loop once the profileReply is complete
                connect(profileReply, &QNetworkReply::finished, &loop, &QEventLoop::quit);

                // restart the loop for the profile request
                loop.exec();

                // call helper method to get cookieHeaders
                Headers cookieHeaders = setupCookieHeadersFromProfileReply(profileReply);

                connection->respond(HTTPConnection::StatusCode302, QByteArray(),
                                    HTTPConnection::DefaultContentType, cookieHeaders);

                delete tokenReply;
                delete profileReply;

                // we've redirected the user back to our homepage
                return true;

            }
        }

        // respond with a 200 code indicating that login is complete
        connection->respond(HTTPConnection::StatusCode200);

        return true;
    } else {
        return false;
    }
}

bool DomainServer::isAuthenticatedRequest(HTTPConnection* connection, const QUrl& url) {

    const QByteArray HTTP_COOKIE_HEADER_KEY = "Cookie";
    const QString ADMIN_USERS_CONFIG_KEY = "admin-users";
    const QString ADMIN_ROLES_CONFIG_KEY = "admin-roles";
    const QString BASIC_AUTH_USERNAME_KEY_PATH = "security.http_username";
    const QString BASIC_AUTH_PASSWORD_KEY_PATH = "security.http_password";

    const QByteArray UNAUTHENTICATED_BODY = "You do not have permission to access this domain-server.";

    QVariantMap& settingsMap = _settingsManager.getSettingsMap();

    if (!_oauthProviderURL.isEmpty()
        && (settingsMap.contains(ADMIN_USERS_CONFIG_KEY) || settingsMap.contains(ADMIN_ROLES_CONFIG_KEY))) {
        QString cookieString = connection->requestHeaders().value(HTTP_COOKIE_HEADER_KEY);

        const QString COOKIE_UUID_REGEX_STRING = HIFI_SESSION_COOKIE_KEY + "=([\\d\\w-]+)($|;)";
        QRegExp cookieUUIDRegex(COOKIE_UUID_REGEX_STRING);

        QUuid cookieUUID;
        if (cookieString.indexOf(cookieUUIDRegex) != -1) {
            cookieUUID = cookieUUIDRegex.cap(1);
        }

        if (valueForKeyPath(settingsMap, BASIC_AUTH_USERNAME_KEY_PATH)) {
            qDebug() << "Config file contains web admin settings for OAuth and basic HTTP authentication."
                << "These cannot be combined - using OAuth for authentication.";
        }

        if (!cookieUUID.isNull() && _cookieSessionHash.contains(cookieUUID)) {
            // pull the QJSONObject for the user with this cookie UUID
            DomainServerWebSessionData sessionData = _cookieSessionHash.value(cookieUUID);
            QString profileUsername = sessionData.getUsername();

            if (settingsMap.value(ADMIN_USERS_CONFIG_KEY).toStringList().contains(profileUsername)) {
                // this is an authenticated user
                return true;
            }

            // loop the roles of this user and see if they are in the admin-roles array
            QStringList adminRolesArray = settingsMap.value(ADMIN_ROLES_CONFIG_KEY).toStringList();

            if (!adminRolesArray.isEmpty()) {
                foreach(const QString& userRole, sessionData.getRoles()) {
                    if (adminRolesArray.contains(userRole)) {
                        // this user has a role that allows them to administer the domain-server
                        return true;
                    }
                }
            }

            connection->respond(HTTPConnection::StatusCode401, UNAUTHENTICATED_BODY);

            // the user does not have allowed username or role, return 401
            return false;
        } else {
            // re-direct this user to OAuth page

            // generate a random state UUID to use
            QUuid stateUUID = QUuid::createUuid();

            // add it to the set so we can handle the callback from the OAuth provider
            _webAuthenticationStateSet.insert(stateUUID);

            QUrl oauthRedirectURL = oauthAuthorizationURL(stateUUID);

            Headers redirectHeaders;
            redirectHeaders.insert("Location", oauthRedirectURL.toEncoded());

            connection->respond(HTTPConnection::StatusCode302,
                                QByteArray(), HTTPConnection::DefaultContentType, redirectHeaders);

            // we don't know about this user yet, so they are not yet authenticated
            return false;
        }
    } else if (valueForKeyPath(settingsMap, BASIC_AUTH_USERNAME_KEY_PATH)) {
        // config file contains username and password combinations for basic auth
        const QByteArray BASIC_AUTH_HEADER_KEY = "Authorization";

        // check if a username and password have been provided with the request
        QString basicAuthString = connection->requestHeaders().value(BASIC_AUTH_HEADER_KEY);

        if (!basicAuthString.isEmpty()) {
            QStringList splitAuthString = basicAuthString.split(' ');
            QString base64String = splitAuthString.size() == 2 ? splitAuthString[1] : "";
            QString credentialString = QByteArray::fromBase64(base64String.toLocal8Bit());

            if (!credentialString.isEmpty()) {
                QStringList credentialList = credentialString.split(':');
                if (credentialList.size() == 2) {
                    QString headerUsername = credentialList[0];
                    QString headerPassword = credentialList[1];

                    // we've pulled a username and password - now check if there is a match in our basic auth hash
                    QString settingsUsername = valueForKeyPath(settingsMap, BASIC_AUTH_USERNAME_KEY_PATH)->toString();
                    const QVariant* settingsPasswordVariant = valueForKeyPath(settingsMap, BASIC_AUTH_PASSWORD_KEY_PATH);
                    QString settingsPassword = settingsPasswordVariant ? settingsPasswordVariant->toString() : "";

                    if (settingsUsername == headerUsername && headerPassword == settingsPassword) {
                        return true;
                    }
                }
            }
        }

        // basic HTTP auth being used but no username and password are present
        // or the username and password are not correct
        // send back a 401 and ask for basic auth

        const QByteArray HTTP_AUTH_REQUEST_HEADER_KEY = "WWW-Authenticate";
        static QString HTTP_AUTH_REALM_STRING = QString("Basic realm='%1 %2'")
            .arg(_hostname.isEmpty() ? "localhost" : _hostname)
            .arg("domain-server");

        Headers basicAuthHeader;
        basicAuthHeader.insert(HTTP_AUTH_REQUEST_HEADER_KEY, HTTP_AUTH_REALM_STRING.toUtf8());

        connection->respond(HTTPConnection::StatusCode401, UNAUTHENTICATED_BODY,
                            HTTPConnection::DefaultContentType, basicAuthHeader);

        // not authenticated, bubble up false
        return false;

    } else {
        // we don't have an OAuth URL + admin roles/usernames, so all users are authenticated
        return true;
    }
}

const QString OAUTH_JSON_ACCESS_TOKEN_KEY = "access_token";
QNetworkReply* DomainServer::profileRequestGivenTokenReply(QNetworkReply* tokenReply) {
    // pull the access token from the returned JSON and store it with the matching session UUID
    QJsonDocument returnedJSON = QJsonDocument::fromJson(tokenReply->readAll());
    QString accessToken = returnedJSON.object()[OAUTH_JSON_ACCESS_TOKEN_KEY].toString();

    // fire off a request to get this user's identity so we can see if we will let them in
    QUrl profileURL = _oauthProviderURL;
    profileURL.setPath("/api/v1/user/profile");
    profileURL.setQuery(QString("%1=%2").arg(OAUTH_JSON_ACCESS_TOKEN_KEY, accessToken));

    QNetworkRequest profileRequest(profileURL);
    profileRequest.setHeader(QNetworkRequest::UserAgentHeader, HIGH_FIDELITY_USER_AGENT);
    return NetworkAccessManager::getInstance().get(profileRequest);
}

const QString DS_SETTINGS_SESSIONS_GROUP = "web-sessions";
Headers DomainServer::setupCookieHeadersFromProfileReply(QNetworkReply* profileReply) {
    Headers cookieHeaders;

    // create a UUID for this cookie
    QUuid cookieUUID = QUuid::createUuid();

    QJsonDocument profileDocument = QJsonDocument::fromJson(profileReply->readAll());
    QJsonObject userObject = profileDocument.object()["data"].toObject()["user"].toObject();

    // add the profile to our in-memory data structure so we know who the user is when they send us their cookie
    DomainServerWebSessionData sessionData(userObject);
    _cookieSessionHash.insert(cookieUUID, sessionData);

    // persist the cookie to settings file so we can get it back on DS relaunch
    QStringList path = QStringList() << DS_SETTINGS_SESSIONS_GROUP << cookieUUID.toString();
    Setting::Handle<QVariant>(path).set(QVariant::fromValue(sessionData));

    // setup expiry for cookie to 1 month from today
    QDateTime cookieExpiry = QDateTime::currentDateTimeUtc().addMonths(1);

    QString cookieString = HIFI_SESSION_COOKIE_KEY + "=" + uuidStringWithoutCurlyBraces(cookieUUID.toString());
    cookieString += "; expires=" + cookieExpiry.toString("ddd, dd MMM yyyy HH:mm:ss") + " GMT";
    cookieString += "; domain=" + _hostname + "; path=/";

    cookieHeaders.insert("Set-Cookie", cookieString.toUtf8());

    // redirect the user back to the homepage so they can present their cookie and be authenticated
    QString redirectString = "http://" + _hostname + ":" + QString::number(_httpManager.serverPort());
    cookieHeaders.insert("Location", redirectString.toUtf8());

    return cookieHeaders;
}

void DomainServer::loadExistingSessionsFromSettings() {
    // read data for existing web sessions into memory so existing sessions can be leveraged
    Settings domainServerSettings;
    domainServerSettings.beginGroup(DS_SETTINGS_SESSIONS_GROUP);

    foreach(const QString& uuidKey, domainServerSettings.childKeys()) {
        _cookieSessionHash.insert(QUuid(uuidKey),
                                  domainServerSettings.value(uuidKey).value<DomainServerWebSessionData>());
        qDebug() << "Pulled web session from settings - cookie UUID is" << uuidKey;
    }
}

void DomainServer::refreshStaticAssignmentAndAddToQueue(SharedAssignmentPointer& assignment) {
    QUuid oldUUID = assignment->getUUID();
    assignment->resetUUID();

    qDebug() << "Reset UUID for assignment -" << *assignment.data() << "- and added to queue. Old UUID was"
        << uuidStringWithoutCurlyBraces(oldUUID);

    if (assignment->getType() == Assignment::AgentType && assignment->getPayload().isEmpty()) {
        // if this was an Agent without a script URL, we need to rename the old file so it can be retrieved at the new UUID
        QFile::rename(pathForAssignmentScript(oldUUID), pathForAssignmentScript(assignment->getUUID()));
    }

    // add the static assignment back under the right UUID, and to the queue
    _allAssignments.insert(assignment->getUUID(), assignment);
    _unfulfilledAssignments.enqueue(assignment);
}

void DomainServer::nodeAdded(SharedNodePointer node) {
    // we don't use updateNodeWithData, so add the DomainServerNodeData to the node here
    node->setLinkedData(new DomainServerNodeData());
}

void DomainServer::nodeKilled(SharedNodePointer node) {

    // if this peer connected via ICE then remove them from our ICE peers hash
    _gatekeeper.removeICEPeer(node->getUUID());

    DomainServerNodeData* nodeData = reinterpret_cast<DomainServerNodeData*>(node->getLinkedData());

    if (nodeData) {
        // if this node's UUID matches a static assignment we need to throw it back in the assignment queue
        if (!nodeData->getAssignmentUUID().isNull()) {
            SharedAssignmentPointer matchedAssignment = _allAssignments.take(nodeData->getAssignmentUUID());

            if (matchedAssignment && matchedAssignment->isStatic()) {
                refreshStaticAssignmentAndAddToQueue(matchedAssignment);
            }
        }

        // If this node was an Agent ask DomainServerNodeData to potentially remove the interpolation we stored
        nodeData->removeOverrideForKey(USERNAME_UUID_REPLACEMENT_STATS_KEY,
                                       uuidStringWithoutCurlyBraces(node->getUUID()));

        // cleanup the connection secrets that we set up for this node (on the other nodes)
        foreach (const QUuid& otherNodeSessionUUID, nodeData->getSessionSecretHash().keys()) {
            SharedNodePointer otherNode = DependencyManager::get<LimitedNodeList>()->nodeWithUUID(otherNodeSessionUUID);
            if (otherNode) {
                reinterpret_cast<DomainServerNodeData*>(otherNode->getLinkedData())->getSessionSecretHash().remove(node->getUUID());
            }
        }
    }
}

SharedAssignmentPointer DomainServer::dequeueMatchingAssignment(const QUuid& assignmentUUID, NodeType_t nodeType) {
    QQueue<SharedAssignmentPointer>::iterator i = _unfulfilledAssignments.begin();

    while (i != _unfulfilledAssignments.end()) {
        if (i->data()->getType() == Assignment::typeForNodeType(nodeType)
            && i->data()->getUUID() == assignmentUUID) {
            // we have an unfulfilled assignment to return

            // return the matching assignment
            return _unfulfilledAssignments.takeAt(i - _unfulfilledAssignments.begin());
        } else {
            ++i;
        }
    }

    return SharedAssignmentPointer();
}

SharedAssignmentPointer DomainServer::deployableAssignmentForRequest(const Assignment& requestAssignment) {
    // this is an unassigned client talking to us directly for an assignment
    // go through our queue and see if there are any assignments to give out
    QQueue<SharedAssignmentPointer>::iterator sharedAssignment = _unfulfilledAssignments.begin();

    while (sharedAssignment != _unfulfilledAssignments.end()) {
        Assignment* assignment = sharedAssignment->data();
        bool requestIsAllTypes = requestAssignment.getType() == Assignment::AllTypes;
        bool assignmentTypesMatch = assignment->getType() == requestAssignment.getType();
        bool neitherHasPool = assignment->getPool().isEmpty() && requestAssignment.getPool().isEmpty();
        bool assignmentPoolsMatch = assignment->getPool() == requestAssignment.getPool();

        if ((requestIsAllTypes || assignmentTypesMatch) && (neitherHasPool || assignmentPoolsMatch)) {

            // remove the assignment from the queue
            SharedAssignmentPointer deployableAssignment = _unfulfilledAssignments.takeAt(sharedAssignment
                                                                                          - _unfulfilledAssignments.begin());

            // until we get a connection for this assignment
            // put assignment back in queue but stick it at the back so the others have a chance to go out
            _unfulfilledAssignments.enqueue(deployableAssignment);

            // stop looping, we've handed out an assignment
            return deployableAssignment;
        } else {
            // push forward the iterator to check the next assignment
            ++sharedAssignment;
        }
    }

    return SharedAssignmentPointer();
}

void DomainServer::addStaticAssignmentsToQueue() {

    // if the domain-server has just restarted,
    // check if there are static assignments that we need to throw into the assignment queue
    auto sharedAssignments = _allAssignments.values();
    
    // sort the assignments to put the server/mixer assignments first
    qSort(sharedAssignments.begin(), sharedAssignments.end(), [](SharedAssignmentPointer a, SharedAssignmentPointer b){
        if (a->getType() == b->getType()) {
            return true;
        } else if (a->getType() != Assignment::AgentType && b->getType() != Assignment::AgentType) {
            return a->getType() < b->getType();
        } else {
            return a->getType() != Assignment::AgentType;
        }
    });
    
    auto staticAssignment = sharedAssignments.begin();
    
    while (staticAssignment != sharedAssignments.end()) {
        // add any of the un-matched static assignments to the queue

        // enumerate the nodes and check if there is one with an attached assignment with matching UUID
        if (!DependencyManager::get<LimitedNodeList>()->nodeWithUUID((*staticAssignment)->getUUID())) {
            // this assignment has not been fulfilled - reset the UUID and add it to the assignment queue
            refreshStaticAssignmentAndAddToQueue(*staticAssignment);
        }

        ++staticAssignment;
    }
}

void DomainServer::processPathQueryPacket(QSharedPointer<ReceivedMessage> message) {
    // this is a query for the viewpoint resulting from a path
    // first pull the query path from the packet

    // figure out how many bytes the sender said this path is
    quint16 numPathBytes;
    message->readPrimitive(&numPathBytes);

    if (numPathBytes <= message->getBytesLeftToRead()) {
        // the number of path bytes makes sense for the sent packet - pull out the path
        QString pathQuery = QString::fromUtf8(message->getRawMessage() + message->getPosition(), numPathBytes);

        // our settings contain paths that start with a leading slash, so make sure this query has that
        if (!pathQuery.startsWith("/")) {
            pathQuery.prepend("/");
        }

        const QString PATHS_SETTINGS_KEYPATH_FORMAT = "%1.%2";
        const QString PATH_VIEWPOINT_KEY = "viewpoint";

        // check out paths in the _configMap to see if we have a match
        const QVariant* pathMatch = valueForKeyPath(_settingsManager.getSettingsMap(),
                                                    QString(PATHS_SETTINGS_KEYPATH_FORMAT).arg(SETTINGS_PATHS_KEY)
                                                                                          .arg(pathQuery));
        if (pathMatch) {
            // we got a match, respond with the resulting viewpoint
            auto nodeList = DependencyManager::get<LimitedNodeList>();

            QString responseViewpoint = pathMatch->toMap()[PATH_VIEWPOINT_KEY].toString();

            if (!responseViewpoint.isEmpty()) {
                QByteArray viewpointUTF8 = responseViewpoint.toUtf8();

                // prepare a packet for the response
                auto pathResponsePacket = NLPacket::create(PacketType::DomainServerPathResponse);

                // check the number of bytes the viewpoint is
                quint16 numViewpointBytes = viewpointUTF8.size();

                // are we going to be able to fit this response viewpoint in a packet?
                if (numPathBytes + numViewpointBytes + sizeof(numViewpointBytes) + sizeof(numPathBytes)
                        < (unsigned long) pathResponsePacket->bytesAvailableForWrite()) {
                    // append the number of bytes this path is
                    pathResponsePacket->writePrimitive(numPathBytes);

                    // append the path itself
                    pathResponsePacket->write(pathQuery.toUtf8());

                    // append the number of bytes the resulting viewpoint is
                    pathResponsePacket->writePrimitive(numViewpointBytes);

                    // append the viewpoint itself
                    pathResponsePacket->write(viewpointUTF8);

                    qDebug() << "Sending a viewpoint response for path query" << pathQuery << "-" << viewpointUTF8;

                    // send off the packet - see if we can associate this outbound data to a particular node
                    // TODO: does this senderSockAddr always work for a punched DS client?
                    nodeList->sendPacket(std::move(pathResponsePacket), message->getSenderSockAddr());
                }
            }

        } else {
            // we don't respond if there is no match - this may need to change once this packet
            // query/response is made reliable
            qDebug() << "No match for path query" << pathQuery << "- refusing to respond.";
        }
    }
}

void DomainServer::processNodeDisconnectRequestPacket(QSharedPointer<NLPacket> packet) {
    // This packet has been matched to a source node and they're asking not to be in the domain anymore
    auto limitedNodeList = DependencyManager::get<LimitedNodeList>();
    
    const QUuid& nodeUUID = packet->getSourceID();
    
    qDebug() << "Received a disconnect request from node with UUID" << nodeUUID;
    
    if (limitedNodeList->killNodeWithUUID(nodeUUID)) {        
        static auto removedNodePacket = NLPacket::create(PacketType::DomainServerRemovedNode, NUM_BYTES_RFC4122_UUID);
        
        removedNodePacket->reset();
        removedNodePacket->write(nodeUUID.toRfc4122());
    
        // broadcast out the DomainServerRemovedNode message
        limitedNodeList->eachNode([&limitedNodeList](const SharedNodePointer& otherNode){
            limitedNodeList->sendUnreliablePacket(*removedNodePacket, *otherNode);
        });
    }
}<|MERGE_RESOLUTION|>--- conflicted
+++ resolved
@@ -271,12 +271,8 @@
     packetReceiver.registerListener(PacketType::RequestAssignment, this, "processRequestAssignmentPacket");
     packetReceiver.registerListener(PacketType::DomainListRequest, this, "processListRequestPacket");
     packetReceiver.registerListener(PacketType::DomainServerPathQuery, this, "processPathQueryPacket");
-<<<<<<< HEAD
     packetReceiver.registerListener(PacketType::NodeJsonStats, this, "processNodeJSONStatsPacket");
-=======
-    packetReceiver.registerMessageListener(PacketType::NodeJsonStats, this, "processNodeJSONStatsPacket");
     packetReceiver.registerListener(PacketType::DomainDisconnectRequest, this, "processNodeDisconnectRequestPacket");
->>>>>>> b4934275
     
     // NodeList won't be available to the settings manager when it is created, so call registerListener here
     packetReceiver.registerListener(PacketType::DomainSettingsRequest, &_settingsManager, "processSettingsRequestPacket");
@@ -1831,11 +1827,11 @@
     }
 }
 
-void DomainServer::processNodeDisconnectRequestPacket(QSharedPointer<NLPacket> packet) {
+void DomainServer::processNodeDisconnectRequestPacket(QSharedPointer<ReceivedMessage> message) {
     // This packet has been matched to a source node and they're asking not to be in the domain anymore
     auto limitedNodeList = DependencyManager::get<LimitedNodeList>();
     
-    const QUuid& nodeUUID = packet->getSourceID();
+    const QUuid& nodeUUID = message->getSourceID();
     
     qDebug() << "Received a disconnect request from node with UUID" << nodeUUID;
     

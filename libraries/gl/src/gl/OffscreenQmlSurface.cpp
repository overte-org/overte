//
//  Created by Bradley Austin Davis on 2015-05-13
//  Copyright 2015 High Fidelity, Inc.
//
//  Distributed under the Apache License, Version 2.0.
//  See the accompanying file LICENSE or http://www.apache.org/licenses/LICENSE-2.0.html
//
#include "OffscreenQmlSurface.h"
#include "Config.h"

#include <unordered_set>
#include <unordered_map>

#include <QtWidgets/QWidget>
#include <QtQml/QtQml>
#include <QtQml/QQmlEngine>
#include <QtQml/QQmlComponent>
#include <QtQuick/QQuickItem>
#include <QtQuick/QQuickWindow>
#include <QtQuick/QQuickRenderControl>
#include <QtCore/QThread>
#include <QtCore/QMutex>
#include <QtCore/QWaitCondition>

#include <shared/NsightHelpers.h>
#include <PerfStat.h>
#include <DependencyManager.h>
#include <NumericalConstants.h>
#include <Finally.h>
#include <PathUtils.h>
#include <AbstractUriHandler.h>
#include <AccountManager.h>
#include <NetworkAccessManager.h>
#include <GLMHelpers.h>
#include <shared/GlobalAppProperties.h>

#include "OffscreenGLCanvas.h"
#include "GLHelpers.h"
#include "GLLogging.h"
#include "Context.h"

Q_LOGGING_CATEGORY(trace_render_qml, "trace.render.qml")
Q_LOGGING_CATEGORY(trace_render_qml_gl, "trace.render.qml.gl")

struct TextureSet {
    // The number of surfaces with this size
    size_t count { 0 };
    std::list<OffscreenQmlSurface::TextureAndFence> returnedTextures;
};

uint64_t uvec2ToUint64(const uvec2& v) {
    uint64_t result = v.x;
    result <<= 32;
    result |= v.y;
    return result;
}

class OffscreenTextures {
public:
    GLuint getNextTexture(const uvec2& size) {
        assert(QThread::currentThread() == qApp->thread());

        recycle();

        ++_activeTextureCount;
        auto sizeKey = uvec2ToUint64(size);
        assert(_textures.count(sizeKey));
        auto& textureSet = _textures[sizeKey];
        if (!textureSet.returnedTextures.empty()) {
            auto textureAndFence = textureSet.returnedTextures.front();
            textureSet.returnedTextures.pop_front();
            waitOnFence(static_cast<GLsync>(textureAndFence.second));
            return textureAndFence.first;
        }

        return createTexture(size);
    }

    void releaseSize(const uvec2& size) {
        assert(QThread::currentThread() == qApp->thread());
        auto sizeKey = uvec2ToUint64(size);
        assert(_textures.count(sizeKey));
        auto& textureSet = _textures[sizeKey];
        if (0 == --textureSet.count) {
            for (const auto& textureAndFence : textureSet.returnedTextures) {
                destroy(textureAndFence);
            }
            _textures.erase(sizeKey);
        }
    }

    void acquireSize(const uvec2& size) {
        assert(QThread::currentThread() == qApp->thread());
        auto sizeKey = uvec2ToUint64(size);
        auto& textureSet = _textures[sizeKey];
        ++textureSet.count;
    }

    // May be called on any thread
    void releaseTexture(const OffscreenQmlSurface::TextureAndFence & textureAndFence) {
        --_activeTextureCount;
        Lock lock(_mutex);
        _returnedTextures.push_back(textureAndFence);
    }

    void report() {
        if (randFloat() < 0.01f) {
            PROFILE_COUNTER(render_qml_gl, "offscreenTextures", {
                { "total", QVariant::fromValue(_allTextureCount.load()) },
                { "active", QVariant::fromValue(_activeTextureCount.load()) },
            });
            PROFILE_COUNTER(render_qml_gl, "offscreenTextureMemory", {
                { "value", QVariant::fromValue(_totalTextureUsage) }
            });
        }
    }

    size_t getUsedTextureMemory() { return _totalTextureUsage; }
private:
    static void waitOnFence(GLsync fence) {
        glWaitSync(fence, 0, GL_TIMEOUT_IGNORED);
        glDeleteSync(fence);
    }

    static size_t getMemoryForSize(const uvec2& size) {
        // Base size + mips
        return static_cast<size_t>(((size.x * size.y) << 2) * 1.33f);
    }

    void destroyTexture(GLuint texture) {
        --_allTextureCount;
        auto size = _textureSizes[texture];
        assert(getMemoryForSize(size) <= _totalTextureUsage);
        _totalTextureUsage -= getMemoryForSize(size);
        _textureSizes.erase(texture);
        glDeleteTextures(1, &texture);
    }

    void destroy(const OffscreenQmlSurface::TextureAndFence& textureAndFence) {
        waitOnFence(static_cast<GLsync>(textureAndFence.second));
        destroyTexture(textureAndFence.first);
    }

    GLuint createTexture(const uvec2& size) {
        // Need a new texture
        uint32_t newTexture;
        glGenTextures(1, &newTexture);
        ++_allTextureCount;
        _textureSizes[newTexture] = size;
        _totalTextureUsage += getMemoryForSize(size);
        glBindTexture(GL_TEXTURE_2D, newTexture);
        glTexParameteri(GL_TEXTURE_2D, GL_TEXTURE_MIN_FILTER, GL_LINEAR_MIPMAP_LINEAR);
        glTexParameteri(GL_TEXTURE_2D, GL_TEXTURE_MAG_FILTER, GL_LINEAR);
        glTexParameteri(GL_TEXTURE_2D, GL_TEXTURE_WRAP_S, GL_CLAMP_TO_EDGE);
        glTexParameteri(GL_TEXTURE_2D, GL_TEXTURE_WRAP_T, GL_CLAMP_TO_EDGE);
        glTexParameteri(GL_TEXTURE_2D, GL_TEXTURE_WRAP_R, GL_CLAMP_TO_EDGE);
        glTexParameteri(GL_TEXTURE_2D, GL_TEXTURE_WRAP_R, GL_CLAMP_TO_EDGE);
        glTexParameterf(GL_TEXTURE_2D, GL_TEXTURE_MAX_ANISOTROPY_EXT, 8.0f);
        glTexParameterf(GL_TEXTURE_2D, GL_TEXTURE_LOD_BIAS, -0.2f);
        glTexParameterf(GL_TEXTURE_2D, GL_TEXTURE_MAX_ANISOTROPY_EXT, 8.0f);
        glTexImage2D(GL_TEXTURE_2D, 0, GL_RGBA8, size.x, size.y, 0, GL_RGBA, GL_UNSIGNED_BYTE, 0);
        return newTexture;
    }

    void recycle() {
        assert(QThread::currentThread() == qApp->thread());
        // First handle any global returns
        std::list<OffscreenQmlSurface::TextureAndFence> returnedTextures;
        {
            Lock lock(_mutex);
            returnedTextures.swap(_returnedTextures);
        }

        for (auto textureAndFence : returnedTextures) {
            GLuint texture = textureAndFence.first;
            uvec2 size = _textureSizes[texture];
            auto sizeKey = uvec2ToUint64(size);
            // Textures can be returned after all surfaces of the given size have been destroyed, 
            // in which case we just destroy the texture
            if (!_textures.count(sizeKey)) {
                destroy(textureAndFence);
                continue;
            }
            _textures[sizeKey].returnedTextures.push_back(textureAndFence);
        }
    }

    using Mutex = std::mutex;
    using Lock = std::unique_lock<Mutex>;
    std::atomic<int> _allTextureCount;
    std::atomic<int> _activeTextureCount;
    std::unordered_map<uint64_t, TextureSet> _textures;
    std::unordered_map<GLuint, uvec2> _textureSizes;
    Mutex _mutex;
    std::list<OffscreenQmlSurface::TextureAndFence> _returnedTextures;
    size_t _totalTextureUsage { 0 };
} offscreenTextures;

class UrlHandler : public QObject {
    Q_OBJECT
public:
    Q_INVOKABLE bool canHandleUrl(const QString& url) {
        static auto handler = dynamic_cast<AbstractUriHandler*>(qApp);
        return handler->canAcceptURL(url);
    }

    Q_INVOKABLE bool handleUrl(const QString& url) {
        static auto handler = dynamic_cast<AbstractUriHandler*>(qApp);
        return handler->acceptURL(url);
    }
};

// Time between receiving a request to render the offscreen UI actually triggering
// the render.  Could possibly be increased depending on the framerate we expect to
// achieve.
// This has the effect of capping the framerate at 200
static const int MIN_TIMER_MS = 5;

class QMyQuickRenderControl : public QQuickRenderControl {
protected:
    QWindow* renderWindow(QPoint* offset) Q_DECL_OVERRIDE{
        if (nullptr == _renderWindow) {
            return QQuickRenderControl::renderWindow(offset);
        }
        if (nullptr != offset) {
            offset->rx() = offset->ry() = 0;
        }
        return _renderWindow;
    }

private:
    QWindow* _renderWindow{ nullptr };
    friend class OffscreenQmlRenderThread;
    friend class OffscreenQmlSurface;
};

size_t OffscreenQmlSurface::getUsedTextureMemory() {
    return offscreenTextures.getUsedTextureMemory();
}

class QmlNetworkAccessManager : public NetworkAccessManager {
public:
    friend class QmlNetworkAccessManagerFactory;
protected:
    QmlNetworkAccessManager(QObject* parent) : NetworkAccessManager(parent) { }
};

class QmlNetworkAccessManagerFactory : public QQmlNetworkAccessManagerFactory {
public:
    QNetworkAccessManager* create(QObject* parent) override;
};

QNetworkAccessManager* QmlNetworkAccessManagerFactory::create(QObject* parent) {
    return new QmlNetworkAccessManager(parent);
}

Q_DECLARE_LOGGING_CATEGORY(offscreenFocus)
Q_LOGGING_CATEGORY(offscreenFocus, "hifi.offscreen.focus")

void OffscreenQmlSurface::cleanup() {
    _canvas->makeCurrent();

    _renderControl->invalidate();
    delete _renderControl; // and invalidate

    if (_depthStencil) {
        glDeleteRenderbuffers(1, &_depthStencil);
        _depthStencil = 0;
    }
    if (_fbo) {
        glDeleteFramebuffers(1, &_fbo);
        _fbo = 0;
    }

    offscreenTextures.releaseSize(_size);

    _canvas->doneCurrent();
}

void OffscreenQmlSurface::render() {
<<<<<<< HEAD
    return;
=======

#ifdef HIFI_ENABLE_NSIGHT_DEBUG
    return;
#endif

>>>>>>> fa7baaa5
    if (_paused) {
        return;
    }

    PROFILE_RANGE(render_qml_gl, __FUNCTION__)
    _canvas->makeCurrent();

    _renderControl->sync();
    _quickWindow->setRenderTarget(_fbo, QSize(_size.x, _size.y));

    GLuint texture = offscreenTextures.getNextTexture(_size);
    glBindFramebuffer(GL_DRAW_FRAMEBUFFER, _fbo);
    glFramebufferTexture(GL_DRAW_FRAMEBUFFER, GL_COLOR_ATTACHMENT0, texture, 0);
    _renderControl->render();
    glBindFramebuffer(GL_DRAW_FRAMEBUFFER, 0);
    glBindTexture(GL_TEXTURE_2D, texture);
    glGenerateMipmap(GL_TEXTURE_2D);
    glBindTexture(GL_TEXTURE_2D, 0);


    {
        // If the most recent texture was unused, we can directly recycle it
        if (_latestTextureAndFence.first) {
            offscreenTextures.releaseTexture(_latestTextureAndFence);
            _latestTextureAndFence = { 0, 0 };
        }

        _latestTextureAndFence = { texture, glFenceSync(GL_SYNC_GPU_COMMANDS_COMPLETE, 0) };
        // Fence will be used in another thread / context, so a flush is required
        glFlush();
    }

    _quickWindow->resetOpenGLState();
    _lastRenderTime = usecTimestampNow();
    _canvas->doneCurrent();
}

bool OffscreenQmlSurface::fetchTexture(TextureAndFence& textureAndFence) {
    textureAndFence = { 0, 0 };

    if (0 == _latestTextureAndFence.first) {
        return false;
    }

    // Ensure writes to the latest texture are complete before before returning it for reading
    textureAndFence = _latestTextureAndFence;
    _latestTextureAndFence = { 0, 0 };
    return true;
}

std::function<void(uint32_t, void*)> OffscreenQmlSurface::getDiscardLambda() {
    return [](uint32_t texture, void* fence) {
        offscreenTextures.releaseTexture({ texture, static_cast<GLsync>(fence) });
    };
}

bool OffscreenQmlSurface::allowNewFrame(uint8_t fps) {
    // If we already have a pending texture, don't render another one 
    // i.e. don't render faster than the consumer context, since it wastes 
    // GPU cycles on producing output that will never be seen
    if (0 != _latestTextureAndFence.first) {
        return false;
    }

    auto minRenderInterval = USECS_PER_SECOND / fps;
    auto lastInterval = usecTimestampNow() - _lastRenderTime;
    return (lastInterval > minRenderInterval);
}

OffscreenQmlSurface::OffscreenQmlSurface() {
}

OffscreenQmlSurface::~OffscreenQmlSurface() {
    QObject::disconnect(&_updateTimer);
    QObject::disconnect(qApp);

    cleanup();

    _canvas->deleteLater();
    _rootItem->deleteLater();
    _qmlComponent->deleteLater();
    _qmlEngine->deleteLater();
    _quickWindow->deleteLater();
}

void OffscreenQmlSurface::onAboutToQuit() {
    _paused = true;
    QObject::disconnect(&_updateTimer);
}

void OffscreenQmlSurface::create(QOpenGLContext* shareContext) {
    qCDebug(glLogging) << "Building QML surface";

    _renderControl = new QMyQuickRenderControl();

    QQuickWindow::setDefaultAlphaBuffer(true);

    // Create a QQuickWindow that is associated with our render control.
    // This window never gets created or shown, meaning that it will never get an underlying native (platform) window.
    // NOTE: Must be created on the main thread so that OffscreenQmlSurface can send it events
    // NOTE: Must be created on the rendering thread or it will refuse to render,
    //       so we wait until after its ctor to move object/context to this thread.
    _quickWindow = new QQuickWindow(_renderControl);
    _quickWindow->setColor(QColor(255, 255, 255, 0));
    _quickWindow->setFlags(_quickWindow->flags() | static_cast<Qt::WindowFlags>(Qt::WA_TranslucentBackground));

    _renderControl->_renderWindow = _proxyWindow;

    _canvas = new OffscreenGLCanvas();
    if (!_canvas->create(shareContext)) {
        qFatal("Failed to create OffscreenGLCanvas");
        return;
    };

    connect(_quickWindow, &QQuickWindow::focusObjectChanged, this, &OffscreenQmlSurface::onFocusObjectChanged);

    // Create a QML engine.
    _qmlEngine = new QQmlEngine;

    _qmlEngine->setNetworkAccessManagerFactory(new QmlNetworkAccessManagerFactory);

    auto importList = _qmlEngine->importPathList();
    importList.insert(importList.begin(), PathUtils::resourcesPath());
    _qmlEngine->setImportPathList(importList);
    if (!_qmlEngine->incubationController()) {
        _qmlEngine->setIncubationController(_quickWindow->incubationController());
    }

    // FIXME 
    _glData = ::getGLContextData();  // Initialize JSON structure so that it can be filled in later and then used in QML.
    _qmlEngine->rootContext()->setContextProperty("GL", _glData);
    _qmlEngine->rootContext()->setContextProperty("offscreenWindow", QVariant::fromValue(getWindow()));
    _qmlComponent = new QQmlComponent(_qmlEngine);


    connect(_renderControl, &QQuickRenderControl::renderRequested, this, [this] { _render = true; });
    connect(_renderControl, &QQuickRenderControl::sceneChanged, this, [this] { _render = _polish = true; });

    if (!_canvas->makeCurrent()) {
        qWarning("Failed to make context current for QML Renderer");
        return;
    }
    _glData = ::getGLContextData();
    _renderControl->initialize(_canvas->getContext());

    // When Quick says there is a need to render, we will not render immediately. Instead,
    // a timer with a small interval is used to get better performance.
    QObject::connect(&_updateTimer, &QTimer::timeout, this, &OffscreenQmlSurface::updateQuick);
    QObject::connect(qApp, &QCoreApplication::aboutToQuit, this, &OffscreenQmlSurface::onAboutToQuit);
    _updateTimer.setTimerType(Qt::PreciseTimer);
    _updateTimer.setInterval(MIN_TIMER_MS); // 5ms, Qt::PreciseTimer required
    _updateTimer.start();

    auto rootContext = getRootContext();
    rootContext->setContextProperty("urlHandler", new UrlHandler());
    rootContext->setContextProperty("resourceDirectoryUrl", QUrl::fromLocalFile(PathUtils::resourcesPath()));
    rootContext->setContextProperty("pathToFonts", "../../");
}

static uvec2 clampSize(const uvec2& size, uint32_t maxDimension) {
    return glm::clamp(size, glm::uvec2(1), glm::uvec2(maxDimension));
}

static QSize clampSize(const QSize& qsize, uint32_t maxDimension) {
    return fromGlm(clampSize(toGlm(qsize), maxDimension));
}

void OffscreenQmlSurface::resize(const QSize& newSize_, bool forceResize) {

    if (!_quickWindow) {
        return;
    }

    const uint32_t MAX_OFFSCREEN_DIMENSION = 4096;
    const QSize newSize = clampSize(newSize_, MAX_OFFSCREEN_DIMENSION);
    if (!forceResize && newSize == _quickWindow->geometry().size()) {
        return;
    }

    _qmlEngine->rootContext()->setContextProperty("surfaceSize", newSize);

    if (_rootItem) {
        _rootItem->setSize(newSize);
    }

    // Update our members
    _quickWindow->setGeometry(QRect(QPoint(), newSize));
    _quickWindow->contentItem()->setSize(newSize);

    // Qt bug in 5.4 forces this check of pixel ratio,
    // even though we're rendering offscreen.
    uvec2 newOffscreenSize = toGlm(newSize);
    if (newOffscreenSize == _size) {
        return;
    }

    qCDebug(glLogging) << "Offscreen UI resizing to " << newSize.width() << "x" << newSize.height();
    gl::withSavedContext([&] {
        _canvas->makeCurrent();

        // Release hold on the textures of the old size
        if (uvec2() != _size) {
            // If the most recent texture was unused, we can directly recycle it
            if (_latestTextureAndFence.first) {
                offscreenTextures.releaseTexture(_latestTextureAndFence);
                _latestTextureAndFence = { 0, 0 };
            }
            offscreenTextures.releaseSize(_size);
        }

        _size = newOffscreenSize;

        // Acquire the new texture size
        if (uvec2() != _size) {
            offscreenTextures.acquireSize(_size);
            if (_depthStencil) {
                glDeleteRenderbuffers(1, &_depthStencil);
                _depthStencil = 0;
            }
            glGenRenderbuffers(1, &_depthStencil);
            glBindRenderbuffer(GL_RENDERBUFFER, _depthStencil);
            glRenderbufferStorage(GL_RENDERBUFFER, GL_DEPTH_COMPONENT16, _size.x, _size.y);
            if (!_fbo) {
                glGenFramebuffers(1, &_fbo);
            }
            glBindFramebuffer(GL_DRAW_FRAMEBUFFER, _fbo);
            glFramebufferRenderbuffer(GL_DRAW_FRAMEBUFFER, GL_DEPTH_ATTACHMENT, GL_RENDERBUFFER, _depthStencil);
            glBindFramebuffer(GL_DRAW_FRAMEBUFFER, 0);
        }

        _canvas->doneCurrent();
    });
}

QQuickItem* OffscreenQmlSurface::getRootItem() {
    return _rootItem;
}

void OffscreenQmlSurface::setBaseUrl(const QUrl& baseUrl) {
    _qmlEngine->setBaseUrl(baseUrl);
}

QObject* OffscreenQmlSurface::load(const QUrl& qmlSource, std::function<void(QQmlContext*, QObject*)> f) {
    // Synchronous loading may take a while; restart the deadlock timer
    QMetaObject::invokeMethod(qApp, "updateHeartbeat", Qt::DirectConnection);

    _qmlComponent->loadUrl(qmlSource, QQmlComponent::PreferSynchronous);

    if (_qmlComponent->isLoading()) {
        connect(_qmlComponent, &QQmlComponent::statusChanged, this,
            [this, f](QQmlComponent::Status){
                finishQmlLoad(f);
            });
        return nullptr;
    }

    return finishQmlLoad(f);
}

void OffscreenQmlSurface::clearCache() {
    getRootContext()->engine()->clearComponentCache();
}

QObject* OffscreenQmlSurface::finishQmlLoad(std::function<void(QQmlContext*, QObject*)> f) {
    disconnect(_qmlComponent, &QQmlComponent::statusChanged, this, 0);
    if (_qmlComponent->isError()) {
        QList<QQmlError> errorList = _qmlComponent->errors();
        foreach(const QQmlError& error, errorList) {
            qWarning() << error.url() << error.line() << error;
        }
        return nullptr;
    }

    // FIXME: Refactor with similar code in RenderableWebEntityItem
    QString javaScriptToInject;
    QFile webChannelFile(":qtwebchannel/qwebchannel.js");
    QFile createGlobalEventBridgeFile(PathUtils::resourcesPath() + "/html/createGlobalEventBridge.js");
    if (webChannelFile.open(QFile::ReadOnly | QFile::Text) &&
        createGlobalEventBridgeFile.open(QFile::ReadOnly | QFile::Text)) {
        QString webChannelStr = QTextStream(&webChannelFile).readAll();
        QString createGlobalEventBridgeStr = QTextStream(&createGlobalEventBridgeFile).readAll();
        javaScriptToInject = webChannelStr + createGlobalEventBridgeStr;
    } else {
        qCWarning(glLogging) << "Unable to find qwebchannel.js or createGlobalEventBridge.js";
    }

    QQmlContext* newContext = new QQmlContext(_qmlEngine, qApp);
    QObject* newObject = _qmlComponent->beginCreate(newContext);
    if (_qmlComponent->isError()) {
        QList<QQmlError> errorList = _qmlComponent->errors();
        foreach(const QQmlError& error, errorList)
            qCWarning(glLogging) << error.url() << error.line() << error;
        if (!_rootItem) {
            qFatal("Unable to finish loading QML root");
        }
        return nullptr;
    }

    _qmlEngine->setObjectOwnership(this, QQmlEngine::CppOwnership);
    newObject->setProperty("eventBridge", QVariant::fromValue(this));

    newContext->setContextProperty("eventBridgeJavaScriptToInject", QVariant(javaScriptToInject));

    f(newContext, newObject);
    _qmlComponent->completeCreate();


    // All quick items should be focusable
    QQuickItem* newItem = qobject_cast<QQuickItem*>(newObject);
    if (newItem) {
        // Make sure we make items focusable (critical for
        // supporting keyboard shortcuts)
        newItem->setFlag(QQuickItem::ItemIsFocusScope, true);
    }

    // If we already have a root, just set a couple of flags and the ancestry
    if (_rootItem) {
        // Allow child windows to be destroyed from JS
        QQmlEngine::setObjectOwnership(newObject, QQmlEngine::JavaScriptOwnership);
        newObject->setParent(_rootItem);
        if (newItem) {
            newItem->setParentItem(_rootItem);
        }
        return newObject;
    }

    if (!newItem) {
        qFatal("Could not load object as root item");
        return nullptr;
    }

    connect(newItem, SIGNAL(sendToScript(QVariant)), this, SIGNAL(fromQml(QVariant)));

    // The root item is ready. Associate it with the window.
    _rootItem = newItem;
    _rootItem->setParentItem(_quickWindow->contentItem());
    _rootItem->setSize(_quickWindow->renderTargetSize());
    return _rootItem;
}

void OffscreenQmlSurface::updateQuick() {
    offscreenTextures.report();
    // If we're
    //   a) not set up
    //   b) already rendering a frame
    //   c) rendering too fast
    // then skip this
    if (!allowNewFrame(_maxFps)) {
        return;
    }

    if (_polish) {
        PROFILE_RANGE(render_qml, "OffscreenQML polish")
        _renderControl->polishItems();
        _polish = false;
    }

    if (_render) {
        render();
        _render = false;
    }
}

QPointF OffscreenQmlSurface::mapWindowToUi(const QPointF& sourcePosition, QObject* sourceObject) {
    vec2 sourceSize;
    if (dynamic_cast<QWidget*>(sourceObject)) {
        sourceSize = toGlm(((QWidget*)sourceObject)->size());
    } else if (dynamic_cast<QWindow*>(sourceObject)) {
        sourceSize = toGlm(((QWindow*)sourceObject)->size());
    }
    vec2 offscreenPosition = toGlm(sourcePosition);
    offscreenPosition /= sourceSize;
    offscreenPosition *= vec2(toGlm(_quickWindow->size()));
    return QPointF(offscreenPosition.x, offscreenPosition.y);
}

QPointF OffscreenQmlSurface::mapToVirtualScreen(const QPointF& originalPoint, QObject* originalWidget) {
    return _mouseTranslator(originalPoint);
}

///////////////////////////////////////////////////////
//
// Event handling customization
//

bool OffscreenQmlSurface::filterEnabled(QObject* originalDestination, QEvent* event) const {
    if (_quickWindow == originalDestination) {
        return false;
    }
    // Only intercept events while we're in an active state
    if (_paused) {
        return false;
    }
    return true;
}

bool OffscreenQmlSurface::eventFilter(QObject* originalDestination, QEvent* event) {
    if (!filterEnabled(originalDestination, event)) {
        return false;
    }
#ifdef DEBUG
    // Don't intercept our own events, or we enter an infinite recursion
    QObject* recurseTest = originalDestination;
    while (recurseTest) {
        Q_ASSERT(recurseTest != _rootItem && recurseTest != _quickWindow);
        recurseTest = recurseTest->parent();
    }
#endif

    switch (event->type()) {
        case QEvent::Resize: {
            QResizeEvent* resizeEvent = static_cast<QResizeEvent*>(event);
            QWidget* widget = dynamic_cast<QWidget*>(originalDestination);
            if (widget) {
                this->resize(resizeEvent->size());
            }
            break;
        }

        case QEvent::KeyPress:
        case QEvent::KeyRelease: {
            event->ignore();
            if (QCoreApplication::sendEvent(_quickWindow, event)) {
                return event->isAccepted();
            }
            break;
        }

        case QEvent::Wheel: {
            QWheelEvent* wheelEvent = static_cast<QWheelEvent*>(event);
            QPointF transformedPos = mapToVirtualScreen(wheelEvent->pos(), originalDestination);
            QWheelEvent mappedEvent(
                    transformedPos,
                    wheelEvent->delta(),  wheelEvent->buttons(),
                    wheelEvent->modifiers(), wheelEvent->orientation());
            mappedEvent.ignore();
            if (QCoreApplication::sendEvent(_quickWindow, &mappedEvent)) {
                return mappedEvent.isAccepted();
            }
            break;
        }

        // Fall through
        case QEvent::MouseButtonDblClick:
        case QEvent::MouseButtonPress:
        case QEvent::MouseButtonRelease:
        case QEvent::MouseMove: {
            QMouseEvent* mouseEvent = static_cast<QMouseEvent*>(event);
            QPointF transformedPos = mapToVirtualScreen(mouseEvent->localPos(), originalDestination);
            QMouseEvent mappedEvent(mouseEvent->type(),
                    transformedPos,
                    mouseEvent->screenPos(), mouseEvent->button(),
                    mouseEvent->buttons(), mouseEvent->modifiers());
            if (event->type() == QEvent::MouseMove) {
                _qmlEngine->rootContext()->setContextProperty("lastMousePosition", transformedPos);
            }
            mappedEvent.ignore();
            if (QCoreApplication::sendEvent(_quickWindow, &mappedEvent)) {
                return mappedEvent.isAccepted();
            }
            break;
        }

        default:
            break;
    }

    return false;
}

void OffscreenQmlSurface::pause() {
    _paused = true;
}

void OffscreenQmlSurface::resume() {
    _paused = false;
    _render = true;

    if (getRootItem()) {
        getRootItem()->setProperty("eventBridge", QVariant::fromValue(this));
    }
    if (getRootContext()) {
        getRootContext()->setContextProperty("webEntity", this);
    }
}

bool OffscreenQmlSurface::isPaused() const {
    return _paused;
}

void OffscreenQmlSurface::setProxyWindow(QWindow* window) {
    _proxyWindow = window;
    if (_renderControl) {
        _renderControl->_renderWindow = window;
    }
}

QObject* OffscreenQmlSurface::getEventHandler() {
    return getWindow();
}

QQuickWindow* OffscreenQmlSurface::getWindow() {
    return _quickWindow;
}

QSize OffscreenQmlSurface::size() const {
    return _quickWindow->geometry().size();
}

QQmlContext* OffscreenQmlSurface::getRootContext() {
    return _qmlEngine->rootContext();
}

Q_DECLARE_METATYPE(std::function<void()>);
auto VoidLambdaType = qRegisterMetaType<std::function<void()>>();
Q_DECLARE_METATYPE(std::function<QVariant()>);
auto VariantLambdaType = qRegisterMetaType<std::function<QVariant()>>();


void OffscreenQmlSurface::executeOnUiThread(std::function<void()> function, bool blocking ) {
    if (QThread::currentThread() != thread()) {
        QMetaObject::invokeMethod(this, "executeOnUiThread", blocking ? Qt::BlockingQueuedConnection : Qt::QueuedConnection,
            Q_ARG(std::function<void()>, function));
        return;
    }

    function();
}

QVariant OffscreenQmlSurface::returnFromUiThread(std::function<QVariant()> function) {
    if (QThread::currentThread() != thread()) {
        QVariant result;
        QMetaObject::invokeMethod(this, "returnFromUiThread", Qt::BlockingQueuedConnection,
            Q_RETURN_ARG(QVariant, result),
            Q_ARG(std::function<QVariant()>, function));
        return result;
    }

    return function();
}

void OffscreenQmlSurface::focusDestroyed(QObject *obj) {
    _currentFocusItem = nullptr;
}

void OffscreenQmlSurface::onFocusObjectChanged(QObject* object) {
    QQuickItem* item = dynamic_cast<QQuickItem*>(object);
    if (!item) {
        setFocusText(false);
        _currentFocusItem = nullptr;
        return;
    }

    QInputMethodQueryEvent query(Qt::ImEnabled);
    qApp->sendEvent(object, &query);
    setFocusText(query.value(Qt::ImEnabled).toBool());

    if (_currentFocusItem) {
        disconnect(_currentFocusItem, &QObject::destroyed, this, 0);
    }

    // Raise and lower keyboard for QML text fields.
    // HTML text fields are handled in emitWebEvent() methods - testing READ_ONLY_PROPERTY prevents action for HTML files.
    const char* READ_ONLY_PROPERTY = "readOnly";
    bool raiseKeyboard = item->hasActiveFocus() && item->property(READ_ONLY_PROPERTY) == false;
    if (_currentFocusItem && !raiseKeyboard) {
        setKeyboardRaised(_currentFocusItem, false);
    }
    setKeyboardRaised(item, raiseKeyboard);  // Always set focus so that alphabetic / numeric setting is updated.

    _currentFocusItem = item;
    connect(_currentFocusItem, &QObject::destroyed, this, &OffscreenQmlSurface::focusDestroyed);
}

void OffscreenQmlSurface::setFocusText(bool newFocusText) {
    if (newFocusText != _focusText) {
        _focusText = newFocusText;
        emit focusTextChanged(_focusText);
    }
}

// UTF-8 encoded symbols
static const uint8_t SHIFT_ARROW[] = { 0xE2, 0x87, 0xAA, 0x00 };
static const uint8_t NUMERIC_SHIFT_ARROW[] = { 0xE2, 0x87, 0xA8, 0x00 };
static const uint8_t BACKSPACE_SYMBOL[] = { 0xE2, 0x86, 0x90, 0x00 };
static const uint8_t LEFT_ARROW[] = { 0xE2, 0x9D, 0xAC, 0x00 };
static const uint8_t RIGHT_ARROW[] = { 0xE2, 0x9D, 0xAD, 0x00 };
static const uint8_t RETURN_SYMBOL[] = { 0xE2, 0x8F, 0x8E, 0x00 };
static const char PUNCTUATION_STRING[] = "123";
static const char ALPHABET_STRING[] = "abc";

static bool equals(const QByteArray& byteArray, const uint8_t* ptr) {
    int i;
    for (i = 0; i < byteArray.size(); i++) {
        if ((char)ptr[i] != byteArray[i]) {
            return false;
        }
    }
    return ptr[i] == 0x00;
}

void OffscreenQmlSurface::synthesizeKeyPress(QString key) {
    auto eventHandler = getEventHandler();
    if (eventHandler) {
        auto utf8Key = key.toUtf8();

        int scanCode = (int)utf8Key[0];
        QString keyString = key;
        if (equals(utf8Key, SHIFT_ARROW) || equals(utf8Key, NUMERIC_SHIFT_ARROW) ||
            equals(utf8Key, (uint8_t*)PUNCTUATION_STRING) || equals(utf8Key, (uint8_t*)ALPHABET_STRING)) {
            return;  // ignore
        } else if (equals(utf8Key, BACKSPACE_SYMBOL)) {
            scanCode = Qt::Key_Backspace;
            keyString = "\x08";
        } else if (equals(utf8Key, RETURN_SYMBOL)) {
            scanCode = Qt::Key_Return;
            keyString = "\x0d";
        } else if (equals(utf8Key, LEFT_ARROW)) {
            scanCode = Qt::Key_Left;
            keyString = "";
        } else if (equals(utf8Key, RIGHT_ARROW)) {
            scanCode = Qt::Key_Right;
            keyString = "";
        }

        QKeyEvent* pressEvent = new QKeyEvent(QEvent::KeyPress, scanCode, Qt::NoModifier, keyString);
        QKeyEvent* releaseEvent = new QKeyEvent(QEvent::KeyRelease, scanCode, Qt::NoModifier, keyString);
        QCoreApplication::postEvent(eventHandler, pressEvent);
        QCoreApplication::postEvent(eventHandler, releaseEvent);
    }
}

void OffscreenQmlSurface::setKeyboardRaised(QObject* object, bool raised, bool numeric) {
    if (!object) {
        return;
    }

    // if HMD is being worn, allow keyboard to open.  allow it to close, HMD or not.
    if (!raised || qApp->property(hifi::properties::HMD).toBool()) {
        QQuickItem* item = dynamic_cast<QQuickItem*>(object);
        while (item) {
            // Numeric value may be set in parameter from HTML UI; for QML UI, detect numeric fields here.
            numeric = numeric || QString(item->metaObject()->className()).left(7) == "SpinBox";

            if (item->property("keyboardRaised").isValid()) {
                // FIXME - HMD only: Possibly set value of "keyboardEnabled" per isHMDMode() for use in WebView.qml.
                if (item->property("punctuationMode").isValid()) {
                    item->setProperty("punctuationMode", QVariant(numeric));
                }
                item->setProperty("keyboardRaised", QVariant(raised));
                return;
            }
            item = dynamic_cast<QQuickItem*>(item->parentItem());
        }
    }
}

void OffscreenQmlSurface::emitScriptEvent(const QVariant& message) {
    if (QThread::currentThread() != thread()) {
        QMetaObject::invokeMethod(this, "emitScriptEvent", Qt::QueuedConnection, Q_ARG(QVariant, message));
    } else {
        emit scriptEventReceived(message);
    }
}

void OffscreenQmlSurface::emitWebEvent(const QVariant& message) {
    if (QThread::currentThread() != thread()) {
        QMetaObject::invokeMethod(this, "emitWebEvent", Qt::QueuedConnection, Q_ARG(QVariant, message));
    } else {
        // Special case to handle raising and lowering the virtual keyboard.
        const QString RAISE_KEYBOARD = "_RAISE_KEYBOARD";
        const QString RAISE_KEYBOARD_NUMERIC = "_RAISE_KEYBOARD_NUMERIC";
        const QString LOWER_KEYBOARD = "_LOWER_KEYBOARD";
        QString messageString = message.type() == QVariant::String ? message.toString() : "";
        if (messageString.left(RAISE_KEYBOARD.length()) == RAISE_KEYBOARD) {
            setKeyboardRaised(_currentFocusItem, true, messageString == RAISE_KEYBOARD_NUMERIC);
        } else if (messageString == LOWER_KEYBOARD) {
            setKeyboardRaised(_currentFocusItem, false);
        } else {
            emit webEventReceived(message);
        }
    }
}

void OffscreenQmlSurface::sendToQml(const QVariant& message) {
    if (QThread::currentThread() != thread()) {
        QMetaObject::invokeMethod(this, "emitQmlEvent", Qt::QueuedConnection, Q_ARG(QVariant, message));
    } else if (_rootItem) {
        // call fromScript method on qml root
        QMetaObject::invokeMethod(_rootItem, "fromScript", Qt::QueuedConnection, Q_ARG(QVariant, message));
    }
}

#include "OffscreenQmlSurface.moc"<|MERGE_RESOLUTION|>--- conflicted
+++ resolved
@@ -278,15 +278,9 @@
 }
 
 void OffscreenQmlSurface::render() {
-<<<<<<< HEAD
-    return;
-=======
-
 #ifdef HIFI_ENABLE_NSIGHT_DEBUG
     return;
 #endif
-
->>>>>>> fa7baaa5
     if (_paused) {
         return;
     }

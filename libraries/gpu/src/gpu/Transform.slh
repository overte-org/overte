<!
//  gpu/TransformState.slh
//
//  Created by Sam Gateau on 2/10/15.
//  Copyright 2013 High Fidelity, Inc.
//
//  Distributed under the Apache License, Version 2.0.
//  See the accompanying file LICENSE or http://www.apache.org/licenses/LICENSE-2.0.html
!>
<@if not GPU_TRANSFORM_STATE_SLH@>
<@def GPU_TRANSFORM_STATE_SLH@>

<@include gpu/ShaderConstants.h@>
<@func declareStandardCameraTransform()@>
<@include gpu/TransformCamera_shared.slh@>

#define TransformCamera _TransformCamera

LAYOUT_STD140(binding=GPU_BUFFER_TRANSFORM_CAMERA) uniform transformCameraBuffer {
#ifdef GPU_TRANSFORM_IS_STEREO
#ifdef GPU_TRANSFORM_STEREO_CAMERA
    TransformCamera _camera[2];
#else
    TransformCamera _camera;
#endif
#else
    TransformCamera _camera;
#endif
} _cameraBlock;

#ifdef GPU_VERTEX_SHADER
#ifdef GPU_TRANSFORM_IS_STEREO
#ifdef GPU_TRANSFORM_STEREO_CAMERA
#ifdef GPU_TRANSFORM_STEREO_CAMERA_ATTRIBUTED
layout(location=GPU_ATTR_STEREO_SIDE) in int _inStereoSide;
#endif

layout(location=GPU_ATTR_V2F_STEREO_SIDE) flat out int _stereoSide;

// In stereo drawcall mode Instances are drawn twice (left then right) hence the true InstanceID is the gl_InstanceID / 2
int gpu_InstanceID() {
    return gl_InstanceID >> 1;
}

#else

int gpu_InstanceID() {
    return gl_InstanceID;
}
#endif
#else

int gpu_InstanceID() {
    return gl_InstanceID;
}

#endif

#endif

#ifdef GPU_PIXEL_SHADER
#ifdef GPU_TRANSFORM_STEREO_CAMERA
layout(location=GPU_ATTR_V2F_STEREO_SIDE) flat in int _stereoSide;
#endif
#endif


TransformCamera getTransformCamera() {
#ifdef GPU_TRANSFORM_IS_STEREO
    #ifdef GPU_TRANSFORM_STEREO_CAMERA
        #ifdef GPU_VERTEX_SHADER
            #ifdef GPU_TRANSFORM_STEREO_CAMERA_ATTRIBUTED
                _stereoSide = _inStereoSide;
            #endif
            #ifdef GPU_TRANSFORM_STEREO_CAMERA_INSTANCED
                _stereoSide = gl_InstanceID % 2;
            #endif
        #endif
        return _cameraBlock._camera[_stereoSide];
    #else
        return _cameraBlock._camera;
    #endif
#else
    return _cameraBlock._camera;
#endif
}

vec3 getEyeWorldPos() {
    return getTransformCamera()._viewInverse[3].xyz;
}

bool cam_isStereo() {
#ifdef GPU_TRANSFORM_IS_STEREO
    return getTransformCamera()._stereoInfo.x > 0.0;
#else
    return _cameraBlock._camera._stereoInfo.x > 0.0;
#endif
}

float cam_getStereoSide() {
#ifdef GPU_TRANSFORM_IS_STEREO
#ifdef GPU_TRANSFORM_STEREO_CAMERA
    return getTransformCamera()._stereoInfo.y;
#else
    return _cameraBlock._camera._stereoInfo.y;
#endif
#else
    return _cameraBlock._camera._stereoInfo.y;
#endif
}

<@endfunc@>

<@func declareStandardObjectTransform()@>
struct TransformObject {
    mat4 _model;
    mat4 _modelInverse;
};

layout(location=GPU_ATTR_DRAW_CALL_INFO) in ivec2 _drawCallInfo;

#if defined(GPU_SSBO_TRANSFORM_OBJECT)
LAYOUT_STD140(binding=GPU_STORAGE_TRANSFORM_OBJECT) buffer transformObjectBuffer {
    TransformObject _object[];
};
TransformObject getTransformObject() {
    TransformObject transformObject = _object[_drawCallInfo.x];
    return transformObject;
}
#else
LAYOUT(binding=GPU_TEXTURE_TRANSFORM_OBJECT) uniform samplerBuffer transformObjectBuffer;

TransformObject getTransformObject() {
    int offset = 8 * _drawCallInfo.x;
    TransformObject object;
    object._model[0] = texelFetch(transformObjectBuffer, offset);
    object._model[1] = texelFetch(transformObjectBuffer, offset + 1);
    object._model[2] = texelFetch(transformObjectBuffer, offset + 2);
    object._model[3] = texelFetch(transformObjectBuffer, offset + 3);

    object._modelInverse[0] = texelFetch(transformObjectBuffer, offset + 4);
    object._modelInverse[1] = texelFetch(transformObjectBuffer, offset + 5);
    object._modelInverse[2] = texelFetch(transformObjectBuffer, offset + 6);
    object._modelInverse[3] = texelFetch(transformObjectBuffer, offset + 7);

    return object;
}
#endif

<@endfunc@>


<@func declareStandardTransform()@>
<$declareStandardCameraTransform()$>
<$declareStandardObjectTransform()$>
<@endfunc@>

<@func transformCameraViewport(cameraTransform, viewport)@>
     <$viewport$> = <$cameraTransform$>._viewport;
<@endfunc@>

<@func transformStereoClipsSpace(cameraTransform, clipPos)@>
    {
#ifdef GPU_TRANSFORM_IS_STEREO

#ifdef GPU_TRANSFORM_STEREO_SPLIT_SCREEN
        vec4 eyeClipEdge[2]= vec4[2](vec4(-1,0,0,1), vec4(1,0,0,1));
        vec2 eyeOffsetScale = vec2(-0.5, +0.5);
        uint eyeIndex = uint(_stereoSide);
<<<<<<< HEAD
#ifndef GPU_GLES
#ifdef GPU_GL450
        gl_ViewportIndex = _stereoSide + 1;
      //  gl_ViewportIndex = 2 - _stereoSide;
=======
#if !defined(GPU_GLES) || (defined(HAVE_EXT_clip_cull_distance) && !defined(VULKAN))
#ifdef GPU_GL450
      /*  gl_ViewportIndex = _stereoSide + 1;
      //  gl_ViewportIndex = 2 - _stereoSide;
        */// THIs is the layered version
        gl_Layer = _stereoSide;
>>>>>>> 9125f4ff
#else
        gl_ClipDistance[0] = dot(<$clipPos$>, eyeClipEdge[eyeIndex]);
#endif
#endif
     //   float newClipPosX = <$clipPos$>.x * 0.5 + eyeOffsetScale[eyeIndex] * <$clipPos$>.w;
     //   <$clipPos$>.x = newClipPosX;
#endif

#else
#endif
    }
<@endfunc@>


<@func transformModelToEyeWorldAlignedPos(cameraTransform, objectTransform, modelPos, eyeWorldAlignedPos)@>
    <!// Bring the model pos in the world aligned space centered on the eye axis !>
    { // _transformModelToEyeWorldAlignedPos
        highp mat4 _mv = <$objectTransform$>._model;
        _mv[3].xyz -= <$cameraTransform$>._viewInverse[3].xyz;
        highp vec4 _eyeWApos = (_mv * <$modelPos$>);
        <$eyeWorldAlignedPos$> = _eyeWApos;
    }
<@endfunc@>

<@func transformModelToMonoClipPos(cameraTransform, objectTransform, modelPos, clipPos)@>
    { // transformModelToMonoClipPos
        vec4 eyeWAPos;
        <$transformModelToEyeWorldAlignedPos($cameraTransform$, $objectTransform$, $modelPos$, eyeWAPos)$>
        <$clipPos$> = <$cameraTransform$>._projectionViewUntranslated * eyeWAPos;
    }
<@endfunc@>

<@func transformModelToClipPos(cameraTransform, objectTransform, modelPos, clipPos)@>
    { // transformModelToClipPos
        <$transformModelToMonoClipPos($cameraTransform$, $objectTransform$, $modelPos$, $clipPos$)$>
        <$transformStereoClipsSpace($cameraTransform$, $clipPos$)$>
    }
<@endfunc@>

<@func transformModelToEyeAndClipPos(cameraTransform, objectTransform, modelPos, eyePos, clipPos)@>
    { // transformModelToEyeAndClipPos
        vec4 eyeWAPos;
        <$transformModelToEyeWorldAlignedPos($cameraTransform$, $objectTransform$, $modelPos$, eyeWAPos)$>
        <$clipPos$> = <$cameraTransform$>._projectionViewUntranslated * eyeWAPos;
        <$eyePos$> = vec4((<$cameraTransform$>._view * vec4(eyeWAPos.xyz, 0.0)).xyz, 1.0);
        
        <$transformStereoClipsSpace($cameraTransform$, $clipPos$)$>
    }
<@endfunc@>

<@func transformModelToWorldAndEyeAndClipPos(cameraTransform, objectTransform, modelPos, worldPos, eyePos, clipPos)@>
    { // transformModelToEyeAndClipPos
        vec4 eyeWAPos;
        <$transformModelToEyeWorldAlignedPos($cameraTransform$, $objectTransform$, $modelPos$, eyeWAPos)$>
        <$worldPos$> = vec4(eyeWAPos.xyz + <$cameraTransform$>._viewInverse[3].xyz, 1.0);
        <$clipPos$> = <$cameraTransform$>._projectionViewUntranslated * eyeWAPos;
        <$eyePos$> = vec4((<$cameraTransform$>._view * vec4(eyeWAPos.xyz, 0.0)).xyz, 1.0);
        
        <$transformStereoClipsSpace($cameraTransform$, $clipPos$)$>
    }
<@endfunc@>

<@func transformModelToEyePos(cameraTransform, objectTransform, modelPos, eyePos)@>
    { // transformModelToEyePos
        vec4 eyeWAPos;
        <$transformModelToEyeWorldAlignedPos($cameraTransform$, $objectTransform$, $modelPos$, eyeWAPos)$>
        <$eyePos$> = vec4((<$cameraTransform$>._view * vec4(eyeWAPos.xyz, 0.0)).xyz, 1.0);
    }
<@endfunc@>


<@func transformWorldToClipPos(cameraTransform, worldPos, clipPos)@>
    { // transformWorldToClipPos
        vec4 eyeWAPos = <$worldPos$> - vec4(<$cameraTransform$>._viewInverse[3].xyz, 0.0);
        <$clipPos$> = <$cameraTransform$>._projectionViewUntranslated * eyeWAPos;

        <$transformStereoClipsSpace($cameraTransform$, $clipPos$)$>
    }
<@endfunc@>

<@func transformModelToWorldPos(objectTransform, modelPos, worldPos)@>
    { // transformModelToWorldPos
        <$worldPos$> = (<$objectTransform$>._model * <$modelPos$>);
    }
<@endfunc@>

<@func transformModelToWorldDir(cameraTransform, objectTransform, modelDir, worldDir)@>
    { // transformModelToWorldDir
        vec3 mr0 = <$objectTransform$>._modelInverse[0].xyz;
        vec3 mr1 = <$objectTransform$>._modelInverse[1].xyz;
        vec3 mr2 = <$objectTransform$>._modelInverse[2].xyz;
        <$worldDir$> = vec3(dot(mr0, <$modelDir$>), dot(mr1, <$modelDir$>), dot(mr2, <$modelDir$>));
    }
<@endfunc@>

<@func transformModelToEyeDir(cameraTransform, objectTransform, modelDir, eyeDir)@>
    { // transformModelToEyeDir
        vec3 mr0 = vec3(<$objectTransform$>._modelInverse[0].x, <$objectTransform$>._modelInverse[1].x, <$objectTransform$>._modelInverse[2].x);
        vec3 mr1 = vec3(<$objectTransform$>._modelInverse[0].y, <$objectTransform$>._modelInverse[1].y, <$objectTransform$>._modelInverse[2].y);
        vec3 mr2 = vec3(<$objectTransform$>._modelInverse[0].z, <$objectTransform$>._modelInverse[1].z, <$objectTransform$>._modelInverse[2].z);

        vec3 mvc0 = vec3(dot(<$cameraTransform$>._viewInverse[0].xyz, mr0), dot(<$cameraTransform$>._viewInverse[0].xyz, mr1), dot(<$cameraTransform$>._viewInverse[0].xyz, mr2));
        vec3 mvc1 = vec3(dot(<$cameraTransform$>._viewInverse[1].xyz, mr0), dot(<$cameraTransform$>._viewInverse[1].xyz, mr1), dot(<$cameraTransform$>._viewInverse[1].xyz, mr2));
        vec3 mvc2 = vec3(dot(<$cameraTransform$>._viewInverse[2].xyz, mr0), dot(<$cameraTransform$>._viewInverse[2].xyz, mr1), dot(<$cameraTransform$>._viewInverse[2].xyz, mr2));

        <$eyeDir$> = vec3(dot(mvc0, <$modelDir$>), dot(mvc1, <$modelDir$>), dot(mvc2, <$modelDir$>));
    }
<@endfunc@>

<@func transformEyeToWorldDir(cameraTransform, eyeDir, worldDir)@>
    { // transformEyeToWorldDir
        <$worldDir$> = vec3(<$cameraTransform$>._viewInverse * vec4(<$eyeDir$>.xyz, 0.0));
    }
<@endfunc@>

<@func transformClipToEyeDir(cameraTransform, clipPos, eyeDir)@>
    { // transformClipToEyeDir
        <$eyeDir$> = vec3(<$cameraTransform$>._projectionInverse * vec4(<$clipPos$>.xyz, 1.0)); // Must be 1.0 here
    }
<@endfunc@>

<@func transformEyeToClipPos(cameraTransform, eyePos, clipPos)@>
    { // transformEyeToClipPos
        <$clipPos$> = <$cameraTransform$>._projection * vec4(<$eyePos$>.xyz, 1.0);

        <$transformStereoClipsSpace($cameraTransform$, $clipPos$)$>
    }
<@endfunc@>

<@endif@><|MERGE_RESOLUTION|>--- conflicted
+++ resolved
@@ -167,19 +167,12 @@
         vec4 eyeClipEdge[2]= vec4[2](vec4(-1,0,0,1), vec4(1,0,0,1));
         vec2 eyeOffsetScale = vec2(-0.5, +0.5);
         uint eyeIndex = uint(_stereoSide);
-<<<<<<< HEAD
-#ifndef GPU_GLES
-#ifdef GPU_GL450
-        gl_ViewportIndex = _stereoSide + 1;
-      //  gl_ViewportIndex = 2 - _stereoSide;
-=======
 #if !defined(GPU_GLES) || (defined(HAVE_EXT_clip_cull_distance) && !defined(VULKAN))
 #ifdef GPU_GL450
       /*  gl_ViewportIndex = _stereoSide + 1;
       //  gl_ViewportIndex = 2 - _stereoSide;
         */// THIs is the layered version
         gl_Layer = _stereoSide;
->>>>>>> 9125f4ff
 #else
         gl_ClipDistance[0] = dot(<$clipPos$>, eyeClipEdge[eyeIndex]);
 #endif

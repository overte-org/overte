--- conflicted
+++ resolved
@@ -225,15 +225,9 @@
     void blit(const FramebufferPointer& src, const Vec4i& srcRect, const FramebufferPointer& dst, const Vec4i& dstRect);
 
     // Generate the mips for a texture
-<<<<<<< HEAD
-	void generateTextureMips(const TexturePointer& texture);
-	// Generate the mips for a texture using the current pipeline
-	void generateTextureMipsWithPipeline(const TexturePointer& destTexture, int numMips = -1);
-=======
     void generateTextureMips(const TexturePointer& texture);
     // Generate the mips for a texture using the current pipeline
     void generateTextureMipsWithPipeline(const TexturePointer& destTexture, int numMips = -1);
->>>>>>> 2ce8ed25
 
     // Query Section
     void beginQuery(const QueryPointer& query);
@@ -333,13 +327,8 @@
         COMMAND_setFramebufferSwapChain,
         COMMAND_clearFramebuffer,
         COMMAND_blit,
-<<<<<<< HEAD
-		COMMAND_generateTextureMips,
-		COMMAND_generateTextureMipsWithPipeline,
-=======
         COMMAND_generateTextureMips,
         COMMAND_generateTextureMipsWithPipeline,
->>>>>>> 2ce8ed25
 
         COMMAND_advance,
 

//
//  Created by Bradley Austin Davis 2015/11/04
//  Copyright 2015 High Fidelity, Inc.
//
//  Distributed under the Apache License, Version 2.0.
//  See the accompanying file LICENSE or http://www.apache.org/licenses/LICENSE-2.0.html
//

#pragma once
#ifndef hifi_Recording_Deck_h
#define hifi_Recording_Deck_h

#include <utility>
#include <list>
#include <mutex>

#include <QtCore/QObject>
#include <QtCore/QTimer>
#include <QtCore/QList>

#include <DependencyManager.h>

#include "Forward.h"
#include "Frame.h"


namespace recording {

class Deck : public QObject, public ::Dependency {
    Q_OBJECT
public:
    using ClipList = std::list<ClipPointer>;
    using Pointer = std::shared_ptr<Deck>;

    Deck(QObject* parent = nullptr);

    // Place a clip on the deck for recording or playback
    void queueClip(ClipPointer clip, float timeOffset = 0.0f);
    void removeClip(const ClipConstPointer& clip);
    void removeClip(const QString& clipName);
    void removeAllClips();
    ClipList getClips(const QString& clipName) const;

    void play();
    bool isPlaying();

    void pause();
    bool isPaused() const;

    void stop();

    float length() const;

    void loop(bool enable = true);
    bool isLooping() const;

<<<<<<< HEAD
=======
    float position() const;
    void seek(float position);

>>>>>>> 225909f8
signals:
    void playbackStateChanged();
    void looped();

private:
    using Mutex = std::recursive_mutex;
    using Locker = std::unique_lock<Mutex>;

    ClipPointer getNextClip();
    void processFrames();

    mutable Mutex _mutex;
    QTimer _timer;
    ClipList _clips;
    quint64 _startEpoch { 0 };
<<<<<<< HEAD
    Time _position { 0 };
=======
    Frame::Time _position { 0 };
>>>>>>> 225909f8
    bool _pause { true };
    bool _loop { false };
    float _length { 0 };
};

}

#endif<|MERGE_RESOLUTION|>--- conflicted
+++ resolved
@@ -54,12 +54,9 @@
     void loop(bool enable = true);
     bool isLooping() const;
 
-<<<<<<< HEAD
-=======
     float position() const;
     void seek(float position);
 
->>>>>>> 225909f8
 signals:
     void playbackStateChanged();
     void looped();
@@ -75,11 +72,7 @@
     QTimer _timer;
     ClipList _clips;
     quint64 _startEpoch { 0 };
-<<<<<<< HEAD
-    Time _position { 0 };
-=======
     Frame::Time _position { 0 };
->>>>>>> 225909f8
     bool _pause { true };
     bool _loop { false };
     float _length { 0 };

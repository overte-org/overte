//
//  TextureMap.cpp
//  libraries/model/src/model
//
//  Created by Sam Gateau on 5/6/2015.
//  Copyright 2014 High Fidelity, Inc.
//
//  Distributed under the Apache License, Version 2.0.
//  See the accompanying file LICENSE or http://www.apache.org/licenses/LICENSE-2.0.html
//
#include "TextureMap.h"

#include <QImage>
#include <QPainter>
#include <QDebug>

#include <Profile.h>

#include "ModelLogging.h"
#include <gpu/Image.cpp>
using namespace model;
using namespace gpu;

// FIXME: Declare this to enable compression
//#define COMPRESS_TEXTURES
static const uvec2 SPARSE_PAGE_SIZE(128);
static const uvec2 MAX_TEXTURE_SIZE(4096);
bool DEV_DECIMATE_TEXTURES = false;

bool needsSparseRectification(const uvec2& size) {
    // Don't attempt to rectify small textures (textures less than the sparse page size in any dimension)
    if (glm::any(glm::lessThan(size, SPARSE_PAGE_SIZE))) {
        return false;
    }

    // Don't rectify textures that are already an exact multiple of sparse page size
    if (uvec2(0) == (size % SPARSE_PAGE_SIZE)) {
        return false;
    }

    // Texture is not sparse compatible, but is bigger than the sparse page size in both dimensions, rectify!
    return true;
}

uvec2 rectifyToSparseSize(const uvec2& size) {
    uvec2 pages = ((size / SPARSE_PAGE_SIZE) + glm::clamp(size % SPARSE_PAGE_SIZE, uvec2(0), uvec2(1)));
    uvec2 result = pages * SPARSE_PAGE_SIZE;
    return result;
}

std::atomic<size_t> DECIMATED_TEXTURE_COUNT { 0 };
std::atomic<size_t> RECTIFIED_TEXTURE_COUNT { 0 };

QImage processSourceImage(const QImage& srcImage, bool cubemap) {
    PROFILE_RANGE(resource_parse, "processSourceImage");
    const uvec2 srcImageSize = toGlm(srcImage.size());
    uvec2 targetSize = srcImageSize;

    while (glm::any(glm::greaterThan(targetSize, MAX_TEXTURE_SIZE))) {
        targetSize /= 2;
    }
    if (targetSize != srcImageSize) {
        ++DECIMATED_TEXTURE_COUNT;
    }

    if (!cubemap && needsSparseRectification(targetSize)) {
        ++RECTIFIED_TEXTURE_COUNT;
        targetSize = rectifyToSparseSize(targetSize);
    }

    if (DEV_DECIMATE_TEXTURES && glm::all(glm::greaterThanEqual(targetSize / SPARSE_PAGE_SIZE, uvec2(2)))) {
        targetSize /= 2;
    }

    if (targetSize != srcImageSize) {
         PROFILE_RANGE(resource_parse, "processSourceImage Rectify");
         qDebug(modelLog) << "Resizing texture from " << srcImageSize.x << "x" << srcImageSize.y << " to " << targetSize.x << "x" << targetSize.y;
        return srcImage.scaled(fromGlm(targetSize));
    }

    return srcImage;
}

void TextureMap::setTextureSource(TextureSourcePointer& textureSource) {
    _textureSource = textureSource;
}

bool TextureMap::isDefined() const {
    if (_textureSource) {
        return _textureSource->isDefined();
    } else {
        return false;
    }
}

gpu::TextureView TextureMap::getTextureView() const {
    if (_textureSource) {
        return gpu::TextureView(_textureSource->getGPUTexture(), 0);
    } else {
        return gpu::TextureView();
    }
}

void TextureMap::setTextureTransform(const Transform& texcoordTransform) {
    _texcoordTransform = texcoordTransform;
}

void TextureMap::setLightmapOffsetScale(float offset, float scale) {
    _lightmapOffsetScale.x = offset;
    _lightmapOffsetScale.y = scale;
}

const QImage TextureUsage::process2DImageColor(const QImage& srcImage, bool& validAlpha, bool& alphaAsMask) {
    PROFILE_RANGE(resource_parse, "process2DImageColor");
    QImage image = processSourceImage(srcImage, false);
    validAlpha = false;
    alphaAsMask = true;
    const uint8 OPAQUE_ALPHA = 255;
    const uint8 TRANSPARENT_ALPHA = 0;
    if (image.hasAlphaChannel()) {
        if (image.format() != QImage::Format_ARGB32) {
            image = image.convertToFormat(QImage::Format_ARGB32);
        }

        // Figure out if we can use a mask for alpha or not
        int numOpaques = 0;
        int numTranslucents = 0;
        const int NUM_PIXELS = image.width() * image.height();
        const int MAX_TRANSLUCENT_PIXELS_FOR_ALPHAMASK = (int)(0.05f * (float)(NUM_PIXELS));
        const QRgb* data = reinterpret_cast<const QRgb*>(image.constBits());
        for (int i = 0; i < NUM_PIXELS; ++i) {
            auto alpha = qAlpha(data[i]);
            if (alpha == OPAQUE_ALPHA) {
                numOpaques++;
            } else if (alpha != TRANSPARENT_ALPHA) {
                if (++numTranslucents > MAX_TRANSLUCENT_PIXELS_FOR_ALPHAMASK) {
                    alphaAsMask = false;
                    break;
                }
            }
        }
        validAlpha = (numOpaques != NUM_PIXELS);
    }

    if (!validAlpha && image.format() != QImage::Format_RGB888) {
        image = image.convertToFormat(QImage::Format_RGB888);
    }

    return image;
}

void TextureUsage::defineColorTexelFormats(gpu::Element& formatGPU, gpu::Element& formatMip, 
const QImage& image, bool isLinear, bool doCompress) {

#ifdef COMPRESS_TEXTURES
#else
    doCompress = false;
#endif

    if (image.hasAlphaChannel()) {
        gpu::Semantic gpuSemantic;
        gpu::Semantic mipSemantic;
        if (isLinear) {
            mipSemantic = gpu::BGRA;
            if (doCompress) {
                gpuSemantic = gpu::COMPRESSED_RGBA;
            } else {
                gpuSemantic = gpu::RGBA;
            }
        } else {
            mipSemantic = gpu::SBGRA;
            if (doCompress) {
                gpuSemantic = gpu::COMPRESSED_SRGBA;
            } else {
                gpuSemantic = gpu::SRGBA;
            }
        }
        formatGPU = gpu::Element(gpu::VEC4, gpu::NUINT8, gpuSemantic);
        formatMip = gpu::Element(gpu::VEC4, gpu::NUINT8, mipSemantic);
    } else {
        gpu::Semantic gpuSemantic;
        gpu::Semantic mipSemantic;
        if (isLinear) {
            mipSemantic = gpu::RGB;
            if (doCompress) {
                gpuSemantic = gpu::COMPRESSED_RGB;
            } else {
                gpuSemantic = gpu::RGB;
            }
        } else {
            mipSemantic = gpu::SRGB;
            if (doCompress) {
                gpuSemantic = gpu::COMPRESSED_SRGB;
            } else {
                gpuSemantic = gpu::SRGB;
            }
        }
        formatGPU = gpu::Element(gpu::VEC3, gpu::NUINT8, gpuSemantic);
        formatMip = gpu::Element(gpu::VEC3, gpu::NUINT8, mipSemantic);
    }
}

#define CPU_MIPMAPS 1

void generateMips(gpu::Texture* texture, QImage& image, gpu::Element formatMip) {
#if CPU_MIPMAPS
    PROFILE_RANGE(resource_parse, "generateMips");
    auto numMips = texture->evalNumMips();
    for (uint16 level = 1; level < numMips; ++level) {
        QSize mipSize(texture->evalMipWidth(level), texture->evalMipHeight(level));
        image = image.scaled(mipSize);
        texture->assignStoredMip(level, formatMip, image.byteCount(), image.constBits());
    }
#else
    texture->autoGenerateMips(-1);
#endif
}

void generateFaceMips(gpu::Texture* texture, QImage& image, gpu::Element formatMip, uint8 face) {
#if CPU_MIPMAPS
    PROFILE_RANGE(resource_parse, "generateFaceMips");
    auto numMips = texture->evalNumMips();
    for (uint16 level = 1; level < numMips; ++level) {
        QSize mipSize(texture->evalMipWidth(level), texture->evalMipHeight(level));
        image = image.scaled(mipSize);
        texture->assignStoredMipFace(level, formatMip, image.byteCount(), image.constBits(), face);
    }
#else
    texture->autoGenerateMips(-1);
#endif
}

gpu::Texture* TextureUsage::process2DTextureColorFromImage(const QImage& srcImage, const std::string& srcImageName, bool isLinear, bool doCompress, bool generateMips) {
    PROFILE_RANGE(resource_parse, "process2DTextureColorFromImage");
    bool validAlpha = false;
    bool alphaAsMask = true;
    QImage image = process2DImageColor(srcImage, validAlpha, alphaAsMask);

    gpu::Texture* theTexture = nullptr;

    if ((image.width() > 0) && (image.height() > 0)) {
        gpu::Element formatGPU;
        gpu::Element formatMip;
        defineColorTexelFormats(formatGPU, formatMip, image, isLinear, doCompress);

        theTexture = (gpu::Texture::create2D(formatGPU, image.width(), image.height(), gpu::Sampler(gpu::Sampler::FILTER_MIN_MAG_MIP_LINEAR)));
        theTexture->setSource(srcImageName);
        auto usage = gpu::Texture::Usage::Builder().withColor();
        if (validAlpha) {
            usage.withAlpha();
            if (alphaAsMask) {
                usage.withAlphaMask();
            }
        }
        theTexture->setUsage(usage.build());

        theTexture->assignStoredMip(0, formatMip, image.byteCount(), image.constBits());

<<<<<<< HEAD
       /* image::PixRGB32 pix0;
=======
        image::PixRGB32 pix0;
>>>>>>> b440ccad
        
        image::PixRGBA32 pix1;
        
        image::PixR8 pix2;
        
        image::PixRGB565 pix3;
        
        image::PB_RGB32 pb0;
<<<<<<< HEAD
        image::CB_BC1 cb;
=======
>>>>>>> b440ccad
        image::PB_RGB32 pb1;
        
        auto pix0_s = sizeof(pix0);
        auto pix1_s = sizeof(pix1);
        auto pix2_s = sizeof(pix2);
        auto pix3_s = sizeof(pix3);
        
        auto pb0_s = sizeof(pb0);
<<<<<<< HEAD
        auto cb_s = sizeof(cb);
        
        auto cb_bytes = pb0.getStorage();
        image::compress(pb0, cb);
        image::uncompress(cb, pb1);
        
        image::Grid grid;
        grid.*/
        
=======

        image::Surface<image::PixRGB32> surface(image.width(), image.height(), image.byteCount(), image.constBits());

        auto sub = surface.downsample();


       // theMap(image.width(), image.height(), image.byteCount(), image.constBits());

>>>>>>> b440ccad
        if (generateMips) {
            ::generateMips(theTexture, image, formatMip);
        }
    }

    return theTexture;
}

gpu::Texture* TextureUsage::create2DTextureFromImage(const QImage& srcImage, const std::string& srcImageName) {
    return process2DTextureColorFromImage(srcImage, srcImageName, false, false, true);
}


gpu::Texture* TextureUsage::createAlbedoTextureFromImage(const QImage& srcImage, const std::string& srcImageName) {
    return process2DTextureColorFromImage(srcImage, srcImageName, false, true, true);
}

gpu::Texture* TextureUsage::createEmissiveTextureFromImage(const QImage& srcImage, const std::string& srcImageName) {
    return process2DTextureColorFromImage(srcImage, srcImageName, false, true, true);
}

gpu::Texture* TextureUsage::createLightmapTextureFromImage(const QImage& srcImage, const std::string& srcImageName) {
    return process2DTextureColorFromImage(srcImage, srcImageName, false, true, true);
}


gpu::Texture* TextureUsage::createNormalTextureFromNormalImage(const QImage& srcImage, const std::string& srcImageName) {
    PROFILE_RANGE(resource_parse, "createNormalTextureFromNormalImage");
    QImage image = processSourceImage(srcImage, false);

    if (image.format() != QImage::Format_RGB888) {
        image = image.convertToFormat(QImage::Format_RGB888);
    }

    gpu::Texture* theTexture = nullptr;
    if ((image.width() > 0) && (image.height() > 0)) {
        
        gpu::Element formatGPU = gpu::Element(gpu::VEC3, gpu::NUINT8, gpu::RGB);
        gpu::Element formatMip = gpu::Element(gpu::VEC3, gpu::NUINT8, gpu::RGB);

        theTexture = (gpu::Texture::create2D(formatGPU, image.width(), image.height(), gpu::Sampler(gpu::Sampler::FILTER_MIN_MAG_MIP_LINEAR)));
        theTexture->setSource(srcImageName);
        theTexture->assignStoredMip(0, formatMip, image.byteCount(), image.constBits());
        generateMips(theTexture, image, formatMip);
    }

    return theTexture;
}

int clampPixelCoordinate(int coordinate, int maxCoordinate) {
    return coordinate - ((int)(coordinate < 0) * coordinate) + ((int)(coordinate > maxCoordinate) * (maxCoordinate - coordinate));
}

const int RGBA_MAX = 255;

// transform -1 - 1 to 0 - 255 (from sobel value to rgb)
double mapComponent(double sobelValue) {
    const double factor = RGBA_MAX / 2.0;
    return (sobelValue + 1.0) * factor;
}

gpu::Texture* TextureUsage::createNormalTextureFromBumpImage(const QImage& srcImage, const std::string& srcImageName) {
    PROFILE_RANGE(resource_parse, "createNormalTextureFromBumpImage");
    QImage image = processSourceImage(srcImage, false);

    if (image.format() != QImage::Format_RGB888) {
        image = image.convertToFormat(QImage::Format_RGB888);
    }

    // PR 5540 by AlessandroSigna integrated here as a specialized TextureLoader for bumpmaps
    // The conversion is done using the Sobel Filter to calculate the derivatives from the grayscale image
    const double pStrength = 2.0;
    int width = image.width();
    int height = image.height();
    QImage result(width, height, QImage::Format_RGB888);
    
    for (int i = 0; i < width; i++) {
        const int iNextClamped = clampPixelCoordinate(i + 1, width - 1);
        const int iPrevClamped = clampPixelCoordinate(i - 1, width - 1);
    
        for (int j = 0; j < height; j++) {
            const int jNextClamped = clampPixelCoordinate(j + 1, height - 1);
            const int jPrevClamped = clampPixelCoordinate(j - 1, height - 1);
    
            // surrounding pixels
            const QRgb topLeft = image.pixel(iPrevClamped, jPrevClamped);
            const QRgb top = image.pixel(iPrevClamped, j);
            const QRgb topRight = image.pixel(iPrevClamped, jNextClamped);
            const QRgb right = image.pixel(i, jNextClamped);
            const QRgb bottomRight = image.pixel(iNextClamped, jNextClamped);
            const QRgb bottom = image.pixel(iNextClamped, j);
            const QRgb bottomLeft = image.pixel(iNextClamped, jPrevClamped);
            const QRgb left = image.pixel(i, jPrevClamped);
    
            // take their gray intensities
            // since it's a grayscale image, the value of each component RGB is the same
            const double tl = qRed(topLeft);
            const double t = qRed(top);
            const double tr = qRed(topRight);
            const double r = qRed(right);
            const double br = qRed(bottomRight);
            const double b = qRed(bottom);
            const double bl = qRed(bottomLeft);
            const double l = qRed(left);
    
            // apply the sobel filter
            const double dX = (tr + pStrength * r + br) - (tl + pStrength * l + bl);
            const double dY = (bl + pStrength * b + br) - (tl + pStrength * t + tr);
            const double dZ = RGBA_MAX / pStrength;
    
            glm::vec3 v(dX, dY, dZ);
            glm::normalize(v);
    
            // convert to rgb from the value obtained computing the filter
            QRgb qRgbValue = qRgb(mapComponent(v.x), mapComponent(v.y), mapComponent(v.z));
            result.setPixel(i, j, qRgbValue);
        }
    }

    gpu::Texture* theTexture = nullptr;
    if ((image.width() > 0) && (image.height() > 0)) {

        gpu::Element formatGPU = gpu::Element(gpu::VEC3, gpu::NUINT8, gpu::RGB);
        gpu::Element formatMip = gpu::Element(gpu::VEC3, gpu::NUINT8, gpu::RGB);

        theTexture = (gpu::Texture::create2D(formatGPU, image.width(), image.height(), gpu::Sampler(gpu::Sampler::FILTER_MIN_MAG_MIP_LINEAR)));
        theTexture->setSource(srcImageName);
        theTexture->assignStoredMip(0, formatMip, image.byteCount(), image.constBits());
        generateMips(theTexture, image, formatMip);
    }

    return theTexture;
}

gpu::Texture* TextureUsage::createRoughnessTextureFromImage(const QImage& srcImage, const std::string& srcImageName) {
    PROFILE_RANGE(resource_parse, "createRoughnessTextureFromImage");
    QImage image = processSourceImage(srcImage, false);
    if (!image.hasAlphaChannel()) {
        if (image.format() != QImage::Format_RGB888) {
            image = image.convertToFormat(QImage::Format_RGB888);
        }
    } else {
        if (image.format() != QImage::Format_ARGB32) {
            image = image.convertToFormat(QImage::Format_ARGB32);
        }
    }

    image = image.convertToFormat(QImage::Format_Grayscale8);

    gpu::Texture* theTexture = nullptr;
    if ((image.width() > 0) && (image.height() > 0)) {
#ifdef COMPRESS_TEXTURES
        gpu::Element formatGPU = gpu::Element(gpu::SCALAR, gpu::NUINT8, gpu::COMPRESSED_R);
#else
        gpu::Element formatGPU = gpu::Element(gpu::SCALAR, gpu::NUINT8, gpu::RGB);
#endif
        gpu::Element formatMip = gpu::Element(gpu::SCALAR, gpu::NUINT8, gpu::RGB);

        theTexture = (gpu::Texture::create2D(formatGPU, image.width(), image.height(), gpu::Sampler(gpu::Sampler::FILTER_MIN_MAG_MIP_LINEAR)));
        theTexture->setSource(srcImageName);
        theTexture->assignStoredMip(0, formatMip, image.byteCount(), image.constBits());
        generateMips(theTexture, image, formatMip);

        // FIXME queue for transfer to GPU and block on completion
    }

    return theTexture;
}

gpu::Texture* TextureUsage::createRoughnessTextureFromGlossImage(const QImage& srcImage, const std::string& srcImageName) {
    PROFILE_RANGE(resource_parse, "createRoughnessTextureFromGlossImage");
    QImage image = processSourceImage(srcImage, false);
    if (!image.hasAlphaChannel()) {
        if (image.format() != QImage::Format_RGB888) {
            image = image.convertToFormat(QImage::Format_RGB888);
        }
    } else {
        if (image.format() != QImage::Format_ARGB32) {
            image = image.convertToFormat(QImage::Format_ARGB32);
        }
    }

    // Gloss turned into Rough
    image.invertPixels(QImage::InvertRgba);
    
    image = image.convertToFormat(QImage::Format_Grayscale8);
    
    gpu::Texture* theTexture = nullptr;
    if ((image.width() > 0) && (image.height() > 0)) {
        
#ifdef COMPRESS_TEXTURES
        gpu::Element formatGPU = gpu::Element(gpu::SCALAR, gpu::NUINT8, gpu::COMPRESSED_R);
#else
        gpu::Element formatGPU = gpu::Element(gpu::SCALAR, gpu::NUINT8, gpu::RGB);
#endif
        gpu::Element formatMip = gpu::Element(gpu::SCALAR, gpu::NUINT8, gpu::RGB);

        theTexture = (gpu::Texture::create2D(formatGPU, image.width(), image.height(), gpu::Sampler(gpu::Sampler::FILTER_MIN_MAG_MIP_LINEAR)));
        theTexture->setSource(srcImageName);
        theTexture->assignStoredMip(0, formatMip, image.byteCount(), image.constBits());
        generateMips(theTexture, image, formatMip);
        
        // FIXME queue for transfer to GPU and block on completion
    }
    
    return theTexture;
}

gpu::Texture* TextureUsage::createMetallicTextureFromImage(const QImage& srcImage, const std::string& srcImageName) {
    PROFILE_RANGE(resource_parse, "createMetallicTextureFromImage");
    QImage image = processSourceImage(srcImage, false);
    if (!image.hasAlphaChannel()) {
        if (image.format() != QImage::Format_RGB888) {
            image = image.convertToFormat(QImage::Format_RGB888);
        }
    } else {
        if (image.format() != QImage::Format_ARGB32) {
            image = image.convertToFormat(QImage::Format_ARGB32);
        }
    }

    image = image.convertToFormat(QImage::Format_Grayscale8);

    gpu::Texture* theTexture = nullptr;
    if ((image.width() > 0) && (image.height() > 0)) {

#ifdef COMPRESS_TEXTURES
        gpu::Element formatGPU = gpu::Element(gpu::SCALAR, gpu::NUINT8, gpu::COMPRESSED_R);
#else
        gpu::Element formatGPU = gpu::Element(gpu::SCALAR, gpu::NUINT8, gpu::RGB);
#endif
        gpu::Element formatMip = gpu::Element(gpu::SCALAR, gpu::NUINT8, gpu::RGB);

        theTexture = (gpu::Texture::create2D(formatGPU, image.width(), image.height(), gpu::Sampler(gpu::Sampler::FILTER_MIN_MAG_MIP_LINEAR)));
        theTexture->setSource(srcImageName);
        theTexture->assignStoredMip(0, formatMip, image.byteCount(), image.constBits());
        generateMips(theTexture, image, formatMip);

        // FIXME queue for transfer to GPU and block on completion
    }

    return theTexture;
}

class CubeLayout {
public:

    enum SourceProjection {
        FLAT = 0,
        EQUIRECTANGULAR,
    };
    int _type = FLAT;
    int _widthRatio = 1;
    int _heightRatio = 1;

    class Face {
    public:
        int _x = 0;
        int _y = 0;
        bool _horizontalMirror = false;
        bool _verticalMirror = false;
        
        Face() {}
        Face(int x, int y, bool horizontalMirror, bool verticalMirror) : _x(x), _y(y), _horizontalMirror(horizontalMirror), _verticalMirror(verticalMirror) {}
    };
    
    Face _faceXPos;
    Face _faceXNeg;
    Face _faceYPos;
    Face _faceYNeg;
    Face _faceZPos;
    Face _faceZNeg;
    
    CubeLayout(int wr, int hr, Face fXP, Face fXN, Face fYP, Face fYN, Face fZP, Face fZN) :
    _type(FLAT),
    _widthRatio(wr),
    _heightRatio(hr),
    _faceXPos(fXP),
    _faceXNeg(fXN),
    _faceYPos(fYP),
    _faceYNeg(fYN),
    _faceZPos(fZP),
    _faceZNeg(fZN) {}

    CubeLayout(int wr, int hr) :
        _type(EQUIRECTANGULAR),
        _widthRatio(wr),
        _heightRatio(hr) {}


    static const CubeLayout CUBEMAP_LAYOUTS[];
    static const int NUM_CUBEMAP_LAYOUTS;

    static int findLayout(int width, int height) {
        // Find the layout of the cubemap in the 2D image
        int foundLayout = -1;
        for (int i = 0; i < NUM_CUBEMAP_LAYOUTS; i++) {
            if ((height * CUBEMAP_LAYOUTS[i]._widthRatio) == (width * CUBEMAP_LAYOUTS[i]._heightRatio)) {
                foundLayout = i;
                break;
            }
        }
        return foundLayout;
    }

    static QImage extractEquirectangularFace(const QImage& source, gpu::Texture::CubeFace face, int faceWidth) {
        QImage image(faceWidth, faceWidth, source.format());

        glm::vec2 dstInvSize(1.0f / (float)image.width(), 1.0f / (float)image.height());

        struct CubeToXYZ {
            gpu::Texture::CubeFace _face;
            CubeToXYZ(gpu::Texture::CubeFace face) : _face(face) {}

            glm::vec3 xyzFrom(const glm::vec2& uv) {
                auto faceDir = glm::normalize(glm::vec3(-1.0f + 2.0f * uv.x, -1.0f + 2.0f * uv.y, 1.0f));

                switch (_face) {
                    case gpu::Texture::CubeFace::CUBE_FACE_BACK_POS_Z:
                        return glm::vec3(-faceDir.x, faceDir.y, faceDir.z);
                    case gpu::Texture::CubeFace::CUBE_FACE_FRONT_NEG_Z:
                        return glm::vec3(faceDir.x, faceDir.y, -faceDir.z);
                    case gpu::Texture::CubeFace::CUBE_FACE_LEFT_NEG_X:
                        return glm::vec3(faceDir.z, faceDir.y, faceDir.x);
                    case gpu::Texture::CubeFace::CUBE_FACE_RIGHT_POS_X:
                        return glm::vec3(-faceDir.z, faceDir.y, -faceDir.x);
                    case gpu::Texture::CubeFace::CUBE_FACE_BOTTOM_NEG_Y:
                        return glm::vec3(-faceDir.x, -faceDir.z, faceDir.y);
                    case gpu::Texture::CubeFace::CUBE_FACE_TOP_POS_Y:
                    default:
                        return glm::vec3(-faceDir.x, faceDir.z, -faceDir.y);
                }
            }
        };
        CubeToXYZ cubeToXYZ(face);

        struct RectToXYZ {
            RectToXYZ() {}

            glm::vec2 uvFrom(const glm::vec3& xyz) {
                auto flatDir = glm::normalize(glm::vec2(xyz.x, xyz.z));
                auto uvRad = glm::vec2(atan2(flatDir.x, flatDir.y), asin(xyz.y));

                const float LON_TO_RECT_U = 1.0f / (glm::pi<float>());
                const float LAT_TO_RECT_V = 2.0f / glm::pi<float>();
                return glm::vec2(0.5f * uvRad.x * LON_TO_RECT_U + 0.5f, 0.5f * uvRad.y * LAT_TO_RECT_V + 0.5f);
            }
        };
        RectToXYZ rectToXYZ;

        int srcFaceHeight = source.height();
        int srcFaceWidth = source.width();

        glm::vec2 dstCoord;
        glm::ivec2 srcPixel;
        for (int y = 0; y < faceWidth; ++y) {
            dstCoord.y = 1.0f - (y + 0.5f) * dstInvSize.y; // Fill cube face images from top to bottom
            for (int x = 0; x < faceWidth; ++x) {
                dstCoord.x = (x + 0.5f) * dstInvSize.x;

                auto xyzDir = cubeToXYZ.xyzFrom(dstCoord);
                auto srcCoord = rectToXYZ.uvFrom(xyzDir);

                srcPixel.x = floor(srcCoord.x * srcFaceWidth);
                // Flip the vertical axis to QImage going top to bottom
                srcPixel.y = floor((1.0f - srcCoord.y) * srcFaceHeight);

                if (((uint32) srcPixel.x < (uint32) source.width()) && ((uint32) srcPixel.y < (uint32) source.height())) {
                    image.setPixel(x, y, source.pixel(QPoint(srcPixel.x, srcPixel.y)));

                  // Keep for debug, this is showing the dir as a color
                  //  glm::u8vec4 rgba((xyzDir.x + 1.0)*0.5 * 256, (xyzDir.y + 1.0)*0.5 * 256, (xyzDir.z + 1.0)*0.5 * 256, 256);
                  //  unsigned int val = 0xff000000 | (rgba.r) | (rgba.g << 8) | (rgba.b << 16);
                  //  image.setPixel(x, y, val);
                }
            }
        }
        return image;
    }
};

const CubeLayout CubeLayout::CUBEMAP_LAYOUTS[] = {

    // Here is the expected layout for the faces in an image with the 2/1 aspect ratio:
    // THis is detected as an Equirectangular projection
    //                   WIDTH
    //       <--------------------------->
    //    ^  +------+------+------+------+
    //    H  |      |      |      |      |
    //    E  |      |      |      |      |
    //    I  |      |      |      |      |
    //    G  +------+------+------+------+
    //    H  |      |      |      |      |
    //    T  |      |      |      |      |
    //    |  |      |      |      |      |
    //    v  +------+------+------+------+
    //
    //    FaceWidth = width = height / 6
    { 2, 1 },

    // Here is the expected layout for the faces in an image with the 1/6 aspect ratio:
    //
    //         WIDTH
    //       <------>
    //    ^  +------+
    //    |  |      |
    //    |  |  +X  |
    //    |  |      |
    //    H  +------+
    //    E  |      |
    //    I  |  -X  |
    //    G  |      |
    //    H  +------+
    //    T  |      |
    //    |  |  +Y  |
    //    |  |      |
    //    |  +------+
    //    |  |      |
    //    |  |  -Y  |
    //    |  |      |
    //    H  +------+
    //    E  |      |
    //    I  |  +Z  |
    //    G  |      |
    //    H  +------+
    //    T  |      |
    //    |  |  -Z  |
    //    |  |      |
    //    V  +------+
    //
    //    FaceWidth = width = height / 6
    { 1, 6,
    { 0, 0, true, false },
    { 0, 1, true, false },
    { 0, 2, false, true },
    { 0, 3, false, true },
    { 0, 4, true, false },
    { 0, 5, true, false }
    },

    // Here is the expected layout for the faces in an image with the 3/4 aspect ratio:
    //
    //       <-----------WIDTH----------->
    //    ^  +------+------+------+------+
    //    |  |      |      |      |      |
    //    |  |      |  +Y  |      |      |
    //    |  |      |      |      |      |
    //    H  +------+------+------+------+
    //    E  |      |      |      |      |
    //    I  |  -X  |  -Z  |  +X  |  +Z  |
    //    G  |      |      |      |      |
    //    H  +------+------+------+------+
    //    T  |      |      |      |      |
    //    |  |      |  -Y  |      |      |
    //    |  |      |      |      |      |
    //    V  +------+------+------+------+
    //
    //    FaceWidth = width / 4 = height / 3
    { 4, 3,
    { 2, 1, true, false },
    { 0, 1, true, false },
    { 1, 0, false, true },
    { 1, 2, false, true },
    { 3, 1, true, false },
    { 1, 1, true, false }
    },

    // Here is the expected layout for the faces in an image with the 4/3 aspect ratio:
    //
    //       <-------WIDTH-------->
    //    ^  +------+------+------+
    //    |  |      |      |      |
    //    |  |      |  +Y  |      |
    //    |  |      |      |      |
    //    H  +------+------+------+
    //    E  |      |      |      |
    //    I  |  -X  |  -Z  |  +X  |
    //    G  |      |      |      |
    //    H  +------+------+------+
    //    T  |      |      |      |
    //    |  |      |  -Y  |      |
    //    |  |      |      |      |
    //    |  +------+------+------+
    //    |  |      |      |      |
    //    |  |      |  +Z! |      | <+Z is upside down!
    //    |  |      |      |      |
    //    V  +------+------+------+
    //
    //    FaceWidth = width / 3 = height / 4
    { 3, 4,
    { 2, 1, true, false },
    { 0, 1, true, false },
    { 1, 0, false, true },
    { 1, 2, false, true },
    { 1, 3, false, true },
    { 1, 1, true, false }
    }
};
const int CubeLayout::NUM_CUBEMAP_LAYOUTS = sizeof(CubeLayout::CUBEMAP_LAYOUTS) / sizeof(CubeLayout);

gpu::Texture* TextureUsage::processCubeTextureColorFromImage(const QImage& srcImage, const std::string& srcImageName, bool isLinear, bool doCompress, bool generateMips, bool generateIrradiance) {
    PROFILE_RANGE(resource_parse, "processCubeTextureColorFromImage");

    gpu::Texture* theTexture = nullptr;
    if ((srcImage.width() > 0) && (srcImage.height() > 0)) {
        QImage image = processSourceImage(srcImage, true);
        if (image.format() != QImage::Format_RGB888) {
            image = image.convertToFormat(QImage::Format_RGB888);
        }

        gpu::Element formatGPU;
        gpu::Element formatMip;
        defineColorTexelFormats(formatGPU, formatMip, image, isLinear, doCompress);

        // Find the layout of the cubemap in the 2D image
        // Use the original image size since processSourceImage may have altered the size / aspect ratio 
        int foundLayout = CubeLayout::findLayout(srcImage.width(), srcImage.height());

        std::vector<QImage> faces;
        // If found, go extract the faces as separate images
        if (foundLayout >= 0) {
            auto& layout = CubeLayout::CUBEMAP_LAYOUTS[foundLayout];
            if (layout._type == CubeLayout::FLAT) {
                int faceWidth = image.width() / layout._widthRatio;

                faces.push_back(image.copy(QRect(layout._faceXPos._x * faceWidth, layout._faceXPos._y * faceWidth, faceWidth, faceWidth)).mirrored(layout._faceXPos._horizontalMirror, layout._faceXPos._verticalMirror));
                faces.push_back(image.copy(QRect(layout._faceXNeg._x * faceWidth, layout._faceXNeg._y * faceWidth, faceWidth, faceWidth)).mirrored(layout._faceXNeg._horizontalMirror, layout._faceXNeg._verticalMirror));
                faces.push_back(image.copy(QRect(layout._faceYPos._x * faceWidth, layout._faceYPos._y * faceWidth, faceWidth, faceWidth)).mirrored(layout._faceYPos._horizontalMirror, layout._faceYPos._verticalMirror));
                faces.push_back(image.copy(QRect(layout._faceYNeg._x * faceWidth, layout._faceYNeg._y * faceWidth, faceWidth, faceWidth)).mirrored(layout._faceYNeg._horizontalMirror, layout._faceYNeg._verticalMirror));
                faces.push_back(image.copy(QRect(layout._faceZPos._x * faceWidth, layout._faceZPos._y * faceWidth, faceWidth, faceWidth)).mirrored(layout._faceZPos._horizontalMirror, layout._faceZPos._verticalMirror));
                faces.push_back(image.copy(QRect(layout._faceZNeg._x * faceWidth, layout._faceZNeg._y * faceWidth, faceWidth, faceWidth)).mirrored(layout._faceZNeg._horizontalMirror, layout._faceZNeg._verticalMirror));
            } else if (layout._type == CubeLayout::EQUIRECTANGULAR) {
                // THe face width is estimated from the input image
                const int EQUIRECT_FACE_RATIO_TO_WIDTH = 4;
                const int EQUIRECT_MAX_FACE_WIDTH = 2048;
                int faceWidth = std::min(image.width() / EQUIRECT_FACE_RATIO_TO_WIDTH, EQUIRECT_MAX_FACE_WIDTH);
                for (int face = gpu::Texture::CUBE_FACE_RIGHT_POS_X; face < gpu::Texture::NUM_CUBE_FACES; face++) {
                    QImage faceImage = CubeLayout::extractEquirectangularFace(image, (gpu::Texture::CubeFace) face, faceWidth);
                    faces.push_back(faceImage);
                }
            }
        } else {
            qCDebug(modelLog) << "Failed to find a known cube map layout from this image:" << QString(srcImageName.c_str());
            return nullptr;
        }

        // If the 6 faces have been created go on and define the true Texture
        if (faces.size() == gpu::Texture::NUM_FACES_PER_TYPE[gpu::Texture::TEX_CUBE]) {
            theTexture = gpu::Texture::createCube(formatGPU, faces[0].width(), gpu::Sampler(gpu::Sampler::FILTER_MIN_MAG_MIP_LINEAR, gpu::Sampler::WRAP_CLAMP));
            theTexture->setSource(srcImageName);
            int f = 0;
            for (auto& face : faces) {
                theTexture->assignStoredMipFace(0, formatMip, face.byteCount(), face.constBits(), f);
                if (generateMips) {
                    generateFaceMips(theTexture, face, formatMip, f);
                }
                f++;
            }

            if (generateMips) {
                PROFILE_RANGE(resource_parse, "generateMips");
                theTexture->autoGenerateMips(-1);
            }

            // Generate irradiance while we are at it
            if (generateIrradiance) {
                PROFILE_RANGE(resource_parse, "generateIrradiance");
                theTexture->generateIrradiance();
            }
        }
    }

    return theTexture;
}

gpu::Texture* TextureUsage::createCubeTextureFromImage(const QImage& srcImage, const std::string& srcImageName) {
    return processCubeTextureColorFromImage(srcImage, srcImageName, false, true, true, true);
}

gpu::Texture* TextureUsage::createCubeTextureFromImageWithoutIrradiance(const QImage& srcImage, const std::string& srcImageName) {
    return processCubeTextureColorFromImage(srcImage, srcImageName, false, true, true, false);
}<|MERGE_RESOLUTION|>--- conflicted
+++ resolved
@@ -142,8 +142,9 @@
         validAlpha = (numOpaques != NUM_PIXELS);
     }
 
-    if (!validAlpha && image.format() != QImage::Format_RGB888) {
-        image = image.convertToFormat(QImage::Format_RGB888);
+    //if (!validAlpha && image.format() != QImage::Format_RGB888) {
+    if (image.format() != QImage::Format_ARGB32) {
+            image = image.convertToFormat(QImage::Format_ARGB32);
     }
 
     return image;
@@ -254,13 +255,8 @@
         }
         theTexture->setUsage(usage.build());
 
-        theTexture->assignStoredMip(0, formatMip, image.byteCount(), image.constBits());
-
-<<<<<<< HEAD
+
        /* image::PixRGB32 pix0;
-=======
-        image::PixRGB32 pix0;
->>>>>>> b440ccad
         
         image::PixRGBA32 pix1;
         
@@ -269,10 +265,6 @@
         image::PixRGB565 pix3;
         
         image::PB_RGB32 pb0;
-<<<<<<< HEAD
-        image::CB_BC1 cb;
-=======
->>>>>>> b440ccad
         image::PB_RGB32 pb1;
         
         auto pix0_s = sizeof(pix0);
@@ -281,28 +273,39 @@
         auto pix3_s = sizeof(pix3);
         
         auto pb0_s = sizeof(pb0);
-<<<<<<< HEAD
-        auto cb_s = sizeof(cb);
-        
-        auto cb_bytes = pb0.getStorage();
-        image::compress(pb0, cb);
-        image::uncompress(cb, pb1);
-        
-        image::Grid grid;
-        grid.*/
-        
-=======
-
+
+*/
+        
+        bool check = false;
+        if (image.width() == 2048) {
+            check = true;
+        }
         image::Surface<image::PixRGB32> surface(image.width(), image.height(), image.byteCount(), image.constBits());
 
-        auto sub = surface.downsample();
+       
+        theTexture->assignStoredMip(0, formatMip, surface._pixels.byteSize(), (const Byte *) surface._pixels.readBytes(0));
 
 
        // theMap(image.width(), image.height(), image.byteCount(), image.constBits());
 
->>>>>>> b440ccad
         if (generateMips) {
-            ::generateMips(theTexture, image, formatMip);
+            
+            {
+            
+                PROFILE_RANGE(resource_parse, "generateMipsSAM");
+                auto numMips = theTexture->evalNumMips();
+  
+                std::vector<image::Surface<image::PixRGB32>> mips;
+            
+                surface.downsample(mips, numMips);
+                
+                for (uint16 level = 1; level < numMips && (mips.size() <= level); ++level) {
+                
+                    const auto& m = mips[level - 1];
+                    theTexture->assignStoredMip(level, formatMip, m._pixels.byteSize(), (const Byte *) m._pixels.readBytes(0));
+                }
+            }
+           // ::generateMips(theTexture, image, formatMip);
         }
     }
 

//
//  TextureMap.cpp
//  libraries/model/src/model
//
//  Created by Sam Gateau on 5/6/2015.
//  Copyright 2014 High Fidelity, Inc.
//
//  Distributed under the Apache License, Version 2.0.
//  See the accompanying file LICENSE or http://www.apache.org/licenses/LICENSE-2.0.html
//
#include "TextureMap.h"

#include <QImage>
#include <QPainter>
#include <QDebug>

#include "ModelLogging.h"

using namespace model;
using namespace gpu;

// FIXME: Declare this to enable compression
//#define COMPRESS_TEXTURES


void TextureMap::setTextureSource(TextureSourcePointer& textureSource) {
    _textureSource = textureSource;
}

bool TextureMap::isDefined() const {
    if (_textureSource) {
        return _textureSource->isDefined();
    } else {
        return false;
    }
}

gpu::TextureView TextureMap::getTextureView() const {
    if (_textureSource) {
        return gpu::TextureView(_textureSource->getGPUTexture(), 0);
    } else {
        return gpu::TextureView();
    }
}

void TextureMap::setTextureTransform(const Transform& texcoordTransform) {
    _texcoordTransform = texcoordTransform;
}

void TextureMap::setLightmapOffsetScale(float offset, float scale) {
    _lightmapOffsetScale.x = offset;
    _lightmapOffsetScale.y = scale;
}

const QImage TextureUsage::process2DImageColor(const QImage& srcImage, bool& validAlpha, bool& alphaAsMask) {
    QImage image = srcImage;
    validAlpha = false;
    alphaAsMask = true;
    const uint8 OPAQUE_ALPHA = 255;
    const uint8 TRANSPARENT_ALPHA = 0;
    if (image.hasAlphaChannel()) {
        std::map<uint8, uint32> alphaHistogram;

        if (image.format() != QImage::Format_ARGB32) {
            image = image.convertToFormat(QImage::Format_ARGB32);
        }

        // Actual alpha channel? create the histogram
        for (int y = 0; y < image.height(); ++y) {
            const QRgb* data = reinterpret_cast<const QRgb*>(image.constScanLine(y));
            for (int x = 0; x < image.width(); ++x) {
                auto alpha = qAlpha(data[x]);
                alphaHistogram[alpha] ++;
                validAlpha = validAlpha || (alpha != OPAQUE_ALPHA);
            }
        }

        // If alpha was meaningfull refine
        if (validAlpha && (alphaHistogram.size() > 1)) {
            auto totalNumPixels = image.height() * image.width();
            auto numOpaques = alphaHistogram[OPAQUE_ALPHA];
            auto numTransparents = alphaHistogram[TRANSPARENT_ALPHA];
            auto numTranslucents = totalNumPixels - numOpaques - numTransparents;

            alphaAsMask = ((numTranslucents / (double)totalNumPixels) < 0.05);
        }
    }

    if (!validAlpha && image.format() != QImage::Format_RGB888) {
        image = image.convertToFormat(QImage::Format_RGB888);
    }

    return image;
}

void TextureUsage::defineColorTexelFormats(gpu::Element& formatGPU, gpu::Element& formatMip, 
const QImage& image, bool isLinear, bool doCompress) {

#ifdef COMPRESS_TEXTURES
#else
    doCompress = false;
#endif

    if (image.hasAlphaChannel()) {
        gpu::Semantic gpuSemantic;
        gpu::Semantic mipSemantic;
        if (isLinear) {
            mipSemantic = gpu::SBGRA;
            if (doCompress) {
                gpuSemantic = gpu::COMPRESSED_SRGBA;
            } else {
                gpuSemantic = gpu::SRGBA;
            }
        } else {
            mipSemantic = gpu::BGRA;
            if (doCompress) {
                gpuSemantic = gpu::COMPRESSED_RGBA;
            } else {
                gpuSemantic = gpu::RGBA;
            }
        }
        formatGPU = gpu::Element(gpu::VEC4, gpu::NUINT8, gpuSemantic);
        formatMip = gpu::Element(gpu::VEC4, gpu::NUINT8, mipSemantic);
    } else {
        gpu::Semantic gpuSemantic;
        gpu::Semantic mipSemantic;
        if (isLinear) {
            mipSemantic = gpu::SRGB;
            if (doCompress) {
                gpuSemantic = gpu::COMPRESSED_SRGB;
            } else {
                gpuSemantic = gpu::SRGB;
            }
        } else {
            mipSemantic = gpu::RGB;
            if (doCompress) {
                gpuSemantic = gpu::COMPRESSED_RGB;
            } else {
                gpuSemantic = gpu::RGB;
            }
        }
        formatGPU = gpu::Element(gpu::VEC3, gpu::NUINT8, gpuSemantic);
        formatMip = gpu::Element(gpu::VEC3, gpu::NUINT8, mipSemantic);
    }
}

gpu::Texture* TextureUsage::process2DTextureColorFromImage(const QImage& srcImage, bool isLinear, bool doCompress, bool generateMips) {
    bool validAlpha = false;
    bool alphaAsMask = true;
    QImage image = process2DImageColor(srcImage, validAlpha, alphaAsMask);

    gpu::Texture* theTexture = nullptr;
    if ((image.width() > 0) && (image.height() > 0)) {

        gpu::Element formatGPU;
        gpu::Element formatMip;
        defineColorTexelFormats(formatGPU, formatMip, image, isLinear, doCompress);

        theTexture = (gpu::Texture::create2D(formatGPU, image.width(), image.height(), gpu::Sampler(gpu::Sampler::FILTER_MIN_MAG_MIP_LINEAR)));

        auto usage = gpu::Texture::Usage::Builder().withColor();
        if (validAlpha) {
            usage.withAlpha();
            if (alphaAsMask) {
                usage.withAlphaMask();
            }
        }
        theTexture->setUsage(usage.build());

        theTexture->assignStoredMip(0, formatMip, image.byteCount(), image.constBits());

        if (generateMips) {
            theTexture->autoGenerateMips(-1);
        }
    }

    return theTexture;
}

gpu::Texture* TextureUsage::create2DTextureFromImage(const QImage& srcImage, const std::string& srcImageName) {
    return process2DTextureColorFromImage(srcImage, true, false, true);
}


gpu::Texture* TextureUsage::createAlbedoTextureFromImage(const QImage& srcImage, const std::string& srcImageName) {
    return process2DTextureColorFromImage(srcImage, true, true, true);
}

gpu::Texture* TextureUsage::createEmissiveTextureFromImage(const QImage& srcImage, const std::string& srcImageName) {
    return process2DTextureColorFromImage(srcImage, true, true, true);
}

gpu::Texture* TextureUsage::createLightmapTextureFromImage(const QImage& srcImage, const std::string& srcImageName) {
    return process2DTextureColorFromImage(srcImage, true, true, true);
}


gpu::Texture* TextureUsage::createNormalTextureFromNormalImage(const QImage& srcImage, const std::string& srcImageName) {
    QImage image = srcImage;

    if (image.format() != QImage::Format_RGB888) {
        image = image.convertToFormat(QImage::Format_RGB888);
    }

    gpu::Texture* theTexture = nullptr;
    if ((image.width() > 0) && (image.height() > 0)) {
        
        gpu::Element formatGPU = gpu::Element(gpu::VEC3, gpu::NUINT8, gpu::RGB);
        gpu::Element formatMip = gpu::Element(gpu::VEC3, gpu::NUINT8, gpu::RGB);


        theTexture = (gpu::Texture::create2D(formatGPU, image.width(), image.height(), gpu::Sampler(gpu::Sampler::FILTER_MIN_MAG_MIP_LINEAR)));
        theTexture->assignStoredMip(0, formatMip, image.byteCount(), image.constBits());
        theTexture->autoGenerateMips(-1);
    }

    return theTexture;
}

int clampPixelCoordinate(int coordinate, int maxCoordinate) {
    return coordinate - ((int)(coordinate < 0) * coordinate) + ((int)(coordinate > maxCoordinate) * (maxCoordinate - coordinate));
}

const int RGBA_MAX = 255;

// transform -1 - 1 to 0 - 255 (from sobel value to rgb)
double mapComponent(double sobelValue) {
    const double factor = RGBA_MAX / 2.0;
    return (sobelValue + 1.0) * factor;
}

gpu::Texture* TextureUsage::createNormalTextureFromBumpImage(const QImage& srcImage, const std::string& srcImageName) {
    QImage image = srcImage;
    

    #if 0
    // PR 5540 by AlessandroSigna
    // integrated here as a specialized TextureLoader for bumpmaps
    // The conversion is done using the Sobel Filter to calculate the derivatives from the grayscale image
    const double pStrength = 2.0;
    int width = image.width();
    int height = image.height();
    QImage result(width, height, QImage::Format_RGB888);
    
    for (int i = 0; i < width; i++) {
        const int iNextClamped = clampPixelCoordinate(i + 1, width - 1);
        const int iPrevClamped = clampPixelCoordinate(i - 1, width - 1);
    
        for (int j = 0; j < height; j++) {
            const int jNextClamped = clampPixelCoordinate(j + 1, height - 1);
            const int jPrevClamped = clampPixelCoordinate(j - 1, height - 1);
    
            // surrounding pixels
            const QRgb topLeft = image.pixel(iPrevClamped, jPrevClamped);
            const QRgb top = image.pixel(iPrevClamped, j);
            const QRgb topRight = image.pixel(iPrevClamped, jNextClamped);
            const QRgb right = image.pixel(i, jNextClamped);
            const QRgb bottomRight = image.pixel(iNextClamped, jNextClamped);
            const QRgb bottom = image.pixel(iNextClamped, j);
            const QRgb bottomLeft = image.pixel(iNextClamped, jPrevClamped);
            const QRgb left = image.pixel(i, jPrevClamped);
    
            // take their gray intensities
            // since it's a grayscale image, the value of each component RGB is the same
            const double tl = qRed(topLeft);
            const double t = qRed(top);
            const double tr = qRed(topRight);
            const double r = qRed(right);
            const double br = qRed(bottomRight);
            const double b = qRed(bottom);
            const double bl = qRed(bottomLeft);
            const double l = qRed(left);
    
            // apply the sobel filter
            const double dX = (tr + pStrength * r + br) - (tl + pStrength * l + bl);
            const double dY = (bl + pStrength * b + br) - (tl + pStrength * t + tr);
            const double dZ = RGBA_MAX / pStrength;
    
            glm::vec3 v(dX, dY, dZ);
            glm::normalize(v);
    
            // convert to rgb from the value obtained computing the filter
            QRgb qRgbValue = qRgb(mapComponent(v.x), mapComponent(v.y), mapComponent(v.z));
            result.setPixel(i, j, qRgbValue);
        }
    }
    #endif
    
    gpu::Texture* theTexture = nullptr;
    if ((image.width() > 0) && (image.height() > 0)) {

        gpu::Element formatGPU = gpu::Element(gpu::VEC3, gpu::NUINT8, gpu::RGB);
        gpu::Element formatMip = gpu::Element(gpu::VEC3, gpu::NUINT8, gpu::RGB);


        theTexture = (gpu::Texture::create2D(formatGPU, image.width(), image.height(), gpu::Sampler(gpu::Sampler::FILTER_MIN_MAG_MIP_LINEAR)));
        theTexture->assignStoredMip(0, formatMip, image.byteCount(), image.constBits());
        theTexture->autoGenerateMips(-1);
    }

    return theTexture;
}

gpu::Texture* TextureUsage::createRoughnessTextureFromImage(const QImage& srcImage, const std::string& srcImageName) {
    QImage image = srcImage;
    if (!image.hasAlphaChannel()) {
        if (image.format() != QImage::Format_RGB888) {
            image = image.convertToFormat(QImage::Format_RGB888);
        }
    } else {
        if (image.format() != QImage::Format_ARGB32) {
            image = image.convertToFormat(QImage::Format_ARGB32);
        }
    }

    image = image.convertToFormat(QImage::Format_Grayscale8);

    gpu::Texture* theTexture = nullptr;
    if ((image.width() > 0) && (image.height() > 0)) {
#ifdef COMPRESS_TEXTURES
        gpu::Element formatGPU = gpu::Element(gpu::SCALAR, gpu::NUINT8, gpu::COMPRESSED_R);
#else
        gpu::Element formatGPU = gpu::Element(gpu::SCALAR, gpu::NUINT8, gpu::RGB);
#endif
        gpu::Element formatMip = gpu::Element(gpu::SCALAR, gpu::NUINT8, gpu::RGB);

        theTexture = (gpu::Texture::create2D(formatGPU, image.width(), image.height(), gpu::Sampler(gpu::Sampler::FILTER_MIN_MAG_MIP_LINEAR)));
        theTexture->assignStoredMip(0, formatMip, image.byteCount(), image.constBits());
        theTexture->autoGenerateMips(-1);

        // FIXME queue for transfer to GPU and block on completion
    }

    return theTexture;
}

gpu::Texture* TextureUsage::createRoughnessTextureFromGlossImage(const QImage& srcImage, const std::string& srcImageName) {
    QImage image = srcImage;
    if (!image.hasAlphaChannel()) {
        if (image.format() != QImage::Format_RGB888) {
            image = image.convertToFormat(QImage::Format_RGB888);
        }
    } else {
        if (image.format() != QImage::Format_ARGB32) {
            image = image.convertToFormat(QImage::Format_ARGB32);
        }
    }

    // Gloss turned into Rough
    image.invertPixels(QImage::InvertRgba);
    
    image = image.convertToFormat(QImage::Format_Grayscale8);
    
    gpu::Texture* theTexture = nullptr;
    if ((image.width() > 0) && (image.height() > 0)) {
        
#ifdef COMPRESS_TEXTURES
        gpu::Element formatGPU = gpu::Element(gpu::SCALAR, gpu::NUINT8, gpu::COMPRESSED_R);
#else
        gpu::Element formatGPU = gpu::Element(gpu::SCALAR, gpu::NUINT8, gpu::RGB);
#endif
        gpu::Element formatMip = gpu::Element(gpu::SCALAR, gpu::NUINT8, gpu::RGB);

        theTexture = (gpu::Texture::create2D(formatGPU, image.width(), image.height(), gpu::Sampler(gpu::Sampler::FILTER_MIN_MAG_MIP_LINEAR)));
        theTexture->assignStoredMip(0, formatMip, image.byteCount(), image.constBits());
        theTexture->autoGenerateMips(-1);
        
        // FIXME queue for transfer to GPU and block on completion
    }
    
    return theTexture;
}

gpu::Texture* TextureUsage::createMetallicTextureFromImage(const QImage& srcImage, const std::string& srcImageName) {
    QImage image = srcImage;
    if (!image.hasAlphaChannel()) {
        if (image.format() != QImage::Format_RGB888) {
            image = image.convertToFormat(QImage::Format_RGB888);
        }
    } else {
        if (image.format() != QImage::Format_ARGB32) {
            image = image.convertToFormat(QImage::Format_ARGB32);
        }
    }

    image = image.convertToFormat(QImage::Format_Grayscale8);

    gpu::Texture* theTexture = nullptr;
    if ((image.width() > 0) && (image.height() > 0)) {

#ifdef COMPRESS_TEXTURES
        gpu::Element formatGPU = gpu::Element(gpu::SCALAR, gpu::NUINT8, gpu::COMPRESSED_R);
#else
        gpu::Element formatGPU = gpu::Element(gpu::SCALAR, gpu::NUINT8, gpu::RGB);
#endif
        gpu::Element formatMip = gpu::Element(gpu::SCALAR, gpu::NUINT8, gpu::RGB);

        theTexture = (gpu::Texture::create2D(formatGPU, image.width(), image.height(), gpu::Sampler(gpu::Sampler::FILTER_MIN_MAG_MIP_LINEAR)));
        theTexture->assignStoredMip(0, formatMip, image.byteCount(), image.constBits());
        theTexture->autoGenerateMips(-1);

        // FIXME queue for transfer to GPU and block on completion
    }

    return theTexture;
}

class CubeLayout {
public:
    int _widthRatio = 1;
    int _heightRatio = 1;
    
    class Face {
    public:
        int _x = 0;
        int _y = 0;
        bool _horizontalMirror = false;
        bool _verticalMirror = false;
        
        Face() {}
        Face(int x, int y, bool horizontalMirror, bool verticalMirror) : _x(x), _y(y), _horizontalMirror(horizontalMirror), _verticalMirror(verticalMirror) {}
    };
    
    Face _faceXPos;
    Face _faceXNeg;
    Face _faceYPos;
    Face _faceYNeg;
    Face _faceZPos;
    Face _faceZNeg;
    
    CubeLayout(int wr, int hr, Face fXP, Face fXN, Face fYP, Face fYN, Face fZP, Face fZN) :
    _widthRatio(wr),
    _heightRatio(hr),
    _faceXPos(fXP),
    _faceXNeg(fXN),
    _faceYPos(fYP),
    _faceYNeg(fYN),
    _faceZPos(fZP),
    _faceZNeg(fZN) {}


    static const CubeLayout CUBEMAP_LAYOUTS[];
    static const int NUM_CUBEMAP_LAYOUTS;

    static int findLayout(int width, int height) {
        // Find the layout of the cubemap in the 2D image
        int foundLayout = -1;
        for (int i = 0; i < NUM_CUBEMAP_LAYOUTS; i++) {
            if ((height * CUBEMAP_LAYOUTS[i]._widthRatio) == (width * CUBEMAP_LAYOUTS[i]._heightRatio)) {
                foundLayout = i;
                break;
            }
        }
        return foundLayout;
    }
<<<<<<< HEAD
    
    gpu::Texture* theTexture = nullptr;
    if ((image.width() > 0) && (image.height() > 0)) {
        
        // bool isLinearRGB = true; //(_type == NORMAL_TEXTURE) || (_type == EMISSIVE_TEXTURE);
        bool isLinearRGB = false; //(_type == NORMAL_TEXTURE) || (_type == EMISSIVE_TEXTURE);
        
        gpu::Element formatGPU = gpu::Element(gpu::VEC3, gpu::NUINT8, (isLinearRGB ? gpu::RGB : gpu::SRGB));
        gpu::Element formatMip = gpu::Element(gpu::VEC3, gpu::NUINT8, (isLinearRGB ? gpu::RGB : gpu::SRGB));
        if (image.hasAlphaChannel()) {
            formatGPU = gpu::Element(gpu::VEC4, gpu::NUINT8, (isLinearRGB ? gpu::RGBA : gpu::SRGBA));
            formatMip = gpu::Element(gpu::VEC4, gpu::NUINT8, (isLinearRGB ? gpu::BGRA : gpu::SBGRA));
        }
        

            const CubeLayout CUBEMAP_LAYOUTS[] = {
                // Here is the expected layout for the faces in an image with the 1/6 aspect ratio:
                //
                //         WIDTH
                //       <------>
                //    ^  +------+
                //    |  |      |
                //    |  |  +X  |
                //    |  |      |
                //    H  +------+
                //    E  |      |
                //    I  |  -X  |
                //    G  |      |
                //    H  +------+
                //    T  |      |
                //    |  |  +Y  |
                //    |  |      |
                //    |  +------+
                //    |  |      |
                //    |  |  -Y  |
                //    |  |      |
                //    H  +------+
                //    E  |      |
                //    I  |  +Z  |
                //    G  |      |
                //    H  +------+
                //    T  |      |
                //    |  |  -Z  |
                //    |  |      |
                //    V  +------+
                //
                //    FaceWidth = width = height / 6
                {   1, 6,
                    {0, 0, true, false},
                    {0, 1, true, false},
                    {0, 2, false, true},
                    {0, 3, false, true},
                    {0, 4, true, false},
                    {0, 5, true, false}
                },
                
                // Here is the expected layout for the faces in an image with the 3/4 aspect ratio:
                //
                //       <-----------WIDTH----------->
                //    ^  +------+------+------+------+
                //    |  |      |      |      |      |
                //    |  |      |  +Y  |      |      |
                //    |  |      |      |      |      |
                //    H  +------+------+------+------+
                //    E  |      |      |      |      |
                //    I  |  -X  |  -Z  |  +X  |  +Z  |
                //    G  |      |      |      |      |
                //    H  +------+------+------+------+
                //    T  |      |      |      |      |
                //    |  |      |  -Y  |      |      |
                //    |  |      |      |      |      |
                //    V  +------+------+------+------+
                //
                //    FaceWidth = width / 4 = height / 3
                {   4, 3,
                    {2, 1, true, false},
                    {0, 1, true, false},
                    {1, 0, false, true},
                    {1, 2, false, true},
                    {3, 1, true, false},
                    {1, 1, true, false}
                },
                
                // Here is the expected layout for the faces in an image with the 4/3 aspect ratio:
                //
                //       <-------WIDTH-------->
                //    ^  +------+------+------+
                //    |  |      |      |      |
                //    |  |      |  +Y  |      |
                //    |  |      |      |      |
                //    H  +------+------+------+
                //    E  |      |      |      |
                //    I  |  -X  |  -Z  |  +X  |
                //    G  |      |      |      |
                //    H  +------+------+------+
                //    T  |      |      |      |
                //    |  |      |  -Y  |      |
                //    |  |      |      |      |
                //    |  +------+------+------+
                //    |  |      |      |      |
                //    |  |      |  +Z! |      | <+Z is upside down!
                //    |  |      |      |      |
                //    V  +------+------+------+
                //
                //    FaceWidth = width / 3 = height / 4
                {   3, 4,
                    {2, 1, true, false},
                    {0, 1, true, false},
                    {1, 0, false, true},
                    {1, 2, false, true},
                    {1, 3, false, true},
                    {1, 1, true, false}
                }
            };
            const int NUM_CUBEMAP_LAYOUTS = sizeof(CUBEMAP_LAYOUTS) / sizeof(CubeLayout);
            
            // Find the layout of the cubemap in the 2D image
            int foundLayout = -1;
            for (int i = 0; i < NUM_CUBEMAP_LAYOUTS; i++) {
                if ((image.height() * CUBEMAP_LAYOUTS[i]._widthRatio) == (image.width() * CUBEMAP_LAYOUTS[i]._heightRatio)) {
                    foundLayout = i;
                    break;
                }
            }
            
            std::vector<QImage> faces;
            // If found, go extract the faces as separate images
            if (foundLayout >= 0) {
                auto& layout = CUBEMAP_LAYOUTS[foundLayout];
                int faceWidth = image.width() / layout._widthRatio;
                
                faces.push_back(image.copy(QRect(layout._faceXPos._x * faceWidth, layout._faceXPos._y * faceWidth, faceWidth, faceWidth)).mirrored(layout._faceXPos._horizontalMirror, layout._faceXPos._verticalMirror));
                faces.push_back(image.copy(QRect(layout._faceXNeg._x * faceWidth, layout._faceXNeg._y * faceWidth, faceWidth, faceWidth)).mirrored(layout._faceXNeg._horizontalMirror, layout._faceXNeg._verticalMirror));
                faces.push_back(image.copy(QRect(layout._faceYPos._x * faceWidth, layout._faceYPos._y * faceWidth, faceWidth, faceWidth)).mirrored(layout._faceYPos._horizontalMirror, layout._faceYPos._verticalMirror));
                faces.push_back(image.copy(QRect(layout._faceYNeg._x * faceWidth, layout._faceYNeg._y * faceWidth, faceWidth, faceWidth)).mirrored(layout._faceYNeg._horizontalMirror, layout._faceYNeg._verticalMirror));
                faces.push_back(image.copy(QRect(layout._faceZPos._x * faceWidth, layout._faceZPos._y * faceWidth, faceWidth, faceWidth)).mirrored(layout._faceZPos._horizontalMirror, layout._faceZPos._verticalMirror));
                faces.push_back(image.copy(QRect(layout._faceZNeg._x * faceWidth, layout._faceZNeg._y * faceWidth, faceWidth, faceWidth)).mirrored(layout._faceZNeg._horizontalMirror, layout._faceZNeg._verticalMirror));
            } else {
                qCDebug(modelLog) << "Failed to find a known cube map layout from this image:" << QString(srcImageName.c_str());
                return nullptr;
            }
            
            // If the 6 faces have been created go on and define the true Texture
            if (faces.size() == gpu::Texture::NUM_FACES_PER_TYPE[gpu::Texture::TEX_CUBE]) {
                theTexture = gpu::Texture::createCube(formatGPU, faces[0].width(), gpu::Sampler(gpu::Sampler::FILTER_MIN_MAG_MIP_LINEAR/*, gpu::Sampler::WRAP_CLAMP*/));
                theTexture->autoGenerateMips(-1);
                int f = 0;
                for (auto& face : faces) {
                    theTexture->assignStoredMipFace(0, formatMip, face.byteCount(), face.constBits(), f);
                    f++;
                }
=======
};
>>>>>>> 88ca5520

const CubeLayout CubeLayout::CUBEMAP_LAYOUTS[] = {
    // Here is the expected layout for the faces in an image with the 1/6 aspect ratio:
    //
    //         WIDTH
    //       <------>
    //    ^  +------+
    //    |  |      |
    //    |  |  +X  |
    //    |  |      |
    //    H  +------+
    //    E  |      |
    //    I  |  -X  |
    //    G  |      |
    //    H  +------+
    //    T  |      |
    //    |  |  +Y  |
    //    |  |      |
    //    |  +------+
    //    |  |      |
    //    |  |  -Y  |
    //    |  |      |
    //    H  +------+
    //    E  |      |
    //    I  |  +Z  |
    //    G  |      |
    //    H  +------+
    //    T  |      |
    //    |  |  -Z  |
    //    |  |      |
    //    V  +------+
    //
    //    FaceWidth = width = height / 6
    { 1, 6,
    { 0, 0, true, false },
    { 0, 1, true, false },
    { 0, 2, false, true },
    { 0, 3, false, true },
    { 0, 4, true, false },
    { 0, 5, true, false }
    },

    // Here is the expected layout for the faces in an image with the 3/4 aspect ratio:
    //
    //       <-----------WIDTH----------->
    //    ^  +------+------+------+------+
    //    |  |      |      |      |      |
    //    |  |      |  +Y  |      |      |
    //    |  |      |      |      |      |
    //    H  +------+------+------+------+
    //    E  |      |      |      |      |
    //    I  |  -X  |  -Z  |  +X  |  +Z  |
    //    G  |      |      |      |      |
    //    H  +------+------+------+------+
    //    T  |      |      |      |      |
    //    |  |      |  -Y  |      |      |
    //    |  |      |      |      |      |
    //    V  +------+------+------+------+
    //
    //    FaceWidth = width / 4 = height / 3
    { 4, 3,
    { 2, 1, true, false },
    { 0, 1, true, false },
    { 1, 0, false, true },
    { 1, 2, false, true },
    { 3, 1, true, false },
    { 1, 1, true, false }
    },

    // Here is the expected layout for the faces in an image with the 4/3 aspect ratio:
    //
    //       <-------WIDTH-------->
    //    ^  +------+------+------+
    //    |  |      |      |      |
    //    |  |      |  +Y  |      |
    //    |  |      |      |      |
    //    H  +------+------+------+
    //    E  |      |      |      |
    //    I  |  -X  |  -Z  |  +X  |
    //    G  |      |      |      |
    //    H  +------+------+------+
    //    T  |      |      |      |
    //    |  |      |  -Y  |      |
    //    |  |      |      |      |
    //    |  +------+------+------+
    //    |  |      |      |      |
    //    |  |      |  +Z! |      | <+Z is upside down!
    //    |  |      |      |      |
    //    V  +------+------+------+
    //
    //    FaceWidth = width / 3 = height / 4
    { 3, 4,
    { 2, 1, true, false },
    { 0, 1, true, false },
    { 1, 0, false, true },
    { 1, 2, false, true },
    { 1, 3, false, true },
    { 1, 1, true, false }
    }
};
const int CubeLayout::NUM_CUBEMAP_LAYOUTS = sizeof(CubeLayout::CUBEMAP_LAYOUTS) / sizeof(CubeLayout);

gpu::Texture* TextureUsage::processCubeTextureColorFromImage(const QImage& srcImage, const std::string& srcImageName, bool isLinear, bool doCompress, bool generateMips, bool generateIrradiance) {

    bool validAlpha = false;
    bool alphaAsMask = true;
    QImage image = process2DImageColor(srcImage, validAlpha, alphaAsMask);

    gpu::Texture* theTexture = nullptr;
    if ((image.width() > 0) && (image.height() > 0)) {

        gpu::Element formatGPU;
        gpu::Element formatMip;
        defineColorTexelFormats(formatGPU, formatMip, image, isLinear, doCompress);

        // Find the layout of the cubemap in the 2D image
        int foundLayout = CubeLayout::findLayout(image.width(), image.height());
        
        std::vector<QImage> faces;
        // If found, go extract the faces as separate images
        if (foundLayout >= 0) {
            auto& layout = CubeLayout::CUBEMAP_LAYOUTS[foundLayout];
            int faceWidth = image.width() / layout._widthRatio;

            faces.push_back(image.copy(QRect(layout._faceXPos._x * faceWidth, layout._faceXPos._y * faceWidth, faceWidth, faceWidth)).mirrored(layout._faceXPos._horizontalMirror, layout._faceXPos._verticalMirror));
            faces.push_back(image.copy(QRect(layout._faceXNeg._x * faceWidth, layout._faceXNeg._y * faceWidth, faceWidth, faceWidth)).mirrored(layout._faceXNeg._horizontalMirror, layout._faceXNeg._verticalMirror));
            faces.push_back(image.copy(QRect(layout._faceYPos._x * faceWidth, layout._faceYPos._y * faceWidth, faceWidth, faceWidth)).mirrored(layout._faceYPos._horizontalMirror, layout._faceYPos._verticalMirror));
            faces.push_back(image.copy(QRect(layout._faceYNeg._x * faceWidth, layout._faceYNeg._y * faceWidth, faceWidth, faceWidth)).mirrored(layout._faceYNeg._horizontalMirror, layout._faceYNeg._verticalMirror));
            faces.push_back(image.copy(QRect(layout._faceZPos._x * faceWidth, layout._faceZPos._y * faceWidth, faceWidth, faceWidth)).mirrored(layout._faceZPos._horizontalMirror, layout._faceZPos._verticalMirror));
            faces.push_back(image.copy(QRect(layout._faceZNeg._x * faceWidth, layout._faceZNeg._y * faceWidth, faceWidth, faceWidth)).mirrored(layout._faceZNeg._horizontalMirror, layout._faceZNeg._verticalMirror));
        } else {
            qCDebug(modelLog) << "Failed to find a known cube map layout from this image:" << QString(srcImageName.c_str());
            return nullptr;
        }

        // If the 6 faces have been created go on and define the true Texture
        if (faces.size() == gpu::Texture::NUM_FACES_PER_TYPE[gpu::Texture::TEX_CUBE]) {
            theTexture = gpu::Texture::createCube(formatGPU, faces[0].width(), gpu::Sampler(gpu::Sampler::FILTER_MIN_MAG_MIP_LINEAR, gpu::Sampler::WRAP_CLAMP));
            int f = 0;
            for (auto& face : faces) {
                theTexture->assignStoredMipFace(0, formatMip, face.byteCount(), face.constBits(), f);
                f++;
            }

            if (generateMips) {
                theTexture->autoGenerateMips(-1);
            }

            // Generate irradiance while we are at it
            if (generateIrradiance) {
                theTexture->generateIrradiance();
            }
        }
    }

    return theTexture;
}

gpu::Texture* TextureUsage::createCubeTextureFromImage(const QImage& srcImage, const std::string& srcImageName) {
    return processCubeTextureColorFromImage(srcImage, srcImageName, false, true, true, true);
}<|MERGE_RESOLUTION|>--- conflicted
+++ resolved
@@ -453,161 +453,7 @@
         }
         return foundLayout;
     }
-<<<<<<< HEAD
-    
-    gpu::Texture* theTexture = nullptr;
-    if ((image.width() > 0) && (image.height() > 0)) {
-        
-        // bool isLinearRGB = true; //(_type == NORMAL_TEXTURE) || (_type == EMISSIVE_TEXTURE);
-        bool isLinearRGB = false; //(_type == NORMAL_TEXTURE) || (_type == EMISSIVE_TEXTURE);
-        
-        gpu::Element formatGPU = gpu::Element(gpu::VEC3, gpu::NUINT8, (isLinearRGB ? gpu::RGB : gpu::SRGB));
-        gpu::Element formatMip = gpu::Element(gpu::VEC3, gpu::NUINT8, (isLinearRGB ? gpu::RGB : gpu::SRGB));
-        if (image.hasAlphaChannel()) {
-            formatGPU = gpu::Element(gpu::VEC4, gpu::NUINT8, (isLinearRGB ? gpu::RGBA : gpu::SRGBA));
-            formatMip = gpu::Element(gpu::VEC4, gpu::NUINT8, (isLinearRGB ? gpu::BGRA : gpu::SBGRA));
-        }
-        
-
-            const CubeLayout CUBEMAP_LAYOUTS[] = {
-                // Here is the expected layout for the faces in an image with the 1/6 aspect ratio:
-                //
-                //         WIDTH
-                //       <------>
-                //    ^  +------+
-                //    |  |      |
-                //    |  |  +X  |
-                //    |  |      |
-                //    H  +------+
-                //    E  |      |
-                //    I  |  -X  |
-                //    G  |      |
-                //    H  +------+
-                //    T  |      |
-                //    |  |  +Y  |
-                //    |  |      |
-                //    |  +------+
-                //    |  |      |
-                //    |  |  -Y  |
-                //    |  |      |
-                //    H  +------+
-                //    E  |      |
-                //    I  |  +Z  |
-                //    G  |      |
-                //    H  +------+
-                //    T  |      |
-                //    |  |  -Z  |
-                //    |  |      |
-                //    V  +------+
-                //
-                //    FaceWidth = width = height / 6
-                {   1, 6,
-                    {0, 0, true, false},
-                    {0, 1, true, false},
-                    {0, 2, false, true},
-                    {0, 3, false, true},
-                    {0, 4, true, false},
-                    {0, 5, true, false}
-                },
-                
-                // Here is the expected layout for the faces in an image with the 3/4 aspect ratio:
-                //
-                //       <-----------WIDTH----------->
-                //    ^  +------+------+------+------+
-                //    |  |      |      |      |      |
-                //    |  |      |  +Y  |      |      |
-                //    |  |      |      |      |      |
-                //    H  +------+------+------+------+
-                //    E  |      |      |      |      |
-                //    I  |  -X  |  -Z  |  +X  |  +Z  |
-                //    G  |      |      |      |      |
-                //    H  +------+------+------+------+
-                //    T  |      |      |      |      |
-                //    |  |      |  -Y  |      |      |
-                //    |  |      |      |      |      |
-                //    V  +------+------+------+------+
-                //
-                //    FaceWidth = width / 4 = height / 3
-                {   4, 3,
-                    {2, 1, true, false},
-                    {0, 1, true, false},
-                    {1, 0, false, true},
-                    {1, 2, false, true},
-                    {3, 1, true, false},
-                    {1, 1, true, false}
-                },
-                
-                // Here is the expected layout for the faces in an image with the 4/3 aspect ratio:
-                //
-                //       <-------WIDTH-------->
-                //    ^  +------+------+------+
-                //    |  |      |      |      |
-                //    |  |      |  +Y  |      |
-                //    |  |      |      |      |
-                //    H  +------+------+------+
-                //    E  |      |      |      |
-                //    I  |  -X  |  -Z  |  +X  |
-                //    G  |      |      |      |
-                //    H  +------+------+------+
-                //    T  |      |      |      |
-                //    |  |      |  -Y  |      |
-                //    |  |      |      |      |
-                //    |  +------+------+------+
-                //    |  |      |      |      |
-                //    |  |      |  +Z! |      | <+Z is upside down!
-                //    |  |      |      |      |
-                //    V  +------+------+------+
-                //
-                //    FaceWidth = width / 3 = height / 4
-                {   3, 4,
-                    {2, 1, true, false},
-                    {0, 1, true, false},
-                    {1, 0, false, true},
-                    {1, 2, false, true},
-                    {1, 3, false, true},
-                    {1, 1, true, false}
-                }
-            };
-            const int NUM_CUBEMAP_LAYOUTS = sizeof(CUBEMAP_LAYOUTS) / sizeof(CubeLayout);
-            
-            // Find the layout of the cubemap in the 2D image
-            int foundLayout = -1;
-            for (int i = 0; i < NUM_CUBEMAP_LAYOUTS; i++) {
-                if ((image.height() * CUBEMAP_LAYOUTS[i]._widthRatio) == (image.width() * CUBEMAP_LAYOUTS[i]._heightRatio)) {
-                    foundLayout = i;
-                    break;
-                }
-            }
-            
-            std::vector<QImage> faces;
-            // If found, go extract the faces as separate images
-            if (foundLayout >= 0) {
-                auto& layout = CUBEMAP_LAYOUTS[foundLayout];
-                int faceWidth = image.width() / layout._widthRatio;
-                
-                faces.push_back(image.copy(QRect(layout._faceXPos._x * faceWidth, layout._faceXPos._y * faceWidth, faceWidth, faceWidth)).mirrored(layout._faceXPos._horizontalMirror, layout._faceXPos._verticalMirror));
-                faces.push_back(image.copy(QRect(layout._faceXNeg._x * faceWidth, layout._faceXNeg._y * faceWidth, faceWidth, faceWidth)).mirrored(layout._faceXNeg._horizontalMirror, layout._faceXNeg._verticalMirror));
-                faces.push_back(image.copy(QRect(layout._faceYPos._x * faceWidth, layout._faceYPos._y * faceWidth, faceWidth, faceWidth)).mirrored(layout._faceYPos._horizontalMirror, layout._faceYPos._verticalMirror));
-                faces.push_back(image.copy(QRect(layout._faceYNeg._x * faceWidth, layout._faceYNeg._y * faceWidth, faceWidth, faceWidth)).mirrored(layout._faceYNeg._horizontalMirror, layout._faceYNeg._verticalMirror));
-                faces.push_back(image.copy(QRect(layout._faceZPos._x * faceWidth, layout._faceZPos._y * faceWidth, faceWidth, faceWidth)).mirrored(layout._faceZPos._horizontalMirror, layout._faceZPos._verticalMirror));
-                faces.push_back(image.copy(QRect(layout._faceZNeg._x * faceWidth, layout._faceZNeg._y * faceWidth, faceWidth, faceWidth)).mirrored(layout._faceZNeg._horizontalMirror, layout._faceZNeg._verticalMirror));
-            } else {
-                qCDebug(modelLog) << "Failed to find a known cube map layout from this image:" << QString(srcImageName.c_str());
-                return nullptr;
-            }
-            
-            // If the 6 faces have been created go on and define the true Texture
-            if (faces.size() == gpu::Texture::NUM_FACES_PER_TYPE[gpu::Texture::TEX_CUBE]) {
-                theTexture = gpu::Texture::createCube(formatGPU, faces[0].width(), gpu::Sampler(gpu::Sampler::FILTER_MIN_MAG_MIP_LINEAR/*, gpu::Sampler::WRAP_CLAMP*/));
-                theTexture->autoGenerateMips(-1);
-                int f = 0;
-                for (auto& face : faces) {
-                    theTexture->assignStoredMipFace(0, formatMip, face.byteCount(), face.constBits(), f);
-                    f++;
-                }
-=======
 };
->>>>>>> 88ca5520
 
 const CubeLayout CubeLayout::CUBEMAP_LAYOUTS[] = {
     // Here is the expected layout for the faces in an image with the 1/6 aspect ratio:

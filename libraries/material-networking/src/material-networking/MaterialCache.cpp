//
//  Created by Sam Gondelman on 2/9/2018
//  Copyright 2018 High Fidelity, Inc.
//
//  Distributed under the Apache License, Version 2.0.
//  See the accompanying file LICENSE or http://www.apache.org/licenses/LICENSE-2.0.html
//
#include "MaterialCache.h"

#include "QJsonObject"
#include "QJsonDocument"
#include "QJsonArray"

#include "RegisteredMetaTypes.h"

NetworkMaterialResource::NetworkMaterialResource(const QUrl& url) :
    Resource(url) {}

void NetworkMaterialResource::downloadFinished(const QByteArray& data) {
    parsedMaterials.reset();

    if (_url.toString().contains(".json")) {
        parsedMaterials = parseJSONMaterials(QJsonDocument::fromJson(data), _url);
    }

    // TODO: parse other material types

    finishedLoading(true);
}

/**jsdoc
 * <p>An RGB or SRGB color value.</p>
 * <table>
 *   <thead>
 *     <tr><th>Index</th><th>Type</th><th>Attributes</th><th>Default</th><th>Value</th></tr>
 *   </thead>
 *   <tbody>
 *     <tr><td><code>0</code></td><td>number</td><td></td><td></td>
 *       <td>Red component value. Number in the range <code>0.0</code> &ndash; <code>1.0</code>.</td></tr>
 *     <tr><td><code>1</code></td><td>number</td><td></td><td></td>
 *       <td>Green component value. Number in the range <code>0.0</code> &ndash; <code>1.0</code>.</td></tr>
 *     <tr><td><code>2</code></td><td>number</td><td></td><td></td>
 *       <td>Blue component value. Number in the range <code>0.0</code> &ndash; <code>1.0</code>.</td></tr>
 *     <tr><td><code>3</code></td><td>boolean</td><td>&lt;optional&gt;</td><td>false</td>
 *       <td>If <code>true</code> then the color is an SRGB color.</td></tr>
 *   </tbody>
 * </table>
 * @typedef {array} RGBS
 */
bool NetworkMaterialResource::parseJSONColor(const QJsonValue& array, glm::vec3& color, bool& isSRGB) {
    if (array.isArray()) {
        QJsonArray colorArray = array.toArray();
        if (colorArray.size() >= 3 && colorArray[0].isDouble() && colorArray[1].isDouble() && colorArray[2].isDouble()) {
            isSRGB = true;
            if (colorArray.size() >= 4) {
                if (colorArray[3].isBool()) {
                    isSRGB = colorArray[3].toBool();
                }
            }
            color = glm::vec3(colorArray[0].toDouble(), colorArray[1].toDouble(), colorArray[2].toDouble());
            return true;
        }
    } else if (array.isObject()) {
        bool toReturn;
        isSRGB = true;
        color = vec3FromVariant(array.toObject(), toReturn);
        return toReturn;
    }
    return false;
}

/**jsdoc
 * A material or set of materials used by a {@link Entities.EntityType|Material entity}.
 * @typedef {object} Entities.MaterialResource
 * @property {number} materialVersion=1 - The version of the material. <em>Currently not used.</em>
 * @property {Entities.Material|Entities.Material[]} materials - The details of the material or materials.
 */
NetworkMaterialResource::ParsedMaterials NetworkMaterialResource::parseJSONMaterials(const QJsonDocument& materialJSON, const QUrl& baseUrl) {
    ParsedMaterials toReturn;
    if (!materialJSON.isNull() && materialJSON.isObject()) {
        QJsonObject materialJSONObject = materialJSON.object();
        for (auto& key : materialJSONObject.keys()) {
            if (key == "materialVersion") {
                auto value = materialJSONObject.value(key);
                if (value.isDouble()) {
                    toReturn.version = (uint)value.toInt();
                }
            } else if (key == "materials") {
                auto materialsValue = materialJSONObject.value(key);
                if (materialsValue.isArray()) {
                    QJsonArray materials = materialsValue.toArray();
                    for (auto material : materials) {
                        if (!material.isNull() && material.isObject()) {
                            auto parsedMaterial = parseJSONMaterial(material.toObject(), baseUrl);
                            toReturn.networkMaterials[parsedMaterial.first] = parsedMaterial.second;
                            toReturn.names.push_back(parsedMaterial.first);
                        }
                    }
                } else if (materialsValue.isObject()) {
                    auto parsedMaterial = parseJSONMaterial(materialsValue.toObject(), baseUrl);
                    toReturn.networkMaterials[parsedMaterial.first] = parsedMaterial.second;
                    toReturn.names.push_back(parsedMaterial.first);
                }
            }
        }
    }

    return toReturn;
}

/**jsdoc
 * A material used in a {@link Entities.MaterialResource|MaterialResource}.
 * @typedef {object} Entities.Material
 * @property {string} model="hifi_pbr" - Different material models support different properties and rendering modes.
 *     Supported models are: <code>"hifi_pbr"</code>.
 * @property {string} name="" - A name for the material. Supported by all material models.
 * @property {ColorFloat|RGBS|string} emissive - The emissive color, i.e., the color that the material emits. A 
 *     {@link ColorFloat} value is treated as sRGB and must have component values in the range <code>0.0</code> &ndash; 
 *     <code>1.0</code>. A {@link RGBS} value can be either RGB or sRGB. 
 *     Set to <code>"fallthrough"</code> to fall through to the material below. <code>"hifi_pbr"</code> model only.
 * @property {number|string} opacity=1.0 - The opacity, range <code>0.0</code> &ndash; <code>1.0</code>. 
 *     Set to <code>"fallthrough"</code> to fall through to the material below. <code>"hifi_pbr"</code> model only.
 * @property {boolean|string} unlit=false - <code>true</code> if the material is not lit, <code>false</code> if it is. 
 *     Set to <code>"fallthrough"</code> to fall through to the material below. <code>"hifi_pbr"</code> model only.
 * @property {ColorFloat|RGBS|string} albedo - The albedo color. A {@link ColorFloat} value is treated as sRGB and must have 
 *     component values in the range <code>0.0</code> &ndash; <code>1.0</code>. A {@link RGBS} value can be either RGB or sRGB. 
 *     Set to <code>"fallthrough"</code> to fall through to the material below. <code>"hifi_pbr"</code> model only.
 * @property {number|string} roughness - The roughness, range <code>0.0</code> &ndash; <code>1.0</code>. 
 *     Set to <code>"fallthrough"</code> to fall through to the material below. <code>"hifi_pbr"</code> model only.
 * @property {number|string} metallic - The metallicness, range <code>0.0</code> &ndash; <code>1.0</code>. 
 *     Set to <code>"fallthrough"</code> to fall through to the material below. <code>"hifi_pbr"</code> model only.
 * @property {number|string} scattering - The scattering, range <code>0.0</code> &ndash; <code>1.0</code>. 
 *     Set to <code>"fallthrough"</code> to fall through to the material below. <code>"hifi_pbr"</code> model only.
 * @property {string} emissiveMap - The URL of the emissive texture image. 
 *     Set to <code>"fallthrough"</code> to fall through to the material below. <code>"hifi_pbr"</code> model only.
 * @property {string} albedoMap - The URL of the albedo texture image. 
 *     Set to <code>"fallthrough"</code> to fall through to the material below. <code>"hifi_pbr"</code> model only.
 * @property {string} opacityMap - The URL of the opacity texture image. Set the value the same as the <code>albedoMap</code> 
 *     value for transparency. 
 *     <code>"hifi_pbr"</code> model only.
 * @property {string} roughnessMap - The URL of the roughness texture image. You can use this or <code>glossMap</code>, but not 
 *     both. 
 *     Set to <code>"fallthrough"</code> to fall through to the material below. <code>"hifi_pbr"</code> model only.
 * @property {string} glossMap - The URL of the gloss texture image. You can use this or <code>roughnessMap</code>, but not 
 *     both. 
 *     Set to <code>"fallthrough"</code> to fall through to the material below. <code>"hifi_pbr"</code> model only.
 * @property {string} metallicMap - The URL of the metallic texture image. You can use this or <code>specularMap</code>, but 
 *     not both. 
 *     Set to <code>"fallthrough"</code> to fall through to the material below. <code>"hifi_pbr"</code> model only.
 * @property {string} specularMap - The URL of the specular texture image. You can use this or <code>metallicMap</code>, but 
 *     not both. 
 *     Set to <code>"fallthrough"</code> to fall through to the material below. <code>"hifi_pbr"</code> model only.
 * @property {string} normalMap - The URL of the normal texture image. You can use this or <code>bumpMap</code>, but not both. 
 *     Set to <code>"fallthrough"</code> to fall through to the material below. <code>"hifi_pbr"</code> model only.
 * @property {string} bumpMap - The URL of the bump texture image. You can use this or <code>normalMap</code>, but not both. 
 *     Set to <code>"fallthrough"</code> to fall through to the material below. <code>"hifi_pbr"</code> model only.
 * @property {string} occlusionMap - The URL of the occlusion texture image. 
 *     Set to <code>"fallthrough"</code> to fall through to the material below. <code>"hifi_pbr"</code> model only.
 * @property {string} scatteringMap - The URL of the scattering texture image. Only used if <code>normalMap</code> or 
 *     <code>bumpMap</code> is specified. 
 *     Set to <code>"fallthrough"</code> to fall through to the material below. <code>"hifi_pbr"</code> model only.
 * @property {string} lightMap - The URL of the light map texture image. 
 *     Set to <code>"fallthrough"</code> to fall through to the material below. <code>"hifi_pbr"</code> model only.
 * @property {Mat4|string} texCoordTransform0 - The transform to use for all of the maps apart from <code>occlusionMap</code> 
 *     and <code>lightMap</code>. 
 *     Set to <code>"fallthrough"</code> to fall through to the material below. <code>"hifi_pbr"</code> model only.
 * @property {Mat4|string} texCoordTransform1 - The transform to use for <code>occlusionMap</code> and <code>lightMap</code>. 
 *     Set to <code>"fallthrough"</code> to fall through to the material below. <code>"hifi_pbr"</code> model only.
 * @property {string} lightmapParams - Parameters for controlling how lightMap is used. 
 *     Set to <code>"fallthrough"</code> to fall through to the material below. <code>"hifi_pbr"</code> model only. 
 *     <p><em>Currently not used.</em></p>
 * @property {string} materialParams - Parameters for controlling the material projection and repetition. 
 *     Set to <code>"fallthrough"</code> to fall through to the material below. <code>"hifi_pbr"</code> model only. 
 *     <p><em>Currently not used.</em></p>
 * @property {boolean} defaultFallthrough=false - <code>true</code> if all properties fall through to the material below 
 *     unless they are set, <code>false</code> if properties respect their individual fall-through settings. 
 *     <code>"hifi_pbr"</code> model only.
 */
// Note: See MaterialEntityItem.h for default values used in practice.
std::pair<std::string, std::shared_ptr<NetworkMaterial>> NetworkMaterialResource::parseJSONMaterial(const QJsonObject& materialJSON, const QUrl& baseUrl) {
    std::string name = "";
    std::shared_ptr<NetworkMaterial> material = std::make_shared<NetworkMaterial>();

    const std::string HIFI_PBR = "hifi_pbr";
    std::string modelString = HIFI_PBR;
    auto modelJSONIter = materialJSON.find("model");
    if (modelJSONIter != materialJSON.end() && modelJSONIter.value().isString()) {
        modelString = modelJSONIter.value().toString().toStdString();
        material->setModel(modelString);
    }

    std::array<glm::mat4, graphics::Material::NUM_TEXCOORD_TRANSFORMS> texcoordTransforms;

    if (modelString == HIFI_PBR) {
        const QString FALLTHROUGH("fallthrough");
        for (auto& key : materialJSON.keys()) {
            if (key == "name") {
                auto nameJSON = materialJSON.value(key);
                if (nameJSON.isString()) {
                    name = nameJSON.toString().toStdString();
                    material->setName(name);
                }
            } else if (key == "model") {
                auto modelJSON = materialJSON.value(key);
                if (modelJSON.isString()) {
                    material->setModel(modelJSON.toString().toStdString());
                }
            } else if (key == "emissive") {
                auto value = materialJSON.value(key);
                if (value.isString() && value.toString() == FALLTHROUGH) {
                    material->setPropertyDoesFallthrough(graphics::MaterialKey::FlagBit::EMISSIVE_VAL_BIT);
                } else {
                    glm::vec3 color;
                    bool isSRGB;
                    bool valid = parseJSONColor(value, color, isSRGB);
                    if (valid) {
                        material->setEmissive(color, isSRGB);
                    }
                }
            } else if (key == "opacity") {
                auto value = materialJSON.value(key);
                if (value.isString() && value.toString() == FALLTHROUGH) {
                    material->setPropertyDoesFallthrough(graphics::MaterialKey::FlagBit::OPACITY_VAL_BIT);
                } else if (value.isDouble()) {
                    material->setOpacity(value.toDouble());
                }
            } else if (key == "unlit") {
                auto value = materialJSON.value(key);
                if (value.isString() && value.toString() == FALLTHROUGH) {
                    material->setPropertyDoesFallthrough(graphics::MaterialKey::FlagBit::UNLIT_VAL_BIT);
                } else if (value.isBool()) {
                    material->setUnlit(value.toBool());
                }
            } else if (key == "albedo") {
                auto value = materialJSON.value(key);
                if (value.isString() && value.toString() == FALLTHROUGH) {
                    material->setPropertyDoesFallthrough(graphics::MaterialKey::FlagBit::ALBEDO_VAL_BIT);
                } else {
                    glm::vec3 color;
                    bool isSRGB;
                    bool valid = parseJSONColor(value, color, isSRGB);
                    if (valid) {
                        material->setAlbedo(color, isSRGB);
                    }
                }
            } else if (key == "roughness") {
                auto value = materialJSON.value(key);
                if (value.isString() && value.toString() == FALLTHROUGH) {
                    material->setPropertyDoesFallthrough(graphics::MaterialKey::FlagBit::GLOSSY_VAL_BIT);
                } else if (value.isDouble()) {
                    material->setRoughness(value.toDouble());
                }
            } else if (key == "metallic") {
                auto value = materialJSON.value(key);
                if (value.isString() && value.toString() == FALLTHROUGH) {
                    material->setPropertyDoesFallthrough(graphics::MaterialKey::FlagBit::METALLIC_VAL_BIT);
                } else if (value.isDouble()) {
                    material->setMetallic(value.toDouble());
                }
            } else if (key == "scattering") {
                auto value = materialJSON.value(key);
                if (value.isString() && value.toString() == FALLTHROUGH) {
                    material->setPropertyDoesFallthrough(graphics::MaterialKey::FlagBit::SCATTERING_VAL_BIT);
                } else if (value.isDouble()) {
                    material->setScattering(value.toDouble());
                }
            } else if (key == "emissiveMap") {
                auto value = materialJSON.value(key);
                if (value.isString()) {
                    auto valueString = value.toString();
                    if (valueString == FALLTHROUGH) {
                        material->setPropertyDoesFallthrough(graphics::MaterialKey::FlagBit::EMISSIVE_MAP_BIT);
                    } else {
                        material->setEmissiveMap(baseUrl.resolved(valueString));
                    }
                }
            } else if (key == "albedoMap") {
                auto value = materialJSON.value(key);
                if (value.isString()) {
                    QString valueString = value.toString();
                    if (valueString == FALLTHROUGH) {
                        material->setPropertyDoesFallthrough(graphics::MaterialKey::FlagBit::ALBEDO_MAP_BIT);
                    } else {
                        bool useAlphaChannel = false;
                        auto opacityMap = materialJSON.find("opacityMap");
                        if (opacityMap != materialJSON.end() && opacityMap->isString() && opacityMap->toString() == valueString) {
                            useAlphaChannel = true;
                        }
                        material->setAlbedoMap(baseUrl.resolved(valueString), useAlphaChannel);
                    }
                }
            } else if (key == "roughnessMap") {
                auto value = materialJSON.value(key);
                if (value.isString()) {
                    auto valueString = value.toString();
                    if (valueString == FALLTHROUGH) {
                        material->setPropertyDoesFallthrough(graphics::MaterialKey::FlagBit::ROUGHNESS_MAP_BIT);
                    } else {
                        material->setRoughnessMap(baseUrl.resolved(valueString), false);
                    }
                }
            } else if (key == "glossMap") {
                auto value = materialJSON.value(key);
                if (value.isString()) {
                    auto valueString = value.toString();
                    if (valueString == FALLTHROUGH) {
                        material->setPropertyDoesFallthrough(graphics::MaterialKey::FlagBit::ROUGHNESS_MAP_BIT);
                    } else {
                        material->setRoughnessMap(baseUrl.resolved(valueString), true);
                    }
                }
            } else if (key == "metallicMap") {
                auto value = materialJSON.value(key);
                if (value.isString()) {
                    auto valueString = value.toString();
                    if (valueString == FALLTHROUGH) {
                        material->setPropertyDoesFallthrough(graphics::MaterialKey::FlagBit::METALLIC_MAP_BIT);
                    } else {
                        material->setMetallicMap(baseUrl.resolved(valueString), false);
                    }
                }
            } else if (key == "specularMap") {
                auto value = materialJSON.value(key);
                if (value.isString()) {
                    auto valueString = value.toString();
                    if (valueString == FALLTHROUGH) {
                        material->setPropertyDoesFallthrough(graphics::MaterialKey::FlagBit::METALLIC_MAP_BIT);
                    } else {
                        material->setMetallicMap(baseUrl.resolved(valueString), true);
                    }
                }
            } else if (key == "normalMap") {
                auto value = materialJSON.value(key);
                if (value.isString()) {
                    auto valueString = value.toString();
                    if (valueString == FALLTHROUGH) {
                        material->setPropertyDoesFallthrough(graphics::MaterialKey::FlagBit::NORMAL_MAP_BIT);
                    } else {
                        material->setNormalMap(baseUrl.resolved(valueString), false);
                    }
                }
            } else if (key == "bumpMap") {
                auto value = materialJSON.value(key);
                if (value.isString()) {
                    auto valueString = value.toString();
                    if (valueString == FALLTHROUGH) {
                        material->setPropertyDoesFallthrough(graphics::MaterialKey::FlagBit::NORMAL_MAP_BIT);
                    } else {
                        material->setNormalMap(baseUrl.resolved(valueString), true);
                    }
                }
            } else if (key == "occlusionMap") {
                auto value = materialJSON.value(key);
                if (value.isString()) {
                    auto valueString = value.toString();
                    if (valueString == FALLTHROUGH) {
                        material->setPropertyDoesFallthrough(graphics::MaterialKey::FlagBit::OCCLUSION_MAP_BIT);
                    } else {
                        material->setOcclusionMap(baseUrl.resolved(valueString));
                    }
                }
            } else if (key == "scatteringMap") {
                auto value = materialJSON.value(key);
                if (value.isString()) {
                    auto valueString = value.toString();
                    if (valueString == FALLTHROUGH) {
                        material->setPropertyDoesFallthrough(graphics::MaterialKey::FlagBit::SCATTERING_MAP_BIT);
                    } else {
                        material->setScatteringMap(baseUrl.resolved(valueString));
                    }
                }
            } else if (key == "lightMap") {
                auto value = materialJSON.value(key);
                if (value.isString()) {
                    auto valueString = value.toString();
                    if (valueString == FALLTHROUGH) {
                        material->setPropertyDoesFallthrough(graphics::MaterialKey::FlagBit::LIGHT_MAP_BIT);
                    } else {
                        material->setLightMap(baseUrl.resolved(valueString));
                    }
                }
            } else if (key == "texCoordTransform0") {
                auto value = materialJSON.value(key);
                if (value.isString()) {
                    auto valueString = value.toString();
                    if (valueString == FALLTHROUGH) {
                        material->setPropertyDoesFallthrough(graphics::Material::ExtraFlagBit::TEXCOORDTRANSFORM0);
                    }
                } else if (value.isObject()) {
                    auto valueVariant = value.toVariant();
                    glm::mat4 transform = mat4FromVariant(valueVariant);
                    texcoordTransforms[0] = transform;
                }
            } else if (key == "texCoordTransform1") {
                auto value = materialJSON.value(key);
                if (value.isString()) {
                    auto valueString = value.toString();
                    if (valueString == FALLTHROUGH) {
                        material->setPropertyDoesFallthrough(graphics::Material::ExtraFlagBit::TEXCOORDTRANSFORM1);
                    }
                } else if (value.isObject()) {
                    auto valueVariant = value.toVariant();
                    glm::mat4 transform = mat4FromVariant(valueVariant);
                    texcoordTransforms[1] = transform;
                }
            } else if (key == "lightmapParams") {
                auto value = materialJSON.value(key);
                if (value.isString()) {
                    auto valueString = value.toString();
                    if (valueString == FALLTHROUGH) {
                        material->setPropertyDoesFallthrough(graphics::Material::ExtraFlagBit::LIGHTMAP_PARAMS);
                    }
                }
                // TODO: implement lightmapParams and update JSDoc
            } else if (key == "materialParams") {
                auto value = materialJSON.value(key);
                if (value.isString()) {
                    auto valueString = value.toString();
                    if (valueString == FALLTHROUGH) {
                        material->setPropertyDoesFallthrough(graphics::Material::ExtraFlagBit::MATERIAL_PARAMS);
                    }
                }
                // TODO: implement materialParams and update JSDoc
            } else if (key == "defaultFallthrough") {
                auto value = materialJSON.value(key);
                if (value.isBool()) {
                    material->setDefaultFallthrough(value.toBool());
                }
            }
        }
    }
<<<<<<< HEAD

    // Do this after the texture maps are defined, so it overrides the default transforms
    for (int i = 0; i < graphics::Material::NUM_TEXCOORD_TRANSFORMS; i++) {
        mat4 newTransform = texcoordTransforms[i];
        if (newTransform != mat4() || newTransform != material->getTexCoordTransform(i)) {
            material->setTexCoordTransform(i, newTransform);
        }
    }

    return std::pair<std::string, std::shared_ptr<NetworkMaterial>>(name, material);
}
=======
>>>>>>> a58efe74

    // Do this after the texture maps are defined, so it overrides the default transforms
    for (int i = 0; i < graphics::Material::NUM_TEXCOORD_TRANSFORMS; i++) {
        mat4 newTransform = texcoordTransforms[i];
        if (newTransform != mat4() || newTransform != material->getTexCoordTransform(i)) {
            material->setTexCoordTransform(i, newTransform);
        }
    }

    return std::pair<std::string, std::shared_ptr<NetworkMaterial>>(name, material);
}

NetworkMaterialResourcePointer MaterialCache::getMaterial(const QUrl& url) {
    return ResourceCache::getResource(url).staticCast<NetworkMaterialResource>();
}

QSharedPointer<Resource> MaterialCache::createResource(const QUrl& url) {
    return QSharedPointer<Resource>(new NetworkMaterialResource(url), &Resource::deleter);
}

QSharedPointer<Resource> MaterialCache::createResourceCopy(const QSharedPointer<Resource>& resource) {
    return QSharedPointer<Resource>(new NetworkMaterialResource(*resource.staticCast<NetworkMaterialResource>()), &Resource::deleter);
}

NetworkMaterial::NetworkMaterial(const NetworkMaterial& m) :
    Material(m),
    _textures(m._textures),
    _albedoTransform(m._albedoTransform),
    _lightmapTransform(m._lightmapTransform),
    _lightmapParams(m._lightmapParams),
    _isOriginal(m._isOriginal)
{}

const QString NetworkMaterial::NO_TEXTURE = QString();

const QString& NetworkMaterial::getTextureName(MapChannel channel) {
    if (_textures[channel].texture) {
        return _textures[channel].name;
    }
    return NO_TEXTURE;
}

QUrl NetworkMaterial::getTextureUrl(const QUrl& baseUrl, const HFMTexture& texture) {
    if (texture.content.isEmpty()) {
        // External file: search relative to the baseUrl, in case filename is relative
        return baseUrl.resolved(QUrl(texture.filename));
    } else {
        // Inlined file: cache under the fbx file to avoid namespace clashes
        // NOTE: We cannot resolve the path because filename may be an absolute path
        assert(texture.filename.size() > 0);
        auto baseUrlStripped = baseUrl.toDisplayString(QUrl::RemoveFragment | QUrl::RemoveQuery | QUrl::RemoveUserInfo);
        if (texture.filename.at(0) == '/') {
            return baseUrlStripped + texture.filename;
        } else {
            return baseUrlStripped + '/' + texture.filename;
        }
    }
}

graphics::TextureMapPointer NetworkMaterial::fetchTextureMap(const QUrl& baseUrl, const HFMTexture& hfmTexture,
                                                             image::TextureUsage::Type type, MapChannel channel) {

    if (baseUrl.isEmpty()) {
        return nullptr;
    }

    const auto url = getTextureUrl(baseUrl, hfmTexture);
    const auto texture = DependencyManager::get<TextureCache>()->getTexture(url, type, hfmTexture.content, hfmTexture.maxNumPixels, hfmTexture.sourceChannel);
    _textures[channel] = Texture { hfmTexture.name, texture };

    auto map = std::make_shared<graphics::TextureMap>();
    if (texture) {
        map->setTextureSource(texture->_textureSource);
    }
    map->setTextureTransform(hfmTexture.transform);

    return map;
}

graphics::TextureMapPointer NetworkMaterial::fetchTextureMap(const QUrl& url, image::TextureUsage::Type type, MapChannel channel) {
    auto textureCache = DependencyManager::get<TextureCache>();
    if (textureCache && !url.isEmpty()) {
        auto texture = textureCache->getTexture(url, type);
        _textures[channel].texture = texture;

        auto map = std::make_shared<graphics::TextureMap>();
        if (texture) {
            map->setTextureSource(texture->_textureSource);
        }

        return map;
    }
    return nullptr;
}

void NetworkMaterial::setAlbedoMap(const QUrl& url, bool useAlphaChannel) {
    auto map = fetchTextureMap(url, image::TextureUsage::ALBEDO_TEXTURE, MapChannel::ALBEDO_MAP);
    if (map) {
        map->setUseAlphaChannel(useAlphaChannel);
        setTextureMap(MapChannel::ALBEDO_MAP, map);
    }
}

void NetworkMaterial::setNormalMap(const QUrl& url, bool isBumpmap) {
    auto map = fetchTextureMap(url, isBumpmap ? image::TextureUsage::BUMP_TEXTURE : image::TextureUsage::NORMAL_TEXTURE, MapChannel::NORMAL_MAP);
    if (map) {
        setTextureMap(MapChannel::NORMAL_MAP, map);
    }
}

void NetworkMaterial::setRoughnessMap(const QUrl& url, bool isGloss) {
    auto map = fetchTextureMap(url, isGloss ? image::TextureUsage::GLOSS_TEXTURE : image::TextureUsage::ROUGHNESS_TEXTURE, MapChannel::ROUGHNESS_MAP);
    if (map) {
        setTextureMap(MapChannel::ROUGHNESS_MAP, map);
    }
}

void NetworkMaterial::setMetallicMap(const QUrl& url, bool isSpecular) {
    auto map = fetchTextureMap(url, isSpecular ? image::TextureUsage::SPECULAR_TEXTURE : image::TextureUsage::METALLIC_TEXTURE, MapChannel::METALLIC_MAP);
    if (map) {
        setTextureMap(MapChannel::METALLIC_MAP, map);
    }
}

void NetworkMaterial::setOcclusionMap(const QUrl& url) {
    auto map = fetchTextureMap(url, image::TextureUsage::OCCLUSION_TEXTURE, MapChannel::OCCLUSION_MAP);
    if (map) {
        setTextureMap(MapChannel::OCCLUSION_MAP, map);
    }
}

void NetworkMaterial::setEmissiveMap(const QUrl& url) {
    auto map = fetchTextureMap(url, image::TextureUsage::EMISSIVE_TEXTURE, MapChannel::EMISSIVE_MAP);
    if (map) {
        setTextureMap(MapChannel::EMISSIVE_MAP, map);
    }
}

void NetworkMaterial::setScatteringMap(const QUrl& url) {
    auto map = fetchTextureMap(url, image::TextureUsage::SCATTERING_TEXTURE, MapChannel::SCATTERING_MAP);
    if (map) {
        setTextureMap(MapChannel::SCATTERING_MAP, map);
    }
}

void NetworkMaterial::setLightMap(const QUrl& url) {
    auto map = fetchTextureMap(url, image::TextureUsage::LIGHTMAP_TEXTURE, MapChannel::LIGHT_MAP);
    if (map) {
        //map->setTextureTransform(_lightmapTransform);
        //map->setLightmapOffsetScale(_lightmapParams.x, _lightmapParams.y);
        setTextureMap(MapChannel::LIGHT_MAP, map);
    }
}

NetworkMaterial::NetworkMaterial(const HFMMaterial& material, const QUrl& textureBaseUrl) :
    graphics::Material(*material._material)
{
    _name = material.name.toStdString();
    if (!material.albedoTexture.filename.isEmpty()) {
        auto map = fetchTextureMap(textureBaseUrl, material.albedoTexture, image::TextureUsage::ALBEDO_TEXTURE, MapChannel::ALBEDO_MAP);
        if (map) {
            _albedoTransform = material.albedoTexture.transform;
            map->setTextureTransform(_albedoTransform);

            if (!material.opacityTexture.filename.isEmpty()) {
                if (material.albedoTexture.filename == material.opacityTexture.filename) {
                    // Best case scenario, just indicating that the albedo map contains transparency
                    // TODO: Different albedo/opacity maps are not currently supported
                    map->setUseAlphaChannel(true);
                }
            }
        }

        setTextureMap(MapChannel::ALBEDO_MAP, map);
    }


    if (!material.normalTexture.filename.isEmpty()) {
        auto type = (material.normalTexture.isBumpmap ? image::TextureUsage::BUMP_TEXTURE : image::TextureUsage::NORMAL_TEXTURE);
        auto map = fetchTextureMap(textureBaseUrl, material.normalTexture, type, MapChannel::NORMAL_MAP);
        setTextureMap(MapChannel::NORMAL_MAP, map);
    }

    if (!material.roughnessTexture.filename.isEmpty()) {
        auto map = fetchTextureMap(textureBaseUrl, material.roughnessTexture, image::TextureUsage::ROUGHNESS_TEXTURE, MapChannel::ROUGHNESS_MAP);
        setTextureMap(MapChannel::ROUGHNESS_MAP, map);
    } else if (!material.glossTexture.filename.isEmpty()) {
        auto map = fetchTextureMap(textureBaseUrl, material.glossTexture, image::TextureUsage::GLOSS_TEXTURE, MapChannel::ROUGHNESS_MAP);
        setTextureMap(MapChannel::ROUGHNESS_MAP, map);
    }

    if (!material.metallicTexture.filename.isEmpty()) {
        auto map = fetchTextureMap(textureBaseUrl, material.metallicTexture, image::TextureUsage::METALLIC_TEXTURE, MapChannel::METALLIC_MAP);
        setTextureMap(MapChannel::METALLIC_MAP, map);
    } else if (!material.specularTexture.filename.isEmpty()) {
        auto map = fetchTextureMap(textureBaseUrl, material.specularTexture, image::TextureUsage::SPECULAR_TEXTURE, MapChannel::METALLIC_MAP);
        setTextureMap(MapChannel::METALLIC_MAP, map);
    }

    if (!material.occlusionTexture.filename.isEmpty()) {
        auto map = fetchTextureMap(textureBaseUrl, material.occlusionTexture, image::TextureUsage::OCCLUSION_TEXTURE, MapChannel::OCCLUSION_MAP);
        if (map) {
            map->setTextureTransform(material.occlusionTexture.transform);
        }
        setTextureMap(MapChannel::OCCLUSION_MAP, map);
    }

    if (!material.emissiveTexture.filename.isEmpty()) {
        auto map = fetchTextureMap(textureBaseUrl, material.emissiveTexture, image::TextureUsage::EMISSIVE_TEXTURE, MapChannel::EMISSIVE_MAP);
        setTextureMap(MapChannel::EMISSIVE_MAP, map);
    }

    if (!material.scatteringTexture.filename.isEmpty()) {
        auto map = fetchTextureMap(textureBaseUrl, material.scatteringTexture, image::TextureUsage::SCATTERING_TEXTURE, MapChannel::SCATTERING_MAP);
        setTextureMap(MapChannel::SCATTERING_MAP, map);
    }

    if (!material.lightmapTexture.filename.isEmpty()) {
        auto map = fetchTextureMap(textureBaseUrl, material.lightmapTexture, image::TextureUsage::LIGHTMAP_TEXTURE, MapChannel::LIGHT_MAP);
        if (map) {
            _lightmapTransform = material.lightmapTexture.transform;
            _lightmapParams = material.lightmapParams;
            map->setTextureTransform(_lightmapTransform);
            map->setLightmapOffsetScale(_lightmapParams.x, _lightmapParams.y);
        }
        setTextureMap(MapChannel::LIGHT_MAP, map);
    }
}

void NetworkMaterial::setTextures(const QVariantMap& textureMap) {
    _isOriginal = false;

    const auto& albedoName = getTextureName(MapChannel::ALBEDO_MAP);
    const auto& normalName = getTextureName(MapChannel::NORMAL_MAP);
    const auto& roughnessName = getTextureName(MapChannel::ROUGHNESS_MAP);
    const auto& metallicName = getTextureName(MapChannel::METALLIC_MAP);
    const auto& occlusionName = getTextureName(MapChannel::OCCLUSION_MAP);
    const auto& emissiveName = getTextureName(MapChannel::EMISSIVE_MAP);
    const auto& lightmapName = getTextureName(MapChannel::LIGHT_MAP);
    const auto& scatteringName = getTextureName(MapChannel::SCATTERING_MAP);

    if (!albedoName.isEmpty()) {
        auto url = textureMap.contains(albedoName) ? textureMap[albedoName].toUrl() : QUrl();
        auto map = fetchTextureMap(url, image::TextureUsage::ALBEDO_TEXTURE, MapChannel::ALBEDO_MAP);
        if (map) {
            map->setTextureTransform(_albedoTransform);
            // when reassigning the albedo texture we also check for the alpha channel used as opacity
            map->setUseAlphaChannel(true);
        }
        setTextureMap(MapChannel::ALBEDO_MAP, map);
    }

    if (!normalName.isEmpty()) {
        auto url = textureMap.contains(normalName) ? textureMap[normalName].toUrl() : QUrl();
        auto map = fetchTextureMap(url, image::TextureUsage::NORMAL_TEXTURE, MapChannel::NORMAL_MAP);
        setTextureMap(MapChannel::NORMAL_MAP, map);
    }

    if (!roughnessName.isEmpty()) {
        auto url = textureMap.contains(roughnessName) ? textureMap[roughnessName].toUrl() : QUrl();
        // FIXME: If passing a gloss map instead of a roughmap how do we know?
        auto map = fetchTextureMap(url, image::TextureUsage::ROUGHNESS_TEXTURE, MapChannel::ROUGHNESS_MAP);
        setTextureMap(MapChannel::ROUGHNESS_MAP, map);
    }

    if (!metallicName.isEmpty()) {
        auto url = textureMap.contains(metallicName) ? textureMap[metallicName].toUrl() : QUrl();
        // FIXME: If passing a specular map instead of a metallic how do we know?
        auto map = fetchTextureMap(url, image::TextureUsage::METALLIC_TEXTURE, MapChannel::METALLIC_MAP);
        setTextureMap(MapChannel::METALLIC_MAP, map);
    }

    if (!occlusionName.isEmpty()) {
        auto url = textureMap.contains(occlusionName) ? textureMap[occlusionName].toUrl() : QUrl();
        // FIXME: we need to handle the occlusion map transform here
        auto map = fetchTextureMap(url, image::TextureUsage::OCCLUSION_TEXTURE, MapChannel::OCCLUSION_MAP);
        setTextureMap(MapChannel::OCCLUSION_MAP, map);
    }

    if (!emissiveName.isEmpty()) {
        auto url = textureMap.contains(emissiveName) ? textureMap[emissiveName].toUrl() : QUrl();
        auto map = fetchTextureMap(url, image::TextureUsage::EMISSIVE_TEXTURE, MapChannel::EMISSIVE_MAP);
        setTextureMap(MapChannel::EMISSIVE_MAP, map);
    }

    if (!scatteringName.isEmpty()) {
        auto url = textureMap.contains(scatteringName) ? textureMap[scatteringName].toUrl() : QUrl();
        auto map = fetchTextureMap(url, image::TextureUsage::SCATTERING_TEXTURE, MapChannel::SCATTERING_MAP);
        setTextureMap(MapChannel::SCATTERING_MAP, map);
    }

    if (!lightmapName.isEmpty()) {
        auto url = textureMap.contains(lightmapName) ? textureMap[lightmapName].toUrl() : QUrl();
        auto map = fetchTextureMap(url, image::TextureUsage::LIGHTMAP_TEXTURE, MapChannel::LIGHT_MAP);
        if (map) {
            map->setTextureTransform(_lightmapTransform);
            map->setLightmapOffsetScale(_lightmapParams.x, _lightmapParams.y);
        }
        setTextureMap(MapChannel::LIGHT_MAP, map);
    }
}

bool NetworkMaterial::isMissingTexture() {
    for (auto& networkTexture : _textures) {
        auto& texture = networkTexture.second.texture;
        if (!texture) {
            continue;
        }
        // Failed texture downloads need to be considered as 'loaded'
        // or the object will never fade in
        bool finished = texture->isFailed() || (texture->isLoaded() && texture->getGPUTexture() && texture->getGPUTexture()->isDefined());
        if (!finished) {
            return true;
        }
    }
    return false;
}

void NetworkMaterial::checkResetOpacityMap() {
    // If material textures are loaded, check the material translucency
    // FIXME: This should not be done here.  The opacity map should already be reset in Material::setTextureMap.
    // However, currently that code can be called before the albedo map is defined, so resetOpacityMap will fail.
    // Geometry::areTexturesLoaded() is called repeatedly until it returns true, so we do the check here for now
    const auto& albedoTexture = _textures[NetworkMaterial::MapChannel::ALBEDO_MAP];
    if (albedoTexture.texture) {
        resetOpacityMap();
    }
}<|MERGE_RESOLUTION|>--- conflicted
+++ resolved
@@ -429,20 +429,6 @@
             }
         }
     }
-<<<<<<< HEAD
-
-    // Do this after the texture maps are defined, so it overrides the default transforms
-    for (int i = 0; i < graphics::Material::NUM_TEXCOORD_TRANSFORMS; i++) {
-        mat4 newTransform = texcoordTransforms[i];
-        if (newTransform != mat4() || newTransform != material->getTexCoordTransform(i)) {
-            material->setTexCoordTransform(i, newTransform);
-        }
-    }
-
-    return std::pair<std::string, std::shared_ptr<NetworkMaterial>>(name, material);
-}
-=======
->>>>>>> a58efe74
 
     // Do this after the texture maps are defined, so it overrides the default transforms
     for (int i = 0; i < graphics::Material::NUM_TEXCOORD_TRANSFORMS; i++) {

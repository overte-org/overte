//
//  HFM.h
//  libraries/hfm/src
//
//  Created by Sabrina Shanman on 2018/11/02.
//  Copyright 2018 High Fidelity, Inc.
//
//  Distributed under the Apache License, Version 2.0.
//  See the accompanying file LICENSE or http://www.apache.org/licenses/LICENSE-2.0.html
//

#ifndef hifi_HFM_h_
#define hifi_HFM_h_

#include <QMetaType>
#include <QSet>
#include <QVector>

#include <glm/glm.hpp>
#include <glm/gtc/quaternion.hpp>

#include <Extents.h>
#include <Transform.h>

#include <graphics/Geometry.h>
#include <graphics/Material.h>

#include <image/ColorChannel.h>

#if defined(Q_OS_ANDROID)
#define HFM_PACK_NORMALS 0
#else
#define HFM_PACK_NORMALS 1
#endif

#if HFM_PACK_NORMALS
using NormalType = glm::uint32;
#define HFM_NORMAL_ELEMENT gpu::Element::VEC4F_NORMALIZED_XYZ10W2
#else
using NormalType = glm::vec3;
#define HFM_NORMAL_ELEMENT gpu::Element::VEC3F_XYZ
#endif

#define HFM_PACK_COLORS 1

#if HFM_PACK_COLORS
using ColorType = glm::uint32;
#define HFM_COLOR_ELEMENT gpu::Element::COLOR_RGBA_32
#else
using ColorType = glm::vec3;
#define HFM_COLOR_ELEMENT gpu::Element::VEC3F_XYZ
#endif

const int MAX_NUM_PIXELS_FOR_FBX_TEXTURE = 2048 * 2048;


using ShapeVertices = std::vector<glm::vec3>;
// The version of the Draco mesh binary data itself. See also: FBX_DRACO_MESH_VERSION in FBX.h
static const int DRACO_MESH_VERSION = 3;

static const int DRACO_BEGIN_CUSTOM_HIFI_ATTRIBUTES = 1000;
static const int DRACO_ATTRIBUTE_MATERIAL_ID = DRACO_BEGIN_CUSTOM_HIFI_ATTRIBUTES;
static const int DRACO_ATTRIBUTE_TEX_COORD_1 = DRACO_BEGIN_CUSTOM_HIFI_ATTRIBUTES + 1;
static const int DRACO_ATTRIBUTE_ORIGINAL_INDEX = DRACO_BEGIN_CUSTOM_HIFI_ATTRIBUTES + 2;

// High Fidelity Model namespace
namespace hfm {

static const uint32_t UNDEFINED_KEY = (uint32_t)-1;

/// A single blendshape.
class Blendshape {
public:
    QVector<int> indices;
    QVector<glm::vec3> vertices;
    QVector<glm::vec3> normals;
    QVector<glm::vec3> tangents;
};

struct JointShapeInfo {
    // same units and frame as Joint.translation
    glm::vec3 avgPoint;
    std::vector<float> dots;
    std::vector<glm::vec3> points;
    std::vector<glm::vec3> debugLines;
};

/// A single joint (transformation node).
class Joint {
public:
    JointShapeInfo shapeInfo;
    int parentIndex;
    float distanceToParent;

    // http://download.autodesk.com/us/fbx/20112/FBX_SDK_HELP/SDKRef/a00209.html

    glm::vec3 translation;   // T
    glm::mat4 preTransform;  // Roff * Rp
    glm::quat preRotation;   // Rpre
    glm::quat rotation;      // R
    glm::quat postRotation;  // Rpost
    glm::mat4 postTransform; // Rp-1 * Soff * Sp * S * Sp-1

    // World = ParentWorld * T * (Roff * Rp) * Rpre * R * Rpost * (Rp-1 * Soff * Sp * S * Sp-1)

    glm::mat4 transform;
    glm::vec3 rotationMin;  // radians
    glm::vec3 rotationMax;  // radians
    glm::quat inverseDefaultRotation;
    glm::quat inverseBindRotation;
    glm::mat4 bindTransform;
    QString name;
    bool isSkeletonJoint;
    bool bindTransformFoundInCluster;

    // geometric offset is applied in local space but does NOT affect children.
    bool hasGeometricOffset;
    glm::vec3 geometricTranslation;
    glm::quat geometricRotation;
    glm::vec3 geometricScaling;
};


/// A single binding to a joint.
class Cluster {
public:
<<<<<<< HEAD
    static const uint32_t INVALID_JOINT_INDEX{ (uint32_t)-1 };
    uint32_t jointIndex{ INVALID_JOINT_INDEX };
    glm::mat4 inverseBindMatrix{ glm::mat4{ 1.0 } };
=======
    static const uint32_t INVALID_JOINT_INDEX { (uint32_t)-1 };
    uint32_t jointIndex { INVALID_JOINT_INDEX };
    glm::mat4 inverseBindMatrix;
>>>>>>> 09b04e8a
    Transform inverseBindTransform;
};

/// A texture map.
class Texture {
public:

    QString id;
    QString name;
    QByteArray filename;
    QByteArray content;
    image::ColorChannel sourceChannel { image::ColorChannel::NONE };

    Transform transform;
    int maxNumPixels { MAX_NUM_PIXELS_FOR_FBX_TEXTURE };
    int texcoordSet;
    QString texcoordSetName;

    bool isBumpmap{ false };

    bool isNull() const { return name.isEmpty() && filename.isEmpty() && content.isEmpty(); }
};

/// A single part of a mesh (with the same material).
class MeshPart {
public:

    QVector<int> quadIndices; // original indices from the FBX mesh
    QVector<int> quadTrianglesIndices; // original indices from the FBX mesh of the quad converted as triangles
    QVector<int> triangleIndices; // original indices from the FBX mesh

    QString materialID;
};

class Material {
public:
    Material() {};
    Material(const glm::vec3& diffuseColor, const glm::vec3& specularColor, const glm::vec3& emissiveColor,
         float shininess, float opacity) :
        diffuseColor(diffuseColor),
        specularColor(specularColor),
        emissiveColor(emissiveColor),
        shininess(shininess),
        opacity(opacity)  {}

    void getTextureNames(QSet<QString>& textureList) const;
    void setMaxNumPixelsPerTexture(int maxNumPixels);

    glm::vec3 diffuseColor{ 1.0f };
    float diffuseFactor{ 1.0f };
    glm::vec3 specularColor{ 0.02f };
    float specularFactor{ 1.0f };

    glm::vec3 emissiveColor{ 0.0f };
    float emissiveFactor{ 0.0f };

    float shininess{ 23.0f };
    float opacity{ 1.0f };

    float metallic{ 0.0f };
    float roughness{ 1.0f };
    float emissiveIntensity{ 1.0f };
    float ambientFactor{ 1.0f };

    float bumpMultiplier { 1.0f }; // TODO: to be implemented

    QString materialID;
    QString name;
    QString shadingModel;
    graphics::MaterialPointer _material;

    Texture normalTexture;
    Texture albedoTexture;
    Texture opacityTexture;
    Texture glossTexture;
    Texture roughnessTexture;
    Texture specularTexture;
    Texture metallicTexture;
    Texture emissiveTexture;
    Texture occlusionTexture;
    Texture scatteringTexture;
    Texture lightmapTexture;
    glm::vec2 lightmapParams{ 0.0f, 1.0f };


    bool isPBSMaterial{ false };
    // THe use XXXMap are not really used to drive which map are going or not, debug only
    bool useNormalMap{ false };
    bool useAlbedoMap{ false };
    bool useOpacityMap{ false };
    bool useRoughnessMap{ false };
    bool useSpecularMap{ false };
    bool useMetallicMap{ false };
    bool useEmissiveMap{ false };
    bool useOcclusionMap{ false };

    bool needTangentSpace() const;
};

/// A single mesh (with optional blendshapes).
class Mesh {
public:

    std::vector<MeshPart> parts;

    QVector<glm::vec3> vertices;
    QVector<glm::vec3> normals;
    QVector<glm::vec3> tangents;
    QVector<glm::vec3> colors;
    QVector<glm::vec2> texCoords;
    QVector<glm::vec2> texCoords1;
    QVector<uint16_t> clusterIndices;
    QVector<uint16_t> clusterWeights;
    QVector<int32_t> originalIndices;

    QVector<Cluster> clusters;

    Extents meshExtents;
    glm::mat4 modelTransform;

    QVector<Blendshape> blendshapes;

    unsigned int meshIndex; // the order the meshes appeared in the object file

    graphics::MeshPointer _mesh;
    bool wasCompressed { false };
};

/// A single animation frame.
class AnimationFrame {
public:
    QVector<glm::quat> rotations;
    QVector<glm::vec3> translations;
};

/// A light.
class Light {
public:
    QString name;
    Transform transform;
    float intensity;
    float fogValue;
    glm::vec3 color;

    Light() :
        name(),
        transform(),
        intensity(1.0f),
        fogValue(0.0f),
        color(1.0f)
    {}
};

class FlowData {
public:
    FlowData() {};
    QVariantMap _physicsConfig;
    QVariantMap _collisionsConfig;
    bool shouldInitFlow() const { return _physicsConfig.size() > 0; }
    bool shouldInitCollisions() const { return _collisionsConfig.size() > 0; }
};

class TransformNode {
public:
    static const uint32_t INVALID_PARENT_INDEX{ (uint32_t)-1 };
    uint32_t parent { INVALID_PARENT_INDEX };
    Transform transform;
};

// Formerly contained in hfm::Mesh
class Deformer {
public:
    std::vector<uint32_t> indices;
    std::vector<float> weights;
};

class DynamicTransform {
public:
    std::vector<uint16_t> deformers;
    std::vector<Cluster> clusters; // affect the deformer of the same index
    std::vector<uint32_t> blendshapes;
    // There are also the meshExtents and modelTransform, which for now are left in hfm::Mesh
};

// The lightweight model part description.
class Shape {
public:
    uint32_t mesh { UNDEFINED_KEY };
    uint32_t meshPart { UNDEFINED_KEY };
    uint32_t material { UNDEFINED_KEY };
    uint32_t transform { UNDEFINED_KEY }; // The static transform node when not taking into account rigging/skinning
    uint32_t dynamicTransform { UNDEFINED_KEY };
};

/// The runtime model format.
class Model {
public:
    using Pointer = std::shared_ptr<Model>;
    using ConstPointer = std::shared_ptr<const Model>;

    QString originalURL;
    QString author;
    QString applicationName; ///< the name of the application that generated the model

    std::vector<Shape> shapes;

    std::vector<Mesh> meshes;
    std::vector<Material> materials;
    std::vector<Deformer> deformers;

    std::vector<TransformNode> transforms;
    std::vector<DynamicTransform> dynamicTransforms;

    std::vector<Joint> joints;
    QHash<QString, int> jointIndices; ///< 1-based, so as to more easily detect missing indices
    bool hasSkeletonJoints;
    QVector<QString> scripts;

    glm::mat4 offset; // This includes offset, rotation, and scale as specified by the FST file

    glm::vec3 neckPivot;

    Extents bindExtents;
    Extents meshExtents;

    QVector<AnimationFrame> animationFrames;

    int getJointIndex(const QString& name) const { return jointIndices.value(name) - 1; }
    QStringList getJointNames() const;

    bool hasBlendedMeshes() const;

    /// Returns the unscaled extents of the model's mesh
    Extents getUnscaledMeshExtents() const;
    const Extents& getMeshExtents() const { return meshExtents; }

    bool convexHullContains(const glm::vec3& point) const;

    QHash<int, QString> meshIndicesToModelNames;

    /// given a meshIndex this will return the name of the model that mesh belongs to if known
    QString getModelNameOfMesh(int meshIndex) const;
    void computeKdops();

    QList<QString> blendshapeChannelNames;

    QMap<int, glm::quat> jointRotationOffsets;
    std::vector<ShapeVertices> shapeVertices;
    FlowData flowData;
};

};

class ExtractedMesh {
public:
    hfm::Mesh mesh;
    QMultiHash<int, int> newIndices;
    QVector<QHash<int, int> > blendshapeIndexMaps;
    QVector<QPair<int, int> > partMaterialTextures;
    QHash<QString, size_t> texcoordSetMap;
};

typedef hfm::Blendshape HFMBlendshape;
typedef hfm::JointShapeInfo HFMJointShapeInfo;
typedef hfm::Joint HFMJoint;
typedef hfm::Cluster HFMCluster;
typedef hfm::Texture HFMTexture;
typedef hfm::MeshPart HFMMeshPart;
typedef hfm::Material HFMMaterial;
typedef hfm::Mesh HFMMesh;
typedef hfm::AnimationFrame HFMAnimationFrame;
typedef hfm::Light HFMLight;
typedef hfm::Model HFMModel;
typedef hfm::FlowData FlowData;

Q_DECLARE_METATYPE(HFMAnimationFrame)
Q_DECLARE_METATYPE(QVector<HFMAnimationFrame>)
Q_DECLARE_METATYPE(HFMModel)
Q_DECLARE_METATYPE(HFMModel::Pointer)

#endif // hifi_HFM_h_<|MERGE_RESOLUTION|>--- conflicted
+++ resolved
@@ -124,15 +124,9 @@
 /// A single binding to a joint.
 class Cluster {
 public:
-<<<<<<< HEAD
-    static const uint32_t INVALID_JOINT_INDEX{ (uint32_t)-1 };
-    uint32_t jointIndex{ INVALID_JOINT_INDEX };
-    glm::mat4 inverseBindMatrix{ glm::mat4{ 1.0 } };
-=======
     static const uint32_t INVALID_JOINT_INDEX { (uint32_t)-1 };
     uint32_t jointIndex { INVALID_JOINT_INDEX };
     glm::mat4 inverseBindMatrix;
->>>>>>> 09b04e8a
     Transform inverseBindTransform;
 };
 

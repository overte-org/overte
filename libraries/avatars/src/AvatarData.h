--- conflicted
+++ resolved
@@ -534,11 +534,7 @@
         QString displayName;
         QString sessionDisplayName;
         AvatarEntityMap avatarEntityData;
-<<<<<<< HEAD
-        quint64 sequenceId;
         bool lookAtSnappingEnabled;
-=======
->>>>>>> f1fe4ed7
     };
 
     // identityChanged returns true if identity has changed, false otherwise.

//
//  AvatarData.h
//  libraries/avatars/src
//
//  Created by Stephen Birarda on 4/9/13.
//  Copyright 2013 High Fidelity, Inc.
//
//  Distributed under the Apache License, Version 2.0.
//  See the accompanying file LICENSE or http://www.apache.org/licenses/LICENSE-2.0.html
//

#ifndef hifi_AvatarData_h
#define hifi_AvatarData_h

#include <string>
#include <memory>
#include <queue>

/* VS2010 defines stdint.h, but not inttypes.h */
#if defined(_MSC_VER)
typedef signed char  int8_t;
typedef signed short int16_t;
typedef signed int   int32_t;
typedef unsigned char  uint8_t;
typedef unsigned short uint16_t;
typedef unsigned int   uint32_t;
typedef signed long long   int64_t;
typedef unsigned long long quint64;
#define PRId64 "I64d"
#else
#include <inttypes.h>
#endif
#include <vector>

#include <glm/glm.hpp>
#include <glm/gtc/quaternion.hpp>

#include <QByteArray>
#include <QElapsedTimer>
#include <QHash>
#include <QObject>
#include <QRect>
#include <QStringList>
#include <QUrl>
#include <QUuid>
#include <QVariantMap>
#include <QVector>
#include <QtScript/QScriptable>
#include <QtScript/QScriptValueIterator>
#include <QReadWriteLock>

#include <JointData.h>
#include <NLPacket.h>
#include <Node.h>
#include <NumericalConstants.h>
#include <Packed.h>
#include <RegisteredMetaTypes.h>
#include <SharedUtil.h>
#include <SimpleMovingAverage.h>
#include <SpatiallyNestable.h>
#include <ThreadSafeValueCache.h>
#include <ViewFrustum.h>
#include <shared/RateCounter.h>
#include <udt/SequenceNumber.h>

#include "AABox.h"
#include "HeadData.h"
#include "PathUtils.h"

using AvatarSharedPointer = std::shared_ptr<AvatarData>;
using AvatarWeakPointer = std::weak_ptr<AvatarData>;
using AvatarHash = QHash<QUuid, AvatarSharedPointer>;
using AvatarEntityMap = QMap<QUuid, QByteArray>;
using AvatarEntityIDs = QSet<QUuid>;

using AvatarDataSequenceNumber = uint16_t;

// avatar motion behaviors
const quint32 AVATAR_MOTION_ACTION_MOTOR_ENABLED = 1U << 0;
const quint32 AVATAR_MOTION_SCRIPTED_MOTOR_ENABLED = 1U << 1;

const quint32 AVATAR_MOTION_DEFAULTS =
        AVATAR_MOTION_ACTION_MOTOR_ENABLED |
        AVATAR_MOTION_SCRIPTED_MOTOR_ENABLED;

// these bits will be expanded as features are exposed
const quint32 AVATAR_MOTION_SCRIPTABLE_BITS =
        AVATAR_MOTION_SCRIPTED_MOTOR_ENABLED;

// Bitset of state flags - we store the key state, hand state, Faceshift, eye tracking, and existence of
// referential data in this bit set. The hand state is an octal, but is split into two sections to maintain
// backward compatibility. The bits are ordered as such (0-7 left to right).
//     +-----+-----+-+-+-+--+
//     |K0,K1|H0,H1|F|E|R|H2|
//     +-----+-----+-+-+-+--+
// Key state - K0,K1 is found in the 1st and 2nd bits
// Hand state - H0,H1,H2 is found in the 3rd, 4th, and 8th bits
// Face tracker - F is found in the 5th bit
// Eye tracker - E is found in the 6th bit
// Referential Data - R is found in the 7th bit
const int KEY_STATE_START_BIT = 0; // 1st and 2nd bits
const int HAND_STATE_START_BIT = 2; // 3rd and 4th bits
const int IS_FACE_TRACKER_CONNECTED = 4; // 5th bit
const int IS_EYE_TRACKER_CONNECTED = 5; // 6th bit (was CHAT_CIRCLING)
const int HAS_REFERENTIAL = 6; // 7th bit
const int HAND_STATE_FINGER_POINTING_BIT = 7; // 8th bit


const char HAND_STATE_NULL = 0;
const char LEFT_HAND_POINTING_FLAG = 1;
const char RIGHT_HAND_POINTING_FLAG = 2;
const char IS_FINGER_POINTING_FLAG = 4;

// AvatarData state flags - we store the details about the packet encoding in the first byte,
// before the "header" structure
const char AVATARDATA_FLAGS_MINIMUM = 0;

using SmallFloat = uint16_t; // a compressed float with less precision, user defined radix

namespace AvatarDataPacket {

    // NOTE: every time AvatarData is sent from mixer to client, it also includes the GUIID for the session
    // this is 16bytes of data at 45hz that's 5.76kbps
    // it might be nice to use a dictionary to compress that

    // Packet State Flags - we store the details about the existence of other records in this bitset:
    // AvatarGlobalPosition, Avatar face tracker, eye tracking, and existence of
    using HasFlags = uint16_t;
    const HasFlags PACKET_HAS_AVATAR_GLOBAL_POSITION = 1U << 0;
    const HasFlags PACKET_HAS_AVATAR_BOUNDING_BOX    = 1U << 1;
    const HasFlags PACKET_HAS_AVATAR_ORIENTATION     = 1U << 2;
    const HasFlags PACKET_HAS_AVATAR_SCALE           = 1U << 3;
    const HasFlags PACKET_HAS_LOOK_AT_POSITION       = 1U << 4;
    const HasFlags PACKET_HAS_AUDIO_LOUDNESS         = 1U << 5;
    const HasFlags PACKET_HAS_SENSOR_TO_WORLD_MATRIX = 1U << 6;
    const HasFlags PACKET_HAS_ADDITIONAL_FLAGS       = 1U << 7;
    const HasFlags PACKET_HAS_PARENT_INFO            = 1U << 8;
    const HasFlags PACKET_HAS_AVATAR_LOCAL_POSITION  = 1U << 9;
    const HasFlags PACKET_HAS_FACE_TRACKER_INFO      = 1U << 10;
    const HasFlags PACKET_HAS_JOINT_DATA             = 1U << 11;
    const size_t AVATAR_HAS_FLAGS_SIZE = 2;

    // NOTE: AvatarDataPackets start with a uint16_t sequence number that is not reflected in the Header structure.

    PACKED_BEGIN struct Header {
        HasFlags packetHasFlags;        // state flags, indicated which additional records are included in the packet
    } PACKED_END;
    const size_t HEADER_SIZE = 2;

    PACKED_BEGIN struct AvatarGlobalPosition {
        float globalPosition[3];          // avatar's position
    } PACKED_END;
    const size_t AVATAR_GLOBAL_POSITION_SIZE = 12;

    PACKED_BEGIN struct AvatarBoundingBox {
        float avatarDimensions[3];        // avatar's bounding box in world space units, but relative to the position.
        float boundOriginOffset[3];       // offset from the position of the avatar to the origin of the bounding box
    } PACKED_END;
    const size_t AVATAR_BOUNDING_BOX_SIZE = 24;


    using SixByteQuat = uint8_t[6];
    PACKED_BEGIN struct AvatarOrientation {
        SixByteQuat avatarOrientation;      // encodeded and compressed by packOrientationQuatToSixBytes()
    } PACKED_END;
    const size_t AVATAR_ORIENTATION_SIZE = 6;

    PACKED_BEGIN struct AvatarScale {
        SmallFloat scale;                 // avatar's scale, compressed by packFloatRatioToTwoByte()
    } PACKED_END;
    const size_t AVATAR_SCALE_SIZE = 2;

    PACKED_BEGIN struct LookAtPosition {
        float lookAtPosition[3];          // world space position that eyes are focusing on.
                                          // FIXME - unless the person has an eye tracker, this is simulated...
                                          //    a) maybe we can just have the client calculate this
                                          //    b) at distance this will be hard to discern and can likely be
                                          //       descimated or dropped completely
                                          //
                                          // POTENTIAL SAVINGS - 12 bytes
    } PACKED_END;
    const size_t LOOK_AT_POSITION_SIZE = 12;

    PACKED_BEGIN struct AudioLoudness {
        uint8_t audioLoudness;            // current loudness of microphone compressed with packFloatGainToByte()
    } PACKED_END;
    const size_t AUDIO_LOUDNESS_SIZE = 1;

    PACKED_BEGIN struct SensorToWorldMatrix {
        // FIXME - these 20 bytes are only used by viewers if my avatar has "attachments"
        // we could save these bytes if no attachments are active.
        //
        // POTENTIAL SAVINGS - 20 bytes

        SixByteQuat sensorToWorldQuat;     // 6 byte compressed quaternion part of sensor to world matrix
        uint16_t sensorToWorldScale;      // uniform scale of sensor to world matrix
        float sensorToWorldTrans[3];      // fourth column of sensor to world matrix
                                          // FIXME - sensorToWorldTrans might be able to be better compressed if it was
                                          // relative to the avatar position.
    } PACKED_END;
    const size_t SENSOR_TO_WORLD_SIZE = 20;

    PACKED_BEGIN struct AdditionalFlags {
        uint8_t flags;                    // additional flags: hand state, key state, eye tracking
    } PACKED_END;
    const size_t ADDITIONAL_FLAGS_SIZE = 1;

    // only present if HAS_REFERENTIAL flag is set in AvatarInfo.flags
    PACKED_BEGIN struct ParentInfo {
        uint8_t parentUUID[16];       // rfc 4122 encoded
        uint16_t parentJointIndex;
    } PACKED_END;
    const size_t PARENT_INFO_SIZE = 18;

    // will only ever be included if the avatar has a parent but can change independent of changes to parent info
    // and so we keep it a separate record
    PACKED_BEGIN struct AvatarLocalPosition {
        float localPosition[3];           // parent frame translation of the avatar
    } PACKED_END;
    const size_t AVATAR_LOCAL_POSITION_SIZE = 12;

    // only present if IS_FACE_TRACKER_CONNECTED flag is set in AvatarInfo.flags
    PACKED_BEGIN struct FaceTrackerInfo {
        float leftEyeBlink;
        float rightEyeBlink;
        float averageLoudness;
        float browAudioLift;
        uint8_t numBlendshapeCoefficients;
        // float blendshapeCoefficients[numBlendshapeCoefficients];
    } PACKED_END;
    const size_t FACE_TRACKER_INFO_SIZE = 17;

    // variable length structure follows
    /*
    struct JointData {
        uint8_t numJoints;
        uint8_t rotationValidityBits[ceil(numJoints / 8)];     // one bit per joint, if true then a compressed rotation follows.
        SixByteQuat rotation[numValidRotations];               // encodeded and compressed by packOrientationQuatToSixBytes()
        uint8_t translationValidityBits[ceil(numJoints / 8)];  // one bit per joint, if true then a compressed translation follows.
        SixByteTrans translation[numValidTranslations];        // encodeded and compressed by packFloatVec3ToSignedTwoByteFixed()
    };
    */
}

static const float MAX_AVATAR_SCALE = 1000.0f;
static const float MIN_AVATAR_SCALE = .005f;

const float MAX_AUDIO_LOUDNESS = 1000.0f; // close enough for mouth animation

const int AVATAR_IDENTITY_PACKET_SEND_INTERVAL_MSECS = 1000;

// See also static AvatarData::defaultFullAvatarModelUrl().
const QString DEFAULT_FULL_AVATAR_MODEL_NAME = QString("Default");

// how often should we send a full report about joint rotations, even if they haven't changed?
const float AVATAR_SEND_FULL_UPDATE_RATIO = 0.02f;
// this controls how large a change in joint-rotation must be before the interface sends it to the avatar mixer
const float AVATAR_MIN_ROTATION_DOT = 0.9999999f;
const float AVATAR_MIN_TRANSLATION = 0.0001f;

const float ROTATION_CHANGE_15D = 0.9914449f;
const float ROTATION_CHANGE_45D = 0.9238795f;
const float ROTATION_CHANGE_90D = 0.7071068f;
const float ROTATION_CHANGE_179D = 0.0087266f;

const float AVATAR_DISTANCE_LEVEL_1 = 10.0f;
const float AVATAR_DISTANCE_LEVEL_2 = 100.0f;
const float AVATAR_DISTANCE_LEVEL_3 = 1000.0f;
const float AVATAR_DISTANCE_LEVEL_4 = 10000.0f;


// Where one's own Avatar begins in the world (will be overwritten if avatar data file is found).
// This is the start location in the Sandbox (xyz: 6270, 211, 6000).
const glm::vec3 START_LOCATION(6270, 211, 6000);

enum KeyState {
    NO_KEY_DOWN = 0,
    INSERT_KEY_DOWN,
    DELETE_KEY_DOWN
};

enum KillAvatarReason : uint8_t {
    NoReason = 0,
    AvatarDisconnected,
    AvatarIgnored,
    TheirAvatarEnteredYourBubble,
    YourAvatarEnteredTheirBubble
};
Q_DECLARE_METATYPE(KillAvatarReason);

class QDataStream;

class AttachmentData;
class Transform;
using TransformPointer = std::shared_ptr<Transform>;

class AvatarDataRate {
public:
    RateCounter<> globalPositionRate;
    RateCounter<> localPositionRate;
    RateCounter<> avatarBoundingBoxRate;
    RateCounter<> avatarOrientationRate;
    RateCounter<> avatarScaleRate;
    RateCounter<> lookAtPositionRate;
    RateCounter<> audioLoudnessRate;
    RateCounter<> sensorToWorldRate;
    RateCounter<> additionalFlagsRate;
    RateCounter<> parentInfoRate;
    RateCounter<> faceTrackerRate;
    RateCounter<> jointDataRate;
};

class AvatarPriority {
public:
    AvatarPriority(AvatarSharedPointer a, float p) : avatar(a), priority(p) {}
    AvatarSharedPointer avatar;
    float priority;
    // NOTE: we invert the less-than operator to sort high priorities to front
    bool operator<(const AvatarPriority& other) const { return priority < other.priority; }
};

class AvatarData : public QObject, public SpatiallyNestable {
    Q_OBJECT

    Q_PROPERTY(glm::vec3 position READ getPosition WRITE setPosition)
    Q_PROPERTY(float scale READ getTargetScale WRITE setTargetScale)
    Q_PROPERTY(glm::vec3 handPosition READ getHandPosition WRITE setHandPosition)
    Q_PROPERTY(float bodyYaw READ getBodyYaw WRITE setBodyYaw)
    Q_PROPERTY(float bodyPitch READ getBodyPitch WRITE setBodyPitch)
    Q_PROPERTY(float bodyRoll READ getBodyRoll WRITE setBodyRoll)

    Q_PROPERTY(glm::quat orientation READ getOrientation WRITE setOrientation)
    Q_PROPERTY(glm::quat headOrientation READ getHeadOrientation WRITE setHeadOrientation)
    Q_PROPERTY(float headPitch READ getHeadPitch WRITE setHeadPitch)
    Q_PROPERTY(float headYaw READ getHeadYaw WRITE setHeadYaw)
    Q_PROPERTY(float headRoll READ getHeadRoll WRITE setHeadRoll)

    Q_PROPERTY(glm::vec3 velocity READ getVelocity WRITE setVelocity)
    Q_PROPERTY(glm::vec3 angularVelocity READ getAngularVelocity WRITE setAngularVelocity)

    Q_PROPERTY(float audioLoudness READ getAudioLoudness WRITE setAudioLoudness)
    Q_PROPERTY(float audioAverageLoudness READ getAudioAverageLoudness WRITE setAudioAverageLoudness)

    Q_PROPERTY(QString displayName READ getDisplayName WRITE setDisplayName NOTIFY displayNameChanged)
    // sessionDisplayName is sanitized, defaulted version displayName that is defined by the AvatarMixer rather than by Interface clients.
    // The result is unique among all avatars present at the time.
    Q_PROPERTY(QString sessionDisplayName READ getSessionDisplayName WRITE setSessionDisplayName)
    Q_PROPERTY(QString skeletonModelURL READ getSkeletonModelURLFromScript WRITE setSkeletonModelURLFromScript)
    Q_PROPERTY(QVector<AttachmentData> attachmentData READ getAttachmentData WRITE setAttachmentData)

    Q_PROPERTY(QStringList jointNames READ getJointNames)

    Q_PROPERTY(QUuid sessionUUID READ getSessionUUID)

    Q_PROPERTY(glm::mat4 sensorToWorldMatrix READ getSensorToWorldMatrix)
    Q_PROPERTY(glm::mat4 controllerLeftHandMatrix READ getControllerLeftHandMatrix)
    Q_PROPERTY(glm::mat4 controllerRightHandMatrix READ getControllerRightHandMatrix)

public:

    virtual QString getName() const override { return QString("Avatar:") + _displayName; }

    static const QString FRAME_NAME;

    static void fromFrame(const QByteArray& frameData, AvatarData& avatar, bool useFrameSkeleton = true);
    static QByteArray toFrame(const AvatarData& avatar);

    AvatarData();
    virtual ~AvatarData();

    static const QUrl& defaultFullAvatarModelUrl();
    QUrl cannonicalSkeletonModelURL(const QUrl& empty) const;

    virtual bool isMyAvatar() const { return false; }

    const QUuid getSessionUUID() const { return getID(); }

    glm::vec3 getHandPosition() const;
    void setHandPosition(const glm::vec3& handPosition);

    typedef enum {
        NoData,
        PALMinimum,
        MinimumData,
        CullSmallData,
        IncludeSmallData,
        SendAllData
    } AvatarDataDetail;

    virtual QByteArray toByteArrayStateful(AvatarDataDetail dataDetail);

    virtual QByteArray toByteArray(AvatarDataDetail dataDetail, quint64 lastSentTime, const QVector<JointData>& lastSentJointData,
        AvatarDataPacket::HasFlags& hasFlagsOut, bool dropFaceTracking, bool distanceAdjust, glm::vec3 viewerPosition,
        QVector<JointData>* sentJointDataOut, AvatarDataRate* outboundDataRateOut = nullptr) const;

    virtual void doneEncoding(bool cullSmallChanges);

    /// \return true if an error should be logged
    bool shouldLogError(const quint64& now);

    /// \param packet byte array of data
    /// \param offset number of bytes into packet where data starts
    /// \return number of bytes parsed
    virtual int parseDataFromBuffer(const QByteArray& buffer);

    // Body Rotation (degrees)
    float getBodyYaw() const;
    void setBodyYaw(float bodyYaw);
    float getBodyPitch() const;
    void setBodyPitch(float bodyPitch);
    float getBodyRoll() const;
    void setBodyRoll(float bodyRoll);

    using SpatiallyNestable::setPosition;
    virtual void setPosition(const glm::vec3& position) override;
    using SpatiallyNestable::setOrientation;
    virtual void setOrientation(const glm::quat& orientation) override;

    void nextAttitude(glm::vec3 position, glm::quat orientation); // Can be safely called at any time.
    virtual void updateAttitude() {} // Tell skeleton mesh about changes

    glm::quat getHeadOrientation() const {
        lazyInitHeadData();
        return _headData->getOrientation();
    }
    void setHeadOrientation(const glm::quat& orientation) {
        if (_headData) {
            _headData->setOrientation(orientation);
        }
    }

    void setLookAtPosition(const glm::vec3& lookAtPosition) {
        if (_headData) {
            _headData->setLookAtPosition(lookAtPosition);
        }
    }

    void setBlendshapeCoefficients(const QVector<float>& blendshapeCoefficients) {
        if (_headData) {
            _headData->setBlendshapeCoefficients(blendshapeCoefficients);
        }
    }

    // access to Head().set/getMousePitch (degrees)
    float getHeadPitch() const { return _headData->getBasePitch(); }
    void setHeadPitch(float value) { _headData->setBasePitch(value); }

    float getHeadYaw() const { return _headData->getBaseYaw(); }
    void setHeadYaw(float value) { _headData->setBaseYaw(value); }

    float getHeadRoll() const { return _headData->getBaseRoll(); }
    void setHeadRoll(float value) { _headData->setBaseRoll(value); }

    // access to Head().set/getAverageLoudness

    float getAudioLoudness() const { return _audioLoudness; }
    void setAudioLoudness(float audioLoudness) {
        if (audioLoudness != _audioLoudness) {
            _audioLoudnessChanged = usecTimestampNow();
        }
        _audioLoudness = audioLoudness;
    }
    bool audioLoudnessChangedSince(quint64 time) const { return _audioLoudnessChanged >= time; }

    float getAudioAverageLoudness() const { return _audioAverageLoudness; }
    void setAudioAverageLoudness(float audioAverageLoudness) { _audioAverageLoudness = audioAverageLoudness; }

    //  Scale
    virtual void setTargetScale(float targetScale);

    float getDomainLimitedScale() const { return glm::clamp(_targetScale, _domainMinimumScale, _domainMaximumScale); }

    void setDomainMinimumScale(float domainMinimumScale)
        { _domainMinimumScale = glm::clamp(domainMinimumScale, MIN_AVATAR_SCALE, MAX_AVATAR_SCALE); _scaleChanged = usecTimestampNow(); }
    void setDomainMaximumScale(float domainMaximumScale)
        { _domainMaximumScale = glm::clamp(domainMaximumScale, MIN_AVATAR_SCALE, MAX_AVATAR_SCALE); _scaleChanged = usecTimestampNow(); }

    //  Hand State
    Q_INVOKABLE void setHandState(char s) { _handState = s; }
    Q_INVOKABLE char getHandState() const { return _handState; }

    const QVector<JointData>& getRawJointData() const { return _jointData; }
    Q_INVOKABLE void setRawJointData(QVector<JointData> data);

    Q_INVOKABLE virtual void setJointData(int index, const glm::quat& rotation, const glm::vec3& translation);
    Q_INVOKABLE virtual void setJointRotation(int index, const glm::quat& rotation);
    Q_INVOKABLE virtual void setJointTranslation(int index, const glm::vec3& translation);
    Q_INVOKABLE virtual void clearJointData(int index);
    Q_INVOKABLE bool isJointDataValid(int index) const;
    Q_INVOKABLE virtual glm::quat getJointRotation(int index) const;
    Q_INVOKABLE virtual glm::vec3 getJointTranslation(int index) const;

    Q_INVOKABLE void setJointData(const QString& name, const glm::quat& rotation, const glm::vec3& translation);
    Q_INVOKABLE void setJointRotation(const QString& name, const glm::quat& rotation);
    Q_INVOKABLE void setJointTranslation(const QString& name, const glm::vec3& translation);
    Q_INVOKABLE void clearJointData(const QString& name);
    Q_INVOKABLE bool isJointDataValid(const QString& name) const;
    Q_INVOKABLE glm::quat getJointRotation(const QString& name) const;
    Q_INVOKABLE glm::vec3 getJointTranslation(const QString& name) const;

    Q_INVOKABLE virtual QVector<glm::quat> getJointRotations() const;
    Q_INVOKABLE virtual QVector<glm::vec3> getJointTranslations() const;
    Q_INVOKABLE virtual void setJointRotations(QVector<glm::quat> jointRotations);
    Q_INVOKABLE virtual void setJointTranslations(QVector<glm::vec3> jointTranslations);

    Q_INVOKABLE virtual void clearJointsData();

    /// Returns the index of the joint with the specified name, or -1 if not found/unknown.
    Q_INVOKABLE virtual int getJointIndex(const QString& name) const;

    Q_INVOKABLE virtual QStringList getJointNames() const;

    Q_INVOKABLE void setBlendshape(QString name, float val) { _headData->setBlendshape(name, val); }

    Q_INVOKABLE QVariantList getAttachmentsVariant() const;
    Q_INVOKABLE void setAttachmentsVariant(const QVariantList& variant);

    Q_INVOKABLE void updateAvatarEntity(const QUuid& entityID, const QByteArray& entityData);
    Q_INVOKABLE void clearAvatarEntity(const QUuid& entityID);

    void setForceFaceTrackerConnected(bool connected) { _forceFaceTrackerConnected = connected; }

    // key state
    void setKeyState(KeyState s) { _keyState = s; }
    KeyState keyState() const { return _keyState; }

    const HeadData* getHeadData() const { return _headData; }

    struct Identity {
        QUrl skeletonModelURL;
        QVector<AttachmentData> attachmentData;
        QString displayName;
        QString sessionDisplayName;
        AvatarEntityMap avatarEntityData;
    };

<<<<<<< HEAD
    // identityChanged returns true if identity has changed, false otherwise.
    // displayNameChanged returns true if displayName has changed, false otherwise.
    void processAvatarIdentity(const QByteArray& identityData, bool& identityChanged, bool& displayNameChanged);
=======
    static void parseAvatarIdentityPacket(const QByteArray& data, Identity& identityOut);

    // identityChanged returns true if identity has changed, false otherwise. Similarly for displayNameChanged and skeletonModelUrlChange.
    void processAvatarIdentity(const Identity& identity, bool& identityChanged, bool& displayNameChanged, bool& skeletonModelUrlChanged);
>>>>>>> a1933b53

    QByteArray identityByteArray(bool shouldForwardIncomingSequenceNumber = false) const;

    const QUrl& getSkeletonModelURL() const { return _skeletonModelURL; }
    const QString& getDisplayName() const { return _displayName; }
    const QString& getSessionDisplayName() const { return _sessionDisplayName; }
    virtual void setSkeletonModelURL(const QUrl& skeletonModelURL);

    virtual void setDisplayName(const QString& displayName);
    virtual void setSessionDisplayName(const QString& sessionDisplayName) {
        _sessionDisplayName = sessionDisplayName;
        markIdentityDataChanged();
    }

    Q_INVOKABLE QVector<AttachmentData> getAttachmentData() const;
    Q_INVOKABLE virtual void setAttachmentData(const QVector<AttachmentData>& attachmentData);

    Q_INVOKABLE virtual void attach(const QString& modelURL, const QString& jointName = QString(),
                                    const glm::vec3& translation = glm::vec3(), const glm::quat& rotation = glm::quat(),
                                    float scale = 1.0f, bool isSoft = false,
                                    bool allowDuplicates = false, bool useSaved = true);

    Q_INVOKABLE void detachOne(const QString& modelURL, const QString& jointName = QString());
    Q_INVOKABLE void detachAll(const QString& modelURL, const QString& jointName = QString());

    QString getSkeletonModelURLFromScript() const { return _skeletonModelURL.toString(); }
    void setSkeletonModelURLFromScript(const QString& skeletonModelString) { setSkeletonModelURL(QUrl(skeletonModelString)); }

    void setOwningAvatarMixer(const QWeakPointer<Node>& owningAvatarMixer) { _owningAvatarMixer = owningAvatarMixer; }

    int getAverageBytesReceivedPerSecond() const;
    int getReceiveRate() const;

    const glm::vec3& getTargetVelocity() const { return _targetVelocity; }

    void clearRecordingBasis();
    TransformPointer getRecordingBasis() const;
    void setRecordingBasis(TransformPointer recordingBasis = TransformPointer());
    QJsonObject toJson() const;
    void fromJson(const QJsonObject& json, bool useFrameSkeleton = true);

    glm::vec3 getClientGlobalPosition() const { return _globalPosition; }
    glm::vec3 getGlobalBoundingBoxCorner() const { return _globalPosition + _globalBoundingBoxOffset - _globalBoundingBoxDimensions; }

    Q_INVOKABLE AvatarEntityMap getAvatarEntityData() const;
    Q_INVOKABLE void setAvatarEntityData(const AvatarEntityMap& avatarEntityData);
    void setAvatarEntityDataChanged(bool value) { _avatarEntityDataChanged = value; }
    AvatarEntityIDs getAndClearRecentlyDetachedIDs();

    // thread safe
    Q_INVOKABLE glm::mat4 getSensorToWorldMatrix() const;
    Q_INVOKABLE glm::mat4 getControllerLeftHandMatrix() const;
    Q_INVOKABLE glm::mat4 getControllerRightHandMatrix() const;

    Q_INVOKABLE float getDataRate(const QString& rateName = QString("")) const;
    Q_INVOKABLE float getUpdateRate(const QString& rateName = QString("")) const;

    int getJointCount() const { return _jointData.size(); }

    QVector<JointData> getLastSentJointData() {
        QReadLocker readLock(&_jointDataLock);
        _lastSentJointData.resize(_jointData.size());
        return _lastSentJointData;
    }

    // A method intended to be overriden by MyAvatar for polling orientation for network transmission.
    virtual glm::quat getOrientationOutbound() const;

    static const float OUT_OF_VIEW_PENALTY;

    static void sortAvatars(
        QList<AvatarSharedPointer> avatarList,
        const ViewFrustum& cameraView,
        std::priority_queue<AvatarPriority>& sortedAvatarsOut,
        std::function<uint64_t(AvatarSharedPointer)> getLastUpdated,
        std::function<float(AvatarSharedPointer)> getBoundingRadius,
        std::function<bool(AvatarSharedPointer)> shouldIgnore);

    // TODO: remove this HACK once we settle on optimal sort coefficients
    // These coefficients exposed for fine tuning the sort priority for transfering new _jointData to the render pipeline.
    static float _avatarSortCoefficientSize;
    static float _avatarSortCoefficientCenter;
    static float _avatarSortCoefficientAge;

    bool getIdentityDataChanged() const { return _identityDataChanged; } // has the identity data changed since the last time sendIdentityPacket() was called
    void markIdentityDataChanged() { _identityDataChanged = true; }

    float getDensity() const { return _density; }

signals:
    void displayNameChanged();

public slots:
    void sendAvatarDataPacket();
    void sendIdentityPacket();

    void setJointMappingsFromNetworkReply();
    void setSessionUUID(const QUuid& sessionUUID) { setID(sessionUUID); }

    virtual glm::quat getAbsoluteJointRotationInObjectFrame(int index) const override;
    virtual glm::vec3 getAbsoluteJointTranslationInObjectFrame(int index) const override;
    virtual bool setAbsoluteJointRotationInObjectFrame(int index, const glm::quat& rotation) override { return false; }
    virtual bool setAbsoluteJointTranslationInObjectFrame(int index, const glm::vec3& translation) override { return false; }

    float getTargetScale() const { return _targetScale; } // why is this a slot?

    void resetLastSent() { _lastToByteArray = 0; }

protected:
    void lazyInitHeadData() const;

    float getDistanceBasedMinRotationDOT(glm::vec3 viewerPosition) const;
    float getDistanceBasedMinTranslationDistance(glm::vec3 viewerPosition) const;

    bool avatarBoundingBoxChangedSince(quint64 time) const { return _avatarBoundingBoxChanged >= time; }
    bool avatarScaleChangedSince(quint64 time) const { return _avatarScaleChanged >= time; }
    bool lookAtPositionChangedSince(quint64 time) const { return _headData->lookAtPositionChangedSince(time); }
    bool sensorToWorldMatrixChangedSince(quint64 time) const { return _sensorToWorldMatrixChanged >= time; }
    bool additionalFlagsChangedSince(quint64 time) const { return _additionalFlagsChanged >= time; }
    bool parentInfoChangedSince(quint64 time) const { return _parentChanged >= time; }
    bool faceTrackerInfoChangedSince(quint64 time) const { return true; } // FIXME

    bool hasParent() const { return !getParentID().isNull(); }
    bool hasFaceTracker() const { return _headData ? _headData->_isFaceTrackerConnected : false; }

    glm::vec3 _handPosition;
    virtual const QString& getSessionDisplayNameForTransport() const { return _sessionDisplayName; }
    virtual void maybeUpdateSessionDisplayNameFromTransport(const QString& sessionDisplayName) { } // No-op in AvatarMixer

    // Body scale
    float _targetScale;
    float _domainMinimumScale { MIN_AVATAR_SCALE };
    float _domainMaximumScale { MAX_AVATAR_SCALE };

    //  Hand state (are we grabbing something or not)
    char _handState;

    QVector<JointData> _jointData; ///< the state of the skeleton joints
    QVector<JointData> _lastSentJointData; ///< the state of the skeleton joints last time we transmitted
    mutable QReadWriteLock _jointDataLock;

    // key state
    KeyState _keyState;

    bool _forceFaceTrackerConnected;
    bool _hasNewJointData { true }; // set in AvatarData, cleared in Avatar

    mutable HeadData* _headData { nullptr };

    QUrl _skeletonModelURL;
    bool _firstSkeletonCheck { true };
    QUrl _skeletonFBXURL;
    QVector<AttachmentData> _attachmentData;
    QString _displayName;
    QString _sessionDisplayName { };

    QHash<QString, int> _jointIndices; ///< 1-based, since zero is returned for missing keys
    QStringList _jointNames; ///< in order of depth-first traversal

    quint64 _errorLogExpiry; ///< time in future when to log an error

    QWeakPointer<Node> _owningAvatarMixer;

    /// Loads the joint indices, names from the FST file (if any)
    virtual void updateJointMappings();

    glm::vec3 _targetVelocity;

    SimpleMovingAverage _averageBytesReceived;

    // During recording, this holds the starting position, orientation & scale of the recorded avatar
    // During playback, it holds the origin from which to play the relative positions in the clip
    TransformPointer _recordingBasis;

    // _globalPosition is sent along with localPosition + parent because the avatar-mixer doesn't know
    // where Entities are located.  This is currently only used by the mixer to decide how often to send
    // updates about one avatar to another.
    glm::vec3 _globalPosition { 0, 0, 0 };


    quint64 _globalPositionChanged { 0 };
    quint64 _avatarBoundingBoxChanged { 0 };
    quint64 _avatarScaleChanged { 0 };
    quint64 _sensorToWorldMatrixChanged { 0 };
    quint64 _additionalFlagsChanged { 0 };
    quint64 _parentChanged { 0 };

    quint64  _lastToByteArray { 0 }; // tracks the last time we did a toByteArray

    // Some rate data for incoming data in bytes
    RateCounter<> _parseBufferRate;
    RateCounter<> _globalPositionRate;
    RateCounter<> _localPositionRate;
    RateCounter<> _avatarBoundingBoxRate;
    RateCounter<> _avatarOrientationRate;
    RateCounter<> _avatarScaleRate;
    RateCounter<> _lookAtPositionRate;
    RateCounter<> _audioLoudnessRate;
    RateCounter<> _sensorToWorldRate;
    RateCounter<> _additionalFlagsRate;
    RateCounter<> _parentInfoRate;
    RateCounter<> _faceTrackerRate;
    RateCounter<> _jointDataRate;

    // Some rate data for incoming data updates
    RateCounter<> _parseBufferUpdateRate;
    RateCounter<> _globalPositionUpdateRate;
    RateCounter<> _localPositionUpdateRate;
    RateCounter<> _avatarBoundingBoxUpdateRate;
    RateCounter<> _avatarOrientationUpdateRate;
    RateCounter<> _avatarScaleUpdateRate;
    RateCounter<> _lookAtPositionUpdateRate;
    RateCounter<> _audioLoudnessUpdateRate;
    RateCounter<> _sensorToWorldUpdateRate;
    RateCounter<> _additionalFlagsUpdateRate;
    RateCounter<> _parentInfoUpdateRate;
    RateCounter<> _faceTrackerUpdateRate;
    RateCounter<> _jointDataUpdateRate;

    // Some rate data for outgoing data
    AvatarDataRate _outboundDataRate;

    glm::vec3 _globalBoundingBoxDimensions;
    glm::vec3 _globalBoundingBoxOffset;

    mutable ReadWriteLockable _avatarEntitiesLock;
    AvatarEntityIDs _avatarEntityDetached; // recently detached from this avatar
    AvatarEntityMap _avatarEntityData;
    bool _avatarEntityDataLocallyEdited { false };
    bool _avatarEntityDataChanged { false };

    // used to transform any sensor into world space, including the _hmdSensorMat, or hand controllers.
    ThreadSafeValueCache<glm::mat4> _sensorToWorldMatrixCache { glm::mat4() };
    ThreadSafeValueCache<glm::mat4> _controllerLeftHandMatrixCache { glm::mat4() };
    ThreadSafeValueCache<glm::mat4> _controllerRightHandMatrixCache { glm::mat4() };

    int getFauxJointIndex(const QString& name) const;

    float _audioLoudness { 0.0f };
    quint64 _audioLoudnessChanged { 0 };
    float _audioAverageLoudness { 0.0f };

    bool _identityDataChanged { false };
    udt::SequenceNumber _lastIncomingSequenceNumber { 0 };
    udt::SequenceNumber _lastOutgoingSequenceNumber { 0 };
    bool _hasProcessedFirstIdentity { false };
    float _density;

private:
    friend void avatarStateFromFrame(const QByteArray& frameData, AvatarData* _avatar);
    static QUrl _defaultFullAvatarModelUrl;
    // privatize the copy constructor and assignment operator so they cannot be called
    AvatarData(const AvatarData&);
    AvatarData& operator= (const AvatarData&);
};
Q_DECLARE_METATYPE(AvatarData*)

QJsonValue toJsonValue(const JointData& joint);
JointData jointDataFromJsonValue(const QJsonValue& q);

class AttachmentData {
public:
    QUrl modelURL;
    QString jointName;
    glm::vec3 translation;
    glm::quat rotation;
    float scale { 1.0f };
    bool isSoft { false };

    bool isValid() const { return modelURL.isValid(); }

    bool operator==(const AttachmentData& other) const;

    QJsonObject toJson() const;
    void fromJson(const QJsonObject& json);

    QVariant toVariant() const;
    void fromVariant(const QVariant& variant);
};

QDataStream& operator<<(QDataStream& out, const AttachmentData& attachment);
QDataStream& operator>>(QDataStream& in, AttachmentData& attachment);

Q_DECLARE_METATYPE(AttachmentData)
Q_DECLARE_METATYPE(QVector<AttachmentData>)

/// Scriptable wrapper for attachments.
class AttachmentDataObject : public QObject, protected QScriptable {
    Q_OBJECT
    Q_PROPERTY(QString modelURL READ getModelURL WRITE setModelURL)
    Q_PROPERTY(QString jointName READ getJointName WRITE setJointName)
    Q_PROPERTY(glm::vec3 translation READ getTranslation WRITE setTranslation)
    Q_PROPERTY(glm::quat rotation READ getRotation WRITE setRotation)
    Q_PROPERTY(float scale READ getScale WRITE setScale)
    Q_PROPERTY(bool isSoft READ getIsSoft WRITE setIsSoft)

public:

    Q_INVOKABLE void setModelURL(const QString& modelURL);
    Q_INVOKABLE QString getModelURL() const;

    Q_INVOKABLE void setJointName(const QString& jointName);
    Q_INVOKABLE QString getJointName() const;

    Q_INVOKABLE void setTranslation(const glm::vec3& translation);
    Q_INVOKABLE glm::vec3 getTranslation() const;

    Q_INVOKABLE void setRotation(const glm::quat& rotation);
    Q_INVOKABLE glm::quat getRotation() const;

    Q_INVOKABLE void setScale(float scale);
    Q_INVOKABLE float getScale() const;

    Q_INVOKABLE void setIsSoft(bool scale);
    Q_INVOKABLE bool getIsSoft() const;
};

void registerAvatarTypes(QScriptEngine* engine);

class RayToAvatarIntersectionResult {
public:
RayToAvatarIntersectionResult() : intersects(false), avatarID(), distance(0) {}
    bool intersects;
    QUuid avatarID;
    float distance;
    glm::vec3 intersection;
};

Q_DECLARE_METATYPE(RayToAvatarIntersectionResult)

QScriptValue RayToAvatarIntersectionResultToScriptValue(QScriptEngine* engine, const RayToAvatarIntersectionResult& results);
void RayToAvatarIntersectionResultFromScriptValue(const QScriptValue& object, RayToAvatarIntersectionResult& results);

Q_DECLARE_METATYPE(AvatarEntityMap)

QScriptValue AvatarEntityMapToScriptValue(QScriptEngine* engine, const AvatarEntityMap& value);
void AvatarEntityMapFromScriptValue(const QScriptValue& object, AvatarEntityMap& value);

// faux joint indexes (-1 means invalid)
const int SENSOR_TO_WORLD_MATRIX_INDEX = 65534; // -2
const int CONTROLLER_RIGHTHAND_INDEX = 65533; // -3
const int CONTROLLER_LEFTHAND_INDEX = 65532; // -4
const int CAMERA_RELATIVE_CONTROLLER_RIGHTHAND_INDEX = 65531; // -5
const int CAMERA_RELATIVE_CONTROLLER_LEFTHAND_INDEX = 65530; // -6
const int CAMERA_MATRIX_INDEX = 65529; // -7

#endif // hifi_AvatarData_h<|MERGE_RESOLUTION|>--- conflicted
+++ resolved
@@ -534,16 +534,10 @@
         AvatarEntityMap avatarEntityData;
     };
 
-<<<<<<< HEAD
     // identityChanged returns true if identity has changed, false otherwise.
-    // displayNameChanged returns true if displayName has changed, false otherwise.
-    void processAvatarIdentity(const QByteArray& identityData, bool& identityChanged, bool& displayNameChanged);
-=======
-    static void parseAvatarIdentityPacket(const QByteArray& data, Identity& identityOut);
-
     // identityChanged returns true if identity has changed, false otherwise. Similarly for displayNameChanged and skeletonModelUrlChange.
-    void processAvatarIdentity(const Identity& identity, bool& identityChanged, bool& displayNameChanged, bool& skeletonModelUrlChanged);
->>>>>>> a1933b53
+    void processAvatarIdentity(const QByteArray& identityData, bool& identityChanged,
+                               bool& displayNameChanged, bool& skeletonModelUrlChanged);
 
     QByteArray identityByteArray(bool shouldForwardIncomingSequenceNumber = false) const;
 

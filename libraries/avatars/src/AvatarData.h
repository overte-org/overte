//
//  AvatarData.h
//  libraries/avatars/src
//
//  Created by Stephen Birarda on 4/9/13.
//  Copyright 2013 High Fidelity, Inc.
//
//  Distributed under the Apache License, Version 2.0.
//  See the accompanying file LICENSE or http://www.apache.org/licenses/LICENSE-2.0.html
//

#ifndef hifi_AvatarData_h
#define hifi_AvatarData_h

#include <string>
#include <memory>
/* VS2010 defines stdint.h, but not inttypes.h */
#if defined(_MSC_VER)
typedef signed char  int8_t;
typedef signed short int16_t;
typedef signed int   int32_t;
typedef unsigned char  uint8_t;
typedef unsigned short uint16_t;
typedef unsigned int   uint32_t;
typedef signed long long   int64_t;
typedef unsigned long long quint64;
#define PRId64 "I64d"
#else
#include <inttypes.h>
#endif
#include <vector>

#include <glm/glm.hpp>
#include <glm/gtc/quaternion.hpp>

#include <QByteArray>
#include <QElapsedTimer>
#include <QHash>
#include <QObject>
#include <QRect>
#include <QStringList>
#include <QUrl>
#include <QUuid>
#include <QVariantMap>
#include <QVector>
#include <QtScript/QScriptable>
#include <QReadWriteLock>

#include <JointData.h>
#include <NLPacket.h>
#include <Node.h>
#include <RegisteredMetaTypes.h>
#include <SimpleMovingAverage.h>
#include <SpatiallyNestable.h>
#include <NumericalConstants.h>
#include <Packed.h>
#include <ThreadSafeValueCache.h>
#include <SharedUtil.h>
#include <shared/RateCounter.h>

#include "AABox.h"
#include "HeadData.h"
#include "PathUtils.h"

using AvatarSharedPointer = std::shared_ptr<AvatarData>;
using AvatarWeakPointer = std::weak_ptr<AvatarData>;
using AvatarHash = QHash<QUuid, AvatarSharedPointer>;
using AvatarEntityMap = QMap<QUuid, QByteArray>;
using AvatarEntityIDs = QSet<QUuid>;

using AvatarDataSequenceNumber = uint16_t;

// avatar motion behaviors
const quint32 AVATAR_MOTION_ACTION_MOTOR_ENABLED = 1U << 0;
const quint32 AVATAR_MOTION_SCRIPTED_MOTOR_ENABLED = 1U << 1;

const quint32 AVATAR_MOTION_DEFAULTS =
        AVATAR_MOTION_ACTION_MOTOR_ENABLED |
        AVATAR_MOTION_SCRIPTED_MOTOR_ENABLED;

// these bits will be expanded as features are exposed
const quint32 AVATAR_MOTION_SCRIPTABLE_BITS =
        AVATAR_MOTION_SCRIPTED_MOTOR_ENABLED;

<<<<<<< HEAD
const qint64 AVATAR_SILENCE_THRESHOLD_USECS = 5 * USECS_PER_SECOND;



=======
>>>>>>> 19858bda
// Bitset of state flags - we store the key state, hand state, Faceshift, eye tracking, and existence of
// referential data in this bit set. The hand state is an octal, but is split into two sections to maintain
// backward compatibility. The bits are ordered as such (0-7 left to right).
//     +-----+-----+-+-+-+--+
//     |K0,K1|H0,H1|F|E|R|H2|
//     +-----+-----+-+-+-+--+
// Key state - K0,K1 is found in the 1st and 2nd bits
// Hand state - H0,H1,H2 is found in the 3rd, 4th, and 8th bits
// Faceshift - F is found in the 5th bit
// Eye tracker - E is found in the 6th bit
// Referential Data - R is found in the 7th bit
const int KEY_STATE_START_BIT = 0; // 1st and 2nd bits
const int HAND_STATE_START_BIT = 2; // 3rd and 4th bits
const int IS_FACESHIFT_CONNECTED = 4; // 5th bit
const int IS_EYE_TRACKER_CONNECTED = 5; // 6th bit (was CHAT_CIRCLING)
const int HAS_REFERENTIAL = 6; // 7th bit
const int HAND_STATE_FINGER_POINTING_BIT = 7; // 8th bit


const char HAND_STATE_NULL = 0;
const char LEFT_HAND_POINTING_FLAG = 1;
const char RIGHT_HAND_POINTING_FLAG = 2;
const char IS_FINGER_POINTING_FLAG = 4;

// AvatarData state flags - we store the details about the packet encoding in the first byte, 
// before the "header" structure
const char AVATARDATA_FLAGS_MINIMUM = 0;

using SmallFloat = uint16_t; // a compressed float with less precision, user defined radix

namespace AvatarDataPacket {

    // NOTE: every time AvatarData is sent from mixer to client, it also includes the GUIID for the session
    // this is 16bytes of data at 45hz that's 5.76kbps
    // it might be nice to use a dictionary to compress that

    // Packet State Flags - we store the details about the existence of other records in this bitset:
    // AvatarGlobalPosition, Avatar Faceshift, eye tracking, and existence of
    using HasFlags = uint16_t;
    const HasFlags PACKET_HAS_AVATAR_GLOBAL_POSITION = 1U << 0;
    const HasFlags PACKET_HAS_AVATAR_BOUNDING_BOX    = 1U << 1;
    const HasFlags PACKET_HAS_AVATAR_ORIENTATION     = 1U << 2;
    const HasFlags PACKET_HAS_AVATAR_SCALE           = 1U << 3;
    const HasFlags PACKET_HAS_LOOK_AT_POSITION       = 1U << 4;
    const HasFlags PACKET_HAS_AUDIO_LOUDNESS         = 1U << 5;
    const HasFlags PACKET_HAS_SENSOR_TO_WORLD_MATRIX = 1U << 6;
    const HasFlags PACKET_HAS_ADDITIONAL_FLAGS       = 1U << 7;
    const HasFlags PACKET_HAS_PARENT_INFO            = 1U << 8;
    const HasFlags PACKET_HAS_AVATAR_LOCAL_POSITION  = 1U << 9;
    const HasFlags PACKET_HAS_FACE_TRACKER_INFO      = 1U << 10;
    const HasFlags PACKET_HAS_JOINT_DATA             = 1U << 11;

    // NOTE: AvatarDataPackets start with a uint16_t sequence number that is not reflected in the Header structure.

    PACKED_BEGIN struct Header {
        HasFlags packetHasFlags;        // state flags, indicated which additional records are included in the packet
    } PACKED_END;
    const size_t HEADER_SIZE = 2;

    PACKED_BEGIN struct AvatarGlobalPosition {
        float globalPosition[3];          // avatar's position
    } PACKED_END;
    const size_t AVATAR_GLOBAL_POSITION_SIZE = 12;

    PACKED_BEGIN struct AvatarBoundingBox {
        float avatarDimensions[3];        // avatar's bounding box in world space units, but relative to the position.
        float boundOriginOffset[3];       // offset from the position of the avatar to the origin of the bounding box
    } PACKED_END;
    const size_t AVATAR_BOUNDING_BOX_SIZE = 24;


    using SixByteQuat = uint8_t[6];
    PACKED_BEGIN struct AvatarOrientation {
        SixByteQuat avatarOrientation;      // encodeded and compressed by packOrientationQuatToSixBytes()
    } PACKED_END;
    const size_t AVATAR_ORIENTATION_SIZE = 6;

    PACKED_BEGIN struct AvatarScale {
        SmallFloat scale;                 // avatar's scale, compressed by packFloatRatioToTwoByte() 
    } PACKED_END;
    const size_t AVATAR_SCALE_SIZE = 2;

    PACKED_BEGIN struct LookAtPosition {
        float lookAtPosition[3];          // world space position that eyes are focusing on.
                                          // FIXME - unless the person has an eye tracker, this is simulated... 
                                          //    a) maybe we can just have the client calculate this
                                          //    b) at distance this will be hard to discern and can likely be 
                                          //       descimated or dropped completely
                                          //
                                          // POTENTIAL SAVINGS - 12 bytes
    } PACKED_END;
    const size_t LOOK_AT_POSITION_SIZE = 12;

    PACKED_BEGIN struct AudioLoudness {
        uint8_t audioLoudness;            // current loudness of microphone compressed with packFloatGainToByte()
    } PACKED_END;
    const size_t AUDIO_LOUDNESS_SIZE = 1;

    PACKED_BEGIN struct SensorToWorldMatrix {
        // FIXME - these 20 bytes are only used by viewers if my avatar has "attachments"
        // we could save these bytes if no attachments are active.
        //
        // POTENTIAL SAVINGS - 20 bytes

        SixByteQuat sensorToWorldQuat;     // 6 byte compressed quaternion part of sensor to world matrix
        uint16_t sensorToWorldScale;      // uniform scale of sensor to world matrix
        float sensorToWorldTrans[3];      // fourth column of sensor to world matrix
                                          // FIXME - sensorToWorldTrans might be able to be better compressed if it was
                                          // relative to the avatar position.
    } PACKED_END;
    const size_t SENSOR_TO_WORLD_SIZE = 20;

    PACKED_BEGIN struct AdditionalFlags {
        uint8_t flags;                    // additional flags: hand state, key state, eye tracking
    } PACKED_END;
    const size_t ADDITIONAL_FLAGS_SIZE = 1;

    // only present if HAS_REFERENTIAL flag is set in AvatarInfo.flags
    PACKED_BEGIN struct ParentInfo {
        uint8_t parentUUID[16];       // rfc 4122 encoded
        uint16_t parentJointIndex;
    } PACKED_END;
    const size_t PARENT_INFO_SIZE = 18;

    // will only ever be included if the avatar has a parent but can change independent of changes to parent info
    // and so we keep it a separate record
    PACKED_BEGIN struct AvatarLocalPosition {
        float localPosition[3];           // parent frame translation of the avatar
    } PACKED_END;
    const size_t AVATAR_LOCAL_POSITION_SIZE = 12;

    // only present if IS_FACESHIFT_CONNECTED flag is set in AvatarInfo.flags
    PACKED_BEGIN struct FaceTrackerInfo {
        float leftEyeBlink;
        float rightEyeBlink;
        float averageLoudness;
        float browAudioLift;
        uint8_t numBlendshapeCoefficients;
        // float blendshapeCoefficients[numBlendshapeCoefficients];
    } PACKED_END;
    const size_t FACE_TRACKER_INFO_SIZE = 17;

    // variable length structure follows
    /*
    struct JointData {
        uint8_t numJoints;
        uint8_t rotationValidityBits[ceil(numJoints / 8)];     // one bit per joint, if true then a compressed rotation follows.
        SixByteQuat rotation[numValidRotations];               // encodeded and compressed by packOrientationQuatToSixBytes()
        uint8_t translationValidityBits[ceil(numJoints / 8)];  // one bit per joint, if true then a compressed translation follows.
        SixByteTrans translation[numValidTranslations];        // encodeded and compressed by packFloatVec3ToSignedTwoByteFixed()
    };
    */
}

static const float MAX_AVATAR_SCALE = 1000.0f;
static const float MIN_AVATAR_SCALE = .005f;

const float MAX_AUDIO_LOUDNESS = 1000.0f; // close enough for mouth animation

const int AVATAR_IDENTITY_PACKET_SEND_INTERVAL_MSECS = 1000;

// See also static AvatarData::defaultFullAvatarModelUrl().
const QString DEFAULT_FULL_AVATAR_MODEL_NAME = QString("Default");

// how often should we send a full report about joint rotations, even if they haven't changed?
const float AVATAR_SEND_FULL_UPDATE_RATIO = 0.02f;
// this controls how large a change in joint-rotation must be before the interface sends it to the avatar mixer
const float AVATAR_MIN_ROTATION_DOT = 0.9999999f;
const float AVATAR_MIN_TRANSLATION = 0.0001f;

const float ROTATION_CHANGE_15D = 0.9914449f;
const float ROTATION_CHANGE_45D = 0.9238795f;
const float ROTATION_CHANGE_90D = 0.7071068f;
const float ROTATION_CHANGE_179D = 0.0087266f;

const float AVATAR_DISTANCE_LEVEL_1 = 10.0f;
const float AVATAR_DISTANCE_LEVEL_2 = 100.0f;
const float AVATAR_DISTANCE_LEVEL_3 = 1000.0f;
const float AVATAR_DISTANCE_LEVEL_4 = 10000.0f;


// Where one's own Avatar begins in the world (will be overwritten if avatar data file is found).
// This is the start location in the Sandbox (xyz: 6270, 211, 6000).
const glm::vec3 START_LOCATION(6270, 211, 6000);

enum KeyState {
    NO_KEY_DOWN = 0,
    INSERT_KEY_DOWN,
    DELETE_KEY_DOWN
};

enum KillAvatarReason : uint8_t {
    NoReason = 0,
    AvatarDisconnected,
    AvatarIgnored,
    TheirAvatarEnteredYourBubble,
    YourAvatarEnteredTheirBubble
};
Q_DECLARE_METATYPE(KillAvatarReason);

class QDataStream;

class AttachmentData;
class Transform;
using TransformPointer = std::shared_ptr<Transform>;

class AvatarData : public QObject, public SpatiallyNestable {
    Q_OBJECT

    Q_PROPERTY(glm::vec3 position READ getPosition WRITE setPosition)
    Q_PROPERTY(float scale READ getTargetScale WRITE setTargetScale)
    Q_PROPERTY(glm::vec3 handPosition READ getHandPosition WRITE setHandPosition)
    Q_PROPERTY(float bodyYaw READ getBodyYaw WRITE setBodyYaw)
    Q_PROPERTY(float bodyPitch READ getBodyPitch WRITE setBodyPitch)
    Q_PROPERTY(float bodyRoll READ getBodyRoll WRITE setBodyRoll)

    Q_PROPERTY(glm::quat orientation READ getOrientation WRITE setOrientation)
    Q_PROPERTY(glm::quat headOrientation READ getHeadOrientation WRITE setHeadOrientation)
    Q_PROPERTY(float headPitch READ getHeadPitch WRITE setHeadPitch)
    Q_PROPERTY(float headYaw READ getHeadYaw WRITE setHeadYaw)
    Q_PROPERTY(float headRoll READ getHeadRoll WRITE setHeadRoll)

    Q_PROPERTY(glm::vec3 velocity READ getVelocity WRITE setVelocity)
    Q_PROPERTY(glm::vec3 angularVelocity READ getAngularVelocity WRITE setAngularVelocity)

    Q_PROPERTY(float audioLoudness READ getAudioLoudness WRITE setAudioLoudness)
    Q_PROPERTY(float audioAverageLoudness READ getAudioAverageLoudness WRITE setAudioAverageLoudness)

    Q_PROPERTY(QString displayName READ getDisplayName WRITE setDisplayName)
    // sessionDisplayName is sanitized, defaulted version displayName that is defined by the AvatarMixer rather than by Interface clients.
    // The result is unique among all avatars present at the time.
    Q_PROPERTY(QString sessionDisplayName READ getSessionDisplayName WRITE setSessionDisplayName)
    Q_PROPERTY(QString skeletonModelURL READ getSkeletonModelURLFromScript WRITE setSkeletonModelURLFromScript)
    Q_PROPERTY(QVector<AttachmentData> attachmentData READ getAttachmentData WRITE setAttachmentData)

    Q_PROPERTY(QStringList jointNames READ getJointNames)

    Q_PROPERTY(QUuid sessionUUID READ getSessionUUID)

    Q_PROPERTY(glm::mat4 sensorToWorldMatrix READ getSensorToWorldMatrix)
    Q_PROPERTY(glm::mat4 controllerLeftHandMatrix READ getControllerLeftHandMatrix)
    Q_PROPERTY(glm::mat4 controllerRightHandMatrix READ getControllerRightHandMatrix)

public:

    static const QString FRAME_NAME;

    static void fromFrame(const QByteArray& frameData, AvatarData& avatar);
    static QByteArray toFrame(const AvatarData& avatar);

    AvatarData();
    virtual ~AvatarData();

    static const QUrl& defaultFullAvatarModelUrl();

    virtual bool isMyAvatar() const { return false; }

    const QUuid getSessionUUID() const { return getID(); }

    glm::vec3 getHandPosition() const;
    void setHandPosition(const glm::vec3& handPosition);

    typedef enum { 
        MinimumData, 
        CullSmallData,
        IncludeSmallData,
        SendAllData
    } AvatarDataDetail;

    virtual QByteArray toByteArray(AvatarDataDetail dataDetail, quint64 lastSentTime, const QVector<JointData>& lastSentJointData,
                        bool distanceAdjust = false, glm::vec3 viewerPosition = glm::vec3(0), QVector<JointData>* sentJointDataOut = nullptr);

    virtual void doneEncoding(bool cullSmallChanges);

    /// \return true if an error should be logged
    bool shouldLogError(const quint64& now);

    /// \param packet byte array of data
    /// \param offset number of bytes into packet where data starts
    /// \return number of bytes parsed
    virtual int parseDataFromBuffer(const QByteArray& buffer);

    // Body Rotation (degrees)
    float getBodyYaw() const;
    void setBodyYaw(float bodyYaw);
    float getBodyPitch() const;
    void setBodyPitch(float bodyPitch);
    float getBodyRoll() const;
    void setBodyRoll(float bodyRoll);

    using SpatiallyNestable::setPosition;
    virtual void setPosition(const glm::vec3& position) override;
    using SpatiallyNestable::setOrientation;
    virtual void setOrientation(const glm::quat& orientation) override;

    void nextAttitude(glm::vec3 position, glm::quat orientation); // Can be safely called at any time.
    virtual void updateAttitude() {} // Tell skeleton mesh about changes

    glm::quat getHeadOrientation() const { return _headData->getOrientation(); }
    void setHeadOrientation(const glm::quat& orientation) { _headData->setOrientation(orientation); }

    // access to Head().set/getMousePitch (degrees)
    float getHeadPitch() const { return _headData->getBasePitch(); }
    void setHeadPitch(float value) { _headData->setBasePitch(value); }

    float getHeadYaw() const { return _headData->getBaseYaw(); }
    void setHeadYaw(float value) { _headData->setBaseYaw(value); }

    float getHeadRoll() const { return _headData->getBaseRoll(); }
    void setHeadRoll(float value) { _headData->setBaseRoll(value); }

    // access to Head().set/getAverageLoudness
    float getAudioLoudness() const { return _headData->getAudioLoudness(); }
    void setAudioLoudness(float value) { _headData->setAudioLoudness(value); }
    float getAudioAverageLoudness() const { return _headData->getAudioAverageLoudness(); }
    void setAudioAverageLoudness(float value) { _headData->setAudioAverageLoudness(value); }

    //  Scale
    float getTargetScale() const;
    virtual void setTargetScale(float targetScale);

    float getDomainLimitedScale() const { return glm::clamp(_targetScale, _domainMinimumScale, _domainMaximumScale); }

    void setDomainMinimumScale(float domainMinimumScale)
        { _domainMinimumScale = glm::clamp(domainMinimumScale, MIN_AVATAR_SCALE, MAX_AVATAR_SCALE); _scaleChanged = usecTimestampNow(); }
    void setDomainMaximumScale(float domainMaximumScale) 
        { _domainMaximumScale = glm::clamp(domainMaximumScale, MIN_AVATAR_SCALE, MAX_AVATAR_SCALE); _scaleChanged = usecTimestampNow(); }

    //  Hand State
    Q_INVOKABLE void setHandState(char s) { _handState = s; }
    Q_INVOKABLE char getHandState() const { return _handState; }

    const QVector<JointData>& getRawJointData() const { return _jointData; }
    Q_INVOKABLE void setRawJointData(QVector<JointData> data);

    Q_INVOKABLE virtual void setJointData(int index, const glm::quat& rotation, const glm::vec3& translation);
    Q_INVOKABLE virtual void setJointRotation(int index, const glm::quat& rotation);
    Q_INVOKABLE virtual void setJointTranslation(int index, const glm::vec3& translation);
    Q_INVOKABLE virtual void clearJointData(int index);
    Q_INVOKABLE bool isJointDataValid(int index) const;
    Q_INVOKABLE virtual glm::quat getJointRotation(int index) const;
    Q_INVOKABLE virtual glm::vec3 getJointTranslation(int index) const;

    Q_INVOKABLE void setJointData(const QString& name, const glm::quat& rotation, const glm::vec3& translation);
    Q_INVOKABLE void setJointRotation(const QString& name, const glm::quat& rotation);
    Q_INVOKABLE void setJointTranslation(const QString& name, const glm::vec3& translation);
    Q_INVOKABLE void clearJointData(const QString& name);
    Q_INVOKABLE bool isJointDataValid(const QString& name) const;
    Q_INVOKABLE glm::quat getJointRotation(const QString& name) const;
    Q_INVOKABLE glm::vec3 getJointTranslation(const QString& name) const;

    Q_INVOKABLE virtual QVector<glm::quat> getJointRotations() const;
    Q_INVOKABLE virtual void setJointRotations(QVector<glm::quat> jointRotations);
    Q_INVOKABLE virtual void setJointTranslations(QVector<glm::vec3> jointTranslations);

    Q_INVOKABLE virtual void clearJointsData();

    /// Returns the index of the joint with the specified name, or -1 if not found/unknown.
    Q_INVOKABLE virtual int getJointIndex(const QString& name) const;

    Q_INVOKABLE virtual QStringList getJointNames() const;

    Q_INVOKABLE void setBlendshape(QString name, float val) { _headData->setBlendshape(name, val); }

    Q_INVOKABLE QVariantList getAttachmentsVariant() const;
    Q_INVOKABLE void setAttachmentsVariant(const QVariantList& variant);

    Q_INVOKABLE void updateAvatarEntity(const QUuid& entityID, const QByteArray& entityData);
    Q_INVOKABLE void clearAvatarEntity(const QUuid& entityID);

    void setForceFaceTrackerConnected(bool connected) { _forceFaceTrackerConnected = connected; }

    // key state
    void setKeyState(KeyState s) { _keyState = s; }
    KeyState keyState() const { return _keyState; }

    const HeadData* getHeadData() const { return _headData; }

    struct Identity {
        QUuid uuid;
        QUrl skeletonModelURL;
        QVector<AttachmentData> attachmentData;
        QString displayName;
        QString sessionDisplayName;
        AvatarEntityMap avatarEntityData;
    };

    static void parseAvatarIdentityPacket(const QByteArray& data, Identity& identityOut);

    // returns true if identity has changed, false otherwise.
    bool processAvatarIdentity(const Identity& identity);

    QByteArray identityByteArray();

    const QUrl& getSkeletonModelURL() const { return _skeletonModelURL; }
    const QString& getDisplayName() const { return _displayName; }
    const QString& getSessionDisplayName() const { return _sessionDisplayName; }
    virtual void setSkeletonModelURL(const QUrl& skeletonModelURL);

    virtual void setDisplayName(const QString& displayName);
    virtual void setSessionDisplayName(const QString& sessionDisplayName) { _sessionDisplayName = sessionDisplayName; };

    Q_INVOKABLE QVector<AttachmentData> getAttachmentData() const;
    Q_INVOKABLE virtual void setAttachmentData(const QVector<AttachmentData>& attachmentData);

    Q_INVOKABLE virtual void attach(const QString& modelURL, const QString& jointName = QString(),
                                    const glm::vec3& translation = glm::vec3(), const glm::quat& rotation = glm::quat(),
                                    float scale = 1.0f, bool isSoft = false,
                                    bool allowDuplicates = false, bool useSaved = true);

    Q_INVOKABLE void detachOne(const QString& modelURL, const QString& jointName = QString());
    Q_INVOKABLE void detachAll(const QString& modelURL, const QString& jointName = QString());

    QString getSkeletonModelURLFromScript() const { return _skeletonModelURL.toString(); }
    void setSkeletonModelURLFromScript(const QString& skeletonModelString) { setSkeletonModelURL(QUrl(skeletonModelString)); }

    void setOwningAvatarMixer(const QWeakPointer<Node>& owningAvatarMixer) { _owningAvatarMixer = owningAvatarMixer; }

    const AABox& getLocalAABox() const { return _localAABox; }

    int getUsecsSinceLastUpdate() const { return _averageBytesReceived.getUsecsSinceLastEvent(); }
    int getAverageBytesReceivedPerSecond() const;
    int getReceiveRate() const;

    const glm::vec3& getTargetVelocity() const { return _targetVelocity; }

    void clearRecordingBasis();
    TransformPointer getRecordingBasis() const;
    void setRecordingBasis(TransformPointer recordingBasis = TransformPointer());
    QJsonObject toJson() const;
    void fromJson(const QJsonObject& json);

    glm::vec3 getClientGlobalPosition() { return _globalPosition; }
    glm::vec3 getGlobalBoundingBoxCorner() { return _globalPosition + _globalBoundingBoxOffset - _globalBoundingBoxDimensions; }

    Q_INVOKABLE AvatarEntityMap getAvatarEntityData() const;
    Q_INVOKABLE void setAvatarEntityData(const AvatarEntityMap& avatarEntityData);
    void setAvatarEntityDataChanged(bool value) { _avatarEntityDataChanged = value; }
    AvatarEntityIDs getAndClearRecentlyDetachedIDs();

    // thread safe
    Q_INVOKABLE glm::mat4 getSensorToWorldMatrix() const;
    Q_INVOKABLE glm::mat4 getControllerLeftHandMatrix() const;
    Q_INVOKABLE glm::mat4 getControllerRightHandMatrix() const;

    float getDataRate(const QString& rateName = QString(""));

    int getJointCount() { return _jointData.size(); }

    QVector<JointData> getLastSentJointData() { 
        QReadLocker readLock(&_jointDataLock);
        _lastSentJointData.resize(_jointData.size());
        return _lastSentJointData;
    }


public slots:
    void sendAvatarDataPacket();
    void sendIdentityPacket();

    void setJointMappingsFromNetworkReply();
    void setSessionUUID(const QUuid& sessionUUID) { setID(sessionUUID); }

    virtual glm::quat getAbsoluteJointRotationInObjectFrame(int index) const override;
    virtual glm::vec3 getAbsoluteJointTranslationInObjectFrame(int index) const override;
    virtual bool setAbsoluteJointRotationInObjectFrame(int index, const glm::quat& rotation) override { return false; }
    virtual bool setAbsoluteJointTranslationInObjectFrame(int index, const glm::vec3& translation) override { return false; }

    float getTargetScale() { return _targetScale; }

    void resetLastSent() { _lastToByteArray = 0; }

protected:
    void lazyInitHeadData();

    float getDistanceBasedMinRotationDOT(glm::vec3 viewerPosition);
    float getDistanceBasedMinTranslationDistance(glm::vec3 viewerPosition);

    bool avatarBoundingBoxChangedSince(quint64 time);
    bool avatarScaleChangedSince(quint64 time);
    bool lookAtPositionChangedSince(quint64 time);
    bool audioLoudnessChangedSince(quint64 time);
    bool sensorToWorldMatrixChangedSince(quint64 time);
    bool additionalFlagsChangedSince(quint64 time);

    bool hasParent() { return !getParentID().isNull(); }
    bool parentInfoChangedSince(quint64 time);

    bool hasFaceTracker() { return _headData ? _headData->_isFaceTrackerConnected : false; }
    bool faceTrackerInfoChangedSince(quint64 time);

    glm::vec3 _handPosition;
    virtual const QString& getSessionDisplayNameForTransport() const { return _sessionDisplayName; }
    virtual void maybeUpdateSessionDisplayNameFromTransport(const QString& sessionDisplayName) { } // No-op in AvatarMixer

    // Body scale
    float _targetScale;
    float _domainMinimumScale { MIN_AVATAR_SCALE };
    float _domainMaximumScale { MAX_AVATAR_SCALE };

    //  Hand state (are we grabbing something or not)
    char _handState;

    QVector<JointData> _jointData; ///< the state of the skeleton joints
    QVector<JointData> _lastSentJointData; ///< the state of the skeleton joints last time we transmitted
    mutable QReadWriteLock _jointDataLock;

    // key state
    KeyState _keyState;

    bool _forceFaceTrackerConnected;
    bool _hasNewJointData; // set in AvatarData, cleared in Avatar

    HeadData* _headData;

    QUrl _skeletonModelURL;
    bool _firstSkeletonCheck { true };
    QUrl _skeletonFBXURL;
    QVector<AttachmentData> _attachmentData;
    QString _displayName;
    QString _sessionDisplayName { };
    const QUrl& cannonicalSkeletonModelURL(const QUrl& empty);

    float _displayNameTargetAlpha;
    float _displayNameAlpha;

    QHash<QString, int> _jointIndices; ///< 1-based, since zero is returned for missing keys
    QStringList _jointNames; ///< in order of depth-first traversal

    quint64 _errorLogExpiry; ///< time in future when to log an error

    QWeakPointer<Node> _owningAvatarMixer;

    /// Loads the joint indices, names from the FST file (if any)
    virtual void updateJointMappings();

    glm::vec3 _targetVelocity;

    AABox _localAABox;

    SimpleMovingAverage _averageBytesReceived;

    // During recording, this holds the starting position, orientation & scale of the recorded avatar
    // During playback, it holds the origin from which to play the relative positions in the clip
    TransformPointer _recordingBasis;

    // _globalPosition is sent along with localPosition + parent because the avatar-mixer doesn't know
    // where Entities are located.  This is currently only used by the mixer to decide how often to send
    // updates about one avatar to another.
    glm::vec3 _globalPosition { 0, 0, 0 };


    quint64 _globalPositionChanged { 0 };
    quint64 _avatarBoundingBoxChanged { 0 };
    quint64 _avatarScaleChanged { 0 };
    quint64 _sensorToWorldMatrixChanged { 0 };
    quint64 _additionalFlagsChanged { 0 };
    quint64 _parentChanged { 0 };

    quint64  _lastToByteArray { 0 }; // tracks the last time we did a toByteArray

    // Some rate data for incoming data
    RateCounter<> _parseBufferRate;
    RateCounter<> _globalPositionRate;
    RateCounter<> _localPositionRate;
    RateCounter<> _avatarBoundingBoxRate;
    RateCounter<> _avatarOrientationRate;
    RateCounter<> _avatarScaleRate;
    RateCounter<> _lookAtPositionRate;
    RateCounter<> _audioLoudnessRate;
    RateCounter<> _sensorToWorldRate;
    RateCounter<> _additionalFlagsRate;
    RateCounter<> _parentInfoRate;
    RateCounter<> _faceTrackerRate;
    RateCounter<> _jointDataRate;

    glm::vec3 _globalBoundingBoxDimensions;
    glm::vec3 _globalBoundingBoxOffset;

    mutable ReadWriteLockable _avatarEntitiesLock;
    AvatarEntityIDs _avatarEntityDetached; // recently detached from this avatar
    AvatarEntityMap _avatarEntityData;
    bool _avatarEntityDataLocallyEdited { false };
    bool _avatarEntityDataChanged { false };

    // used to transform any sensor into world space, including the _hmdSensorMat, or hand controllers.
    ThreadSafeValueCache<glm::mat4> _sensorToWorldMatrixCache { glm::mat4() };
    ThreadSafeValueCache<glm::mat4> _controllerLeftHandMatrixCache { glm::mat4() };
    ThreadSafeValueCache<glm::mat4> _controllerRightHandMatrixCache { glm::mat4() };

    int getFauxJointIndex(const QString& name) const;

private:
    friend void avatarStateFromFrame(const QByteArray& frameData, AvatarData* _avatar);
    static QUrl _defaultFullAvatarModelUrl;
    // privatize the copy constructor and assignment operator so they cannot be called
    AvatarData(const AvatarData&);
    AvatarData& operator= (const AvatarData&);
};
Q_DECLARE_METATYPE(AvatarData*)

QJsonValue toJsonValue(const JointData& joint);
JointData jointDataFromJsonValue(const QJsonValue& q);

class AttachmentData {
public:
    QUrl modelURL;
    QString jointName;
    glm::vec3 translation;
    glm::quat rotation;
    float scale { 1.0f };
    bool isSoft { false };

    bool isValid() const { return modelURL.isValid(); }

    bool operator==(const AttachmentData& other) const;

    QJsonObject toJson() const;
    void fromJson(const QJsonObject& json);

    QVariant toVariant() const;
    void fromVariant(const QVariant& variant);
};

QDataStream& operator<<(QDataStream& out, const AttachmentData& attachment);
QDataStream& operator>>(QDataStream& in, AttachmentData& attachment);

Q_DECLARE_METATYPE(AttachmentData)
Q_DECLARE_METATYPE(QVector<AttachmentData>)

/// Scriptable wrapper for attachments.
class AttachmentDataObject : public QObject, protected QScriptable {
    Q_OBJECT
    Q_PROPERTY(QString modelURL READ getModelURL WRITE setModelURL)
    Q_PROPERTY(QString jointName READ getJointName WRITE setJointName)
    Q_PROPERTY(glm::vec3 translation READ getTranslation WRITE setTranslation)
    Q_PROPERTY(glm::quat rotation READ getRotation WRITE setRotation)
    Q_PROPERTY(float scale READ getScale WRITE setScale)
    Q_PROPERTY(bool isSoft READ getIsSoft WRITE setIsSoft)

public:

    Q_INVOKABLE void setModelURL(const QString& modelURL);
    Q_INVOKABLE QString getModelURL() const;

    Q_INVOKABLE void setJointName(const QString& jointName);
    Q_INVOKABLE QString getJointName() const;

    Q_INVOKABLE void setTranslation(const glm::vec3& translation);
    Q_INVOKABLE glm::vec3 getTranslation() const;

    Q_INVOKABLE void setRotation(const glm::quat& rotation);
    Q_INVOKABLE glm::quat getRotation() const;

    Q_INVOKABLE void setScale(float scale);
    Q_INVOKABLE float getScale() const;

    Q_INVOKABLE void setIsSoft(bool scale);
    Q_INVOKABLE bool getIsSoft() const;
};

void registerAvatarTypes(QScriptEngine* engine);

class RayToAvatarIntersectionResult {
public:
RayToAvatarIntersectionResult() : intersects(false), avatarID(), distance(0) {}
    bool intersects;
    QUuid avatarID;
    float distance;
    glm::vec3 intersection;
};

Q_DECLARE_METATYPE(RayToAvatarIntersectionResult)

QScriptValue RayToAvatarIntersectionResultToScriptValue(QScriptEngine* engine, const RayToAvatarIntersectionResult& results);
void RayToAvatarIntersectionResultFromScriptValue(const QScriptValue& object, RayToAvatarIntersectionResult& results);

// faux joint indexes (-1 means invalid)
const int SENSOR_TO_WORLD_MATRIX_INDEX = 65534; // -2
const int CONTROLLER_RIGHTHAND_INDEX = 65533; // -3
const int CONTROLLER_LEFTHAND_INDEX = 65532; // -4
const int CAMERA_RELATIVE_CONTROLLER_RIGHTHAND_INDEX = 65531; // -5
const int CAMERA_RELATIVE_CONTROLLER_LEFTHAND_INDEX = 65530; // -6

#endif // hifi_AvatarData_h<|MERGE_RESOLUTION|>--- conflicted
+++ resolved
@@ -82,13 +82,9 @@
 const quint32 AVATAR_MOTION_SCRIPTABLE_BITS =
         AVATAR_MOTION_SCRIPTED_MOTOR_ENABLED;
 
-<<<<<<< HEAD
 const qint64 AVATAR_SILENCE_THRESHOLD_USECS = 5 * USECS_PER_SECOND;
 
 
-
-=======
->>>>>>> 19858bda
 // Bitset of state flags - we store the key state, hand state, Faceshift, eye tracking, and existence of
 // referential data in this bit set. The hand state is an octal, but is split into two sections to maintain
 // backward compatibility. The bits are ordered as such (0-7 left to right).

--- conflicted
+++ resolved
@@ -11,11 +11,9 @@
 #include <GeometryUtil.h>
 #include <SharedUtil.h>
 
-<<<<<<< HEAD
-=======
 #include "AvatarData.h"
 #include "HandData.h"
->>>>>>> a1e07374
+
 
 HandData::HandData(AvatarData* owningAvatar) :
     _owningAvatarData(owningAvatar)

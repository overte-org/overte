--- conflicted
+++ resolved
@@ -419,17 +419,12 @@
 
     IF_AVATAR_SPACE(PACKET_HAS_AVATAR_GLOBAL_POSITION, sizeof _globalPosition) {
         auto startSection = destinationBuffer;
-<<<<<<< HEAD
         if (_overrideGlobalPosition) {
             AVATAR_MEMCPY(_globalPositionOverride);
         } else {
             AVATAR_MEMCPY(_globalPosition);
         }
         
-=======
-        AVATAR_MEMCPY(_globalPosition);        
-
->>>>>>> fac9188d
         int numBytes = destinationBuffer - startSection;
 
         if (outboundDataRateOut) {

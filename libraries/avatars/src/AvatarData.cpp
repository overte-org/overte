//
//  AvatarData.cpp
//  libraries/avatars/src
//
//  Created by Stephen Birarda on 4/9/13.
//  Copyright 2013 High Fidelity, Inc.
//
//  Distributed under the Apache License, Version 2.0.
//  See the accompanying file LICENSE or http://www.apache.org/licenses/LICENSE-2.0.html
//


#include "AvatarData.h"

#include <cstdio>
#include <cstring>
#include <stdint.h>

#include <QtCore/QDataStream>
#include <QtCore/QThread>
#include <QtCore/QUuid>
#include <QtCore/QJsonDocument>
#include <QtCore/QJsonArray>
#include <QtCore/QJsonObject>
#include <QtNetwork/QNetworkReply>
#include <QtNetwork/QNetworkRequest>

#include <shared/QtHelpers.h>
#include <QVariantGLM.h>
#include <Transform.h>
#include <NetworkAccessManager.h>
#include <NodeList.h>
#include <udt/PacketHeaders.h>
#include <GLMHelpers.h>
#include <StreamUtils.h>
#include <UUID.h>
#include <shared/JSONHelpers.h>
#include <ShapeInfo.h>
#include <AudioHelpers.h>
#include <Profile.h>
#include <VariantMapToScriptValue.h>

#include "AvatarLogging.h"

//#define WANT_DEBUG

quint64 DEFAULT_FILTERED_LOG_EXPIRY = 2 * USECS_PER_SECOND;

using namespace std;

const QString AvatarData::FRAME_NAME = "com.highfidelity.recording.AvatarData";

static const int TRANSLATION_COMPRESSION_RADIX = 12;
static const int SENSOR_TO_WORLD_SCALE_RADIX = 10;
static const float AUDIO_LOUDNESS_SCALE = 1024.0f;
static const float DEFAULT_AVATAR_DENSITY = 1000.0f; // density of water

#define ASSERT(COND)  do { if (!(COND)) { abort(); } } while(0)

size_t AvatarDataPacket::maxFaceTrackerInfoSize(size_t numBlendshapeCoefficients) {
    return FACE_TRACKER_INFO_SIZE + numBlendshapeCoefficients * sizeof(float);
}

size_t AvatarDataPacket::maxJointDataSize(size_t numJoints) {
    const size_t validityBitsSize = (size_t)std::ceil(numJoints / (float)BITS_IN_BYTE);

    size_t totalSize = sizeof(uint8_t); // numJoints

    totalSize += validityBitsSize; // Orientations mask
    totalSize += numJoints * sizeof(SixByteQuat); // Orientations
    totalSize += validityBitsSize; // Translations mask
    totalSize += numJoints * sizeof(SixByteTrans); // Translations

    size_t NUM_FAUX_JOINT = 2;
    totalSize += NUM_FAUX_JOINT * (sizeof(SixByteQuat) + sizeof(SixByteTrans)); // faux joints

    return totalSize;
}


AvatarData::AvatarData() :
    SpatiallyNestable(NestableType::Avatar, QUuid()),
    _handPosition(0.0f),
    _targetScale(1.0f),
    _handState(0),
    _keyState(NO_KEY_DOWN),
    _forceFaceTrackerConnected(false),
    _headData(NULL),
    _errorLogExpiry(0),
    _owningAvatarMixer(),
    _targetVelocity(0.0f),
    _density(DEFAULT_AVATAR_DENSITY)
{
<<<<<<< HEAD
    setBodyPitch(0.0f);
    setBodyYaw(-90.0f);
    setBodyRoll(0.0f);

    connect(this, &AvatarData::lookAtSnappingChanged, this, &AvatarData::markIdentityDataChanged);
=======
>>>>>>> eb9436ba
}

AvatarData::~AvatarData() {
    delete _headData;
}

// We cannot have a file-level variable (const or otherwise) in the AvatarInfo if it uses PathUtils, because that references Application, which will not yet initialized.
// Thus we have a static class getter, referencing a static class var.
QUrl AvatarData::_defaultFullAvatarModelUrl = {}; // In C++, if this initialization were in the AvatarInfo, every file would have it's own copy, even for class vars.
const QUrl& AvatarData::defaultFullAvatarModelUrl() {
    if (_defaultFullAvatarModelUrl.isEmpty()) {
        _defaultFullAvatarModelUrl = QUrl::fromLocalFile(PathUtils::resourcesPath() + "meshes/defaultAvatar_full.fst");
    }
    return _defaultFullAvatarModelUrl;
}

void AvatarData::setTargetScale(float targetScale) {
    auto newValue = glm::clamp(targetScale, MIN_AVATAR_SCALE, MAX_AVATAR_SCALE);
    if (_targetScale != newValue) {
        _targetScale = newValue;
        _scaleChanged = usecTimestampNow();
        _avatarScaleChanged = _scaleChanged;
    }
}

glm::vec3 AvatarData::getHandPosition() const {
    return getOrientation() * _handPosition + getPosition();
}

void AvatarData::setHandPosition(const glm::vec3& handPosition) {
    // store relative to position/orientation
    _handPosition = glm::inverse(getOrientation()) * (handPosition - getPosition());
}

void AvatarData::lazyInitHeadData() const {
    // lazily allocate memory for HeadData in case we're not an Avatar instance
    if (!_headData) {
        _headData = new HeadData(const_cast<AvatarData*>(this));
    }
    if (_forceFaceTrackerConnected) {
        _headData->_isFaceTrackerConnected = true;
    }
}


float AvatarData::getDistanceBasedMinRotationDOT(glm::vec3 viewerPosition) const {
    auto distance = glm::distance(_globalPosition, viewerPosition);
    float result = ROTATION_CHANGE_179D; // assume worst
    if (distance < AVATAR_DISTANCE_LEVEL_1) {
        result = AVATAR_MIN_ROTATION_DOT;
    } else if (distance < AVATAR_DISTANCE_LEVEL_2) {
        result = ROTATION_CHANGE_15D;
    } else if (distance < AVATAR_DISTANCE_LEVEL_3) {
        result = ROTATION_CHANGE_45D;
    } else if (distance < AVATAR_DISTANCE_LEVEL_4) {
        result = ROTATION_CHANGE_90D;
    }
    return result;
}

float AvatarData::getDistanceBasedMinTranslationDistance(glm::vec3 viewerPosition) const {
    return AVATAR_MIN_TRANSLATION; // Eventually make this distance sensitive as well
}


// we want to track outbound data in this case...
QByteArray AvatarData::toByteArrayStateful(AvatarDataDetail dataDetail, bool dropFaceTracking) {
    AvatarDataPacket::HasFlags hasFlagsOut;
    auto lastSentTime = _lastToByteArray;
    _lastToByteArray = usecTimestampNow();
    return AvatarData::toByteArray(dataDetail, lastSentTime, getLastSentJointData(),
                        hasFlagsOut, dropFaceTracking, false, glm::vec3(0), nullptr,
                        &_outboundDataRate);
}

QByteArray AvatarData::toByteArray(AvatarDataDetail dataDetail, quint64 lastSentTime, const QVector<JointData>& lastSentJointData,
    AvatarDataPacket::HasFlags& hasFlagsOut, bool dropFaceTracking, bool distanceAdjust,
    glm::vec3 viewerPosition, QVector<JointData>* sentJointDataOut, AvatarDataRate* outboundDataRateOut) const {

    bool cullSmallChanges = (dataDetail == CullSmallData);
    bool sendAll = (dataDetail == SendAllData);
    bool sendMinimum = (dataDetail == MinimumData);
    bool sendPALMinimum = (dataDetail == PALMinimum);

    lazyInitHeadData();

    // special case, if we were asked for no data, then just include the flags all set to nothing
    if (dataDetail == NoData) {
        AvatarDataPacket::HasFlags packetStateFlags = 0;
        QByteArray avatarDataByteArray(reinterpret_cast<char*>(&packetStateFlags), sizeof(packetStateFlags));
        return avatarDataByteArray;
    }

    // FIXME -
    //
    //    BUG -- if you enter a space bubble, and then back away, the avatar has wrong orientation until "send all" happens...
    //      this is an iFrame issue... what to do about that?
    //
    //    BUG -- Resizing avatar seems to "take too long"... the avatar doesn't redraw at smaller size right away
    //
    // TODO consider these additional optimizations in the future
    // 1) SensorToWorld - should we only send this for avatars with attachments?? - 20 bytes - 7.20 kbps
    // 2) GUIID for the session change to 2byte index                   (savings) - 14 bytes - 5.04 kbps
    // 3) Improve Joints -- currently we use rotational tolerances, but if we had skeleton/bone length data
    //    we could do a better job of determining if the change in joints actually translates to visible
    //    changes at distance.
    //
    //    Potential savings:
    //              63 rotations   * 6 bytes = 136kbps
    //              3 translations * 6 bytes = 6.48kbps
    //

    auto parentID = getParentID();

    bool hasAvatarGlobalPosition = true; // always include global position
    bool hasAvatarOrientation = false;
    bool hasAvatarBoundingBox = false;
    bool hasAvatarScale = false;
    bool hasLookAtPosition = false;
    bool hasAudioLoudness = false;
    bool hasSensorToWorldMatrix = false;
    bool hasAdditionalFlags = false;

    // local position, and parent info only apply to avatars that are parented. The local position
    // and the parent info can change independently though, so we track their "changed since"
    // separately
    bool hasParentInfo = false;
    bool hasAvatarLocalPosition = false;

    bool hasFaceTrackerInfo = false;
    bool hasJointData = false;

    if (sendPALMinimum) {
        hasAudioLoudness = true;
    } else {
        hasAvatarOrientation = sendAll || rotationChangedSince(lastSentTime);
        hasAvatarBoundingBox = sendAll || avatarBoundingBoxChangedSince(lastSentTime);
        hasAvatarScale = sendAll || avatarScaleChangedSince(lastSentTime);
        hasLookAtPosition = sendAll || lookAtPositionChangedSince(lastSentTime);
        hasAudioLoudness = sendAll || audioLoudnessChangedSince(lastSentTime);
        hasSensorToWorldMatrix = sendAll || sensorToWorldMatrixChangedSince(lastSentTime);
        hasAdditionalFlags = sendAll || additionalFlagsChangedSince(lastSentTime);
        hasParentInfo = sendAll || parentInfoChangedSince(lastSentTime);
        hasAvatarLocalPosition = hasParent() && (sendAll ||
            tranlationChangedSince(lastSentTime) ||
            parentInfoChangedSince(lastSentTime));

        hasFaceTrackerInfo = !dropFaceTracking && hasFaceTracker() && (sendAll || faceTrackerInfoChangedSince(lastSentTime));
        hasJointData = sendAll || !sendMinimum;
    }


    const size_t byteArraySize = AvatarDataPacket::MAX_CONSTANT_HEADER_SIZE +
        (hasFaceTrackerInfo ? AvatarDataPacket::maxFaceTrackerInfoSize(_headData->getNumSummedBlendshapeCoefficients()) : 0) +
        (hasJointData ? AvatarDataPacket::maxJointDataSize(_jointData.size()) : 0);

    QByteArray avatarDataByteArray((int)byteArraySize, 0);
    unsigned char* destinationBuffer = reinterpret_cast<unsigned char*>(avatarDataByteArray.data());
    unsigned char* startPosition = destinationBuffer;

    // Leading flags, to indicate how much data is actually included in the packet...
    AvatarDataPacket::HasFlags packetStateFlags =
        (hasAvatarGlobalPosition ? AvatarDataPacket::PACKET_HAS_AVATAR_GLOBAL_POSITION : 0)
        | (hasAvatarBoundingBox ? AvatarDataPacket::PACKET_HAS_AVATAR_BOUNDING_BOX : 0)
        | (hasAvatarOrientation ? AvatarDataPacket::PACKET_HAS_AVATAR_ORIENTATION : 0)
        | (hasAvatarScale ? AvatarDataPacket::PACKET_HAS_AVATAR_SCALE : 0)
        | (hasLookAtPosition ? AvatarDataPacket::PACKET_HAS_LOOK_AT_POSITION : 0)
        | (hasAudioLoudness ? AvatarDataPacket::PACKET_HAS_AUDIO_LOUDNESS : 0)
        | (hasSensorToWorldMatrix ? AvatarDataPacket::PACKET_HAS_SENSOR_TO_WORLD_MATRIX : 0)
        | (hasAdditionalFlags ? AvatarDataPacket::PACKET_HAS_ADDITIONAL_FLAGS : 0)
        | (hasParentInfo ? AvatarDataPacket::PACKET_HAS_PARENT_INFO : 0)
        | (hasAvatarLocalPosition ? AvatarDataPacket::PACKET_HAS_AVATAR_LOCAL_POSITION : 0)
        | (hasFaceTrackerInfo ? AvatarDataPacket::PACKET_HAS_FACE_TRACKER_INFO : 0)
        | (hasJointData ? AvatarDataPacket::PACKET_HAS_JOINT_DATA : 0);

    memcpy(destinationBuffer, &packetStateFlags, sizeof(packetStateFlags));
    destinationBuffer += sizeof(packetStateFlags);

    if (hasAvatarGlobalPosition) {
        auto startSection = destinationBuffer;
        auto data = reinterpret_cast<AvatarDataPacket::AvatarGlobalPosition*>(destinationBuffer);
        data->globalPosition[0] = _globalPosition.x;
        data->globalPosition[1] = _globalPosition.y;
        data->globalPosition[2] = _globalPosition.z;
        destinationBuffer += sizeof(AvatarDataPacket::AvatarGlobalPosition);

        int numBytes = destinationBuffer - startSection;

        if (outboundDataRateOut) {
            outboundDataRateOut->globalPositionRate.increment(numBytes);
        }
    }

    if (hasAvatarBoundingBox) {
        auto startSection = destinationBuffer;
        auto data = reinterpret_cast<AvatarDataPacket::AvatarBoundingBox*>(destinationBuffer);

        data->avatarDimensions[0] = _globalBoundingBoxDimensions.x;
        data->avatarDimensions[1] = _globalBoundingBoxDimensions.y;
        data->avatarDimensions[2] = _globalBoundingBoxDimensions.z;

        data->boundOriginOffset[0] = _globalBoundingBoxOffset.x;
        data->boundOriginOffset[1] = _globalBoundingBoxOffset.y;
        data->boundOriginOffset[2] = _globalBoundingBoxOffset.z;

        destinationBuffer += sizeof(AvatarDataPacket::AvatarBoundingBox);

        int numBytes = destinationBuffer - startSection;
        if (outboundDataRateOut) {
            outboundDataRateOut->avatarBoundingBoxRate.increment(numBytes);
        }
    }

    if (hasAvatarOrientation) {
        auto startSection = destinationBuffer;
        auto localOrientation = getOrientationOutbound();
        destinationBuffer += packOrientationQuatToSixBytes(destinationBuffer, localOrientation);

        int numBytes = destinationBuffer - startSection;
        if (outboundDataRateOut) {
            outboundDataRateOut->avatarOrientationRate.increment(numBytes);
        }
    }

    if (hasAvatarScale) {
        auto startSection = destinationBuffer;
        auto data = reinterpret_cast<AvatarDataPacket::AvatarScale*>(destinationBuffer);
        auto scale = getDomainLimitedScale();
        packFloatRatioToTwoByte((uint8_t*)(&data->scale), scale);
        destinationBuffer += sizeof(AvatarDataPacket::AvatarScale);

        int numBytes = destinationBuffer - startSection;
        if (outboundDataRateOut) {
            outboundDataRateOut->avatarScaleRate.increment(numBytes);
        }
    }

    if (hasLookAtPosition) {
        auto startSection = destinationBuffer;
        auto data = reinterpret_cast<AvatarDataPacket::LookAtPosition*>(destinationBuffer);
        auto lookAt = _headData->getLookAtPosition();
        data->lookAtPosition[0] = lookAt.x;
        data->lookAtPosition[1] = lookAt.y;
        data->lookAtPosition[2] = lookAt.z;
        destinationBuffer += sizeof(AvatarDataPacket::LookAtPosition);

        int numBytes = destinationBuffer - startSection;
        if (outboundDataRateOut) {
            outboundDataRateOut->lookAtPositionRate.increment(numBytes);
        }
    }

    if (hasAudioLoudness) {
        auto startSection = destinationBuffer;
        auto data = reinterpret_cast<AvatarDataPacket::AudioLoudness*>(destinationBuffer);
        data->audioLoudness = packFloatGainToByte(getAudioLoudness() / AUDIO_LOUDNESS_SCALE);
        destinationBuffer += sizeof(AvatarDataPacket::AudioLoudness);

        int numBytes = destinationBuffer - startSection;
        if (outboundDataRateOut) {
            outboundDataRateOut->audioLoudnessRate.increment(numBytes);
        }
    }

    if (hasSensorToWorldMatrix) {
        auto startSection = destinationBuffer;
        auto data = reinterpret_cast<AvatarDataPacket::SensorToWorldMatrix*>(destinationBuffer);
        glm::mat4 sensorToWorldMatrix = getSensorToWorldMatrix();
        packOrientationQuatToSixBytes(data->sensorToWorldQuat, glmExtractRotation(sensorToWorldMatrix));
        glm::vec3 scale = extractScale(sensorToWorldMatrix);
        packFloatScalarToSignedTwoByteFixed((uint8_t*)&data->sensorToWorldScale, scale.x, SENSOR_TO_WORLD_SCALE_RADIX);
        data->sensorToWorldTrans[0] = sensorToWorldMatrix[3][0];
        data->sensorToWorldTrans[1] = sensorToWorldMatrix[3][1];
        data->sensorToWorldTrans[2] = sensorToWorldMatrix[3][2];
        destinationBuffer += sizeof(AvatarDataPacket::SensorToWorldMatrix);

        int numBytes = destinationBuffer - startSection;
        if (outboundDataRateOut) {
            outboundDataRateOut->sensorToWorldRate.increment(numBytes);
        }
    }

    if (hasAdditionalFlags) {
        auto startSection = destinationBuffer;
        auto data = reinterpret_cast<AvatarDataPacket::AdditionalFlags*>(destinationBuffer);

        uint8_t flags { 0 };

        setSemiNibbleAt(flags, KEY_STATE_START_BIT, _keyState);

        // hand state
        bool isFingerPointing = _handState & IS_FINGER_POINTING_FLAG;
        setSemiNibbleAt(flags, HAND_STATE_START_BIT, _handState & ~IS_FINGER_POINTING_FLAG);
        if (isFingerPointing) {
            setAtBit(flags, HAND_STATE_FINGER_POINTING_BIT);
        }
        // face tracker state
        if (_headData->_isFaceTrackerConnected) {
            setAtBit(flags, IS_FACE_TRACKER_CONNECTED);
        }
        // eye tracker state
        if (_headData->_isEyeTrackerConnected) {
            setAtBit(flags, IS_EYE_TRACKER_CONNECTED);
        }
        // referential state
        if (!parentID.isNull()) {
            setAtBit(flags, HAS_REFERENTIAL);
        }
        data->flags = flags;
        destinationBuffer += sizeof(AvatarDataPacket::AdditionalFlags);

        int numBytes = destinationBuffer - startSection;
        if (outboundDataRateOut) {
            outboundDataRateOut->additionalFlagsRate.increment(numBytes);
        }
    }

    if (hasParentInfo) {
        auto startSection = destinationBuffer;
        auto parentInfo = reinterpret_cast<AvatarDataPacket::ParentInfo*>(destinationBuffer);
        QByteArray referentialAsBytes = parentID.toRfc4122();
        memcpy(parentInfo->parentUUID, referentialAsBytes.data(), referentialAsBytes.size());
        parentInfo->parentJointIndex = getParentJointIndex();
        destinationBuffer += sizeof(AvatarDataPacket::ParentInfo);

        int numBytes = destinationBuffer - startSection;
        if (outboundDataRateOut) {
            outboundDataRateOut->parentInfoRate.increment(numBytes);
        }
    }

    if (hasAvatarLocalPosition) {
        auto startSection = destinationBuffer;
        auto data = reinterpret_cast<AvatarDataPacket::AvatarLocalPosition*>(destinationBuffer);
        auto localPosition = getLocalPosition();
        data->localPosition[0] = localPosition.x;
        data->localPosition[1] = localPosition.y;
        data->localPosition[2] = localPosition.z;
        destinationBuffer += sizeof(AvatarDataPacket::AvatarLocalPosition);

        int numBytes = destinationBuffer - startSection;
        if (outboundDataRateOut) {
            outboundDataRateOut->localPositionRate.increment(numBytes);
        }
    }

    // If it is connected, pack up the data
    if (hasFaceTrackerInfo) {
        auto startSection = destinationBuffer;
        auto faceTrackerInfo = reinterpret_cast<AvatarDataPacket::FaceTrackerInfo*>(destinationBuffer);
        const auto& blendshapeCoefficients = _headData->getSummedBlendshapeCoefficients();

        faceTrackerInfo->leftEyeBlink = _headData->_leftEyeBlink;
        faceTrackerInfo->rightEyeBlink = _headData->_rightEyeBlink;
        faceTrackerInfo->averageLoudness = _headData->_averageLoudness;
        faceTrackerInfo->browAudioLift = _headData->_browAudioLift;
        faceTrackerInfo->numBlendshapeCoefficients = blendshapeCoefficients.size();
        destinationBuffer += sizeof(AvatarDataPacket::FaceTrackerInfo);

        memcpy(destinationBuffer, blendshapeCoefficients.data(), blendshapeCoefficients.size() * sizeof(float));
        destinationBuffer += blendshapeCoefficients.size() * sizeof(float);

        int numBytes = destinationBuffer - startSection;
        if (outboundDataRateOut) {
            outboundDataRateOut->faceTrackerRate.increment(numBytes);
        }
    }

    // If it is connected, pack up the data
    if (hasJointData) {
        auto startSection = destinationBuffer;
        QReadLocker readLock(&_jointDataLock);

        // joint rotation data
        int numJoints = _jointData.size();
        *destinationBuffer++ = (uint8_t)numJoints;

        unsigned char* validityPosition = destinationBuffer;
        unsigned char validity = 0;
        int validityBit = 0;
        int numValidityBytes = (int)std::ceil(numJoints / (float)BITS_IN_BYTE);

#ifdef WANT_DEBUG
        int rotationSentCount = 0;
        unsigned char* beforeRotations = destinationBuffer;
#endif

        destinationBuffer += numValidityBytes; // Move pointer past the validity bytes

        if (sentJointDataOut) {
            sentJointDataOut->resize(_jointData.size()); // Make sure the destination is resized before using it
        }
        float minRotationDOT = !distanceAdjust ? AVATAR_MIN_ROTATION_DOT : getDistanceBasedMinRotationDOT(viewerPosition);

        for (int i = 0; i < _jointData.size(); i++) {
            const JointData& data = _jointData[i];

            // The dot product for smaller rotations is a smaller number.
            // So if the dot() is less than the value, then the rotation is a larger angle of rotation
            bool largeEnoughRotation = fabsf(glm::dot(data.rotation, lastSentJointData[i].rotation)) < minRotationDOT;

            if (sendAll || lastSentJointData[i].rotation != data.rotation) {
                if (sendAll || !cullSmallChanges || largeEnoughRotation) {
                    if (data.rotationSet) {
                        validity |= (1 << validityBit);
#ifdef WANT_DEBUG
                        rotationSentCount++;
#endif
                        destinationBuffer += packOrientationQuatToSixBytes(destinationBuffer, data.rotation);

                        if (sentJointDataOut) {
                            auto jointDataOut = *sentJointDataOut;
                            jointDataOut[i].rotation = data.rotation;
                        }

                    }
                }
            }
            if (++validityBit == BITS_IN_BYTE) {
                *validityPosition++ = validity;
                validityBit = validity = 0;
            }
        }
        if (validityBit != 0) {
            *validityPosition++ = validity;
        }

        // joint translation data
        validityPosition = destinationBuffer;
        validity = 0;
        validityBit = 0;

#ifdef WANT_DEBUG
        int translationSentCount = 0;
        unsigned char* beforeTranslations = destinationBuffer;
#endif

        destinationBuffer += numValidityBytes; // Move pointer past the validity bytes

        float minTranslation = !distanceAdjust ? AVATAR_MIN_TRANSLATION : getDistanceBasedMinTranslationDistance(viewerPosition);

        float maxTranslationDimension = 0.0;
        for (int i = 0; i < _jointData.size(); i++) {
            const JointData& data = _jointData[i];
            if (sendAll || lastSentJointData[i].translation != data.translation) {
                if (sendAll ||
                    !cullSmallChanges ||
                    glm::distance(data.translation, lastSentJointData[i].translation) > minTranslation) {
                    if (data.translationSet) {
                        validity |= (1 << validityBit);
#ifdef WANT_DEBUG
                        translationSentCount++;
#endif
                        maxTranslationDimension = glm::max(fabsf(data.translation.x), maxTranslationDimension);
                        maxTranslationDimension = glm::max(fabsf(data.translation.y), maxTranslationDimension);
                        maxTranslationDimension = glm::max(fabsf(data.translation.z), maxTranslationDimension);

                        destinationBuffer +=
                            packFloatVec3ToSignedTwoByteFixed(destinationBuffer, data.translation, TRANSLATION_COMPRESSION_RADIX);

                        if (sentJointDataOut) {
                            auto jointDataOut = *sentJointDataOut;
                            jointDataOut[i].translation = data.translation;
                        }

                    }
                }
            }
            if (++validityBit == BITS_IN_BYTE) {
                *validityPosition++ = validity;
                validityBit = validity = 0;
            }
        }

        if (validityBit != 0) {
            *validityPosition++ = validity;
        }

        // faux joints
        Transform controllerLeftHandTransform = Transform(getControllerLeftHandMatrix());
        destinationBuffer += packOrientationQuatToSixBytes(destinationBuffer, controllerLeftHandTransform.getRotation());
        destinationBuffer += packFloatVec3ToSignedTwoByteFixed(destinationBuffer, controllerLeftHandTransform.getTranslation(),
            TRANSLATION_COMPRESSION_RADIX);
        Transform controllerRightHandTransform = Transform(getControllerRightHandMatrix());
        destinationBuffer += packOrientationQuatToSixBytes(destinationBuffer, controllerRightHandTransform.getRotation());
        destinationBuffer += packFloatVec3ToSignedTwoByteFixed(destinationBuffer, controllerRightHandTransform.getTranslation(),
            TRANSLATION_COMPRESSION_RADIX);

#ifdef WANT_DEBUG
        if (sendAll) {
            qCDebug(avatars) << "AvatarData::toByteArray" << cullSmallChanges << sendAll
                << "rotations:" << rotationSentCount << "translations:" << translationSentCount
                << "largest:" << maxTranslationDimension
                << "size:"
                << (beforeRotations - startPosition) << "+"
                << (beforeTranslations - beforeRotations) << "+"
                << (destinationBuffer - beforeTranslations) << "="
                << (destinationBuffer - startPosition);
        }
#endif

        int numBytes = destinationBuffer - startSection;
        if (outboundDataRateOut) {
            outboundDataRateOut->jointDataRate.increment(numBytes);
        }
    }

    int avatarDataSize = destinationBuffer - startPosition;

    if (avatarDataSize > (int)byteArraySize) {
        qCCritical(avatars) << "AvatarData::toByteArray buffer overflow"; // We've overflown into the heap
        ASSERT(false);
    }

    return avatarDataByteArray.left(avatarDataSize);
}
// NOTE: This is never used in a "distanceAdjust" mode, so it's ok that it doesn't use a variable minimum rotation/translation
void AvatarData::doneEncoding(bool cullSmallChanges) {
    // The server has finished sending this version of the joint-data to other nodes.  Update _lastSentJointData.
    QReadLocker readLock(&_jointDataLock);
    _lastSentJointData.resize(_jointData.size());
    for (int i = 0; i < _jointData.size(); i ++) {
        const JointData& data = _jointData[ i ];
        if (_lastSentJointData[i].rotation != data.rotation) {
            if (!cullSmallChanges ||
                fabsf(glm::dot(data.rotation, _lastSentJointData[i].rotation)) <= AVATAR_MIN_ROTATION_DOT) {
                if (data.rotationSet) {
                    _lastSentJointData[i].rotation = data.rotation;
                }
            }
        }
        if (_lastSentJointData[i].translation != data.translation) {
            if (!cullSmallChanges ||
                glm::distance(data.translation, _lastSentJointData[i].translation) > AVATAR_MIN_TRANSLATION) {
                if (data.translationSet) {
                    _lastSentJointData[i].translation = data.translation;
                }
            }
        }
    }
}

bool AvatarData::shouldLogError(const quint64& now) {
#ifdef WANT_DEBUG
    if (now > 0) {
        return true;
    }
#endif

    if (now > _errorLogExpiry) {
        _errorLogExpiry = now + DEFAULT_FILTERED_LOG_EXPIRY;
        return true;
    }
    return false;
}


const unsigned char* unpackFauxJoint(const unsigned char* sourceBuffer, ThreadSafeValueCache<glm::mat4>& matrixCache) {
    glm::quat orientation;
    glm::vec3 position;
    Transform transform;
    sourceBuffer += unpackOrientationQuatFromSixBytes(sourceBuffer, orientation);
    sourceBuffer += unpackFloatVec3FromSignedTwoByteFixed(sourceBuffer, position, TRANSLATION_COMPRESSION_RADIX);
    transform.setTranslation(position);
    transform.setRotation(orientation);
    matrixCache.set(transform.getMatrix());
    return sourceBuffer;
}


#define PACKET_READ_CHECK(ITEM_NAME, SIZE_TO_READ)                                        \
    if ((endPosition - sourceBuffer) < (int)SIZE_TO_READ) {                               \
        if (shouldLogError(now)) {                                                        \
            qCWarning(avatars) << "AvatarData packet too small, attempting to read " <<   \
                #ITEM_NAME << ", only " << (endPosition - sourceBuffer) <<                \
                " bytes left, " << getSessionUUID();                                      \
        }                                                                                 \
        return buffer.size();                                                             \
    }

// read data in packet starting at byte offset and return number of bytes parsed
int AvatarData::parseDataFromBuffer(const QByteArray& buffer) {
    // lazily allocate memory for HeadData in case we're not an Avatar instance
    lazyInitHeadData();

    AvatarDataPacket::HasFlags packetStateFlags;

    const unsigned char* startPosition = reinterpret_cast<const unsigned char*>(buffer.data());
    const unsigned char* endPosition = startPosition + buffer.size();
    const unsigned char* sourceBuffer = startPosition;

    // read the packet flags
    memcpy(&packetStateFlags, sourceBuffer, sizeof(packetStateFlags));
    sourceBuffer += sizeof(packetStateFlags);

    #define HAS_FLAG(B,F) ((B & F) == F)

    bool hasAvatarGlobalPosition = HAS_FLAG(packetStateFlags, AvatarDataPacket::PACKET_HAS_AVATAR_GLOBAL_POSITION);
    bool hasAvatarBoundingBox    = HAS_FLAG(packetStateFlags, AvatarDataPacket::PACKET_HAS_AVATAR_BOUNDING_BOX);
    bool hasAvatarOrientation    = HAS_FLAG(packetStateFlags, AvatarDataPacket::PACKET_HAS_AVATAR_ORIENTATION);
    bool hasAvatarScale          = HAS_FLAG(packetStateFlags, AvatarDataPacket::PACKET_HAS_AVATAR_SCALE);
    bool hasLookAtPosition       = HAS_FLAG(packetStateFlags, AvatarDataPacket::PACKET_HAS_LOOK_AT_POSITION);
    bool hasAudioLoudness        = HAS_FLAG(packetStateFlags, AvatarDataPacket::PACKET_HAS_AUDIO_LOUDNESS);
    bool hasSensorToWorldMatrix  = HAS_FLAG(packetStateFlags, AvatarDataPacket::PACKET_HAS_SENSOR_TO_WORLD_MATRIX);
    bool hasAdditionalFlags      = HAS_FLAG(packetStateFlags, AvatarDataPacket::PACKET_HAS_ADDITIONAL_FLAGS);
    bool hasParentInfo           = HAS_FLAG(packetStateFlags, AvatarDataPacket::PACKET_HAS_PARENT_INFO);
    bool hasAvatarLocalPosition  = HAS_FLAG(packetStateFlags, AvatarDataPacket::PACKET_HAS_AVATAR_LOCAL_POSITION);
    bool hasFaceTrackerInfo      = HAS_FLAG(packetStateFlags, AvatarDataPacket::PACKET_HAS_FACE_TRACKER_INFO);
    bool hasJointData            = HAS_FLAG(packetStateFlags, AvatarDataPacket::PACKET_HAS_JOINT_DATA);

    quint64 now = usecTimestampNow();

    if (hasAvatarGlobalPosition) {
        auto startSection = sourceBuffer;

        PACKET_READ_CHECK(AvatarGlobalPosition, sizeof(AvatarDataPacket::AvatarGlobalPosition));
        auto data = reinterpret_cast<const AvatarDataPacket::AvatarGlobalPosition*>(sourceBuffer);
        auto newValue = glm::vec3(data->globalPosition[0], data->globalPosition[1], data->globalPosition[2]);
        if (_globalPosition != newValue) {
            _globalPosition = newValue;
            _globalPositionChanged = usecTimestampNow();
        }
        sourceBuffer += sizeof(AvatarDataPacket::AvatarGlobalPosition);
        int numBytesRead = sourceBuffer - startSection;
        _globalPositionRate.increment(numBytesRead);
        _globalPositionUpdateRate.increment();

        // if we don't have a parent, make sure to also set our local position
        if (!hasParent()) {
            setLocalPosition(newValue);
        }
    }

    if (hasAvatarBoundingBox) {
        auto startSection = sourceBuffer;

        PACKET_READ_CHECK(AvatarBoundingBox, sizeof(AvatarDataPacket::AvatarBoundingBox));
        auto data = reinterpret_cast<const AvatarDataPacket::AvatarBoundingBox*>(sourceBuffer);
        auto newDimensions = glm::vec3(data->avatarDimensions[0], data->avatarDimensions[1], data->avatarDimensions[2]);
        auto newOffset = glm::vec3(data->boundOriginOffset[0], data->boundOriginOffset[1], data->boundOriginOffset[2]);


        if (_globalBoundingBoxDimensions != newDimensions) {
            _globalBoundingBoxDimensions = newDimensions;
            _avatarBoundingBoxChanged = usecTimestampNow();
        }
        if (_globalBoundingBoxOffset != newOffset) {
            _globalBoundingBoxOffset = newOffset;
            _avatarBoundingBoxChanged = usecTimestampNow();
        }

        sourceBuffer += sizeof(AvatarDataPacket::AvatarBoundingBox);
        int numBytesRead = sourceBuffer - startSection;
        _avatarBoundingBoxRate.increment(numBytesRead);
        _avatarBoundingBoxUpdateRate.increment();
    }

    if (hasAvatarOrientation) {
        auto startSection = sourceBuffer;
        PACKET_READ_CHECK(AvatarOrientation, sizeof(AvatarDataPacket::AvatarOrientation));
        glm::quat newOrientation;
        sourceBuffer += unpackOrientationQuatFromSixBytes(sourceBuffer, newOrientation);
        glm::quat currentOrientation = getLocalOrientation();

        if (currentOrientation != newOrientation) {
            _hasNewJointData = true;
            setLocalOrientation(newOrientation);
        }
        int numBytesRead = sourceBuffer - startSection;
        _avatarOrientationRate.increment(numBytesRead);
        _avatarOrientationUpdateRate.increment();
    }

    if (hasAvatarScale) {
        auto startSection = sourceBuffer;

        PACKET_READ_CHECK(AvatarScale, sizeof(AvatarDataPacket::AvatarScale));
        auto data = reinterpret_cast<const AvatarDataPacket::AvatarScale*>(sourceBuffer);
        float scale;
        unpackFloatRatioFromTwoByte((uint8_t*)&data->scale, scale);
        if (isNaN(scale)) {
            if (shouldLogError(now)) {
                qCWarning(avatars) << "Discard AvatarData packet: scale NaN, uuid " << getSessionUUID();
            }
            return buffer.size();
        }
        setTargetScale(scale);
        sourceBuffer += sizeof(AvatarDataPacket::AvatarScale);
        int numBytesRead = sourceBuffer - startSection;
        _avatarScaleRate.increment(numBytesRead);
        _avatarScaleUpdateRate.increment();
    }

    if (hasLookAtPosition) {
        auto startSection = sourceBuffer;

        PACKET_READ_CHECK(LookAtPosition, sizeof(AvatarDataPacket::LookAtPosition));
        auto data = reinterpret_cast<const AvatarDataPacket::LookAtPosition*>(sourceBuffer);
        glm::vec3 lookAt = glm::vec3(data->lookAtPosition[0], data->lookAtPosition[1], data->lookAtPosition[2]);
        if (isNaN(lookAt)) {
            if (shouldLogError(now)) {
                qCWarning(avatars) << "Discard AvatarData packet: lookAtPosition is NaN, uuid " << getSessionUUID();
            }
            return buffer.size();
        }
        _headData->setLookAtPosition(lookAt);
        sourceBuffer += sizeof(AvatarDataPacket::LookAtPosition);
        int numBytesRead = sourceBuffer - startSection;
        _lookAtPositionRate.increment(numBytesRead);
        _lookAtPositionUpdateRate.increment();
    }

    if (hasAudioLoudness) {
        auto startSection = sourceBuffer;

        PACKET_READ_CHECK(AudioLoudness, sizeof(AvatarDataPacket::AudioLoudness));
        auto data = reinterpret_cast<const AvatarDataPacket::AudioLoudness*>(sourceBuffer);
        float audioLoudness;
        audioLoudness = unpackFloatGainFromByte(data->audioLoudness) * AUDIO_LOUDNESS_SCALE;
        sourceBuffer += sizeof(AvatarDataPacket::AudioLoudness);

        if (isNaN(audioLoudness)) {
            if (shouldLogError(now)) {
                qCWarning(avatars) << "Discard AvatarData packet: audioLoudness is NaN, uuid " << getSessionUUID();
            }
            return buffer.size();
        }
        setAudioLoudness(audioLoudness);
        int numBytesRead = sourceBuffer - startSection;
        _audioLoudnessRate.increment(numBytesRead);
        _audioLoudnessUpdateRate.increment();
    }

    if (hasSensorToWorldMatrix) {
        auto startSection = sourceBuffer;

        PACKET_READ_CHECK(SensorToWorldMatrix, sizeof(AvatarDataPacket::SensorToWorldMatrix));
        auto data = reinterpret_cast<const AvatarDataPacket::SensorToWorldMatrix*>(sourceBuffer);
        glm::quat sensorToWorldQuat;
        unpackOrientationQuatFromSixBytes(data->sensorToWorldQuat, sensorToWorldQuat);
        float sensorToWorldScale;
        // Grab a local copy of sensorToWorldScale to be able to use the unpack function with a pointer on it,
        // a direct pointer on the struct attribute triggers warnings because of potential misalignement.
        auto srcSensorToWorldScale = data->sensorToWorldScale;
        unpackFloatScalarFromSignedTwoByteFixed((int16_t*)&srcSensorToWorldScale, &sensorToWorldScale, SENSOR_TO_WORLD_SCALE_RADIX);
        glm::vec3 sensorToWorldTrans(data->sensorToWorldTrans[0], data->sensorToWorldTrans[1], data->sensorToWorldTrans[2]);
        glm::mat4 sensorToWorldMatrix = createMatFromScaleQuatAndPos(glm::vec3(sensorToWorldScale), sensorToWorldQuat, sensorToWorldTrans);
        if (_sensorToWorldMatrixCache.get() != sensorToWorldMatrix) {
            _sensorToWorldMatrixCache.set(sensorToWorldMatrix);
            _sensorToWorldMatrixChanged = usecTimestampNow();
        }
        sourceBuffer += sizeof(AvatarDataPacket::SensorToWorldMatrix);
        int numBytesRead = sourceBuffer - startSection;
        _sensorToWorldRate.increment(numBytesRead);
        _sensorToWorldUpdateRate.increment();
    }

    if (hasAdditionalFlags) {
        auto startSection = sourceBuffer;

        PACKET_READ_CHECK(AdditionalFlags, sizeof(AvatarDataPacket::AdditionalFlags));
        auto data = reinterpret_cast<const AvatarDataPacket::AdditionalFlags*>(sourceBuffer);
        uint8_t bitItems = data->flags;

        // key state, stored as a semi-nibble in the bitItems
        auto newKeyState = (KeyState)getSemiNibbleAt(bitItems, KEY_STATE_START_BIT);

        // hand state, stored as a semi-nibble plus a bit in the bitItems
        // we store the hand state as well as other items in a shared bitset. The hand state is an octal, but is split
        // into two sections to maintain backward compatibility. The bits are ordered as such (0-7 left to right).
        //     +---+-----+-----+--+
        //     |x,x|H0,H1|x,x,x|H2|
        //     +---+-----+-----+--+
        // Hand state - H0,H1,H2 is found in the 3rd, 4th, and 8th bits
        auto newHandState = getSemiNibbleAt(bitItems, HAND_STATE_START_BIT)
            + (oneAtBit(bitItems, HAND_STATE_FINGER_POINTING_BIT) ? IS_FINGER_POINTING_FLAG : 0);

        auto newFaceTrackerConnected = oneAtBit(bitItems, IS_FACE_TRACKER_CONNECTED);
        auto newEyeTrackerConnected = oneAtBit(bitItems, IS_EYE_TRACKER_CONNECTED);

        bool keyStateChanged = (_keyState != newKeyState);
        bool handStateChanged = (_handState != newHandState);
        bool faceStateChanged = (_headData->_isFaceTrackerConnected != newFaceTrackerConnected);
        bool eyeStateChanged = (_headData->_isEyeTrackerConnected != newEyeTrackerConnected);
        bool somethingChanged = keyStateChanged || handStateChanged || faceStateChanged || eyeStateChanged;

        _keyState = newKeyState;
        _handState = newHandState;
        _headData->_isFaceTrackerConnected = newFaceTrackerConnected;
        _headData->_isEyeTrackerConnected = newEyeTrackerConnected;

        sourceBuffer += sizeof(AvatarDataPacket::AdditionalFlags);

        if (somethingChanged) {
            _additionalFlagsChanged = usecTimestampNow();
        }
        int numBytesRead = sourceBuffer - startSection;
        _additionalFlagsRate.increment(numBytesRead);
        _additionalFlagsUpdateRate.increment();
    }

    if (hasParentInfo) {
        auto startSection = sourceBuffer;
        PACKET_READ_CHECK(ParentInfo, sizeof(AvatarDataPacket::ParentInfo));
        auto parentInfo = reinterpret_cast<const AvatarDataPacket::ParentInfo*>(sourceBuffer);
        sourceBuffer += sizeof(AvatarDataPacket::ParentInfo);

        QByteArray byteArray((const char*)parentInfo->parentUUID, NUM_BYTES_RFC4122_UUID);

        auto newParentID = QUuid::fromRfc4122(byteArray);

        if ((getParentID() != newParentID) || (getParentJointIndex() != parentInfo->parentJointIndex)) {
            SpatiallyNestable::setParentID(newParentID);
            SpatiallyNestable::setParentJointIndex(parentInfo->parentJointIndex);
            _parentChanged = usecTimestampNow();
        }

        int numBytesRead = sourceBuffer - startSection;
        _parentInfoRate.increment(numBytesRead);
        _parentInfoUpdateRate.increment();
    }

    if (hasAvatarLocalPosition) {
        auto startSection = sourceBuffer;

        PACKET_READ_CHECK(AvatarLocalPosition, sizeof(AvatarDataPacket::AvatarLocalPosition));
        auto data = reinterpret_cast<const AvatarDataPacket::AvatarLocalPosition*>(sourceBuffer);
        glm::vec3 position = glm::vec3(data->localPosition[0], data->localPosition[1], data->localPosition[2]);
        if (isNaN(position)) {
            if (shouldLogError(now)) {
                qCWarning(avatars) << "Discard AvatarData packet: position NaN, uuid " << getSessionUUID();
            }
            return buffer.size();
        }
        if (hasParent()) {
            setLocalPosition(position);
        } else {
            qCWarning(avatars) << "received localPosition for avatar with no parent";
        }
        sourceBuffer += sizeof(AvatarDataPacket::AvatarLocalPosition);
        int numBytesRead = sourceBuffer - startSection;
        _localPositionRate.increment(numBytesRead);
        _localPositionUpdateRate.increment();
    }

    if (hasFaceTrackerInfo) {
        auto startSection = sourceBuffer;

        PACKET_READ_CHECK(FaceTrackerInfo, sizeof(AvatarDataPacket::FaceTrackerInfo));
        auto faceTrackerInfo = reinterpret_cast<const AvatarDataPacket::FaceTrackerInfo*>(sourceBuffer);
        sourceBuffer += sizeof(AvatarDataPacket::FaceTrackerInfo);

        _headData->_leftEyeBlink = faceTrackerInfo->leftEyeBlink;
        _headData->_rightEyeBlink = faceTrackerInfo->rightEyeBlink;
        _headData->_averageLoudness = faceTrackerInfo->averageLoudness;
        _headData->_browAudioLift = faceTrackerInfo->browAudioLift;

        int numCoefficients = faceTrackerInfo->numBlendshapeCoefficients;
        const int coefficientsSize = sizeof(float) * numCoefficients;
        PACKET_READ_CHECK(FaceTrackerCoefficients, coefficientsSize);
        _headData->_blendshapeCoefficients.resize(numCoefficients);  // make sure there's room for the copy!
        _headData->_transientBlendshapeCoefficients.resize(numCoefficients);
        memcpy(_headData->_blendshapeCoefficients.data(), sourceBuffer, coefficientsSize);
        sourceBuffer += coefficientsSize;
        int numBytesRead = sourceBuffer - startSection;
        _faceTrackerRate.increment(numBytesRead);
        _faceTrackerUpdateRate.increment();
    }

    if (hasJointData) {
        auto startSection = sourceBuffer;

        PACKET_READ_CHECK(NumJoints, sizeof(uint8_t));
        int numJoints = *sourceBuffer++;
        const int bytesOfValidity = (int)ceil((float)numJoints / (float)BITS_IN_BYTE);
        PACKET_READ_CHECK(JointRotationValidityBits, bytesOfValidity);

        int numValidJointRotations = 0;
        QVector<bool> validRotations;
        validRotations.resize(numJoints);
        { // rotation validity bits
            unsigned char validity = 0;
            int validityBit = 0;
            for (int i = 0; i < numJoints; i++) {
                if (validityBit == 0) {
                    validity = *sourceBuffer++;
                }
                bool valid = (bool)(validity & (1 << validityBit));
                if (valid) {
                    ++numValidJointRotations;
                }
                validRotations[i] = valid;
                validityBit = (validityBit + 1) % BITS_IN_BYTE;
            }
        }

        // each joint rotation is stored in 6 bytes.
        QWriteLocker writeLock(&_jointDataLock);
        _jointData.resize(numJoints);

        const int COMPRESSED_QUATERNION_SIZE = 6;
        PACKET_READ_CHECK(JointRotations, numValidJointRotations * COMPRESSED_QUATERNION_SIZE);
        for (int i = 0; i < numJoints; i++) {
            JointData& data = _jointData[i];
            if (validRotations[i]) {
                sourceBuffer += unpackOrientationQuatFromSixBytes(sourceBuffer, data.rotation);
                _hasNewJointData = true;
                data.rotationSet = true;
            }
        }

        PACKET_READ_CHECK(JointTranslationValidityBits, bytesOfValidity);

        // get translation validity bits -- these indicate which translations were packed
        int numValidJointTranslations = 0;
        QVector<bool> validTranslations;
        validTranslations.resize(numJoints);
        { // translation validity bits
            unsigned char validity = 0;
            int validityBit = 0;
            for (int i = 0; i < numJoints; i++) {
                if (validityBit == 0) {
                    validity = *sourceBuffer++;
                }
                bool valid = (bool)(validity & (1 << validityBit));
                if (valid) {
                    ++numValidJointTranslations;
                }
                validTranslations[i] = valid;
                validityBit = (validityBit + 1) % BITS_IN_BYTE;
            }
        } // 1 + bytesOfValidity bytes

        // each joint translation component is stored in 6 bytes.
        const int COMPRESSED_TRANSLATION_SIZE = 6;
        PACKET_READ_CHECK(JointTranslation, numValidJointTranslations * COMPRESSED_TRANSLATION_SIZE);

        for (int i = 0; i < numJoints; i++) {
            JointData& data = _jointData[i];
            if (validTranslations[i]) {
                sourceBuffer += unpackFloatVec3FromSignedTwoByteFixed(sourceBuffer, data.translation, TRANSLATION_COMPRESSION_RADIX);
                _hasNewJointData = true;
                data.translationSet = true;
            }
        }

#ifdef WANT_DEBUG
        if (numValidJointRotations > 15) {
            qCDebug(avatars) << "RECEIVING -- rotations:" << numValidJointRotations
                << "translations:" << numValidJointTranslations
                << "size:" << (int)(sourceBuffer - startPosition);
        }
#endif
        // faux joints
        sourceBuffer = unpackFauxJoint(sourceBuffer, _controllerLeftHandMatrixCache);
        sourceBuffer = unpackFauxJoint(sourceBuffer, _controllerRightHandMatrixCache);

        int numBytesRead = sourceBuffer - startSection;
        _jointDataRate.increment(numBytesRead);
        _jointDataUpdateRate.increment();
    }

    int numBytesRead = sourceBuffer - startPosition;
    _averageBytesReceived.updateAverage(numBytesRead);

    _parseBufferRate.increment(numBytesRead);
    _parseBufferUpdateRate.increment();

    return numBytesRead;
}

float AvatarData::getDataRate(const QString& rateName) const {
    if (rateName == "") {
        return _parseBufferRate.rate() / BYTES_PER_KILOBIT;
    } else if (rateName == "globalPosition") {
        return _globalPositionRate.rate() / BYTES_PER_KILOBIT;
    } else if (rateName == "localPosition") {
        return _localPositionRate.rate() / BYTES_PER_KILOBIT;
    } else if (rateName == "avatarBoundingBox") {
        return _avatarBoundingBoxRate.rate() / BYTES_PER_KILOBIT;
    } else if (rateName == "avatarOrientation") {
        return _avatarOrientationRate.rate() / BYTES_PER_KILOBIT;
    } else if (rateName == "avatarScale") {
        return _avatarScaleRate.rate() / BYTES_PER_KILOBIT;
    } else if (rateName == "lookAtPosition") {
        return _lookAtPositionRate.rate() / BYTES_PER_KILOBIT;
    } else if (rateName == "audioLoudness") {
        return _audioLoudnessRate.rate() / BYTES_PER_KILOBIT;
    } else if (rateName == "sensorToWorkMatrix") {
        return _sensorToWorldRate.rate() / BYTES_PER_KILOBIT;
    } else if (rateName == "additionalFlags") {
        return _additionalFlagsRate.rate() / BYTES_PER_KILOBIT;
    } else if (rateName == "parentInfo") {
        return _parentInfoRate.rate() / BYTES_PER_KILOBIT;
    } else if (rateName == "faceTracker") {
        return _faceTrackerRate.rate() / BYTES_PER_KILOBIT;
    } else if (rateName == "jointData") {
        return _jointDataRate.rate() / BYTES_PER_KILOBIT;
    } else if (rateName == "globalPositionOutbound") {
        return _outboundDataRate.globalPositionRate.rate() / BYTES_PER_KILOBIT;
    } else if (rateName == "localPositionOutbound") {
        return _outboundDataRate.localPositionRate.rate() / BYTES_PER_KILOBIT;
    } else if (rateName == "avatarBoundingBoxOutbound") {
        return _outboundDataRate.avatarBoundingBoxRate.rate() / BYTES_PER_KILOBIT;
    } else if (rateName == "avatarOrientationOutbound") {
        return _outboundDataRate.avatarOrientationRate.rate() / BYTES_PER_KILOBIT;
    } else if (rateName == "avatarScaleOutbound") {
        return _outboundDataRate.avatarScaleRate.rate() / BYTES_PER_KILOBIT;
    } else if (rateName == "lookAtPositionOutbound") {
        return _outboundDataRate.lookAtPositionRate.rate() / BYTES_PER_KILOBIT;
    } else if (rateName == "audioLoudnessOutbound") {
        return _outboundDataRate.audioLoudnessRate.rate() / BYTES_PER_KILOBIT;
    } else if (rateName == "sensorToWorkMatrixOutbound") {
        return _outboundDataRate.sensorToWorldRate.rate() / BYTES_PER_KILOBIT;
    } else if (rateName == "additionalFlagsOutbound") {
        return _outboundDataRate.additionalFlagsRate.rate() / BYTES_PER_KILOBIT;
    } else if (rateName == "parentInfoOutbound") {
        return _outboundDataRate.parentInfoRate.rate() / BYTES_PER_KILOBIT;
    } else if (rateName == "faceTrackerOutbound") {
        return _outboundDataRate.faceTrackerRate.rate() / BYTES_PER_KILOBIT;
    } else if (rateName == "jointDataOutbound") {
        return _outboundDataRate.jointDataRate.rate() / BYTES_PER_KILOBIT;
    }
    return 0.0f;
}

float AvatarData::getUpdateRate(const QString& rateName) const {
    if (rateName == "") {
        return _parseBufferUpdateRate.rate();
    } else if (rateName == "globalPosition") {
        return _globalPositionUpdateRate.rate();
    } else if (rateName == "localPosition") {
        return _localPositionUpdateRate.rate();
    } else if (rateName == "avatarBoundingBox") {
        return _avatarBoundingBoxUpdateRate.rate();
    } else if (rateName == "avatarOrientation") {
        return _avatarOrientationUpdateRate.rate();
    } else if (rateName == "avatarScale") {
        return _avatarScaleUpdateRate.rate();
    } else if (rateName == "lookAtPosition") {
        return _lookAtPositionUpdateRate.rate();
    } else if (rateName == "audioLoudness") {
        return _audioLoudnessUpdateRate.rate();
    } else if (rateName == "sensorToWorkMatrix") {
        return _sensorToWorldUpdateRate.rate();
    } else if (rateName == "additionalFlags") {
        return _additionalFlagsUpdateRate.rate();
    } else if (rateName == "parentInfo") {
        return _parentInfoUpdateRate.rate();
    } else if (rateName == "faceTracker") {
        return _faceTrackerUpdateRate.rate();
    } else if (rateName == "jointData") {
        return _jointDataUpdateRate.rate();
    }
    return 0.0f;
}

int AvatarData::getAverageBytesReceivedPerSecond() const {
    return lrint(_averageBytesReceived.getAverageSampleValuePerSecond());
}

int AvatarData::getReceiveRate() const {
    return lrint(1.0f / _averageBytesReceived.getEventDeltaAverage());
}

std::shared_ptr<Transform> AvatarData::getRecordingBasis() const {
    return _recordingBasis;
}

void AvatarData::setRawJointData(QVector<JointData> data) {
    if (QThread::currentThread() != thread()) {
        QMetaObject::invokeMethod(this, "setRawJointData", Q_ARG(QVector<JointData>, data));
        return;
    }
    QWriteLocker writeLock(&_jointDataLock);
    _jointData = data;
}

void AvatarData::setJointData(int index, const glm::quat& rotation, const glm::vec3& translation) {
    if (index == -1) {
        return;
    }
    if (QThread::currentThread() != thread()) {
        QMetaObject::invokeMethod(this, "setJointData", Q_ARG(int, index), Q_ARG(const glm::quat&, rotation));
        return;
    }
    QWriteLocker writeLock(&_jointDataLock);
    if (_jointData.size() <= index) {
        _jointData.resize(index + 1);
    }
    JointData& data = _jointData[index];
    data.rotation = rotation;
    data.rotationSet = true;
    data.translation = translation;
    data.translationSet = true;
}

void AvatarData::clearJointData(int index) {
    if (index == -1) {
        return;
    }
    if (QThread::currentThread() != thread()) {
        QMetaObject::invokeMethod(this, "clearJointData", Q_ARG(int, index));
        return;
    }
    QWriteLocker writeLock(&_jointDataLock);
    // FIXME: I don't understand how this "clears" the joint data at index
    if (_jointData.size() <= index) {
        _jointData.resize(index + 1);
    }
}

bool AvatarData::isJointDataValid(int index) const {
    if (index == -1) {
        return false;
    }
    if (QThread::currentThread() != thread()) {
        bool result;
        BLOCKING_INVOKE_METHOD(const_cast<AvatarData*>(this), "isJointDataValid", 
            Q_RETURN_ARG(bool, result), Q_ARG(int, index));
        return result;
    }
    return index < _jointData.size();
}

glm::quat AvatarData::getJointRotation(int index) const {
    if (index == -1) {
        return glm::quat();
    }
    if (QThread::currentThread() != thread()) {
        glm::quat result;
        BLOCKING_INVOKE_METHOD(const_cast<AvatarData*>(this), "getJointRotation", 
            Q_RETURN_ARG(glm::quat, result), Q_ARG(int, index));
        return result;
    }
    QReadLocker readLock(&_jointDataLock);
    return index < _jointData.size() ? _jointData.at(index).rotation : glm::quat();
}


glm::vec3 AvatarData::getJointTranslation(int index) const {
    if (index == -1) {
        return glm::vec3();
    }
    if (QThread::currentThread() != thread()) {
        glm::vec3 result;
        BLOCKING_INVOKE_METHOD(const_cast<AvatarData*>(this), "getJointTranslation", 
            Q_RETURN_ARG(glm::vec3, result), Q_ARG(int, index));
        return result;
    }
    QReadLocker readLock(&_jointDataLock);
    return index < _jointData.size() ? _jointData.at(index).translation : glm::vec3();
}

glm::vec3 AvatarData::getJointTranslation(const QString& name) const {
    if (QThread::currentThread() != thread()) {
        glm::vec3 result;
        BLOCKING_INVOKE_METHOD(const_cast<AvatarData*>(this), "getJointTranslation", 
            Q_RETURN_ARG(glm::vec3, result), Q_ARG(const QString&, name));
        return result;
    }
    return getJointTranslation(getJointIndex(name));
}

void AvatarData::setJointData(const QString& name, const glm::quat& rotation, const glm::vec3& translation) {
    if (QThread::currentThread() != thread()) {
        QMetaObject::invokeMethod(this, "setJointData", Q_ARG(const QString&, name), Q_ARG(const glm::quat&, rotation),
            Q_ARG(const glm::vec3&, translation));
        return;
    }
    setJointData(getJointIndex(name), rotation, translation);
}

void AvatarData::setJointRotation(const QString& name, const glm::quat& rotation) {
    if (QThread::currentThread() != thread()) {
        QMetaObject::invokeMethod(this, "setJointRotation", Q_ARG(const QString&, name), Q_ARG(const glm::quat&, rotation));
        return;
    }
    setJointRotation(getJointIndex(name), rotation);
}

void AvatarData::setJointTranslation(const QString& name, const glm::vec3& translation) {
    if (QThread::currentThread() != thread()) {
        QMetaObject::invokeMethod(this, "setJointTranslation", Q_ARG(const QString&, name),
            Q_ARG(const glm::vec3&, translation));
        return;
    }
    setJointTranslation(getJointIndex(name), translation);
}

void AvatarData::setJointRotation(int index, const glm::quat& rotation) {
    if (index == -1) {
        return;
    }
    if (QThread::currentThread() != thread()) {
        QMetaObject::invokeMethod(this, "setJointRotation", Q_ARG(int, index), Q_ARG(const glm::quat&, rotation));
        return;
    }
    QWriteLocker writeLock(&_jointDataLock);
    if (_jointData.size() <= index) {
        _jointData.resize(index + 1);
    }
    JointData& data = _jointData[index];
    data.rotation = rotation;
    data.rotationSet = true;
}

void AvatarData::setJointTranslation(int index, const glm::vec3& translation) {
    if (index == -1) {
        return;
    }
    if (QThread::currentThread() != thread()) {
        QMetaObject::invokeMethod(this, "setJointTranslation", Q_ARG(int, index), Q_ARG(const glm::vec3&, translation));
        return;
    }
    QWriteLocker writeLock(&_jointDataLock);
    if (_jointData.size() <= index) {
        _jointData.resize(index + 1);
    }
    JointData& data = _jointData[index];
    data.translation = translation;
    data.translationSet = true;
}

void AvatarData::clearJointData(const QString& name) {
    if (QThread::currentThread() != thread()) {
        QMetaObject::invokeMethod(this, "clearJointData", Q_ARG(const QString&, name));
        return;
    }
    clearJointData(getJointIndex(name));
}

bool AvatarData::isJointDataValid(const QString& name) const {
    if (QThread::currentThread() != thread()) {
        bool result;
        BLOCKING_INVOKE_METHOD(const_cast<AvatarData*>(this), "isJointDataValid", 
            Q_RETURN_ARG(bool, result), Q_ARG(const QString&, name));
        return result;
    }
    return isJointDataValid(getJointIndex(name));
}

glm::quat AvatarData::getJointRotation(const QString& name) const {
    if (QThread::currentThread() != thread()) {
        glm::quat result;
        BLOCKING_INVOKE_METHOD(const_cast<AvatarData*>(this), "getJointRotation", 
            Q_RETURN_ARG(glm::quat, result), Q_ARG(const QString&, name));
        return result;
    }
    return getJointRotation(getJointIndex(name));
}

QVector<glm::quat> AvatarData::getJointRotations() const {
    if (QThread::currentThread() != thread()) {
        QVector<glm::quat> result;
        BLOCKING_INVOKE_METHOD(const_cast<AvatarData*>(this), "getJointRotations",
                                  Q_RETURN_ARG(QVector<glm::quat>, result));
        return result;
    }
    QReadLocker readLock(&_jointDataLock);
    QVector<glm::quat> jointRotations(_jointData.size());
    for (int i = 0; i < _jointData.size(); ++i) {
        jointRotations[i] = _jointData[i].rotation;
    }
    return jointRotations;
}

void AvatarData::setJointRotations(QVector<glm::quat> jointRotations) {
    if (QThread::currentThread() != thread()) {
        QVector<glm::quat> result;
        BLOCKING_INVOKE_METHOD(const_cast<AvatarData*>(this), "setJointRotations",
                                  Q_ARG(QVector<glm::quat>, jointRotations));
    }
    QWriteLocker writeLock(&_jointDataLock);
    if (_jointData.size() < jointRotations.size()) {
        _jointData.resize(jointRotations.size());
    }
    for (int i = 0; i < jointRotations.size(); ++i) {
        if (i < _jointData.size()) {
            setJointRotation(i, jointRotations[i]);
        }
    }
}

QVector<glm::vec3> AvatarData::getJointTranslations() const {
    if (QThread::currentThread() != thread()) {
        QVector<glm::vec3> result;
        BLOCKING_INVOKE_METHOD(const_cast<AvatarData*>(this), "getJointTranslations",
                                  Q_RETURN_ARG(QVector<glm::vec3>, result));
        return result;
    }
    QReadLocker readLock(&_jointDataLock);
    QVector<glm::vec3> jointTranslations(_jointData.size());
    for (int i = 0; i < _jointData.size(); ++i) {
        jointTranslations[i] = _jointData[i].translation;
    }
    return jointTranslations;
}

void AvatarData::setJointTranslations(QVector<glm::vec3> jointTranslations) {
    if (QThread::currentThread() != thread()) {
        QVector<glm::quat> result;
        BLOCKING_INVOKE_METHOD(const_cast<AvatarData*>(this), "setJointTranslations",
                                  Q_ARG(QVector<glm::vec3>, jointTranslations));
    }
    QWriteLocker writeLock(&_jointDataLock);
    if (_jointData.size() < jointTranslations.size()) {
        _jointData.resize(jointTranslations.size());
    }
    for (int i = 0; i < jointTranslations.size(); ++i) {
        if (i < _jointData.size()) {
            setJointTranslation(i, jointTranslations[i]);
        }
    }
}

void AvatarData::clearJointsData() {
    // FIXME: this method is terribly inefficient and probably doesn't even work
    // (see implementation of clearJointData(index))
    for (int i = 0; i < _jointData.size(); ++i) {
        clearJointData(i);
    }
}

int AvatarData::getFauxJointIndex(const QString& name) const {
    if (name == "_SENSOR_TO_WORLD_MATRIX") {
        return SENSOR_TO_WORLD_MATRIX_INDEX;
    }
    if (name == "_CONTROLLER_LEFTHAND") {
        return CONTROLLER_LEFTHAND_INDEX;
    }
    if (name == "_CONTROLLER_RIGHTHAND") {
        return CONTROLLER_RIGHTHAND_INDEX;
    }
    if (name == "_CAMERA_RELATIVE_CONTROLLER_LEFTHAND") {
        return CAMERA_RELATIVE_CONTROLLER_LEFTHAND_INDEX;
    }
    if (name == "_CAMERA_RELATIVE_CONTROLLER_RIGHTHAND") {
        return CAMERA_RELATIVE_CONTROLLER_RIGHTHAND_INDEX;
    }
    if (name == "_CAMERA_MATRIX") {
        return CAMERA_MATRIX_INDEX;
    }
    return -1;
}

int AvatarData::getJointIndex(const QString& name) const {
    int result = getFauxJointIndex(name);
    if (result != -1) {
        return result;
    }
    QReadLocker readLock(&_jointDataLock);
    return _fstJointIndices.value(name) - 1;
}

QStringList AvatarData::getJointNames() const {
    QReadLocker readLock(&_jointDataLock);
    return _fstJointNames;
}

glm::quat AvatarData::getOrientationOutbound() const {
    return (getLocalOrientation());
}

static const QUrl emptyURL("");
QUrl AvatarData::cannonicalSkeletonModelURL(const QUrl& emptyURL) const {
    // We don't put file urls on the wire, but instead convert to empty.
    return _skeletonModelURL.scheme() == "file" ? emptyURL : _skeletonModelURL;
}

void AvatarData::processAvatarIdentity(const QByteArray& identityData, bool& identityChanged,
                                       bool& displayNameChanged, bool& skeletonModelUrlChanged) {

    QDataStream packetStream(identityData);

    QUuid avatarSessionID;

    // peek the sequence number, this will tell us if we should be processing this identity packet at all
    udt::SequenceNumber::Type incomingSequenceNumberType;
    packetStream >> avatarSessionID >> incomingSequenceNumberType;
    udt::SequenceNumber incomingSequenceNumber(incomingSequenceNumberType);

    if (!_hasProcessedFirstIdentity) {
        _identitySequenceNumber = incomingSequenceNumber - 1;
        _hasProcessedFirstIdentity = true;
        qCDebug(avatars) << "Processing first identity packet for" << avatarSessionID << "-"
            << (udt::SequenceNumber::Type) incomingSequenceNumber;
    }

    if (incomingSequenceNumber > _identitySequenceNumber) {
        Identity identity;

        packetStream >> identity.skeletonModelURL
            >> identity.attachmentData
            >> identity.displayName
            >> identity.sessionDisplayName
            >> identity.isReplicated
            >> identity.avatarEntityData
            >> identity.lookAtSnappingEnabled
        ;

        // set the store identity sequence number to match the incoming identity
        _identitySequenceNumber = incomingSequenceNumber;

        if (_firstSkeletonCheck || (identity.skeletonModelURL != cannonicalSkeletonModelURL(emptyURL))) {
            setSkeletonModelURL(identity.skeletonModelURL);
            identityChanged = true;
            skeletonModelUrlChanged = true;
            if (_firstSkeletonCheck) {
                displayNameChanged = true;
            }
            _firstSkeletonCheck = false;
        }

        if (identity.displayName != _displayName) {
            _displayName = identity.displayName;
            identityChanged = true;
            displayNameChanged = true;
        }
        maybeUpdateSessionDisplayNameFromTransport(identity.sessionDisplayName);

        if (identity.isReplicated != _isReplicated) {
            _isReplicated = identity.isReplicated;
            identityChanged = true;
        }

        if (identity.attachmentData != _attachmentData) {
            setAttachmentData(identity.attachmentData);
            identityChanged = true;
        }

        bool avatarEntityDataChanged = false;
        _avatarEntitiesLock.withReadLock([&] {
            avatarEntityDataChanged = (identity.avatarEntityData != _avatarEntityData);
        });
        
        if (avatarEntityDataChanged) {
            setAvatarEntityData(identity.avatarEntityData);
            identityChanged = true;
        }

    if (identity.lookAtSnappingEnabled != _lookAtSnappingEnabled) {
        setProperty("lookAtSnappingEnabled", identity.lookAtSnappingEnabled);
        identityChanged = true;
    }

#ifdef WANT_DEBUG
        qCDebug(avatars) << __FUNCTION__
            << "identity.uuid:" << identity.uuid
            << "identity.skeletonModelURL:" << identity.skeletonModelURL
            << "identity.displayName:" << identity.displayName
            << "identity.sessionDisplayName:" << identity.sessionDisplayName;
    } else {

        qCDebug(avatars) << "Refusing to process identity for" << uuidStringWithoutCurlyBraces(avatarSessionID) << "since"
            << (udt::SequenceNumber::Type) _identitySequenceNumber
            << "is >=" << (udt::SequenceNumber::Type) incomingSequenceNumber;
#endif
    }
}

QByteArray AvatarData::identityByteArray(bool setIsReplicated) const {
    QByteArray identityData;
    QDataStream identityStream(&identityData, QIODevice::Append);
    const QUrl& urlToSend = cannonicalSkeletonModelURL(emptyURL); // depends on _skeletonModelURL

    // when mixers send identity packets to agents, they simply forward along the last incoming sequence number they received
    // whereas agents send a fresh outgoing sequence number when identity data has changed

    _avatarEntitiesLock.withReadLock([&] {
        identityStream << getSessionUUID()
            << (udt::SequenceNumber::Type) _identitySequenceNumber
            << urlToSend
            << _attachmentData
            << _displayName
            << getSessionDisplayNameForTransport() // depends on _sessionDisplayName
            << (_isReplicated || setIsReplicated)
            << _avatarEntityData
            << _lookAtSnappingEnabled
        ;
    });

    return identityData;
}

void AvatarData::setSkeletonModelURL(const QUrl& skeletonModelURL) {
    if (skeletonModelURL.isEmpty()) {
        qCDebug(avatars) << __FUNCTION__ << "caller called with empty URL.";
    }

    const QUrl& expanded = skeletonModelURL.isEmpty() ? AvatarData::defaultFullAvatarModelUrl() : skeletonModelURL;
    if (expanded == _skeletonModelURL) {
        return;
    }
    _skeletonModelURL = expanded;
    qCDebug(avatars) << "Changing skeleton model for avatar" << getSessionUUID() << "to" << _skeletonModelURL.toString();

    updateJointMappings();
    markIdentityDataChanged();
}

void AvatarData::setDisplayName(const QString& displayName) {
    _displayName = displayName;
    _sessionDisplayName = "";

    qCDebug(avatars) << "Changing display name for avatar to" << displayName;
    markIdentityDataChanged();
}

QVector<AttachmentData> AvatarData::getAttachmentData() const {
    if (QThread::currentThread() != thread()) {
        QVector<AttachmentData> result;
        BLOCKING_INVOKE_METHOD(const_cast<AvatarData*>(this), "getAttachmentData",
            Q_RETURN_ARG(QVector<AttachmentData>, result));
        return result;
    }
    return _attachmentData;
}

void AvatarData::setAttachmentData(const QVector<AttachmentData>& attachmentData) {
    if (QThread::currentThread() != thread()) {
        QMetaObject::invokeMethod(this, "setAttachmentData", Q_ARG(const QVector<AttachmentData>&, attachmentData));
        return;
    }
    _attachmentData = attachmentData;
    markIdentityDataChanged();
}

void AvatarData::attach(const QString& modelURL, const QString& jointName,
                        const glm::vec3& translation, const glm::quat& rotation,
                        float scale, bool isSoft,
                        bool allowDuplicates, bool useSaved) {
    if (QThread::currentThread() != thread()) {
        QMetaObject::invokeMethod(this, "attach", Q_ARG(const QString&, modelURL), Q_ARG(const QString&, jointName),
                                  Q_ARG(const glm::vec3&, translation), Q_ARG(const glm::quat&, rotation),
                                  Q_ARG(float, scale), Q_ARG(bool, isSoft),
                                  Q_ARG(bool, allowDuplicates), Q_ARG(bool, useSaved));
        return;
    }
    QVector<AttachmentData> attachmentData = getAttachmentData();
    if (!allowDuplicates) {
        foreach (const AttachmentData& data, attachmentData) {
            if (data.modelURL == modelURL && (jointName.isEmpty() || data.jointName == jointName)) {
                return;
            }
        }
    }
    AttachmentData data;
    data.modelURL = modelURL;
    data.jointName = jointName;
    data.translation = translation;
    data.rotation = rotation;
    data.scale = scale;
    data.isSoft = isSoft;
    attachmentData.append(data);
    setAttachmentData(attachmentData);
}

void AvatarData::detachOne(const QString& modelURL, const QString& jointName) {
    if (QThread::currentThread() != thread()) {
        QMetaObject::invokeMethod(this, "detachOne", Q_ARG(const QString&, modelURL), Q_ARG(const QString&, jointName));
        return;
    }
    QVector<AttachmentData> attachmentData = getAttachmentData();
    for (QVector<AttachmentData>::iterator it = attachmentData.begin(); it != attachmentData.end(); ++it) {
        if (it->modelURL == modelURL && (jointName.isEmpty() || it->jointName == jointName)) {
            attachmentData.erase(it);
            setAttachmentData(attachmentData);
            return;
        }
    }
}

void AvatarData::detachAll(const QString& modelURL, const QString& jointName) {
    if (QThread::currentThread() != thread()) {
        QMetaObject::invokeMethod(this, "detachAll", Q_ARG(const QString&, modelURL), Q_ARG(const QString&, jointName));
        return;
    }
    QVector<AttachmentData> attachmentData = getAttachmentData();
    for (QVector<AttachmentData>::iterator it = attachmentData.begin(); it != attachmentData.end(); ) {
        if (it->modelURL == modelURL && (jointName.isEmpty() || it->jointName == jointName)) {
            it = attachmentData.erase(it);
        } else {
            ++it;
        }
    }
    setAttachmentData(attachmentData);
}

void AvatarData::setJointMappingsFromNetworkReply() {

    QNetworkReply* networkReply = static_cast<QNetworkReply*>(sender());

    {
        QWriteLocker writeLock(&_jointDataLock);
        QByteArray line;
        while (!(line = networkReply->readLine()).isEmpty()) {
            line = line.trimmed();
            if (line.startsWith("filename")) {
                int filenameIndex = line.indexOf('=') + 1;
                    if (filenameIndex > 0) {
                        _skeletonFBXURL = _skeletonModelURL.resolved(QString(line.mid(filenameIndex).trimmed()));
                    }
                }
            if (!line.startsWith("jointIndex")) {
                continue;
            }
            int jointNameIndex = line.indexOf('=') + 1;
            if (jointNameIndex == 0) {
                continue;
            }
            int secondSeparatorIndex = line.indexOf('=', jointNameIndex);
            if (secondSeparatorIndex == -1) {
                continue;
            }
            QString jointName = line.mid(jointNameIndex, secondSeparatorIndex - jointNameIndex).trimmed();
            bool ok;
            int jointIndex = line.mid(secondSeparatorIndex + 1).trimmed().toInt(&ok);
            if (ok) {
                while (_fstJointNames.size() < jointIndex + 1) {
                    _fstJointNames.append(QString());
                }
                _fstJointNames[jointIndex] = jointName;
            }
        }
        for (int i = 0; i < _fstJointNames.size(); i++) {
            _fstJointIndices.insert(_fstJointNames.at(i), i + 1);
        }
    }

    networkReply->deleteLater();
}

void AvatarData::sendAvatarDataPacket() {
    auto nodeList = DependencyManager::get<NodeList>();

    // about 2% of the time, we send a full update (meaning, we transmit all the joint data), even if nothing has changed.
    // this is to guard against a joint moving once, the packet getting lost, and the joint never moving again.

    bool cullSmallData = (randFloat() < AVATAR_SEND_FULL_UPDATE_RATIO);
    auto dataDetail = cullSmallData ? SendAllData : CullSmallData;
    QByteArray avatarByteArray = toByteArrayStateful(dataDetail);

    int maximumByteArraySize = NLPacket::maxPayloadSize(PacketType::AvatarData) - sizeof(AvatarDataSequenceNumber);

    if (avatarByteArray.size() > maximumByteArraySize) {
        qCWarning(avatars) << "toByteArrayStateful() resulted in very large buffer:" << avatarByteArray.size() << "... attempt to drop facial data";
        avatarByteArray = toByteArrayStateful(dataDetail, true);

        if (avatarByteArray.size() > maximumByteArraySize) {
            qCWarning(avatars) << "toByteArrayStateful() without facial data resulted in very large buffer:" << avatarByteArray.size() << "... reduce to MinimumData";
            avatarByteArray = toByteArrayStateful(MinimumData, true);

            if (avatarByteArray.size() > maximumByteArraySize) {
                qCWarning(avatars) << "toByteArrayStateful() MinimumData resulted in very large buffer:" << avatarByteArray.size() << "... FAIL!!";
                return;
            }
        }
    }

    doneEncoding(cullSmallData);

    static AvatarDataSequenceNumber sequenceNumber = 0;

    auto avatarPacket = NLPacket::create(PacketType::AvatarData, avatarByteArray.size() + sizeof(sequenceNumber));
    avatarPacket->writePrimitive(sequenceNumber++);
    avatarPacket->write(avatarByteArray);

    nodeList->broadcastToNodes(std::move(avatarPacket), NodeSet() << NodeType::AvatarMixer);
}

void AvatarData::sendIdentityPacket() {
    auto nodeList = DependencyManager::get<NodeList>();

    if (_identityDataChanged) {
        // if the identity data has changed, push the sequence number forwards
        ++_identitySequenceNumber;
    }

    QByteArray identityData = identityByteArray();

    auto packetList = NLPacketList::create(PacketType::AvatarIdentity, QByteArray(), true, true);
    packetList->write(identityData);
    nodeList->eachMatchingNode(
        [&](const SharedNodePointer& node)->bool {
            return node->getType() == NodeType::AvatarMixer && node->getActiveSocket();
        },
        [&](const SharedNodePointer& node) {
            nodeList->sendPacketList(std::move(packetList), *node);
    });

    _avatarEntityDataLocallyEdited = false;
    _identityDataChanged = false;
}

void AvatarData::updateJointMappings() {
    {
        QWriteLocker writeLock(&_jointDataLock);
        _fstJointIndices.clear();
        _fstJointNames.clear();
        _jointData.clear();
    }

    if (_skeletonModelURL.fileName().toLower().endsWith(".fst")) {
        QNetworkAccessManager& networkAccessManager = NetworkAccessManager::getInstance();
        QNetworkRequest networkRequest = QNetworkRequest(_skeletonModelURL);
        networkRequest.setAttribute(QNetworkRequest::FollowRedirectsAttribute, true);
        networkRequest.setHeader(QNetworkRequest::UserAgentHeader, HIGH_FIDELITY_USER_AGENT);
        QNetworkReply* networkReply = networkAccessManager.get(networkRequest);
        connect(networkReply, &QNetworkReply::finished, this, &AvatarData::setJointMappingsFromNetworkReply);
    }
}

static const QString JSON_ATTACHMENT_URL = QStringLiteral("modelUrl");
static const QString JSON_ATTACHMENT_JOINT_NAME = QStringLiteral("jointName");
static const QString JSON_ATTACHMENT_TRANSFORM = QStringLiteral("transform");
static const QString JSON_ATTACHMENT_IS_SOFT = QStringLiteral("isSoft");

QJsonObject AttachmentData::toJson() const {
    QJsonObject result;
    if (modelURL.isValid() && !modelURL.isEmpty()) {
        result[JSON_ATTACHMENT_URL] = modelURL.toString();
    }
    if (!jointName.isEmpty()) {
        result[JSON_ATTACHMENT_JOINT_NAME] = jointName;
    }
    // FIXME the transform constructor that takes rot/scale/translation
    // doesn't return the correct value for isIdentity()
    Transform transform;
    transform.setRotation(rotation);
    transform.setScale(scale);
    transform.setTranslation(translation);
    if (!transform.isIdentity()) {
        result[JSON_ATTACHMENT_TRANSFORM] = Transform::toJson(transform);
    }
    result[JSON_ATTACHMENT_IS_SOFT] = isSoft;
    return result;
}

void AttachmentData::fromJson(const QJsonObject& json) {
    if (json.contains(JSON_ATTACHMENT_URL)) {
        const QString modelURLTemp = json[JSON_ATTACHMENT_URL].toString();
        if (modelURLTemp != modelURL.toString()) {
            modelURL = modelURLTemp;
        }
    }

    if (json.contains(JSON_ATTACHMENT_JOINT_NAME)) {
        const QString jointNameTemp = json[JSON_ATTACHMENT_JOINT_NAME].toString();
        if (jointNameTemp != jointName) {
            jointName = jointNameTemp;
        }
    }

    if (json.contains(JSON_ATTACHMENT_TRANSFORM)) {
        Transform transform = Transform::fromJson(json[JSON_ATTACHMENT_TRANSFORM]);
        translation = transform.getTranslation();
        rotation = transform.getRotation();
        scale = transform.getScale().x;
    }

    if (json.contains(JSON_ATTACHMENT_IS_SOFT)) {
        isSoft = json[JSON_ATTACHMENT_IS_SOFT].toBool();
    }
}

bool AttachmentData::operator==(const AttachmentData& other) const {
    return modelURL == other.modelURL && jointName == other.jointName && translation == other.translation &&
        rotation == other.rotation && scale == other.scale && isSoft == other.isSoft;
}

QDataStream& operator<<(QDataStream& out, const AttachmentData& attachment) {
    return out << attachment.modelURL << attachment.jointName <<
        attachment.translation << attachment.rotation << attachment.scale << attachment.isSoft;
}

QDataStream& operator>>(QDataStream& in, AttachmentData& attachment) {
    return in >> attachment.modelURL >> attachment.jointName >>
        attachment.translation >> attachment.rotation >> attachment.scale >> attachment.isSoft;
}

void AttachmentDataObject::setModelURL(const QString& modelURL) {
    AttachmentData data = qscriptvalue_cast<AttachmentData>(thisObject());
    data.modelURL = modelURL;
    thisObject() = engine()->toScriptValue(data);
}

QString AttachmentDataObject::getModelURL() const {
    return qscriptvalue_cast<AttachmentData>(thisObject()).modelURL.toString();
}

void AttachmentDataObject::setJointName(const QString& jointName) {
    AttachmentData data = qscriptvalue_cast<AttachmentData>(thisObject());
    data.jointName = jointName;
    thisObject() = engine()->toScriptValue(data);
}

QString AttachmentDataObject::getJointName() const {
    return qscriptvalue_cast<AttachmentData>(thisObject()).jointName;
}

void AttachmentDataObject::setTranslation(const glm::vec3& translation) {
    AttachmentData data = qscriptvalue_cast<AttachmentData>(thisObject());
    data.translation = translation;
    thisObject() = engine()->toScriptValue(data);
}

glm::vec3 AttachmentDataObject::getTranslation() const {
    return qscriptvalue_cast<AttachmentData>(thisObject()).translation;
}

void AttachmentDataObject::setRotation(const glm::quat& rotation) {
    AttachmentData data = qscriptvalue_cast<AttachmentData>(thisObject());
    data.rotation = rotation;
    thisObject() = engine()->toScriptValue(data);
}

glm::quat AttachmentDataObject::getRotation() const {
    return qscriptvalue_cast<AttachmentData>(thisObject()).rotation;
}

void AttachmentDataObject::setScale(float scale) {
    AttachmentData data = qscriptvalue_cast<AttachmentData>(thisObject());
    data.scale = scale;
    thisObject() = engine()->toScriptValue(data);
}

float AttachmentDataObject::getScale() const {
    return qscriptvalue_cast<AttachmentData>(thisObject()).scale;
}

void AttachmentDataObject::setIsSoft(bool isSoft) {
    AttachmentData data = qscriptvalue_cast<AttachmentData>(thisObject());
    data.isSoft = isSoft;
    thisObject() = engine()->toScriptValue(data);
}

bool AttachmentDataObject::getIsSoft() const {
    return qscriptvalue_cast<AttachmentData>(thisObject()).isSoft;
}

void registerAvatarTypes(QScriptEngine* engine) {
    qScriptRegisterSequenceMetaType<QVector<AttachmentData> >(engine);
    engine->setDefaultPrototype(qMetaTypeId<AttachmentData>(), engine->newQObject(
        new AttachmentDataObject(), QScriptEngine::ScriptOwnership));
}

void AvatarData::setRecordingBasis(std::shared_ptr<Transform> recordingBasis) {
    if (!recordingBasis) {
        recordingBasis = std::make_shared<Transform>();
        recordingBasis->setRotation(getOrientation());
        recordingBasis->setTranslation(getPosition());
        // TODO: find a  different way to record/playback the Scale of the avatar
        //recordingBasis->setScale(getTargetScale());
    }
    _recordingBasis = recordingBasis;
}

void AvatarData::clearRecordingBasis() {
    _recordingBasis.reset();
}

static const QString JSON_AVATAR_BASIS = QStringLiteral("basisTransform");
static const QString JSON_AVATAR_RELATIVE = QStringLiteral("relativeTransform");
static const QString JSON_AVATAR_JOINT_ARRAY = QStringLiteral("jointArray");
static const QString JSON_AVATAR_HEAD = QStringLiteral("head");
static const QString JSON_AVATAR_HEAD_MODEL = QStringLiteral("headModel");
static const QString JSON_AVATAR_BODY_MODEL = QStringLiteral("bodyModel");
static const QString JSON_AVATAR_DISPLAY_NAME = QStringLiteral("displayName");
// It isn't meaningful to persist sessionDisplayName.
static const QString JSON_AVATAR_ATTACHMENTS = QStringLiteral("attachments");
static const QString JSON_AVATAR_ENTITIES = QStringLiteral("attachedEntities");
static const QString JSON_AVATAR_SCALE = QStringLiteral("scale");
static const QString JSON_AVATAR_VERSION = QStringLiteral("version");

static const int JSON_AVATAR_JOINT_ROTATIONS_IN_RELATIVE_FRAME_VERSION = 0;
static const int JSON_AVATAR_JOINT_ROTATIONS_IN_ABSOLUTE_FRAME_VERSION = 1;

QJsonValue toJsonValue(const JointData& joint) {
    QJsonArray result;
    result.push_back(toJsonValue(joint.rotation));
    result.push_back(toJsonValue(joint.translation));
    return result;
}

JointData jointDataFromJsonValue(const QJsonValue& json) {
    JointData result;
    if (json.isArray()) {
        QJsonArray array = json.toArray();
        result.rotation = quatFromJsonValue(array[0]);
        result.rotationSet = true;
        result.translation = vec3FromJsonValue(array[1]);
        result.translationSet = true;
    }
    return result;
}

QJsonObject AvatarData::toJson() const {
    QJsonObject root;

    root[JSON_AVATAR_VERSION] = JSON_AVATAR_JOINT_ROTATIONS_IN_ABSOLUTE_FRAME_VERSION;

    if (!getSkeletonModelURL().isEmpty()) {
        root[JSON_AVATAR_BODY_MODEL] = getSkeletonModelURL().toString();
    }
    if (!getDisplayName().isEmpty()) {
        root[JSON_AVATAR_DISPLAY_NAME] = getDisplayName();
    }
    if (!getAttachmentData().isEmpty()) {
        QJsonArray attachmentsJson;
        for (auto attachment : getAttachmentData()) {
            attachmentsJson.push_back(attachment.toJson());
        }
        root[JSON_AVATAR_ATTACHMENTS] = attachmentsJson;
    }

    _avatarEntitiesLock.withReadLock([&] {
        if (!_avatarEntityData.empty()) {
            QJsonArray avatarEntityJson;
            for (auto entityID : _avatarEntityData.keys()) {
                QVariantMap entityData;
                entityData.insert("id", entityID);
                entityData.insert("properties", _avatarEntityData.value(entityID));
                avatarEntityJson.push_back(QVariant(entityData).toJsonObject());
            }
            root[JSON_AVATAR_ENTITIES] = avatarEntityJson;
        }
    });

    auto recordingBasis = getRecordingBasis();
    bool success;
    Transform avatarTransform = getTransform(success);
    if (!success) {
        qCWarning(avatars) << "Warning -- AvatarData::toJson couldn't get avatar transform";
    }
    avatarTransform.setScale(getDomainLimitedScale());
    if (recordingBasis) {
        root[JSON_AVATAR_BASIS] = Transform::toJson(*recordingBasis);
        // Find the relative transform
        auto relativeTransform = recordingBasis->relativeTransform(avatarTransform);
        if (!relativeTransform.isIdentity()) {
            root[JSON_AVATAR_RELATIVE] = Transform::toJson(relativeTransform);
        }
    } else {
        root[JSON_AVATAR_RELATIVE] = Transform::toJson(avatarTransform);
    }

    auto scale = getDomainLimitedScale();
    if (scale != 1.0f) {
        root[JSON_AVATAR_SCALE] = scale;
    }

    // Skeleton pose
    QJsonArray jointArray;
    for (const auto& joint : getRawJointData()) {
        jointArray.push_back(toJsonValue(joint));
    }
    root[JSON_AVATAR_JOINT_ARRAY] = jointArray;

    const HeadData* head = getHeadData();
    if (head) {
        auto headJson = head->toJson();
        if (!headJson.isEmpty()) {
            root[JSON_AVATAR_HEAD] = headJson;
        }
    }
    return root;
}

void AvatarData::fromJson(const QJsonObject& json, bool useFrameSkeleton) {
    int version;
    if (json.contains(JSON_AVATAR_VERSION)) {
        version = json[JSON_AVATAR_VERSION].toInt();
    } else {
        // initial data did not have a version field.
        version = JSON_AVATAR_JOINT_ROTATIONS_IN_RELATIVE_FRAME_VERSION;
    }

    if (json.contains(JSON_AVATAR_BODY_MODEL)) {
        auto bodyModelURL = json[JSON_AVATAR_BODY_MODEL].toString();
        if (useFrameSkeleton && bodyModelURL != getSkeletonModelURL().toString()) {
            setSkeletonModelURL(bodyModelURL);
        }
    }

    QString newDisplayName = "";
    if (json.contains(JSON_AVATAR_DISPLAY_NAME)) {
        newDisplayName = json[JSON_AVATAR_DISPLAY_NAME].toString();
    }
    if (newDisplayName != getDisplayName()) {
        setDisplayName(newDisplayName);
    }

    auto currentBasis = getRecordingBasis();
    if (!currentBasis) {
        currentBasis = std::make_shared<Transform>(Transform::fromJson(json[JSON_AVATAR_BASIS]));
    }

    glm::quat orientation;
    if (json.contains(JSON_AVATAR_RELATIVE)) {
        // During playback you can either have the recording basis set to the avatar current state
        // meaning that all playback is relative to this avatars starting position, or
        // the basis can be loaded from the recording, meaning the playback is relative to the
        // original avatar location
        // The first is more useful for playing back recordings on your own avatar, while
        // the latter is more useful for playing back other avatars within your scene.

        auto relativeTransform = Transform::fromJson(json[JSON_AVATAR_RELATIVE]);
        auto worldTransform = currentBasis->worldTransform(relativeTransform);
        setPosition(worldTransform.getTranslation());
        orientation = worldTransform.getRotation();
    } else {
        // We still set the position in the case that there is no movement.
        setPosition(currentBasis->getTranslation());
        orientation = currentBasis->getRotation();
    }
    setOrientation(orientation);
    updateAttitude(orientation);

    // Do after avatar orientation because head look-at needs avatar orientation.
    if (json.contains(JSON_AVATAR_HEAD)) {
        if (!_headData) {
            _headData = new HeadData(this);
        }
        _headData->fromJson(json[JSON_AVATAR_HEAD].toObject());
    }

    if (json.contains(JSON_AVATAR_SCALE)) {
        setTargetScale((float)json[JSON_AVATAR_SCALE].toDouble());
    }

    QVector<AttachmentData> attachments;
    if (json.contains(JSON_AVATAR_ATTACHMENTS) && json[JSON_AVATAR_ATTACHMENTS].isArray()) {
        QJsonArray attachmentsJson = json[JSON_AVATAR_ATTACHMENTS].toArray();
        for (auto attachmentJson : attachmentsJson) {
            AttachmentData attachment;
            attachment.fromJson(attachmentJson.toObject());
            attachments.push_back(attachment);
        }
    }
    if (attachments != getAttachmentData()) {
        setAttachmentData(attachments);
    }

    // if (json.contains(JSON_AVATAR_ENTITIES) && json[JSON_AVATAR_ENTITIES].isArray()) {
    //     QJsonArray attachmentsJson = json[JSON_AVATAR_ATTACHMENTS].toArray();
    //     for (auto attachmentJson : attachmentsJson) {
    //         // TODO -- something
    //     }
    // }

    if (json.contains(JSON_AVATAR_JOINT_ARRAY)) {
        if (version == JSON_AVATAR_JOINT_ROTATIONS_IN_RELATIVE_FRAME_VERSION) {
            // because we don't have the full joint hierarchy skeleton of the model,
            // we can't properly convert from relative rotations into absolute rotations.
            quint64 now = usecTimestampNow();
            if (shouldLogError(now)) {
                qCWarning(avatars) << "Version 0 avatar recordings not supported. using default rotations";
            }
        } else {
            QVector<JointData> jointArray;
            QJsonArray jointArrayJson = json[JSON_AVATAR_JOINT_ARRAY].toArray();
            jointArray.reserve(jointArrayJson.size());
            for (const auto& jointJson : jointArrayJson) {
                auto joint = jointDataFromJsonValue(jointJson);
                jointArray.push_back(joint);
            }
            setRawJointData(jointArray);
        }
    }
}

// Every frame will store both a basis for the recording and a relative transform
// This allows the application to decide whether playback should be relative to an avatar's
// transform at the start of playback, or relative to the transform of the recorded
// avatar
QByteArray AvatarData::toFrame(const AvatarData& avatar) {
    QJsonObject root = avatar.toJson();
#ifdef WANT_JSON_DEBUG
    {
        QJsonObject obj = root;
        obj.remove(JSON_AVATAR_JOINT_ARRAY);
        qCDebug(avatars).noquote() << QJsonDocument(obj).toJson(QJsonDocument::JsonFormat::Indented);
    }
#endif
    return QJsonDocument(root).toBinaryData();
}


void AvatarData::fromFrame(const QByteArray& frameData, AvatarData& result, bool useFrameSkeleton) {
    QJsonDocument doc = QJsonDocument::fromBinaryData(frameData);

#ifdef WANT_JSON_DEBUG
    {
        QJsonObject obj = doc.object();
        obj.remove(JSON_AVATAR_JOINT_ARRAY);
        qCDebug(avatars).noquote() << QJsonDocument(obj).toJson(QJsonDocument::JsonFormat::Indented);
    }
#endif
    result.fromJson(doc.object(), useFrameSkeleton);
}

float AvatarData::getBodyYaw() const {
    glm::vec3 eulerAngles = glm::degrees(safeEulerAngles(getOrientation()));
    return eulerAngles.y;
}

void AvatarData::setBodyYaw(float bodyYaw) {
    glm::vec3 eulerAngles = glm::degrees(safeEulerAngles(getOrientation()));
    eulerAngles.y = bodyYaw;
    setOrientation(glm::quat(glm::radians(eulerAngles)));
}

float AvatarData::getBodyPitch() const {
    glm::vec3 eulerAngles = glm::degrees(safeEulerAngles(getOrientation()));
    return eulerAngles.x;
}

void AvatarData::setBodyPitch(float bodyPitch) {
    glm::vec3 eulerAngles = glm::degrees(safeEulerAngles(getOrientation()));
    eulerAngles.x = bodyPitch;
    setOrientation(glm::quat(glm::radians(eulerAngles)));
}

float AvatarData::getBodyRoll() const {
    glm::vec3 eulerAngles = glm::degrees(safeEulerAngles(getOrientation()));
    return eulerAngles.z;
}

void AvatarData::setBodyRoll(float bodyRoll) {
    glm::vec3 eulerAngles = glm::degrees(safeEulerAngles(getOrientation()));
    eulerAngles.z = bodyRoll;
    setOrientation(glm::quat(glm::radians(eulerAngles)));
}

void AvatarData::setPositionViaScript(const glm::vec3& position) {
    SpatiallyNestable::setPosition(position);
}

void AvatarData::setOrientationViaScript(const glm::quat& orientation) {
    SpatiallyNestable::setOrientation(orientation);
}

glm::quat AvatarData::getAbsoluteJointRotationInObjectFrame(int index) const {
    assert(false);
    return glm::quat();
}

glm::vec3 AvatarData::getAbsoluteJointTranslationInObjectFrame(int index) const {
    assert(false);
    return glm::vec3();
}

QVariant AttachmentData::toVariant() const {
    QVariantMap result;
    result["modelUrl"] = modelURL;
    result["jointName"] = jointName;
    result["translation"] = glmToQMap(translation);
    result["rotation"] = glmToQMap(glm::degrees(safeEulerAngles(rotation)));
    result["scale"] = scale;
    result["soft"] = isSoft;
    return result;
}

glm::vec3 variantToVec3(const QVariant& var) {
    auto map = var.toMap();
    glm::vec3 result;
    result.x = map["x"].toFloat();
    result.y = map["y"].toFloat();
    result.z = map["z"].toFloat();
    return result;
}

void AttachmentData::fromVariant(const QVariant& variant) {
    auto map = variant.toMap();
    if (map.contains("modelUrl")) {
        auto urlString = map["modelUrl"].toString();
        modelURL = urlString;
    }
    if (map.contains("jointName")) {
        jointName = map["jointName"].toString();
    }
    if (map.contains("translation")) {
        translation = variantToVec3(map["translation"]);
    }
    if (map.contains("rotation")) {
        rotation = glm::quat(glm::radians(variantToVec3(map["rotation"])));
    }
    if (map.contains("scale")) {
        scale = map["scale"].toFloat();
    }
    if (map.contains("soft")) {
        isSoft = map["soft"].toBool();
    }
}

QVariantList AvatarData::getAttachmentsVariant() const {
    QVariantList result;
    for (const auto& attachment : getAttachmentData()) {
        result.append(attachment.toVariant());
    }
    return result;
}

void AvatarData::setAttachmentsVariant(const QVariantList& variant) {
    QVector<AttachmentData> newAttachments;
    newAttachments.reserve(variant.size());
    for (const auto& attachmentVar : variant) {
        AttachmentData attachment;
        attachment.fromVariant(attachmentVar);
        if (!attachment.modelURL.isEmpty()) {
            newAttachments.append(attachment);
        }
    }
    setAttachmentData(newAttachments);
}

const int MAX_NUM_AVATAR_ENTITIES = 42;

void AvatarData::updateAvatarEntity(const QUuid& entityID, const QByteArray& entityData) {
    if (QThread::currentThread() != thread()) {
        QMetaObject::invokeMethod(this, "updateAvatarEntity", Q_ARG(const QUuid&, entityID), Q_ARG(QByteArray, entityData));
        return;
    }
    _avatarEntitiesLock.withWriteLock([&] {
        AvatarEntityMap::iterator itr = _avatarEntityData.find(entityID);
        if (itr == _avatarEntityData.end()) {
            if (_avatarEntityData.size() < MAX_NUM_AVATAR_ENTITIES) {
                _avatarEntityData.insert(entityID, entityData);
                _avatarEntityDataLocallyEdited = true;
                markIdentityDataChanged();
            }
        } else {
            itr.value() = entityData;
            _avatarEntityDataLocallyEdited = true;
            markIdentityDataChanged();
        }
    });
}

void AvatarData::clearAvatarEntity(const QUuid& entityID) {
    if (QThread::currentThread() != thread()) {
        QMetaObject::invokeMethod(this, "clearAvatarEntity", Q_ARG(const QUuid&, entityID));
        return;
    }

    _avatarEntitiesLock.withWriteLock([&] {
        _avatarEntityData.remove(entityID);
        _avatarEntityDataLocallyEdited = true;
        markIdentityDataChanged();
    });
}

AvatarEntityMap AvatarData::getAvatarEntityData() const {
    AvatarEntityMap result;
    if (QThread::currentThread() != thread()) {
        BLOCKING_INVOKE_METHOD(const_cast<AvatarData*>(this), "getAvatarEntityData",
                                  Q_RETURN_ARG(AvatarEntityMap, result));
        return result;
    }

    _avatarEntitiesLock.withReadLock([&] {
        result = _avatarEntityData;
    });
    return result;
}

void AvatarData::insertDetachedEntityID(const QUuid entityID) {
    _avatarEntitiesLock.withWriteLock([&] {
        _avatarEntityDetached.insert(entityID);
    });
}

void AvatarData::setAvatarEntityData(const AvatarEntityMap& avatarEntityData) {
    if (avatarEntityData.size() > MAX_NUM_AVATAR_ENTITIES) {
        // the data is suspect
        qCDebug(avatars) << "discard suspect AvatarEntityData with size =" << avatarEntityData.size();
        return;
    }
    if (QThread::currentThread() != thread()) {
        QMetaObject::invokeMethod(this, "setAvatarEntityData", Q_ARG(const AvatarEntityMap&, avatarEntityData));
        return;
    }
    _avatarEntitiesLock.withWriteLock([&] {
        if (_avatarEntityData != avatarEntityData) {
            // keep track of entities that were attached to this avatar but no longer are
            AvatarEntityIDs previousAvatarEntityIDs = QSet<QUuid>::fromList(_avatarEntityData.keys());

            _avatarEntityData = avatarEntityData;
            setAvatarEntityDataChanged(true);

            foreach (auto entityID, previousAvatarEntityIDs) {
                if (!_avatarEntityData.contains(entityID)) {
                    _avatarEntityDetached.insert(entityID);
                }
            }
        }
    });
}

AvatarEntityIDs AvatarData::getAndClearRecentlyDetachedIDs() {
    AvatarEntityIDs result;
    if (QThread::currentThread() != thread()) {
        BLOCKING_INVOKE_METHOD(const_cast<AvatarData*>(this), "getAndClearRecentlyDetachedIDs",
                                  Q_RETURN_ARG(AvatarEntityIDs, result));
        return result;
    }
    _avatarEntitiesLock.withWriteLock([&] {
        result = _avatarEntityDetached;
        _avatarEntityDetached.clear();
    });
    return result;
}

// thread-safe
glm::mat4 AvatarData::getSensorToWorldMatrix() const {
    return _sensorToWorldMatrixCache.get();
}

// thread-safe
glm::mat4 AvatarData::getControllerLeftHandMatrix() const {
    return _controllerLeftHandMatrixCache.get();
}

// thread-safe
glm::mat4 AvatarData::getControllerRightHandMatrix() const {
    return _controllerRightHandMatrixCache.get();
}


QScriptValue RayToAvatarIntersectionResultToScriptValue(QScriptEngine* engine, const RayToAvatarIntersectionResult& value) {
    QScriptValue obj = engine->newObject();
    obj.setProperty("intersects", value.intersects);
    QScriptValue avatarIDValue = quuidToScriptValue(engine, value.avatarID);
    obj.setProperty("avatarID", avatarIDValue);
    obj.setProperty("distance", value.distance);
    QScriptValue intersection = vec3toScriptValue(engine, value.intersection);
    obj.setProperty("intersection", intersection);
    return obj;
}

void RayToAvatarIntersectionResultFromScriptValue(const QScriptValue& object, RayToAvatarIntersectionResult& value) {
    value.intersects = object.property("intersects").toVariant().toBool();
    QScriptValue avatarIDValue = object.property("avatarID");
    quuidFromScriptValue(avatarIDValue, value.avatarID);
    value.distance = object.property("distance").toVariant().toFloat();
    QScriptValue intersection = object.property("intersection");
    if (intersection.isValid()) {
        vec3FromScriptValue(intersection, value.intersection);
    }
}

const float AvatarData::OUT_OF_VIEW_PENALTY = -10.0f;

float AvatarData::_avatarSortCoefficientSize { 0.5f };
float AvatarData::_avatarSortCoefficientCenter { 0.25 };
float AvatarData::_avatarSortCoefficientAge { 1.0f };

void AvatarData::sortAvatars(
        QList<AvatarSharedPointer> avatarList,
        const ViewFrustum& cameraView,
        std::priority_queue<AvatarPriority>& sortedAvatarsOut,
        std::function<uint64_t(AvatarSharedPointer)> getLastUpdated,
        std::function<float(AvatarSharedPointer)> getBoundingRadius,
        std::function<bool(AvatarSharedPointer)> shouldIgnore) {

    PROFILE_RANGE(simulation, "sort");
    uint64_t now = usecTimestampNow();

    glm::vec3 frustumCenter = cameraView.getPosition();
    const glm::vec3& forward = cameraView.getDirection();
    for (int32_t i = 0; i < avatarList.size(); ++i) {
        const auto& avatar = avatarList.at(i);

        if (shouldIgnore(avatar)) {
            continue;
        }

        // priority = weighted linear combination of:
        //   (a) apparentSize
        //   (b) proximity to center of view
        //   (c) time since last update
        glm::vec3 avatarPosition = avatar->getPosition();
        glm::vec3 offset = avatarPosition - frustumCenter;
        float distance = glm::length(offset) + 0.001f; // add 1mm to avoid divide by zero

        // FIXME - AvatarData has something equivolent to this
        float radius = getBoundingRadius(avatar);

        float apparentSize = 2.0f * radius / distance;
        float cosineAngle = glm::dot(offset, forward) / distance;
        float age = (float)(now - getLastUpdated(avatar)) / (float)(USECS_PER_SECOND);

        // NOTE: we are adding values of different units to get a single measure of "priority".
        // Thus we multiply each component by a conversion "weight" that scales its units relative to the others.
        // These weights are pure magic tuning and should be hard coded in the relation below,
        // but are currently exposed for anyone who would like to explore fine tuning:
        float priority = _avatarSortCoefficientSize * apparentSize
            + _avatarSortCoefficientCenter * cosineAngle
            + _avatarSortCoefficientAge * age;

        // decrement priority of avatars outside keyhole
        if (distance > cameraView.getCenterRadius()) {
            if (!cameraView.sphereIntersectsFrustum(avatarPosition, radius)) {
                priority += OUT_OF_VIEW_PENALTY;
            }
        }
        sortedAvatarsOut.push(AvatarPriority(avatar, priority));
    }
}

QScriptValue AvatarEntityMapToScriptValue(QScriptEngine* engine, const AvatarEntityMap& value) {
    QScriptValue obj = engine->newObject();
    for (auto entityID : value.keys()) {
        QByteArray entityProperties = value.value(entityID);
        QJsonDocument jsonEntityProperties = QJsonDocument::fromBinaryData(entityProperties);
        if (!jsonEntityProperties.isObject()) {
            qCDebug(avatars) << "bad AvatarEntityData in AvatarEntityMap" << QString(entityProperties.toHex());
        }

        QVariant variantEntityProperties = jsonEntityProperties.toVariant();
        QVariantMap entityPropertiesMap = variantEntityProperties.toMap();
        QScriptValue scriptEntityProperties = variantMapToScriptValue(entityPropertiesMap, *engine);

        QString key = entityID.toString();
        obj.setProperty(key, scriptEntityProperties);
    }
    return obj;
}

void AvatarEntityMapFromScriptValue(const QScriptValue& object, AvatarEntityMap& value) {
    QScriptValueIterator itr(object);
    while (itr.hasNext()) {
        itr.next();
        QUuid EntityID = QUuid(itr.name());

        QScriptValue scriptEntityProperties = itr.value();
        QVariant variantEntityProperties = scriptEntityProperties.toVariant();
        QJsonDocument jsonEntityProperties = QJsonDocument::fromVariant(variantEntityProperties);
        QByteArray binaryEntityProperties = jsonEntityProperties.toBinaryData();

        value[EntityID] = binaryEntityProperties;
    }
}<|MERGE_RESOLUTION|>--- conflicted
+++ resolved
@@ -91,14 +91,7 @@
     _targetVelocity(0.0f),
     _density(DEFAULT_AVATAR_DENSITY)
 {
-<<<<<<< HEAD
-    setBodyPitch(0.0f);
-    setBodyYaw(-90.0f);
-    setBodyRoll(0.0f);
-
     connect(this, &AvatarData::lookAtSnappingChanged, this, &AvatarData::markIdentityDataChanged);
-=======
->>>>>>> eb9436ba
 }
 
 AvatarData::~AvatarData() {

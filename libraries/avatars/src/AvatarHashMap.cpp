//
//  AvatarHashMap.cpp
//  libraries/avatars/src
//
//  Created by Andrew Meadows on 1/28/2014.
//  Copyright 2014 High Fidelity, Inc.
//
//  Distributed under the Apache License, Version 2.0.
//  See the accompanying file LICENSE or http://www.apache.org/licenses/LICENSE-2.0.html
//

#include "AvatarHashMap.h"

#include <QtCore/QDataStream>

#include <NodeList.h>
#include <udt/PacketHeaders.h>
#include <PerfStat.h>
#include <SharedUtil.h>

#include "AvatarLogging.h"
#include "AvatarTraits.h"

<<<<<<< HEAD
=======
#include "Profile.h"

>>>>>>> ae8eea32
void AvatarReplicas::addReplica(const QUuid& parentID, AvatarSharedPointer replica) {
    if (parentID == QUuid()) {
        return;
    }
    if (_replicasMap.find(parentID) == _replicasMap.end()) {
        std::vector<AvatarSharedPointer> emptyReplicas = std::vector<AvatarSharedPointer>();
        _replicasMap.insert(std::pair<QUuid, std::vector<AvatarSharedPointer>>(parentID, emptyReplicas));
    }
    auto &replicas = _replicasMap[parentID];
    replica->setReplicaIndex((int)replicas.size() + 1);
    replicas.push_back(replica);
}

std::vector<QUuid> AvatarReplicas::getReplicaIDs(const QUuid& parentID) {
    std::vector<QUuid> ids;
    if (_replicasMap.find(parentID) != _replicasMap.end()) {
        auto &replicas = _replicasMap[parentID];
        for (int i = 0; i < (int)replicas.size(); i++) {
            ids.push_back(replicas[i]->getID());
        }
    } else if (_replicaCount > 0) {
        for (int i = 0; i < _replicaCount; i++) {
            ids.push_back(QUuid::createUuid());
        }
    }
    return ids;
}

void AvatarReplicas::parseDataFromBuffer(const QUuid& parentID, const QByteArray& buffer) {
    if (_replicasMap.find(parentID) != _replicasMap.end()) {
        auto &replicas = _replicasMap[parentID];
        for (auto avatar : replicas) {
            avatar->parseDataFromBuffer(buffer);
        }
    }
}

void AvatarReplicas::removeReplicas(const QUuid& parentID) {
    if (_replicasMap.find(parentID) != _replicasMap.end()) {
        _replicasMap.erase(parentID);
    }
}

void AvatarReplicas::processAvatarIdentity(const QUuid& parentID, const QByteArray& identityData, bool& identityChanged, bool& displayNameChanged) {
    if (_replicasMap.find(parentID) != _replicasMap.end()) {
        auto &replicas = _replicasMap[parentID];
        for (auto avatar : replicas) {
            avatar->processAvatarIdentity(identityData, identityChanged, displayNameChanged);
        }
    }
}
void AvatarReplicas::processTrait(const QUuid& parentID, AvatarTraits::TraitType traitType, QByteArray traitBinaryData) {
    if (_replicasMap.find(parentID) != _replicasMap.end()) {
        auto &replicas = _replicasMap[parentID];
        for (auto avatar : replicas) {
            avatar->processTrait(traitType, traitBinaryData);
        }
    }
}
void AvatarReplicas::processDeletedTraitInstance(const QUuid& parentID, AvatarTraits::TraitType traitType, AvatarTraits::TraitInstanceID instanceID) {
    if (_replicasMap.find(parentID) != _replicasMap.end()) {
        auto &replicas = _replicasMap[parentID];
        for (auto avatar : replicas) {
            avatar->processDeletedTraitInstance(traitType,
                                                AvatarTraits::xoredInstanceID(instanceID, avatar->getTraitInstanceXORID()));
        }
    }
}
void AvatarReplicas::processTraitInstance(const QUuid& parentID, AvatarTraits::TraitType traitType,
    AvatarTraits::TraitInstanceID instanceID, QByteArray traitBinaryData) {
    if (_replicasMap.find(parentID) != _replicasMap.end()) {
        auto &replicas = _replicasMap[parentID];
        for (auto avatar : replicas) {
            avatar->processTraitInstance(traitType,
                                         AvatarTraits::xoredInstanceID(instanceID, avatar->getTraitInstanceXORID()),
                                         traitBinaryData);
        }
    }
}

AvatarHashMap::AvatarHashMap() {
    auto nodeList = DependencyManager::get<NodeList>();

    auto& packetReceiver = nodeList->getPacketReceiver();
    packetReceiver.registerListener(PacketType::BulkAvatarData, this, "processAvatarDataPacket");
    packetReceiver.registerListener(PacketType::KillAvatar, this, "processKillAvatar");
    packetReceiver.registerListener(PacketType::AvatarIdentity, this, "processAvatarIdentityPacket");
    packetReceiver.registerListener(PacketType::BulkAvatarTraits, this, "processBulkAvatarTraits");

    connect(nodeList.data(), &NodeList::uuidChanged, this, &AvatarHashMap::sessionUUIDChanged);
}

QVector<QUuid> AvatarHashMap::getAvatarIdentifiers() {
    QReadLocker locker(&_hashLock);
    return _avatarHash.keys().toVector();
}

QVector<QUuid> AvatarHashMap::getAvatarsInRange(const glm::vec3& position, float rangeMeters) const {
    auto hashCopy = getHashCopy();
    QVector<QUuid> avatarsInRange;
    auto rangeMetersSquared = rangeMeters * rangeMeters;
    for (const AvatarSharedPointer& sharedAvatar : hashCopy) {
        glm::vec3 avatarPosition = sharedAvatar->getWorldPosition();
        auto distanceSquared = glm::distance2(avatarPosition, position);
        if (distanceSquared < rangeMetersSquared) {
            avatarsInRange.push_back(sharedAvatar->getSessionUUID());
        }
    }
    return avatarsInRange;
}

bool AvatarHashMap::isAvatarInRange(const glm::vec3& position, const float range) {
    auto hashCopy = getHashCopy();
    foreach(const AvatarSharedPointer& sharedAvatar, hashCopy) {
        glm::vec3 avatarPosition = sharedAvatar->getWorldPosition();
        float distance = glm::distance(avatarPosition, position);
        if (distance < range) {
            return true;
        }
    }
    return false;
}

void AvatarHashMap::setReplicaCount(int count) {
    _replicas.setReplicaCount(count);
    auto avatars = getAvatarIdentifiers();
    for (int i = 0; i < avatars.size(); i++) {
        KillAvatarReason reason = KillAvatarReason::NoReason;
        if (avatars[i] != QUuid()) {
            removeAvatar(avatars[i], reason);
            auto replicaIDs = _replicas.getReplicaIDs(avatars[i]);
            for (auto id : replicaIDs) {
                removeAvatar(id, reason);
            }
        }
    }
}

int AvatarHashMap::numberOfAvatarsInRange(const glm::vec3& position, float rangeMeters) {
    auto hashCopy = getHashCopy();
    auto rangeMeters2 = rangeMeters * rangeMeters;
    int count = 0;
    for (const AvatarSharedPointer& sharedAvatar : hashCopy) {
        glm::vec3 avatarPosition = sharedAvatar->getWorldPosition();
        auto distance2 = glm::distance2(avatarPosition, position);
        if (distance2 < rangeMeters2) {
            ++count;
        }
    }
    return count;
}

AvatarSharedPointer AvatarHashMap::newSharedAvatar() {
    return std::make_shared<AvatarData>();
}

AvatarSharedPointer AvatarHashMap::addAvatar(const QUuid& sessionUUID, const QWeakPointer<Node>& mixerWeakPointer) {
    qCDebug(avatars) << "Adding avatar with sessionUUID " << sessionUUID << "to AvatarHashMap.";

    auto avatar = newSharedAvatar();
    avatar->setSessionUUID(sessionUUID);
    avatar->setOwningAvatarMixer(mixerWeakPointer);

    // addAvatar is only called from newOrExistingAvatar, which already locks _hashLock
    _avatarHash.insert(sessionUUID, avatar);
    emit avatarAddedEvent(sessionUUID);

    return avatar;
}

AvatarSharedPointer AvatarHashMap::newOrExistingAvatar(const QUuid& sessionUUID, const QWeakPointer<Node>& mixerWeakPointer,
    bool& isNew) {
    QWriteLocker locker(&_hashLock);
    auto avatar = _avatarHash.value(sessionUUID);
    if (!avatar) {
        avatar = addAvatar(sessionUUID, mixerWeakPointer);
        isNew = true;
    } else {
        isNew = false;
    }
    return avatar;
}

AvatarSharedPointer AvatarHashMap::findAvatar(const QUuid& sessionUUID) const {
    QReadLocker locker(&_hashLock);
    if (_avatarHash.contains(sessionUUID)) {
        return _avatarHash.value(sessionUUID);
    }
    return nullptr;
}

void AvatarHashMap::processAvatarDataPacket(QSharedPointer<ReceivedMessage> message, SharedNodePointer sendingNode) {
    DETAILED_PROFILE_RANGE(network, __FUNCTION__);
    PerformanceTimer perfTimer("receiveAvatar");
    // enumerate over all of the avatars in this packet
    // only add them if mixerWeakPointer points to something (meaning that mixer is still around)
    while (message->getBytesLeftToRead()) {
        parseAvatarData(message, sendingNode);
    }
}

AvatarSharedPointer AvatarHashMap::parseAvatarData(QSharedPointer<ReceivedMessage> message, SharedNodePointer sendingNode) {
    QUuid sessionUUID = QUuid::fromRfc4122(message->readWithoutCopy(NUM_BYTES_RFC4122_UUID));

    int positionBeforeRead = message->getPosition();

    QByteArray byteArray = message->readWithoutCopy(message->getBytesLeftToRead());

    // make sure this isn't our own avatar data or for a previously ignored node
    auto nodeList = DependencyManager::get<NodeList>();
    bool isNewAvatar;
    if (sessionUUID != _lastOwnerSessionUUID && (!nodeList->isIgnoringNode(sessionUUID) || nodeList->getRequestsDomainListData())) {
        auto avatar = newOrExistingAvatar(sessionUUID, sendingNode, isNewAvatar);

        if (isNewAvatar) {
            QWriteLocker locker(&_hashLock);
            _pendingAvatars.insert(sessionUUID, { std::chrono::steady_clock::now(), 0, avatar });
            auto replicaIDs = _replicas.getReplicaIDs(sessionUUID);
            for (auto replicaID : replicaIDs) {
                auto replicaAvatar = addAvatar(replicaID, sendingNode);
                _replicas.addReplica(sessionUUID, replicaAvatar);
            }
        } 

        // have the matching (or new) avatar parse the data from the packet
        int bytesRead = avatar->parseDataFromBuffer(byteArray);
        message->seek(positionBeforeRead + bytesRead);
        _replicas.parseDataFromBuffer(sessionUUID, byteArray);

        return avatar;
    } else {
        // create a dummy AvatarData class to throw this data on the ground
        AvatarData dummyData;
        int bytesRead = dummyData.parseDataFromBuffer(byteArray);
        message->seek(positionBeforeRead + bytesRead);
        return std::make_shared<AvatarData>();
    }
}

void AvatarHashMap::processAvatarIdentityPacket(QSharedPointer<ReceivedMessage> message, SharedNodePointer sendingNode) {

    // peek the avatar UUID from the incoming packet
    QUuid identityUUID = QUuid::fromRfc4122(message->peek(NUM_BYTES_RFC4122_UUID));

    if (identityUUID.isNull()) {
        qCDebug(avatars) << "Refusing to process identity packet for null avatar ID";
        return;
    }

    // make sure this isn't for an ignored avatar
    auto nodeList = DependencyManager::get<NodeList>();
    static auto EMPTY = QUuid();

    {
        QReadLocker locker(&_hashLock);
        _pendingAvatars.remove(identityUUID);
        auto me = _avatarHash.find(EMPTY);
        if ((me != _avatarHash.end()) && (identityUUID == me.value()->getSessionUUID())) {
            // We add MyAvatar to _avatarHash with an empty UUID. Code relies on this. In order to correctly handle an
            // identity packet for ourself (such as when we are assigned a sessionDisplayName by the mixer upon joining),
            // we make things match here.
            identityUUID = EMPTY;
        }
    }
    
    if (!nodeList->isIgnoringNode(identityUUID) || nodeList->getRequestsDomainListData()) {
        // mesh URL for a UUID, find avatar in our list
        bool isNewAvatar;
        auto avatar = newOrExistingAvatar(identityUUID, sendingNode, isNewAvatar);
        bool identityChanged = false;
        bool displayNameChanged = false;
        // In this case, the "sendingNode" is the Avatar Mixer.
        avatar->processAvatarIdentity(message->getMessage(), identityChanged, displayNameChanged);
        _replicas.processAvatarIdentity(identityUUID, message->getMessage(), identityChanged, displayNameChanged);

    }
}

void AvatarHashMap::processBulkAvatarTraits(QSharedPointer<ReceivedMessage> message, SharedNodePointer sendingNode) {

    while (message->getBytesLeftToRead()) {
        // read the avatar ID to figure out which avatar this is for
        auto avatarID = QUuid::fromRfc4122(message->readWithoutCopy(NUM_BYTES_RFC4122_UUID));

        // grab the avatar so we can ask it to process trait data
        bool isNewAvatar;
        auto avatar = newOrExistingAvatar(avatarID, sendingNode, isNewAvatar);
        // read the first trait type for this avatar
        AvatarTraits::TraitType traitType;
        message->readPrimitive(&traitType);

        // grab the last trait versions for this avatar
        auto& lastProcessedVersions = _processedTraitVersions[avatarID];

        while (traitType != AvatarTraits::NullTrait) {
            AvatarTraits::TraitVersion packetTraitVersion;
            message->readPrimitive(&packetTraitVersion);

            AvatarTraits::TraitWireSize traitBinarySize;
            bool skipBinaryTrait = false;

            if (AvatarTraits::isSimpleTrait(traitType)) {
                message->readPrimitive(&traitBinarySize);

                // check if this trait version is newer than what we already have for this avatar
                if (packetTraitVersion > lastProcessedVersions[traitType]) {
                    auto traitData = message->read(traitBinarySize);
                    avatar->processTrait(traitType, traitData);
                    _replicas.processTrait(avatarID, traitType, traitData);
                    lastProcessedVersions[traitType] = packetTraitVersion;
                } else {
                    skipBinaryTrait = true;
                }
            } else {
                AvatarTraits::TraitInstanceID traitInstanceID =
                    QUuid::fromRfc4122(message->readWithoutCopy(NUM_BYTES_RFC4122_UUID));

                // XOR the incoming trait instance ID with this avatar object's personal XOR ID

                // this ensures that we have separate entity instances in the local tree
                // if we briefly end up with two Avatar objects for this node

                // (which can occur if the shared pointer for the
                // previous instance of an avatar hasn't yet gone out of scope before the
                // new instance is created)

                auto xoredInstanceID = AvatarTraits::xoredInstanceID(traitInstanceID, avatar->getTraitInstanceXORID());

                message->readPrimitive(&traitBinarySize);

                auto& processedInstanceVersion = lastProcessedVersions.getInstanceValueRef(traitType, traitInstanceID);
                if (packetTraitVersion > processedInstanceVersion) {
                    // in order to handle re-connections to the avatar mixer when the other
                    if (traitBinarySize == AvatarTraits::DELETED_TRAIT_SIZE) {
                        avatar->processDeletedTraitInstance(traitType, xoredInstanceID);
                        _replicas.processDeletedTraitInstance(avatarID, traitType, traitInstanceID);
                    } else {
                        auto traitData = message->read(traitBinarySize);
                        avatar->processTraitInstance(traitType, xoredInstanceID, traitData);
                        _replicas.processTraitInstance(avatarID, traitType, traitInstanceID, traitData);
                    }
                    processedInstanceVersion = packetTraitVersion;
                } else {
                    skipBinaryTrait = true;
                }
            }

            if (skipBinaryTrait) {
                // we didn't read this trait because it was older or because we didn't have an avatar to process it for
                message->seek(message->getPosition() + traitBinarySize);
            }

            // read the next trait type, which is null if there are no more traits for this avatar
            message->readPrimitive(&traitType);
        }
    }
}

void AvatarHashMap::processKillAvatar(QSharedPointer<ReceivedMessage> message, SharedNodePointer sendingNode) {
    // read the node id
    QUuid sessionUUID = QUuid::fromRfc4122(message->readWithoutCopy(NUM_BYTES_RFC4122_UUID));

    KillAvatarReason reason;
    message->readPrimitive(&reason);
    removeAvatar(sessionUUID, reason);
    auto replicaIDs = _replicas.getReplicaIDs(sessionUUID);
    for (auto id : replicaIDs) {
        removeAvatar(id, reason);
    }
}

void AvatarHashMap::removeAvatar(const QUuid& sessionUUID, KillAvatarReason removalReason) {
    QWriteLocker locker(&_hashLock);

    auto replicaIDs = _replicas.getReplicaIDs(sessionUUID);
    _replicas.removeReplicas(sessionUUID);
    for (auto id : replicaIDs) {
        auto removedReplica = _avatarHash.take(id);
        if (removedReplica) {
            handleRemovedAvatar(removedReplica, removalReason);
        }
    }

    _pendingAvatars.remove(sessionUUID);
    auto removedAvatar = _avatarHash.take(sessionUUID);

    if (removedAvatar) {
        handleRemovedAvatar(removedAvatar, removalReason);
    }

}

void AvatarHashMap::handleRemovedAvatar(const AvatarSharedPointer& removedAvatar, KillAvatarReason removalReason) {
    // remove any information about processed traits for this avatar
    _processedTraitVersions.erase(removedAvatar->getID());

    qCDebug(avatars) << "Removed avatar with UUID" << uuidStringWithoutCurlyBraces(removedAvatar->getSessionUUID())
        << "from AvatarHashMap" << removalReason;
    emit avatarRemovedEvent(removedAvatar->getSessionUUID());
}

void AvatarHashMap::sessionUUIDChanged(const QUuid& sessionUUID, const QUuid& oldUUID) {
    _lastOwnerSessionUUID = oldUUID;
    emit avatarSessionChangedEvent(sessionUUID, oldUUID);
}
<|MERGE_RESOLUTION|>--- conflicted
+++ resolved
@@ -21,11 +21,8 @@
 #include "AvatarLogging.h"
 #include "AvatarTraits.h"
 
-<<<<<<< HEAD
-=======
 #include "Profile.h"
 
->>>>>>> ae8eea32
 void AvatarReplicas::addReplica(const QUuid& parentID, AvatarSharedPointer replica) {
     if (parentID == QUuid()) {
         return;

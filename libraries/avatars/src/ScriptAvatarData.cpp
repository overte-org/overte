//
//  ScriptAvatarData.cpp
//  libraries/script-engine/src
//
//  Created by Zach Fox on 2017-04-10.
//  Copyright 2017 High Fidelity, Inc.
//
//  Distributed under the Apache License, Version 2.0.
//  See the accompanying file LICENSE or http://www.apache.org/licenses/LICENSE-2.0.html
//

#include "ScriptAvatarData.h"

ScriptAvatarData::ScriptAvatarData(AvatarSharedPointer avatarData) :
    _avatarData(avatarData)
{
    QObject::connect(avatarData.get(), &AvatarData::displayNameChanged, this, &ScriptAvatarData::displayNameChanged);
    QObject::connect(avatarData.get(), &AvatarData::lookAtSnappingChanged, this, &ScriptAvatarData::lookAtSnappingChanged);
}

//
// PHYSICAL PROPERTIES: POSITION AND ORIENTATION
// START
//
glm::vec3 ScriptAvatarData::getPosition() const {
    if (AvatarSharedPointer sharedAvatarData = _avatarData.lock()) {
        return sharedAvatarData->getPosition();
    } else {
        return glm::vec3();
    }
}
float ScriptAvatarData::getTargetScale() const {
    if (AvatarSharedPointer sharedAvatarData = _avatarData.lock()) {
        return sharedAvatarData->getTargetScale();
    } else {
        return 0.0f;
    }
}
glm::vec3 ScriptAvatarData::getHandPosition() const {
    if (AvatarSharedPointer sharedAvatarData = _avatarData.lock()) {
        return sharedAvatarData->getHandPosition();
    } else {
        return glm::vec3();
    }
}
float ScriptAvatarData::getBodyPitch() const {
    if (AvatarSharedPointer sharedAvatarData = _avatarData.lock()) {
        return sharedAvatarData->getBodyPitch();
    } else {
        return 0.0f;
    }
}
float ScriptAvatarData::getBodyYaw() const {
    if (AvatarSharedPointer sharedAvatarData = _avatarData.lock()) {
        return sharedAvatarData->getBodyYaw();
    } else {
        return 0.0f;
    }
}
float ScriptAvatarData::getBodyRoll() const {
    if (AvatarSharedPointer sharedAvatarData = _avatarData.lock()) {
        return sharedAvatarData->getBodyRoll();
    } else {
        return 0.0f;
    }
}
glm::quat ScriptAvatarData::getOrientation() const {
    if (AvatarSharedPointer sharedAvatarData = _avatarData.lock()) {
        return sharedAvatarData->getOrientation();
    } else {
        return glm::quat();
    }
}
glm::quat ScriptAvatarData::getHeadOrientation() const {
    if (AvatarSharedPointer sharedAvatarData = _avatarData.lock()) {
        return sharedAvatarData->getHeadOrientation();
    } else {
        return glm::quat();
    }
}
float ScriptAvatarData::getHeadPitch() const {
    if (AvatarSharedPointer sharedAvatarData = _avatarData.lock()) {
        return sharedAvatarData->getHeadPitch();
    } else {
        return 0.0f;
    }
}
float ScriptAvatarData::getHeadYaw() const {
    if (AvatarSharedPointer sharedAvatarData = _avatarData.lock()) {
        return sharedAvatarData->getHeadYaw();
    } else {
        return 0.0f;
    }
}
float ScriptAvatarData::getHeadRoll() const {
    if (AvatarSharedPointer sharedAvatarData = _avatarData.lock()) {
        return sharedAvatarData->getHeadRoll();
    } else {
        return 0.0f;
    }
}
//
// PHYSICAL PROPERTIES: POSITION AND ORIENTATION
// END
//

//
// PHYSICAL PROPERTIES: VELOCITY
// START
//
glm::vec3 ScriptAvatarData::getVelocity() const {
    if (AvatarSharedPointer sharedAvatarData = _avatarData.lock()) {
        return sharedAvatarData->getVelocity();
    } else {
        return glm::vec3();
    }
}
glm::vec3 ScriptAvatarData::getAngularVelocity() const {
    if (AvatarSharedPointer sharedAvatarData = _avatarData.lock()) {
        return sharedAvatarData->getAngularVelocity();
    } else {
        return glm::vec3();
    }
}
//
// PHYSICAL PROPERTIES: VELOCITY
// END
//


//
// IDENTIFIER PROPERTIES
// START
//
QUuid ScriptAvatarData::getSessionUUID() const {
    if (AvatarSharedPointer sharedAvatarData = _avatarData.lock()) {
        return sharedAvatarData->getSessionUUID();
    } else {
        return QUuid();
    }
}
QString ScriptAvatarData::getDisplayName() const {
    if (AvatarSharedPointer sharedAvatarData = _avatarData.lock()) {
        return sharedAvatarData->getDisplayName();
    } else {
        return QString();
    }
}
QString ScriptAvatarData::getSessionDisplayName() const {
    if (AvatarSharedPointer sharedAvatarData = _avatarData.lock()) {
        return sharedAvatarData->getSessionDisplayName();
    } else {
        return QString();
    }
}
<<<<<<< HEAD
bool ScriptAvatarData::getLookAtSnappingEnabled() const {
    if (AvatarSharedPointer sharedAvatarData = _avatarData.lock()) {
        return sharedAvatarData->getLookAtSnappingEnabled();
=======

bool ScriptAvatarData::getIsReplicated() const {
    if (AvatarSharedPointer sharedAvatarData = _avatarData.lock()) {
        return sharedAvatarData->getIsReplicated();
>>>>>>> 19bbe307
    } else {
        return false;
    }
}
<<<<<<< HEAD
=======

>>>>>>> 19bbe307
//
// IDENTIFIER PROPERTIES
// END
//

//
// ATTACHMENT AND JOINT PROPERTIES
// START
//
QString ScriptAvatarData::getSkeletonModelURLFromScript() const {
    if (AvatarSharedPointer sharedAvatarData = _avatarData.lock()) {
        return sharedAvatarData->getSkeletonModelURLFromScript();
    } else {
        return QString();
    }
}
char ScriptAvatarData::getHandState() const {
    if (AvatarSharedPointer sharedAvatarData = _avatarData.lock()) {
        return sharedAvatarData->getHandState();
    } else {
        return -1;
    }
}
glm::quat ScriptAvatarData::getJointRotation(int index) const {
    if (AvatarSharedPointer sharedAvatarData = _avatarData.lock()) {
        return sharedAvatarData->getJointRotation(index);
    } else {
        return glm::quat();
    }
}
glm::vec3 ScriptAvatarData::getJointTranslation(int index) const {
    if (AvatarSharedPointer sharedAvatarData = _avatarData.lock()) {
        return sharedAvatarData->getJointTranslation(index);
    } else {
        return glm::vec3();
    }
}
glm::quat ScriptAvatarData::getJointRotation(const QString& name) const {
    if (AvatarSharedPointer sharedAvatarData = _avatarData.lock()) {
        return sharedAvatarData->getJointRotation(name);
    } else {
        return glm::quat();
    }
}
glm::vec3 ScriptAvatarData::getJointTranslation(const QString& name) const {
    if (AvatarSharedPointer sharedAvatarData = _avatarData.lock()) {
        return sharedAvatarData->getJointTranslation(name);
    } else {
        return glm::vec3();
    }
}
QVector<glm::quat> ScriptAvatarData::getJointRotations() const {
    if (AvatarSharedPointer sharedAvatarData = _avatarData.lock()) {
        return sharedAvatarData->getJointRotations();
    } else {
        return QVector<glm::quat>();
    }
}
QVector<glm::vec3> ScriptAvatarData::getJointTranslations() const {
    if (AvatarSharedPointer sharedAvatarData = _avatarData.lock()) {
        return sharedAvatarData->getJointTranslations();
    } else {
        return QVector<glm::vec3>();
    }
}
bool ScriptAvatarData::isJointDataValid(const QString& name) const {
    if (AvatarSharedPointer sharedAvatarData = _avatarData.lock()) {
        return sharedAvatarData->isJointDataValid(name);
    } else {
        return false;
    }
}
int ScriptAvatarData::getJointIndex(const QString& name) const {
    if (AvatarSharedPointer sharedAvatarData = _avatarData.lock()) {
        return sharedAvatarData->getJointIndex(name);
    } else {
        return -1;
    }
}
QStringList ScriptAvatarData::getJointNames() const {
    if (AvatarSharedPointer sharedAvatarData = _avatarData.lock()) {
        return sharedAvatarData->getJointNames();
    } else {
        return QStringList();
    }
}
QVector<AttachmentData> ScriptAvatarData::getAttachmentData() const {
    if (AvatarSharedPointer sharedAvatarData = _avatarData.lock()) {
        return sharedAvatarData->getAttachmentData();
    } else {
        return QVector<AttachmentData>();
    }
}
//
// ATTACHMENT AND JOINT PROPERTIES
// END
//


//
// AUDIO PROPERTIES
// START
//
float ScriptAvatarData::getAudioLoudness() const {
    if (AvatarSharedPointer sharedAvatarData = _avatarData.lock()) {
        return sharedAvatarData->getAudioLoudness();
    } else {
        return 0.0f;
    }
}
float ScriptAvatarData::getAudioAverageLoudness() const {
    if (AvatarSharedPointer sharedAvatarData = _avatarData.lock()) {
        return sharedAvatarData->getAudioAverageLoudness();
    } else {
        return 0.0f;
    }
}
//
// AUDIO PROPERTIES
// END
//

//
// MATRIX PROPERTIES
// START
//
glm::mat4 ScriptAvatarData::getSensorToWorldMatrix() const {
    if (AvatarSharedPointer sharedAvatarData = _avatarData.lock()) {
        return sharedAvatarData->getSensorToWorldMatrix();
    } else {
        return glm::mat4();
    }
}
glm::mat4 ScriptAvatarData::getControllerLeftHandMatrix() const {
    if (AvatarSharedPointer sharedAvatarData = _avatarData.lock()) {
        return sharedAvatarData->getControllerLeftHandMatrix();
    } else {
        return glm::mat4();
    }
}
glm::mat4 ScriptAvatarData::getControllerRightHandMatrix() const {
    if (AvatarSharedPointer sharedAvatarData = _avatarData.lock()) {
        return sharedAvatarData->getControllerRightHandMatrix();
    } else {
        return glm::mat4();
    }
}
//
// MATRIX PROPERTIES
// END
//

glm::quat ScriptAvatarData::getAbsoluteJointRotationInObjectFrame(int index) const {
    if (AvatarSharedPointer sharedAvatarData = _avatarData.lock()) {
        return sharedAvatarData->getAbsoluteJointRotationInObjectFrame(index);
    } else {
        return glm::quat();
    }
}

glm::vec3 ScriptAvatarData::getAbsoluteJointTranslationInObjectFrame(int index) const {
    if (AvatarSharedPointer sharedAvatarData = _avatarData.lock()) {
        return sharedAvatarData->getAbsoluteJointTranslationInObjectFrame(index);
    } else {
        return glm::vec3();
    }
}<|MERGE_RESOLUTION|>--- conflicted
+++ resolved
@@ -153,24 +153,22 @@
         return QString();
     }
 }
-<<<<<<< HEAD
+
+bool ScriptAvatarData::getIsReplicated() const {
+    if (AvatarSharedPointer sharedAvatarData = _avatarData.lock()) {
+        return sharedAvatarData->getIsReplicated();
+    } else {
+        return false;
+    }
+}
+
 bool ScriptAvatarData::getLookAtSnappingEnabled() const {
     if (AvatarSharedPointer sharedAvatarData = _avatarData.lock()) {
         return sharedAvatarData->getLookAtSnappingEnabled();
-=======
-
-bool ScriptAvatarData::getIsReplicated() const {
-    if (AvatarSharedPointer sharedAvatarData = _avatarData.lock()) {
-        return sharedAvatarData->getIsReplicated();
->>>>>>> 19bbe307
     } else {
         return false;
     }
 }
-<<<<<<< HEAD
-=======
-
->>>>>>> 19bbe307
 //
 // IDENTIFIER PROPERTIES
 // END

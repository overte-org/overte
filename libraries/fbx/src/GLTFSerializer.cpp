//
//  GLTFSerializer.cpp
//  libraries/fbx/src
//
//  Created by Luis Cuenca on 8/30/17.
//  Copyright 2017 High Fidelity, Inc.
//
//  Distributed under the Apache License, Version 2.0.
//  See the accompanying file LICENSE or http://www.apache.org/licenses/LICENSE-2.0.html
//

#include "GLTFSerializer.h"

#include <QtCore/QBuffer>
#include <QtCore/QIODevice>
#include <QtCore/QEventLoop>
#include <QtCore/qjsondocument.h>
#include <QtCore/qjsonobject.h>
#include <QtCore/qjsonarray.h>
#include <QtCore/qjsonvalue.h>
#include <QtCore/qpair.h>
#include <QtCore/qlist.h>


#include <QtNetwork/QNetworkAccessManager>
#include <QtNetwork/QNetworkRequest>

#include <qfile.h>
#include <qfileinfo.h>

#include <shared/NsightHelpers.h>
#include <NetworkAccessManager.h>
#include <ResourceManager.h>
#include <PathUtils.h>
#include <image/ColorChannel.h>
#include <FaceshiftConstants.h>

#include "FBXSerializer.h"

#define GLTF_GET_INDICIES(accCount) int index1 = (indices[n + 0] * accCount); int index2 = (indices[n + 1] * accCount); int index3 = (indices[n + 2] * accCount);

#define GLTF_APPEND_ARRAY_1(newArray, oldArray) GLTF_GET_INDICIES(1) \
newArray.append(oldArray[index1]); \
newArray.append(oldArray[index2]); \
newArray.append(oldArray[index3]);

#define GLTF_APPEND_ARRAY_2(newArray, oldArray) GLTF_GET_INDICIES(2) \
newArray.append(oldArray[index1]); newArray.append(oldArray[index1 + 1]); \
newArray.append(oldArray[index2]); newArray.append(oldArray[index2 + 1]); \
newArray.append(oldArray[index3]); newArray.append(oldArray[index3 + 1]);

#define GLTF_APPEND_ARRAY_3(newArray, oldArray) GLTF_GET_INDICIES(3) \
newArray.append(oldArray[index1]); newArray.append(oldArray[index1 + 1]); newArray.append(oldArray[index1 + 2]); \
newArray.append(oldArray[index2]); newArray.append(oldArray[index2 + 1]); newArray.append(oldArray[index2 + 2]); \
newArray.append(oldArray[index3]); newArray.append(oldArray[index3 + 1]); newArray.append(oldArray[index3 + 2]);

#define GLTF_APPEND_ARRAY_4(newArray, oldArray) GLTF_GET_INDICIES(4) \
newArray.append(oldArray[index1]); newArray.append(oldArray[index1 + 1]); newArray.append(oldArray[index1 + 2]); newArray.append(oldArray[index1 + 3]); \
newArray.append(oldArray[index2]); newArray.append(oldArray[index2 + 1]); newArray.append(oldArray[index2 + 2]); newArray.append(oldArray[index2 + 3]); \
newArray.append(oldArray[index3]); newArray.append(oldArray[index3 + 1]); newArray.append(oldArray[index3 + 2]); newArray.append(oldArray[index3 + 3]);

bool GLTFSerializer::getStringVal(const QJsonObject& object, const QString& fieldname,
                              QString& value, QMap<QString, bool>&  defined) {
    bool _defined = (object.contains(fieldname) && object[fieldname].isString());
    if (_defined) {
        value = object[fieldname].toString();
    }
    defined.insert(fieldname, _defined);
    return _defined;
}

bool GLTFSerializer::getBoolVal(const QJsonObject& object, const QString& fieldname,
                            bool& value, QMap<QString, bool>&  defined) {
    bool _defined = (object.contains(fieldname) && object[fieldname].isBool());
    if (_defined) {
        value = object[fieldname].toBool();
    }
    defined.insert(fieldname, _defined);
    return _defined;
}

bool GLTFSerializer::getIntVal(const QJsonObject& object, const QString& fieldname,
                           int& value, QMap<QString, bool>&  defined) {
    bool _defined = (object.contains(fieldname) && !object[fieldname].isNull());
    if (_defined) {
        value = object[fieldname].toInt();
    }
    defined.insert(fieldname, _defined);
    return _defined;
}

bool GLTFSerializer::getDoubleVal(const QJsonObject& object, const QString& fieldname,
                              double& value, QMap<QString, bool>&  defined) {
    bool _defined = (object.contains(fieldname) && object[fieldname].isDouble());
    if (_defined) {
        value = object[fieldname].toDouble();
    }
    defined.insert(fieldname, _defined);
    return _defined;
}
bool GLTFSerializer::getObjectVal(const QJsonObject& object, const QString& fieldname,
                              QJsonObject& value, QMap<QString, bool>&  defined) {
    bool _defined = (object.contains(fieldname) && object[fieldname].isObject());
    if (_defined) {
        value = object[fieldname].toObject();
    }
    defined.insert(fieldname, _defined);
    return _defined;
}

bool GLTFSerializer::getIntArrayVal(const QJsonObject& object, const QString& fieldname,
                                QVector<int>& values, QMap<QString, bool>&  defined) {
    bool _defined = (object.contains(fieldname) && object[fieldname].isArray());
    if (_defined) {
        QJsonArray arr = object[fieldname].toArray();
        foreach(const QJsonValue & v, arr) {
            if (!v.isNull()) {
                values.push_back(v.toInt());
            }
        }
    }
    defined.insert(fieldname, _defined);
    return _defined;
}

bool GLTFSerializer::getDoubleArrayVal(const QJsonObject& object, const QString& fieldname,
                                   QVector<double>& values, QMap<QString, bool>&  defined) {
    bool _defined = (object.contains(fieldname) && object[fieldname].isArray());
    if (_defined) {
        QJsonArray arr = object[fieldname].toArray();
        foreach(const QJsonValue & v, arr) {
            if (v.isDouble()) {
                values.push_back(v.toDouble());
            }
        }
    }
    defined.insert(fieldname, _defined);
    return _defined;
}

bool GLTFSerializer::getObjectArrayVal(const QJsonObject& object, const QString& fieldname,
                                   QJsonArray& objects, QMap<QString, bool>& defined) {
    bool _defined = (object.contains(fieldname) && object[fieldname].isArray());
    if (_defined) {
        objects = object[fieldname].toArray();
    }
    defined.insert(fieldname, _defined);
    return _defined;
}

hifi::ByteArray GLTFSerializer::setGLBChunks(const hifi::ByteArray& data) {
    int byte = 4; 
    int jsonStart = data.indexOf("JSON", Qt::CaseSensitive);
    int binStart = data.indexOf("BIN", Qt::CaseSensitive);
    int jsonLength, binLength;
    hifi::ByteArray jsonLengthChunk, binLengthChunk;

    jsonLengthChunk = data.mid(jsonStart - byte, byte);
    QDataStream tempJsonLen(jsonLengthChunk);
    tempJsonLen.setByteOrder(QDataStream::LittleEndian);
    tempJsonLen >> jsonLength;
    hifi::ByteArray jsonChunk = data.mid(jsonStart + byte, jsonLength);

    if (binStart != -1) {
        binLengthChunk = data.mid(binStart - byte, byte);

        QDataStream tempBinLen(binLengthChunk);
        tempBinLen.setByteOrder(QDataStream::LittleEndian);
        tempBinLen >> binLength;

        _glbBinary = data.mid(binStart + byte, binLength);
    }
    return jsonChunk;
}

int GLTFSerializer::getMeshPrimitiveRenderingMode(const QString& type)
{
    if (type == "POINTS") {
        return GLTFMeshPrimitivesRenderingMode::POINTS;
    }
    if (type == "LINES") {
        return GLTFMeshPrimitivesRenderingMode::LINES;
    }
    if (type == "LINE_LOOP") {
        return GLTFMeshPrimitivesRenderingMode::LINE_LOOP;
    }
    if (type == "LINE_STRIP") {
        return GLTFMeshPrimitivesRenderingMode::LINE_STRIP;
    }
    if (type == "TRIANGLES") {
        return GLTFMeshPrimitivesRenderingMode::TRIANGLES;
    }
    if (type == "TRIANGLE_STRIP") {
        return GLTFMeshPrimitivesRenderingMode::TRIANGLE_STRIP;
    }
    if (type == "TRIANGLE_FAN") {
        return GLTFMeshPrimitivesRenderingMode::TRIANGLE_FAN;
    }
    return GLTFMeshPrimitivesRenderingMode::TRIANGLES;
}

int GLTFSerializer::getAccessorType(const QString& type)
{
    if (type == "SCALAR") {
        return GLTFAccessorType::SCALAR;
    }
    if (type == "VEC2") {
        return GLTFAccessorType::VEC2;
    }
    if (type == "VEC3") {
        return GLTFAccessorType::VEC3;
    }
    if (type == "VEC4") {
        return GLTFAccessorType::VEC4;
    }
    if (type == "MAT2") {
        return GLTFAccessorType::MAT2;
    }
    if (type == "MAT3") {
        return GLTFAccessorType::MAT3;
    }
    if (type == "MAT4") {
        return GLTFAccessorType::MAT4;
    }
    return GLTFAccessorType::SCALAR;
}

int GLTFSerializer::getMaterialAlphaMode(const QString& type)
{
    if (type == "OPAQUE") {
        return GLTFMaterialAlphaMode::OPAQUE;
    }
    if (type == "MASK") {
        return GLTFMaterialAlphaMode::MASK;
    }
    if (type == "BLEND") {
        return GLTFMaterialAlphaMode::BLEND;
    }
    return GLTFMaterialAlphaMode::OPAQUE;
}

int GLTFSerializer::getCameraType(const QString& type)
{
    if (type == "orthographic") {
        return GLTFCameraTypes::ORTHOGRAPHIC;
    }
    if (type == "perspective") {
        return GLTFCameraTypes::PERSPECTIVE;
    }
    return GLTFCameraTypes::PERSPECTIVE;
}

int GLTFSerializer::getImageMimeType(const QString& mime)
{
    if (mime == "image/jpeg") {
        return GLTFImageMimetype::JPEG;
    }
    if (mime == "image/png") {
        return GLTFImageMimetype::PNG;
    }
    return GLTFImageMimetype::JPEG;
}

int GLTFSerializer::getAnimationSamplerInterpolation(const QString& interpolation)
{
    if (interpolation == "LINEAR") {
        return GLTFAnimationSamplerInterpolation::LINEAR;
    }
    return GLTFAnimationSamplerInterpolation::LINEAR;
}

bool GLTFSerializer::setAsset(const QJsonObject& object) {
    QJsonObject jsAsset;
    bool isAssetDefined = getObjectVal(object, "asset", jsAsset, _file.defined);
    if (isAssetDefined) {
        if (!getStringVal(jsAsset, "version", _file.asset.version, 
                          _file.asset.defined) || _file.asset.version != "2.0") {
            return false;
        }
        getStringVal(jsAsset, "generator", _file.asset.generator, _file.asset.defined);
        getStringVal(jsAsset, "copyright", _file.asset.copyright, _file.asset.defined);
    }
    return isAssetDefined;
}

GLTFAccessor::GLTFAccessorSparse::GLTFAccessorSparseIndices GLTFSerializer::createAccessorSparseIndices(const QJsonObject& object) {
    GLTFAccessor::GLTFAccessorSparse::GLTFAccessorSparseIndices accessorSparseIndices;

    getIntVal(object, "bufferView", accessorSparseIndices.bufferView, accessorSparseIndices.defined);
    getIntVal(object, "byteOffset", accessorSparseIndices.byteOffset, accessorSparseIndices.defined);
    getIntVal(object, "componentType", accessorSparseIndices.componentType, accessorSparseIndices.defined);

    return accessorSparseIndices;
}

GLTFAccessor::GLTFAccessorSparse::GLTFAccessorSparseValues GLTFSerializer::createAccessorSparseValues(const QJsonObject& object) {
    GLTFAccessor::GLTFAccessorSparse::GLTFAccessorSparseValues accessorSparseValues;

    getIntVal(object, "bufferView", accessorSparseValues.bufferView, accessorSparseValues.defined);
    getIntVal(object, "byteOffset", accessorSparseValues.byteOffset, accessorSparseValues.defined);

    return accessorSparseValues;
}

GLTFAccessor::GLTFAccessorSparse GLTFSerializer::createAccessorSparse(const QJsonObject& object) {
    GLTFAccessor::GLTFAccessorSparse accessorSparse;

    getIntVal(object, "count", accessorSparse.count, accessorSparse.defined);
    QJsonObject sparseIndicesObject;
    if (getObjectVal(object, "indices", sparseIndicesObject, accessorSparse.defined)) {
        accessorSparse.indices = createAccessorSparseIndices(sparseIndicesObject);
    }
    QJsonObject sparseValuesObject;
    if (getObjectVal(object, "values", sparseValuesObject, accessorSparse.defined)) {
        accessorSparse.values = createAccessorSparseValues(sparseValuesObject);
    }

    return accessorSparse;
}

bool GLTFSerializer::addAccessor(const QJsonObject& object) {
    GLTFAccessor accessor;
    
    getIntVal(object, "bufferView", accessor.bufferView, accessor.defined);
    getIntVal(object, "byteOffset", accessor.byteOffset, accessor.defined);
    getIntVal(object, "componentType", accessor.componentType, accessor.defined);
    getIntVal(object, "count", accessor.count, accessor.defined);
    getBoolVal(object, "normalized", accessor.normalized, accessor.defined);
    QString type;
    if (getStringVal(object, "type", type, accessor.defined)) {
        accessor.type = getAccessorType(type);
    }

    QJsonObject sparseObject;
    if (getObjectVal(object, "sparse", sparseObject, accessor.defined)) {
        accessor.sparse = createAccessorSparse(sparseObject);
    }

    getDoubleArrayVal(object, "max", accessor.max, accessor.defined);
    getDoubleArrayVal(object, "min", accessor.min, accessor.defined);

    _file.accessors.push_back(accessor);

    return true;
}

bool GLTFSerializer::addAnimation(const QJsonObject& object) {
    GLTFAnimation animation;
    
    QJsonArray channels;
    if (getObjectArrayVal(object, "channels", channels, animation.defined)) {
        foreach(const QJsonValue & v, channels) {
            if (v.isObject()) {
                GLTFChannel channel;
                getIntVal(v.toObject(), "sampler", channel.sampler, channel.defined);
                QJsonObject jsChannel;
                if (getObjectVal(v.toObject(), "target", jsChannel, channel.defined)) {
                    getIntVal(jsChannel, "node", channel.target.node, channel.target.defined);
                    getIntVal(jsChannel, "path", channel.target.path, channel.target.defined);
                }             
            }
        }
    }

    QJsonArray samplers;
    if (getObjectArrayVal(object, "samplers", samplers, animation.defined)) {
        foreach(const QJsonValue & v, samplers) {
            if (v.isObject()) {
                GLTFAnimationSampler sampler;
                getIntVal(v.toObject(), "input", sampler.input, sampler.defined);
                getIntVal(v.toObject(), "output", sampler.input, sampler.defined);
                QString interpolation;
                if (getStringVal(v.toObject(), "interpolation", interpolation, sampler.defined)) {
                    sampler.interpolation = getAnimationSamplerInterpolation(interpolation);
                }
            }
        }
    }
    
    _file.animations.push_back(animation);

    return true;
}

bool GLTFSerializer::addBufferView(const QJsonObject& object) {
    GLTFBufferView bufferview;
    
    getIntVal(object, "buffer", bufferview.buffer, bufferview.defined);
    getIntVal(object, "byteLength", bufferview.byteLength, bufferview.defined);
    getIntVal(object, "byteOffset", bufferview.byteOffset, bufferview.defined);
    getIntVal(object, "target", bufferview.target, bufferview.defined);
    
    _file.bufferviews.push_back(bufferview);
   
    return true;
}

bool GLTFSerializer::addBuffer(const QJsonObject& object) {
    GLTFBuffer buffer;
   
    getIntVal(object, "byteLength", buffer.byteLength, buffer.defined);

    if (_url.toString().endsWith("glb")) {
        if (!_glbBinary.isEmpty()) {
            buffer.blob = _glbBinary;
        } else {
            return false;
        }
    }
    if (getStringVal(object, "uri", buffer.uri, buffer.defined)) {
        if (!readBinary(buffer.uri, buffer.blob)) {
            return false;
        }
    }
    _file.buffers.push_back(buffer);
    
    return true;
}

bool GLTFSerializer::addCamera(const QJsonObject& object) {
    GLTFCamera camera;
    
    QJsonObject jsPerspective;
    QJsonObject jsOrthographic;
    QString type;
    getStringVal(object, "name", camera.name, camera.defined);
    if (getObjectVal(object, "perspective", jsPerspective, camera.defined)) {
        getDoubleVal(jsPerspective, "aspectRatio", camera.perspective.aspectRatio, camera.perspective.defined);
        getDoubleVal(jsPerspective, "yfov", camera.perspective.yfov, camera.perspective.defined);
        getDoubleVal(jsPerspective, "zfar", camera.perspective.zfar, camera.perspective.defined);
        getDoubleVal(jsPerspective, "znear", camera.perspective.znear, camera.perspective.defined);
        camera.type = GLTFCameraTypes::PERSPECTIVE;
    } else if (getObjectVal(object, "orthographic", jsOrthographic, camera.defined)) {
        getDoubleVal(jsOrthographic, "zfar", camera.orthographic.zfar, camera.orthographic.defined);
        getDoubleVal(jsOrthographic, "znear", camera.orthographic.znear, camera.orthographic.defined);
        getDoubleVal(jsOrthographic, "xmag", camera.orthographic.xmag, camera.orthographic.defined);
        getDoubleVal(jsOrthographic, "ymag", camera.orthographic.ymag, camera.orthographic.defined);
        camera.type = GLTFCameraTypes::ORTHOGRAPHIC;
    } else if (getStringVal(object, "type", type, camera.defined)) {
        camera.type = getCameraType(type);
    }
    
    _file.cameras.push_back(camera);
    
    return true;
}

bool GLTFSerializer::addImage(const QJsonObject& object) {
    GLTFImage image;
    
    QString mime;
    getStringVal(object, "uri", image.uri, image.defined);
    if (image.uri.contains("data:image/png;base64,")) {
        image.mimeType = getImageMimeType("image/png");
    } else if (image.uri.contains("data:image/jpeg;base64,")) {
        image.mimeType = getImageMimeType("image/jpeg");
    }
    if (getStringVal(object, "mimeType", mime, image.defined)) {
        image.mimeType = getImageMimeType(mime);
    } 
    getIntVal(object, "bufferView", image.bufferView, image.defined);
    
    _file.images.push_back(image);

    return true;
}

bool GLTFSerializer::getIndexFromObject(const QJsonObject& object, const QString& field,
                                    int& outidx, QMap<QString, bool>& defined) {
    QJsonObject subobject;
    if (getObjectVal(object, field, subobject, defined)) {
        QMap<QString, bool> tmpdefined = QMap<QString, bool>();
        return getIntVal(subobject, "index", outidx, tmpdefined);
    }
    return false;
}

bool GLTFSerializer::addMaterial(const QJsonObject& object) {
    GLTFMaterial material;

    getStringVal(object, "name", material.name, material.defined);
    getDoubleArrayVal(object, "emissiveFactor", material.emissiveFactor, material.defined);
    getIndexFromObject(object, "emissiveTexture", material.emissiveTexture, material.defined);
    getIndexFromObject(object, "normalTexture", material.normalTexture, material.defined);
    getIndexFromObject(object, "occlusionTexture", material.occlusionTexture, material.defined);
    getBoolVal(object, "doubleSided", material.doubleSided, material.defined);
    QString alphamode;
    if (getStringVal(object, "alphaMode", alphamode, material.defined)) {
        material.alphaMode = getMaterialAlphaMode(alphamode);
    }
    getDoubleVal(object, "alphaCutoff", material.alphaCutoff, material.defined);
    QJsonObject jsMetallicRoughness;
    if (getObjectVal(object, "pbrMetallicRoughness", jsMetallicRoughness, material.defined)) {
        getDoubleArrayVal(jsMetallicRoughness, "baseColorFactor", 
                          material.pbrMetallicRoughness.baseColorFactor, 
                          material.pbrMetallicRoughness.defined);
        getIndexFromObject(jsMetallicRoughness, "baseColorTexture", 
                           material.pbrMetallicRoughness.baseColorTexture, 
                           material.pbrMetallicRoughness.defined);
        getDoubleVal(jsMetallicRoughness, "metallicFactor", 
                     material.pbrMetallicRoughness.metallicFactor, 
                     material.pbrMetallicRoughness.defined);
        getDoubleVal(jsMetallicRoughness, "roughnessFactor", 
                     material.pbrMetallicRoughness.roughnessFactor, 
                     material.pbrMetallicRoughness.defined);
        getIndexFromObject(jsMetallicRoughness, "metallicRoughnessTexture", 
                           material.pbrMetallicRoughness.metallicRoughnessTexture, 
                           material.pbrMetallicRoughness.defined);
    }
   _file.materials.push_back(material);
    return true;
}

bool GLTFSerializer::addMesh(const QJsonObject& object) {
    GLTFMesh mesh;

    getStringVal(object, "name", mesh.name, mesh.defined);
    getDoubleArrayVal(object, "weights", mesh.weights, mesh.defined);
    QJsonArray jsPrimitives;
    object.keys();
    if (getObjectArrayVal(object, "primitives", jsPrimitives, mesh.defined)) {
        foreach(const QJsonValue & prim, jsPrimitives) {
            if (prim.isObject()) {
                GLTFMeshPrimitive primitive;
                QJsonObject jsPrimitive = prim.toObject();
                getIntVal(jsPrimitive, "mode", primitive.mode, primitive.defined);
                getIntVal(jsPrimitive, "indices", primitive.indices, primitive.defined);
                getIntVal(jsPrimitive, "material", primitive.material, primitive.defined);
                
                QJsonObject jsAttributes;
                if (getObjectVal(jsPrimitive, "attributes", jsAttributes, primitive.defined)) {
                    QStringList attrKeys = jsAttributes.keys();
                    foreach(const QString & attrKey, attrKeys) {
                        int attrVal;
                        getIntVal(jsAttributes, attrKey, attrVal, primitive.attributes.defined);
                        primitive.attributes.values.insert(attrKey, attrVal);
                    }
                }

                QJsonArray jsTargets;
                if (getObjectArrayVal(jsPrimitive, "targets", jsTargets, primitive.defined))
                {
                    foreach(const QJsonValue & tar, jsTargets) {
                        if (tar.isObject()) {
                            QJsonObject jsTarget = tar.toObject();
                            QStringList tarKeys = jsTarget.keys();
                            GLTFMeshPrimitiveAttr target;
                            foreach(const QString & tarKey, tarKeys) {
                                int tarVal;
                                getIntVal(jsTarget, tarKey, tarVal, target.defined);
                                target.values.insert(tarKey, tarVal);
                            }
                            primitive.targets.push_back(target);
                        }
                    }
                }                
                mesh.primitives.push_back(primitive);
            }
        }
    }

    QJsonObject jsExtras;
    GLTFMeshExtra extras;
    if (getObjectVal(object, "extras", jsExtras, mesh.defined)) {
        QJsonArray jsTargetNames;
        if (getObjectArrayVal(jsExtras, "targetNames", jsTargetNames, extras.defined)) {
            foreach (const QJsonValue& tarName, jsTargetNames) { 
                extras.targetNames.push_back(tarName.toString()); 
            }
        }
        mesh.extras = extras;
    }

    _file.meshes.push_back(mesh);

    return true;
}

bool GLTFSerializer::addNode(const QJsonObject& object) {
    GLTFNode node;
    
    getStringVal(object, "name", node.name, node.defined);
    getIntVal(object, "camera", node.camera, node.defined);
    getIntVal(object, "mesh", node.mesh, node.defined);
    getIntArrayVal(object, "children", node.children, node.defined);
    getDoubleArrayVal(object, "translation", node.translation, node.defined);
    getDoubleArrayVal(object, "rotation", node.rotation, node.defined);
    getDoubleArrayVal(object, "scale", node.scale, node.defined);
    getDoubleArrayVal(object, "matrix", node.matrix, node.defined);
    getIntVal(object, "skin", node.skin, node.defined);
    getStringVal(object, "jointName", node.jointName, node.defined);
    getIntArrayVal(object, "skeletons", node.skeletons, node.defined);

    _file.nodes.push_back(node);

    return true;
}

bool GLTFSerializer::addSampler(const QJsonObject& object) {
    GLTFSampler sampler;

    getIntVal(object, "magFilter", sampler.magFilter, sampler.defined);
    getIntVal(object, "minFilter", sampler.minFilter, sampler.defined);
    getIntVal(object, "wrapS", sampler.wrapS, sampler.defined);
    getIntVal(object, "wrapT", sampler.wrapT, sampler.defined);

    _file.samplers.push_back(sampler);

    return true;

}

bool GLTFSerializer::addScene(const QJsonObject& object) {
    GLTFScene scene;

    getStringVal(object, "name", scene.name, scene.defined);
    getIntArrayVal(object, "nodes", scene.nodes, scene.defined);

    _file.scenes.push_back(scene);
    return true;
}

bool GLTFSerializer::addSkin(const QJsonObject& object) {
    GLTFSkin skin;

    getIntVal(object, "inverseBindMatrices", skin.inverseBindMatrices, skin.defined);
    getIntVal(object, "skeleton", skin.skeleton, skin.defined);
    getIntArrayVal(object, "joints", skin.joints, skin.defined);

    _file.skins.push_back(skin);

    return true;
}

bool GLTFSerializer::addTexture(const QJsonObject& object) {
    GLTFTexture texture; 
    getIntVal(object, "sampler", texture.sampler, texture.defined);
    getIntVal(object, "source", texture.source, texture.defined);
    
    _file.textures.push_back(texture);

    return true;
}

bool GLTFSerializer::parseGLTF(const hifi::ByteArray& data) {
    PROFILE_RANGE_EX(resource_parse, __FUNCTION__, 0xffff0000, nullptr);

    hifi::ByteArray jsonChunk = data;

    if (_url.toString().endsWith("glb") && data.indexOf("glTF") == 0 && data.contains("JSON")) {
        jsonChunk = setGLBChunks(data);
    }    
   
    QJsonDocument d = QJsonDocument::fromJson(jsonChunk);
    QJsonObject jsFile = d.object();

    bool success = setAsset(jsFile);
    if (success) {
        QJsonArray accessors;
        if (getObjectArrayVal(jsFile, "accessors", accessors, _file.defined)) {
            foreach(const QJsonValue & accVal, accessors) {
                if (accVal.isObject()) {
                    success = success && addAccessor(accVal.toObject());
                }
            }
        }

        QJsonArray animations;
        if (getObjectArrayVal(jsFile, "animations", animations, _file.defined)) {
            foreach(const QJsonValue & animVal, accessors) {
                if (animVal.isObject()) {
                    success = success && addAnimation(animVal.toObject());
                }
            }
        }

        QJsonArray bufferViews;
        if (getObjectArrayVal(jsFile, "bufferViews", bufferViews, _file.defined)) {
            foreach(const QJsonValue & bufviewVal, bufferViews) {
                if (bufviewVal.isObject()) {
                    success = success && addBufferView(bufviewVal.toObject());
                }
            }
        }

        QJsonArray buffers;
        if (getObjectArrayVal(jsFile, "buffers", buffers, _file.defined)) {
            foreach(const QJsonValue & bufVal, buffers) {
                if (bufVal.isObject()) {
                    success = success && addBuffer(bufVal.toObject());
                }
            }
        }

        QJsonArray cameras;
        if (getObjectArrayVal(jsFile, "cameras", cameras, _file.defined)) {
            foreach(const QJsonValue & camVal, cameras) {
                if (camVal.isObject()) {
                    success = success && addCamera(camVal.toObject());
                }
            }
        }

        QJsonArray images;
        if (getObjectArrayVal(jsFile, "images", images, _file.defined)) {
            foreach(const QJsonValue & imgVal, images) {
                if (imgVal.isObject()) {
                    success = success && addImage(imgVal.toObject());
                }
            }
        }

        QJsonArray materials;
        if (getObjectArrayVal(jsFile, "materials", materials, _file.defined)) {
            foreach(const QJsonValue & matVal, materials) {
                if (matVal.isObject()) {
                    success = success && addMaterial(matVal.toObject());
                }
            }
        }

        QJsonArray meshes;
        if (getObjectArrayVal(jsFile, "meshes", meshes, _file.defined)) {
            foreach(const QJsonValue & meshVal, meshes) {
                if (meshVal.isObject()) {
                    success = success && addMesh(meshVal.toObject());
                }
            }
        }

        QJsonArray nodes;
        if (getObjectArrayVal(jsFile, "nodes", nodes, _file.defined)) {
            foreach(const QJsonValue & nodeVal, nodes) {
                if (nodeVal.isObject()) {
                    success = success && addNode(nodeVal.toObject());
                }
            }
        }

        QJsonArray samplers;
        if (getObjectArrayVal(jsFile, "samplers", samplers, _file.defined)) {
            foreach(const QJsonValue & samVal, samplers) {
                if (samVal.isObject()) {
                    success = success && addSampler(samVal.toObject());
                }
            }
        }

        QJsonArray scenes;
        if (getObjectArrayVal(jsFile, "scenes", scenes, _file.defined)) {
            foreach(const QJsonValue & sceneVal, scenes) {
                if (sceneVal.isObject()) {
                    success = success && addScene(sceneVal.toObject());
                }
            }
        }

        QJsonArray skins;
        if (getObjectArrayVal(jsFile, "skins", skins, _file.defined)) {
            foreach(const QJsonValue & skinVal, skins) {
                if (skinVal.isObject()) {
                    success = success && addSkin(skinVal.toObject());
                }
            }
        }

        QJsonArray textures;
        if (getObjectArrayVal(jsFile, "textures", textures, _file.defined)) {
            foreach(const QJsonValue & texVal, textures) {
                if (texVal.isObject()) {
                    success = success && addTexture(texVal.toObject());
                }
            }
        }
    } 
    return success;
}

glm::mat4 GLTFSerializer::getModelTransform(const GLTFNode& node) {
    glm::mat4 tmat = glm::mat4(1.0);

    if (node.defined["matrix"] && node.matrix.size() == 16) {
        tmat = glm::mat4(node.matrix[0], node.matrix[1], node.matrix[2], node.matrix[3],
            node.matrix[4], node.matrix[5], node.matrix[6], node.matrix[7],
            node.matrix[8], node.matrix[9], node.matrix[10], node.matrix[11],
            node.matrix[12], node.matrix[13], node.matrix[14], node.matrix[15]);
    } else {

        if (node.defined["scale"] && node.scale.size() == 3) {
            glm::vec3 scale = glm::vec3(node.scale[0], node.scale[1], node.scale[2]);
            glm::mat4 s = glm::mat4(1.0);
            s = glm::scale(s, scale);
            tmat = s * tmat;
        }
        
        if (node.defined["rotation"] && node.rotation.size() == 4) {
            //quat(x,y,z,w) to quat(w,x,y,z)
            glm::quat rotquat = glm::quat(node.rotation[3], node.rotation[0], node.rotation[1], node.rotation[2]);
            tmat = glm::mat4_cast(rotquat) * tmat;
        }
        
        if (node.defined["translation"] && node.translation.size() == 3) {
            glm::vec3 trans = glm::vec3(node.translation[0], node.translation[1], node.translation[2]);
            glm::mat4 t = glm::mat4(1.0);
            t = glm::translate(t, trans);
            tmat = t * tmat;
        }
    }
    return tmat;
}

void GLTFSerializer::getSkinInverseBindMatrices(std::vector<std::vector<float>>& inverseBindMatrixValues) {
    for (auto &skin : _file.skins) {
        GLTFAccessor& indicesAccessor = _file.accessors[skin.inverseBindMatrices];
        QVector<float> matrices;
        addArrayFromAccessor(indicesAccessor, matrices);
        inverseBindMatrixValues.push_back(matrices.toStdVector());
    }
}

void GLTFSerializer::generateTargetData(int index, float weight, QVector<glm::vec3>& returnVector) {
    GLTFAccessor& accessor = _file.accessors[index];
    QVector<float> storedValues;
    addArrayFromAccessor(accessor, storedValues);
    for (int n = 0; n < storedValues.size(); n = n + 3) {
        returnVector.push_back(glm::vec3(weight * storedValues[n], weight * storedValues[n + 1], weight * storedValues[n + 2]));
    }
}

bool GLTFSerializer::buildGeometry(HFMModel& hfmModel, const hifi::VariantHash& mapping, const hifi::URL& url) {
    int numNodes = _file.nodes.size();

    //Build dependencies
    QVector<int> parents;
    QVector<int> sortedNodes;
    parents.fill(-1, numNodes);
    sortedNodes.reserve(numNodes);
    int nodecount = 0;
    foreach(auto &node, _file.nodes) {
        foreach(int child, node.children) {
            parents[child] = nodecount;
        }
        sortedNodes.push_back(nodecount);
        ++nodecount;
    }
    

    // Build transforms
    nodecount = 0;
    foreach(auto &node, _file.nodes) {
        // collect node transform
        _file.nodes[nodecount].transforms.push_back(getModelTransform(node));
        int parentIndex = parents[nodecount];
        while (parentIndex != -1) {
            const auto& parentNode = _file.nodes[parentIndex];
            // collect transforms for a node's parents, grandparents, etc.
            _file.nodes[nodecount].transforms.push_back(getModelTransform(parentNode));
            parentIndex = parents[parentIndex];
        }
        ++nodecount;
    }


    // since parent indices must exist in the sorted list before any of their children, sortedNodes might not be initialized in the correct order
    // therefore we need to re-initialize the order in which nodes will be parsed
    QVector<bool> hasBeenSorted;
    hasBeenSorted.fill(false, numNodes);
    int i = 0;  // initial index
    while (i < numNodes) {
        int currentNode = sortedNodes[i];
        int parentIndex = parents[currentNode];
        if (parentIndex == -1 || hasBeenSorted[parentIndex]) {
            hasBeenSorted[currentNode] = true;
            ++i;
        } else {
            int j = i + 1; // index of node to be sorted
            while (j < numNodes) {
                int nextNode = sortedNodes[j];
                parentIndex = parents[nextNode];
                if (parentIndex == -1 || hasBeenSorted[parentIndex]) {
                    // swap with currentNode
                    hasBeenSorted[nextNode] = true;
                    sortedNodes[i] = nextNode;
                    sortedNodes[j] = currentNode;
                    ++i;
                    currentNode = sortedNodes[i];
                }
                ++j;
            }
        }
    }
    

     // Build map from original to new indices
    QVector<int> originalToNewNodeIndexMap;
    originalToNewNodeIndexMap.fill(-1, numNodes);
    for (int i = 0; i < numNodes; ++i) {
        originalToNewNodeIndexMap[sortedNodes[i]] = i;
    }


    // Build joints
    HFMJoint joint;
    joint.distanceToParent = 0;
    hfmModel.jointIndices["x"] = numNodes;
    QVector<glm::mat4> globalTransforms;
    globalTransforms.resize(numNodes + 1);

    for (int nodeIndex : sortedNodes) {
        auto& node = _file.nodes[nodeIndex];

        joint.transform = node.transforms.first();
        joint.translation = extractTranslation(joint.transform);
        joint.rotation = glmExtractRotation(joint.transform);
        glm::vec3 scale = extractScale(joint.transform);
        joint.postTransform = glm::scale(glm::mat4(), scale);

        joint.parentIndex = parents[nodeIndex];
        globalTransforms[numNodes] = joint.transform * globalTransforms[numNodes];  // accumulate for all nodes
        globalTransforms[nodeIndex] = joint.transform;
        if (joint.parentIndex != -1) {
            globalTransforms[nodeIndex] = globalTransforms[joint.parentIndex] * globalTransforms[nodeIndex];
            joint.parentIndex = originalToNewNodeIndexMap[joint.parentIndex];
        }
       
        joint.name = node.name;
        joint.isSkeletonJoint = false;
        hfmModel.joints.push_back(joint);
    }
    hfmModel.shapeVertices.resize(hfmModel.joints.size());


    // Build skeleton
    std::vector<glm::mat4> jointInverseBindTransforms;
    jointInverseBindTransforms.resize(numNodes);
    hfmModel.hasSkeletonJoints = !_file.skins.isEmpty();
    if (hfmModel.hasSkeletonJoints) {
        hfmModel.hasSkeletonJoints = true;
        std::vector<std::vector<float>> inverseBindValues;
        getSkinInverseBindMatrices(inverseBindValues);

        for (int jointIndex = 0; jointIndex < numNodes; ++jointIndex) {
            int nodeIndex = sortedNodes[jointIndex];
            auto joint = hfmModel.joints[jointIndex];

            for (int s = 0; s < _file.skins.size(); ++s) {
                const auto& skin = _file.skins[s];
                int matrixIndex = skin.joints.indexOf(nodeIndex);
                joint.isSkeletonJoint = skin.joints.contains(nodeIndex);

                // build inverse bind matrices
                if (joint.isSkeletonJoint) {
                    std::vector<float>& value = inverseBindValues[s];
                    int matrixCount = 16 * matrixIndex;
                    jointInverseBindTransforms[jointIndex] =
                        glm::mat4(value[matrixCount], value[matrixCount + 1], value[matrixCount + 2], value[matrixCount + 3], 
                            value[matrixCount + 4], value[matrixCount + 5], value[matrixCount + 6], value[matrixCount + 7], 
                            value[matrixCount + 8], value[matrixCount + 9], value[matrixCount + 10], value[matrixCount + 11],
                            value[matrixCount + 12], value[matrixCount + 13], value[matrixCount + 14], value[matrixCount + 15]);
                } else {
                    jointInverseBindTransforms[jointIndex] = glm::mat4();
                }
                glm::vec3 bindTranslation = extractTranslation(hfmModel.offset * glm::inverse(jointInverseBindTransforms[jointIndex]));
                hfmModel.bindExtents.addPoint(bindTranslation);
            }
            hfmModel.joints[jointIndex] = joint;
        }
    }


    //Build materials
    QVector<QString> materialIDs;
    QString unknown = "Default";
    int ukcount = 0;
    foreach(auto material, _file.materials) {
        if (!material.defined["name"]) {
            QString name = unknown + QString::number(ukcount++);
            material.name = name;
            material.defined.insert("name", true);
        }

        QString mid = material.name;
        materialIDs.push_back(mid);
    }

    for (int i = 0; i < materialIDs.size(); ++i) {
        QString& matid = materialIDs[i];
        hfmModel.materials[matid] = HFMMaterial();
        HFMMaterial& hfmMaterial = hfmModel.materials[matid];
        hfmMaterial._material = std::make_shared<graphics::Material>();
        hfmMaterial.name = hfmMaterial.materialID = matid;
        setHFMMaterial(hfmMaterial, _file.materials[i]);
    }

    
    // Build meshes
    nodecount = 0;
    hfmModel.meshExtents.reset();
    for (int nodeIndex : sortedNodes) {
        auto& node = _file.nodes[nodeIndex];

        if (node.defined["mesh"]) {

            hfmModel.meshes.append(HFMMesh());
            HFMMesh& mesh = hfmModel.meshes[hfmModel.meshes.size() - 1];
            if (!hfmModel.hasSkeletonJoints) { 
                HFMCluster cluster;
                cluster.jointIndex = nodecount;
                cluster.inverseBindMatrix = glm::mat4();
                cluster.inverseBindTransform = Transform(cluster.inverseBindMatrix);
                mesh.clusters.append(cluster);
            } else { // skinned model
                for (int j = 0; j < numNodes; j++) {
                    HFMCluster cluster;
                    cluster.jointIndex = j;
                    cluster.inverseBindMatrix = jointInverseBindTransforms[j];
                    cluster.inverseBindTransform = Transform(cluster.inverseBindMatrix);
                    mesh.clusters.append(cluster);
<<<<<<< HEAD
                } else { // skinned model
                    for (int j = 0; j < numNodes; ++j) {
                        HFMCluster cluster;
                        cluster.jointIndex = j;
                        cluster.inverseBindMatrix = jointInverseBindTransforms[j];
                        cluster.inverseBindTransform = Transform(cluster.inverseBindMatrix);
                        mesh.clusters.append(cluster);
=======
                }
            }
            HFMCluster root;
            root.jointIndex = 0;
            root.inverseBindMatrix = jointInverseBindTransforms[root.jointIndex];
            root.inverseBindTransform = Transform(root.inverseBindMatrix);
            mesh.clusters.append(root);

            QList<QString> meshAttributes;
            foreach(auto &primitive, _file.meshes[node.mesh].primitives) {
                QList<QString> keys = primitive.attributes.values.keys();
                foreach (auto &key, keys) {
                    if (!meshAttributes.contains(key)) {
                        meshAttributes.push_back(key);
>>>>>>> 930018a9
                    }
                }
            }

            foreach(auto &primitive, _file.meshes[node.mesh].primitives) {
                HFMMeshPart part = HFMMeshPart();

                int indicesAccessorIdx = primitive.indices;

                GLTFAccessor& indicesAccessor = _file.accessors[indicesAccessorIdx];

                // Buffers
                QVector<int> indices;
                QVector<float> vertices;
                int verticesStride = 3;
                QVector<float> normals;
                int normalStride = 3;
                QVector<float> tangents;
                int tangentStride = 4;
                QVector<float> texcoords;
                int texCoordStride = 2;
                QVector<float> texcoords2;
                int texCoord2Stride = 2;
                QVector<float> colors;
                int colorStride = 3;
                QVector<uint16_t> joints;
                int jointStride = 4;
                QVector<float> weights;
                int weightStride = 4;

                bool success = addArrayFromAccessor(indicesAccessor, indices);

                if (!success) {
                    qWarning(modelformat) << "There was a problem reading glTF INDICES data for model " << _url;
                    continue;
                }

                // Increment the triangle indices by the current mesh vertex count so each mesh part can all reference the same buffers within the mesh
                int prevMeshVerticesCount = mesh.vertices.count();

                QList<QString> keys = primitive.attributes.values.keys();
                QVector<uint16_t> clusterJoints;
                QVector<float> clusterWeights;

                foreach(auto &key, keys) {
                    int accessorIdx = primitive.attributes.values[key];

                    GLTFAccessor& accessor = _file.accessors[accessorIdx];

                    if (key == "POSITION") {
                        if (accessor.type != GLTFAccessorType::VEC3) {
                            qWarning(modelformat) << "Invalid accessor type on glTF POSITION data for model " << _url;
                            continue;
                        }

                        success = addArrayFromAccessor(accessor, vertices);
                        if (!success) {
                            qWarning(modelformat) << "There was a problem reading glTF POSITION data for model " << _url;
                            continue;
                        }
                    } else if (key == "NORMAL") {
                        if (accessor.type != GLTFAccessorType::VEC3) {
                            qWarning(modelformat) << "Invalid accessor type on glTF NORMAL data for model " << _url;
                            continue;
                        }

                        success = addArrayFromAccessor(accessor, normals);
                        if (!success) {
                            qWarning(modelformat) << "There was a problem reading glTF NORMAL data for model " << _url;
                            continue;
                        }
                    } else if (key == "TANGENT") {
                        if (accessor.type == GLTFAccessorType::VEC4) {
                            tangentStride = 4;
                        } else if (accessor.type == GLTFAccessorType::VEC3) {
                            tangentStride = 3;
                        } else {
                            qWarning(modelformat) << "Invalid accessor type on glTF TANGENT data for model " << _url;
                            continue;
                        }

                        success = addArrayFromAccessor(accessor, tangents);
                        if (!success) {
                            qWarning(modelformat) << "There was a problem reading glTF TANGENT data for model " << _url;
                            tangentStride = 0;
                            continue;
                        }
                    } else if (key == "TEXCOORD_0") {
                        success = addArrayFromAccessor(accessor, texcoords);
                        if (!success) {
                            qWarning(modelformat) << "There was a problem reading glTF TEXCOORD_0 data for model " << _url;
                            continue;
                        }

                        if (accessor.type != GLTFAccessorType::VEC2) {
                            qWarning(modelformat) << "Invalid accessor type on glTF TEXCOORD_0 data for model " << _url;
                            continue;
                        }
                    } else if (key == "TEXCOORD_1") {
                        success = addArrayFromAccessor(accessor, texcoords2);
                        if (!success) {
                            qWarning(modelformat) << "There was a problem reading glTF TEXCOORD_1 data for model " << _url;
                            continue;
                        }

                        if (accessor.type != GLTFAccessorType::VEC2) {
                            qWarning(modelformat) << "Invalid accessor type on glTF TEXCOORD_1 data for model " << _url;
                            continue;
                        }
                    } else if (key == "COLOR_0") {
                        if (accessor.type == GLTFAccessorType::VEC4) {
                            colorStride = 4;
                        } else if (accessor.type == GLTFAccessorType::VEC3) {
                            colorStride = 3;
                        } else {
                            qWarning(modelformat) << "Invalid accessor type on glTF COLOR_0 data for model " << _url;
                            continue;
                        }

                        success = addArrayFromAccessor(accessor, colors);
                        if (!success) {
                            qWarning(modelformat) << "There was a problem reading glTF COLOR_0 data for model " << _url;
                            continue;
                        }
                    } else if (key == "JOINTS_0") {
                        if (accessor.type == GLTFAccessorType::VEC4) {
                            jointStride = 4;
                        } else if (accessor.type == GLTFAccessorType::VEC3) {
                            jointStride = 3;
                        } else if (accessor.type == GLTFAccessorType::VEC2) {
                            jointStride = 2;
                        } else if (accessor.type == GLTFAccessorType::SCALAR) {
                            jointStride = 1;
                        } else {
                            qWarning(modelformat) << "Invalid accessor type on glTF JOINTS_0 data for model " << _url;
                            continue;
                        }

                        success = addArrayFromAccessor(accessor, joints);
                        if (!success) {
                            qWarning(modelformat) << "There was a problem reading glTF JOINTS_0 data for model " << _url;
                            continue;
                        }
<<<<<<< HEAD
                        for (int n = 0; n < joints.size(); ++n) {
                            clusterJoints.push_back(joints[n]);
                        }
=======
>>>>>>> 930018a9
                    } else if (key == "WEIGHTS_0") {
                        if (accessor.type == GLTFAccessorType::VEC4) {
                            weightStride = 4;
                        } else if (accessor.type == GLTFAccessorType::VEC3) {
                            weightStride = 3;
                        } else if (accessor.type == GLTFAccessorType::VEC2) {
                            weightStride = 2;
                        } else if (accessor.type == GLTFAccessorType::SCALAR) {
                            weightStride = 1;
                        } else {
                            qWarning(modelformat) << "Invalid accessor type on glTF WEIGHTS_0 data for model " << _url;
                            continue;
                        }

                        success = addArrayFromAccessor(accessor, weights);
                        if (!success) {
                            qWarning(modelformat) << "There was a problem reading glTF WEIGHTS_0 data for model " << _url;
                            continue;
                        }
<<<<<<< HEAD
                        for (int n = 0; n < weights.size(); ++n) {
                            clusterWeights.push_back(weights[n]);
=======
                    }
                }

                // Validation stage
                if (indices.count() == 0) {
                    qWarning(modelformat) << "Missing indices for model " << _url;
                    continue;
                }
                if (vertices.count() == 0) {
                    qWarning(modelformat) << "Missing vertices for model " << _url;
                    continue;
                }

                int partVerticesCount = vertices.size() / 3;

                // generate the normals if they don't exist
                if (normals.size() == 0) {
                    QVector<int> newIndices;
                    QVector<float> newVertices;
                    QVector<float> newNormals;
                    QVector<float> newTexcoords;
                    QVector<float> newTexcoords2;
                    QVector<float> newColors;
                    QVector<uint16_t> newJoints;
                    QVector<float> newWeights;

                    for (int n = 0; n < indices.size(); n = n + 3) {
                        int v1_index = (indices[n + 0] * 3);
                        int v2_index = (indices[n + 1] * 3);
                        int v3_index = (indices[n + 2] * 3);

                        glm::vec3 v1 = glm::vec3(vertices[v1_index], vertices[v1_index + 1], vertices[v1_index + 2]);
                        glm::vec3 v2 = glm::vec3(vertices[v2_index], vertices[v2_index + 1], vertices[v2_index + 2]);
                        glm::vec3 v3 = glm::vec3(vertices[v3_index], vertices[v3_index + 1], vertices[v3_index + 2]);

                        newVertices.append(v1.x);
                        newVertices.append(v1.y);
                        newVertices.append(v1.z);
                        newVertices.append(v2.x);
                        newVertices.append(v2.y);
                        newVertices.append(v2.z);
                        newVertices.append(v3.x);
                        newVertices.append(v3.y);
                        newVertices.append(v3.z);

                        glm::vec3 norm = glm::normalize(glm::cross(v2 - v1, v3 - v1));

                        newNormals.append(norm.x);
                        newNormals.append(norm.y);
                        newNormals.append(norm.z);
                        newNormals.append(norm.x);
                        newNormals.append(norm.y);
                        newNormals.append(norm.z);
                        newNormals.append(norm.x);
                        newNormals.append(norm.y);
                        newNormals.append(norm.z);

                        if (texcoords.size() == partVerticesCount * texCoordStride) {
                            GLTF_APPEND_ARRAY_2(newTexcoords, texcoords)
                        }

                        if (texcoords2.size() == partVerticesCount * texCoord2Stride) {
                            GLTF_APPEND_ARRAY_2(newTexcoords2, texcoords2)
                        }

                        if (colors.size() == partVerticesCount * colorStride) {
                            if (colorStride == 4) {
                                GLTF_APPEND_ARRAY_4(newColors, colors)
                            } else {
                                GLTF_APPEND_ARRAY_3(newColors, colors)
                            }
                        }

                        if (joints.size() == partVerticesCount * jointStride) {
                            if (jointStride == 4) {
                                GLTF_APPEND_ARRAY_4(newJoints, joints)
                            } else if (jointStride == 3) {
                                GLTF_APPEND_ARRAY_3(newJoints, joints)
                            } else if (jointStride == 2) {
                                GLTF_APPEND_ARRAY_2(newJoints, joints)
                            } else {
                                GLTF_APPEND_ARRAY_1(newJoints, joints)
                            }
                        }

                        if (weights.size() == partVerticesCount * weightStride) {
                            if (weightStride == 4) {
                                GLTF_APPEND_ARRAY_4(newWeights, weights)
                            } else if (weightStride == 3) {
                                GLTF_APPEND_ARRAY_3(newWeights, weights)
                            } else if (weightStride == 2) {
                                GLTF_APPEND_ARRAY_2(newWeights, weights)
                            } else {
                                GLTF_APPEND_ARRAY_1(newWeights, weights)
                            }
                        }
                        newIndices.append(n);
                        newIndices.append(n + 1);
                        newIndices.append(n + 2);
                    }

                    vertices = newVertices;
                    normals = newNormals;
                    tangents = QVector<float>();
                    texcoords = newTexcoords;
                    texcoords2 = newTexcoords2;
                    colors = newColors;
                    joints = newJoints;
                    weights = newWeights;
                    indices = newIndices;

                    partVerticesCount = vertices.size() / 3;
                }

                QVector<int> validatedIndices;
                for (int n = 0; n < indices.count(); n++) {
                    if (indices[n] < partVerticesCount) {
                        validatedIndices.push_back(indices[n] + prevMeshVerticesCount);
                    } else {
                        validatedIndices = QVector<int>();
                        break;
                    }
                }

                if (validatedIndices.size() == 0) {
                    qWarning(modelformat) << "Indices out of range for model " << _url;
                    continue;
                }

                part.triangleIndices.append(validatedIndices);

                for (int n = 0; n < vertices.size(); n = n + verticesStride) {
                    mesh.vertices.push_back(glm::vec3(vertices[n], vertices[n + 1], vertices[n + 2]));
                }

                for (int n = 0; n < normals.size(); n = n + normalStride) {
                    mesh.normals.push_back(glm::vec3(normals[n], normals[n + 1], normals[n + 2]));
                }

                // TODO: add correct tangent generation
                if (tangents.size() == partVerticesCount * tangentStride) {
                    for (int n = 0; n < tangents.size(); n += tangentStride) {
                        float tanW = tangentStride == 4 ? tangents[n + 3] : 1;
                        mesh.tangents.push_back(glm::vec3(tanW * tangents[n], tangents[n + 1], tanW * tangents[n + 2]));
                    }
                } else {
                    if (meshAttributes.contains("TANGENT")) {
                        for (int i = 0; i < partVerticesCount; i++) {
                            mesh.tangents.push_back(glm::vec3(0.0f, 0.0f, 0.0f));
                        }
                    }
                }

                if (texcoords.size() == partVerticesCount * texCoordStride) {
                    for (int n = 0; n < texcoords.size(); n = n + 2) {
                        mesh.texCoords.push_back(glm::vec2(texcoords[n], texcoords[n + 1]));
                    }
                } else {
                    if (meshAttributes.contains("TEXCOORD_0")) {
                        for (int i = 0; i < partVerticesCount; i++) {
                            mesh.texCoords.push_back(glm::vec2(0.0f, 0.0f));
                        }
                    }
                }

                if (texcoords2.size() == partVerticesCount * texCoord2Stride) {
                    for (int n = 0; n < texcoords2.size(); n = n + 2) {
                        mesh.texCoords1.push_back(glm::vec2(texcoords2[n], texcoords2[n + 1]));
                    }
                } else {
                    if (meshAttributes.contains("TEXCOORD_1")) {
                        for (int i = 0; i < partVerticesCount; i++) {
                            mesh.texCoords1.push_back(glm::vec2(0.0f, 0.0f));
                        }
                    }
                }

                if (colors.size() == partVerticesCount * colorStride) {
                    for (int n = 0; n < colors.size(); n += colorStride) {
                        mesh.colors.push_back(glm::vec3(colors[n], colors[n + 1], colors[n + 2]));
                    }
                } else {
                    if (meshAttributes.contains("COLOR_0")) {
                        for (int i = 0; i < partVerticesCount; i++) {
                            mesh.colors.push_back(glm::vec3(1.0f, 1.0f, 1.0f));
                        }
                    }
                }

                if (joints.size() == partVerticesCount * jointStride) {
                    for (int n = 0; n < joints.size(); n += jointStride) {
                        clusterJoints.push_back(joints[n]);
                        if (jointStride > 1) {
                            clusterJoints.push_back(joints[n + 1]);
                            if (jointStride > 2) {
                                clusterJoints.push_back(joints[n + 2]);
                                if (jointStride > 3) {
                                    clusterJoints.push_back(joints[n + 3]);
                                } else {
                                    clusterJoints.push_back(0);
                                }
                            } else {
                                clusterJoints.push_back(0);
                                clusterJoints.push_back(0);
                            }
                        } else {
                            clusterJoints.push_back(0);
                            clusterJoints.push_back(0);
                            clusterJoints.push_back(0);
                        }
                    }
                } else {
                    if (meshAttributes.contains("JOINTS_0")) {
                        for (int i = 0; i < partVerticesCount; i++) {
                            for (int j = 0; j < 4; j++) {
                                clusterJoints.push_back(0);
                            }
>>>>>>> 930018a9
                        }
                    }
                }

                if (weights.size() == partVerticesCount * weightStride) {
                    for (int n = 0; n < weights.size(); n += weightStride) {
                        clusterWeights.push_back(weights[n]);
                        if (weightStride > 1) {
                            clusterWeights.push_back(weights[n + 1]);
                            if (weightStride > 2) {
                                clusterWeights.push_back(weights[n + 2]);
                                if (weightStride > 3) {
                                    clusterWeights.push_back(weights[n + 3]);
                                } else {
                                    clusterWeights.push_back(0.0f);
                                }
                            } else {
                                clusterWeights.push_back(0.0f);
                                clusterWeights.push_back(0.0f);
                            }
                        } else {
                            clusterWeights.push_back(0.0f);
                            clusterWeights.push_back(0.0f);
                            clusterWeights.push_back(0.0f);
                        }
                    }
                } else {
                    if (meshAttributes.contains("WEIGHTS_0")) {
                        for (int i = 0; i < partVerticesCount; i++) {
                            clusterWeights.push_back(1.0f);
                            for (int j = 1; j < 4; j++) {
                                clusterWeights.push_back(0.0f);
                            }
                        }
                    }
                }

                // Build weights (adapted from FBXSerializer.cpp)
                if (hfmModel.hasSkeletonJoints) {
                    int prevMeshClusterIndexCount = mesh.clusterIndices.count();
                    int prevMeshClusterWeightCount = mesh.clusterWeights.count();
                    const int WEIGHTS_PER_VERTEX = 4;
                    const float ALMOST_HALF = 0.499f;
                    int numVertices = mesh.vertices.size() - prevMeshVerticesCount;

                    // Append new cluster indices and weights for this mesh part
                    for (int i = 0; i < numVertices * WEIGHTS_PER_VERTEX; i++) {
                        mesh.clusterIndices.push_back(mesh.clusters.size() - 1);
                        mesh.clusterWeights.push_back(0);
                    }

<<<<<<< HEAD
                    for (int c = 0; c < clusterJoints.size(); ++c) {
                        mesh.clusterIndices[c] = originalToNewNodeIndexMap[_file.skins[node.skin].joints[clusterJoints[c]]];
=======
                    for (int c = 0; c < clusterJoints.size(); c++) {
                        mesh.clusterIndices[prevMeshClusterIndexCount + c] =
                            originalToNewNodeIndexMap[_file.skins[node.skin].joints[clusterJoints[c]]];
>>>>>>> 930018a9
                    }

                    // normalize and compress to 16-bits
                    for (int i = 0; i < numVertices; ++i) {
                        int j = i * WEIGHTS_PER_VERTEX;

                        float totalWeight = 0.0f;
                        for (int k = j; k < j + WEIGHTS_PER_VERTEX; ++k) {
                            totalWeight += clusterWeights[k];
                        }
                        if (totalWeight > 0.0f) {
                            float weightScalingFactor = (float)(UINT16_MAX) / totalWeight;
                            for (int k = j; k < j + WEIGHTS_PER_VERTEX; ++k) {
                                mesh.clusterWeights[prevMeshClusterWeightCount + k] = (uint16_t)(weightScalingFactor * clusterWeights[k] + ALMOST_HALF);
                            }
                        } else {
                            mesh.clusterWeights[prevMeshClusterWeightCount + j] = (uint16_t)((float)(UINT16_MAX) + ALMOST_HALF);
                        }
                    }
                }

                if (primitive.defined["material"]) {
                    part.materialID = materialIDs[primitive.material];
                }
                mesh.parts.push_back(part);

                // populate the texture coordinates if they don't exist
                if (mesh.texCoords.size() == 0 && !hfmModel.hasSkeletonJoints) {
                    for (int i = 0; i < part.triangleIndices.size(); ++i) { mesh.texCoords.push_back(glm::vec2(0.0, 1.0)); }
                }

                // Build morph targets (blend shapes)
                if (!primitive.targets.isEmpty()) {

                    // Build list of blendshapes from FST
                    typedef QPair<int, float> WeightedIndex;
                    hifi::VariantHash blendshapeMappings = mapping.value("bs").toHash();
                    QMultiHash<QString, WeightedIndex> blendshapeIndices;

                    for (int i = 0;; ++i) {
                        hifi::ByteArray blendshapeName = FACESHIFT_BLENDSHAPES[i];
                        if (blendshapeName.isEmpty()) {
                            break;
                        }
                        QList<QVariant> mappings = blendshapeMappings.values(blendshapeName);
                        foreach (const QVariant& mapping, mappings) {
                            QVariantList blendshapeMapping = mapping.toList();
                            blendshapeIndices.insert(blendshapeMapping.at(0).toByteArray(), WeightedIndex(i, blendshapeMapping.at(1).toFloat()));
                        }
                    }

                    // glTF morph targets may or may not have names. if they are labeled, add them based on
                    // the corresponding names from the FST. otherwise, just add them in the order they are given
                    mesh.blendshapes.resize(blendshapeMappings.size());
                    auto values = blendshapeIndices.values();
                    auto keys = blendshapeIndices.keys();
                    auto names = _file.meshes[node.mesh].extras.targetNames;
                    QVector<double> weights = _file.meshes[node.mesh].weights;

                    for (int weightedIndex = 0; weightedIndex < values.size(); ++weightedIndex) {
                        float weight = 0.1f;
                        int indexFromMapping = weightedIndex;
                        int targetIndex = weightedIndex;
                        hfmModel.blendshapeChannelNames.push_back("target_" + QString::number(weightedIndex));

                        if (!names.isEmpty()) {
                            targetIndex = names.indexOf(keys[weightedIndex]);
                            indexFromMapping = values[weightedIndex].first;
                            weight = weight * values[weightedIndex].second;
                            hfmModel.blendshapeChannelNames[weightedIndex] = keys[weightedIndex];
                        }
                        HFMBlendshape& blendshape = mesh.blendshapes[indexFromMapping];
                        blendshape.indices = part.triangleIndices;
                        auto target = primitive.targets[targetIndex];

                        QVector<glm::vec3> normals;
                        QVector<glm::vec3> vertices;

                        if (weights.size() == primitive.targets.size()) {
                            int targetWeight = weights[targetIndex];
                            if (targetWeight != 0) {
                                weight = weight * targetWeight;
                            }
                        }

                        if (target.values.contains((QString) "NORMAL")) {
                            generateTargetData(target.values.value((QString) "NORMAL"), weight, normals);
                        }
                        if (target.values.contains((QString) "POSITION")) {
                            generateTargetData(target.values.value((QString) "POSITION"), weight, vertices);
                        }
                        bool isNewBlendshape = blendshape.vertices.size() < vertices.size();
                        int count = 0;
                        for (int i : blendshape.indices) {
                            if (isNewBlendshape) {
                                blendshape.vertices.push_back(vertices[i]);
                                blendshape.normals.push_back(normals[i]);
                            } else {
                                blendshape.vertices[count] = blendshape.vertices[count] + vertices[i];
                                blendshape.normals[count] = blendshape.normals[count] + normals[i];
                                ++count;
                            }
                        }
                    }
                }

                for (int clusterIndex = 0; clusterIndex < mesh.clusters.size() - 1; ++clusterIndex) {
                    auto joint = hfmModel.joints[clusterIndex];
                    ShapeVertices& points = hfmModel.shapeVertices.at(clusterIndex);
                    glm::mat4 modelTransform = glm::mat4(0.1f) * globalTransforms[numNodes] * joint.transform;
                    for (glm::vec3 vertex : mesh.vertices) {
                        glm::vec3 transformedVertex = glm::vec3(modelTransform * glm::vec4(vertex, 1.0f));
                        points.push_back(transformedVertex);
                    }
                }

                foreach(const glm::vec3& vertex, mesh.vertices) {
                    glm::vec3 transformedVertex = glm::vec3(globalTransforms[nodeIndex] * glm::vec4(vertex, 1.0f));
                    mesh.meshExtents.addPoint(transformedVertex);
                    hfmModel.meshExtents.addPoint(transformedVertex);
                }
               
                mesh.meshIndex = hfmModel.meshes.size();
            }

            mesh.meshExtents.reset();
            foreach(const glm::vec3& vertex, mesh.vertices) {
                mesh.meshExtents.addPoint(vertex);
                hfmModel.meshExtents.addPoint(vertex);
            }

            // Add epsilon to mesh extents to compensate for planar meshes
            mesh.meshExtents.minimum -= glm::vec3(EPSILON, EPSILON, EPSILON);
            mesh.meshExtents.maximum += glm::vec3(EPSILON, EPSILON, EPSILON);
            hfmModel.meshExtents.minimum -= glm::vec3(EPSILON, EPSILON, EPSILON);
            hfmModel.meshExtents.maximum += glm::vec3(EPSILON, EPSILON, EPSILON);
           
            mesh.meshIndex = hfmModel.meshes.size();
        }
        ++nodecount;
    }

    return true;
}

MediaType GLTFSerializer::getMediaType() const {
    MediaType mediaType("gltf");
    mediaType.extensions.push_back("gltf");
    mediaType.webMediaTypes.push_back("model/gltf+json");

    mediaType.extensions.push_back("glb");
    mediaType.webMediaTypes.push_back("model/gltf-binary");

    return mediaType;
}

std::unique_ptr<hfm::Serializer::Factory> GLTFSerializer::getFactory() const {
    return std::make_unique<hfm::Serializer::SimpleFactory<GLTFSerializer>>();
}

HFMModel::Pointer GLTFSerializer::read(const hifi::ByteArray& data, const hifi::VariantHash& mapping, const hifi::URL& url) {

    _url = url;
    
    // Normalize url for local files
    hifi::URL normalizeUrl = DependencyManager::get<ResourceManager>()->normalizeURL(_url);
    if (normalizeUrl.scheme().isEmpty() || (normalizeUrl.scheme() == "file")) {
        QString localFileName = PathUtils::expandToLocalDataAbsolutePath(normalizeUrl).toLocalFile();
        _url = hifi::URL(QFileInfo(localFileName).absoluteFilePath());
    }

    if (parseGLTF(data)) {
        //_file.dump();
        auto hfmModelPtr = std::make_shared<HFMModel>();
        HFMModel& hfmModel = *hfmModelPtr;
        buildGeometry(hfmModel, mapping, _url);

        //hfmDebugDump(data);
        return hfmModelPtr;
    } else {
        qCDebug(modelformat) << "Error parsing GLTF file.";
    }

    return nullptr;
}

bool GLTFSerializer::readBinary(const QString& url, hifi::ByteArray& outdata) {
    bool success;

    if (url.contains("data:application/octet-stream;base64,")) {
        outdata = requestEmbeddedData(url);
        success = !outdata.isEmpty();
    } else {
        hifi::URL binaryUrl = _url.resolved(url);
        std::tie<bool, hifi::ByteArray>(success, outdata) = requestData(binaryUrl);
    }
    
    return success;
}

bool GLTFSerializer::doesResourceExist(const QString& url) {
    if (_url.isEmpty()) {
        return false;
    }
    hifi::URL candidateUrl = _url.resolved(url);
    return DependencyManager::get<ResourceManager>()->resourceExists(candidateUrl);
}

std::tuple<bool, hifi::ByteArray> GLTFSerializer::requestData(hifi::URL& url) {
    auto request = DependencyManager::get<ResourceManager>()->createResourceRequest(
        nullptr, url, true, -1, "GLTFSerializer::requestData");

    if (!request) {
        return std::make_tuple(false, hifi::ByteArray());
    }

    QEventLoop loop;
    QObject::connect(request, &ResourceRequest::finished, &loop, &QEventLoop::quit);
    request->send();
    loop.exec();

    if (request->getResult() == ResourceRequest::Success) {
        return std::make_tuple(true, request->getData());
    } else {
        return std::make_tuple(false, hifi::ByteArray());
    }
}

hifi::ByteArray GLTFSerializer::requestEmbeddedData(const QString& url) {
    QString binaryUrl = url.split(",")[1]; 
    return binaryUrl.isEmpty() ? hifi::ByteArray() : QByteArray::fromBase64(binaryUrl.toUtf8());
}


QNetworkReply* GLTFSerializer::request(hifi::URL& url, bool isTest) {
    if (!qApp) {
        return nullptr;
    }
    bool aboutToQuit{ false };
    auto connection = QObject::connect(qApp, &QCoreApplication::aboutToQuit, [&] {
        aboutToQuit = true;
    });
    QNetworkAccessManager& networkAccessManager = NetworkAccessManager::getInstance();
    QNetworkRequest netRequest(url);
    netRequest.setAttribute(QNetworkRequest::FollowRedirectsAttribute, true);
    QNetworkReply* netReply = isTest ? networkAccessManager.head(netRequest) : networkAccessManager.get(netRequest);
    if (!qApp || aboutToQuit) {
        netReply->deleteLater();
        return nullptr;
    }
    QEventLoop loop; // Create an event loop that will quit when we get the finished signal
    QObject::connect(netReply, SIGNAL(finished()), &loop, SLOT(quit()));
    loop.exec();                    // Nothing is going to happen on this whole run thread until we get this

    QObject::disconnect(connection);
    return netReply;                // trying to sync later on.
}

HFMTexture GLTFSerializer::getHFMTexture(const GLTFTexture& texture) {
    HFMTexture fbxtex = HFMTexture();
    fbxtex.texcoordSet = 0;
  
    if (texture.defined["source"]) {
        QString url = _file.images[texture.source].uri;

        QString fname = hifi::URL(url).fileName();
        hifi::URL textureUrl = _url.resolved(url);
        fbxtex.name = fname;
        fbxtex.filename = textureUrl.toEncoded();
        
        if (_url.toString().endsWith("glb") && !_glbBinary.isEmpty()) {
            int bufferView = _file.images[texture.source].bufferView;
       
            GLTFBufferView& imagesBufferview = _file.bufferviews[bufferView];
            int offset = imagesBufferview.byteOffset;
            int length = imagesBufferview.byteLength;

            fbxtex.content = _glbBinary.mid(offset, length);
            fbxtex.filename = textureUrl.toEncoded().append(texture.source);
        }

        if (url.contains("data:image/jpeg;base64,") || url.contains("data:image/png;base64,")) {
            fbxtex.content = requestEmbeddedData(url); 
        }
    }
    return fbxtex;
}

void GLTFSerializer::setHFMMaterial(HFMMaterial& fbxmat, const GLTFMaterial& material) {


    if (material.defined["emissiveFactor"] && material.emissiveFactor.size() == 3) {
        glm::vec3 emissive = glm::vec3(material.emissiveFactor[0], 
                                       material.emissiveFactor[1], 
                                       material.emissiveFactor[2]);
        fbxmat._material->setEmissive(emissive);
    }

    if (material.defined["emissiveTexture"]) {
        fbxmat.emissiveTexture = getHFMTexture(_file.textures[material.emissiveTexture]);
        fbxmat.useEmissiveMap = true;
    }
    
    if (material.defined["normalTexture"]) {
        fbxmat.normalTexture = getHFMTexture(_file.textures[material.normalTexture]);
        fbxmat.useNormalMap = true;
    }
    
    if (material.defined["occlusionTexture"]) {
        fbxmat.occlusionTexture = getHFMTexture(_file.textures[material.occlusionTexture]);
        fbxmat.useOcclusionMap = true;
    }

    if (material.defined["pbrMetallicRoughness"]) {
        fbxmat.isPBSMaterial = true;
        
        if (material.pbrMetallicRoughness.defined["metallicFactor"]) {
            fbxmat.metallic = material.pbrMetallicRoughness.metallicFactor;
        }
        if (material.pbrMetallicRoughness.defined["baseColorTexture"]) {
            fbxmat.opacityTexture = getHFMTexture(_file.textures[material.pbrMetallicRoughness.baseColorTexture]);
            fbxmat.albedoTexture = getHFMTexture(_file.textures[material.pbrMetallicRoughness.baseColorTexture]);
            fbxmat.useAlbedoMap = true;
        }
        if (material.pbrMetallicRoughness.defined["metallicRoughnessTexture"]) {
            fbxmat.roughnessTexture = getHFMTexture(_file.textures[material.pbrMetallicRoughness.metallicRoughnessTexture]);
            fbxmat.roughnessTexture.sourceChannel = image::ColorChannel::GREEN;
            fbxmat.useRoughnessMap = true;
            fbxmat.metallicTexture = getHFMTexture(_file.textures[material.pbrMetallicRoughness.metallicRoughnessTexture]);
            fbxmat.metallicTexture.sourceChannel = image::ColorChannel::BLUE;
            fbxmat.useMetallicMap = true;
        }
        if (material.pbrMetallicRoughness.defined["roughnessFactor"]) {
            fbxmat._material->setRoughness(material.pbrMetallicRoughness.roughnessFactor);
        }
        if (material.pbrMetallicRoughness.defined["baseColorFactor"] && 
            material.pbrMetallicRoughness.baseColorFactor.size() == 4) {
            glm::vec3 dcolor =  glm::vec3(material.pbrMetallicRoughness.baseColorFactor[0], 
                                          material.pbrMetallicRoughness.baseColorFactor[1], 
                                          material.pbrMetallicRoughness.baseColorFactor[2]);
            fbxmat.diffuseColor = dcolor;
            fbxmat._material->setAlbedo(dcolor);
            fbxmat._material->setOpacity(material.pbrMetallicRoughness.baseColorFactor[3]);
        }   
    }

}

template<typename T, typename L>
bool GLTFSerializer::readArray(const hifi::ByteArray& bin, int byteOffset, int count,
                           QVector<L>& outarray, int accessorType) {
    
    QDataStream blobstream(bin);
    blobstream.setByteOrder(QDataStream::LittleEndian);
    blobstream.setVersion(QDataStream::Qt_5_9);
    blobstream.setFloatingPointPrecision(QDataStream::FloatingPointPrecision::SinglePrecision);
    blobstream.skipRawData(byteOffset);

    int bufferCount = 0;
    switch (accessorType) {
    case GLTFAccessorType::SCALAR:
        bufferCount = 1;
        break;
    case GLTFAccessorType::VEC2:
        bufferCount = 2;
        break;
    case GLTFAccessorType::VEC3:
        bufferCount = 3;
        break;
    case GLTFAccessorType::VEC4:
        bufferCount = 4;
        break;
    case GLTFAccessorType::MAT2:
        bufferCount = 4;
        break;
    case GLTFAccessorType::MAT3:
        bufferCount = 9;
        break;
    case GLTFAccessorType::MAT4:
        bufferCount = 16;
        break;
    default:
        qWarning(modelformat) << "Unknown accessorType: " << accessorType;
        blobstream.unsetDevice();
        return false;
    }
    for (int i = 0; i < count; ++i) {
        for (int j = 0; j < bufferCount; ++j) {
            if (!blobstream.atEnd()) {
                T value;
                blobstream >> value;
                outarray.push_back(value);
            } else {
                blobstream.unsetDevice();
                return false;
            }
        }
    }

    blobstream.unsetDevice();
    return true;
}
template<typename T>
bool GLTFSerializer::addArrayOfType(const hifi::ByteArray& bin, int byteOffset, int count,
                                QVector<T>& outarray, int accessorType, int componentType) {
    
    switch (componentType) {
    case GLTFAccessorComponentType::BYTE: {}
    case GLTFAccessorComponentType::UNSIGNED_BYTE: {
        return readArray<uchar>(bin, byteOffset, count, outarray, accessorType);
    }
    case GLTFAccessorComponentType::SHORT: {
        return readArray<short>(bin, byteOffset, count, outarray, accessorType);
    }
    case GLTFAccessorComponentType::UNSIGNED_INT: {
        return readArray<uint>(bin, byteOffset, count, outarray, accessorType);
    }
    case GLTFAccessorComponentType::UNSIGNED_SHORT: {
        return readArray<ushort>(bin, byteOffset, count, outarray, accessorType);
    }
    case GLTFAccessorComponentType::FLOAT: {
        return readArray<float>(bin, byteOffset, count, outarray, accessorType);
    }
    }
    return false;
}

template <typename T>
bool GLTFSerializer::addArrayFromAccessor(GLTFAccessor& accessor, QVector<T>& outarray) {
    bool success = true;

    if (accessor.defined["bufferView"]) {
        GLTFBufferView& bufferview = _file.bufferviews[accessor.bufferView];
        GLTFBuffer& buffer = _file.buffers[bufferview.buffer];

        int accBoffset = accessor.defined["byteOffset"] ? accessor.byteOffset : 0;

        success = addArrayOfType(buffer.blob, bufferview.byteOffset + accBoffset, accessor.count, outarray, accessor.type,
                                 accessor.componentType);
    } else {
        for (int i = 0; i < accessor.count; i++) {
            T value;
            memset(&value, 0, sizeof(T));  // Make sure the dummy array is initalised to zero.
            outarray.push_back(value);
        }
    }

    if (success) {
        if (accessor.defined["sparse"]) {
            QVector<int> out_sparse_indices_array;

            GLTFBufferView& sparseIndicesBufferview = _file.bufferviews[accessor.sparse.indices.bufferView];
            GLTFBuffer& sparseIndicesBuffer = _file.buffers[sparseIndicesBufferview.buffer];

            int accSIBoffset = accessor.sparse.indices.defined["byteOffset"] ? accessor.sparse.indices.byteOffset : 0;

            success = addArrayOfType(sparseIndicesBuffer.blob, sparseIndicesBufferview.byteOffset + accSIBoffset,
                                     accessor.sparse.count, out_sparse_indices_array, GLTFAccessorType::SCALAR,
                                     accessor.sparse.indices.componentType);
            if (success) {
                QVector<T> out_sparse_values_array;

                GLTFBufferView& sparseValuesBufferview = _file.bufferviews[accessor.sparse.values.bufferView];
                GLTFBuffer& sparseValuesBuffer = _file.buffers[sparseValuesBufferview.buffer];

                int accSVBoffset = accessor.sparse.values.defined["byteOffset"] ? accessor.sparse.values.byteOffset : 0;

                success = addArrayOfType(sparseValuesBuffer.blob, sparseValuesBufferview.byteOffset + accSVBoffset,
                                         accessor.sparse.count, out_sparse_values_array, accessor.type, accessor.componentType);

                if (success) {
                    for (int i = 0; i < accessor.sparse.count; i++) {
                        if ((i * 3) + 2 < out_sparse_values_array.size()) { 
                            if ((out_sparse_indices_array[i] * 3) + 2 < outarray.length()) {
                                for (int j = 0; j < 3; j++) {
                                    outarray[(out_sparse_indices_array[i] * 3) + j] = out_sparse_values_array[(i * 3) + j];
                                }
                            } else {
                                success = false;
                                break;
                            }
                        } else {
                            success = false;
                            break;
                        }
                    }
                }
            }
        }
    }

    return success;
}

void GLTFSerializer::retriangulate(const QVector<int>& inIndices, const QVector<glm::vec3>& in_vertices, 
                               const QVector<glm::vec3>& in_normals, QVector<int>& outIndices, 
                               QVector<glm::vec3>& out_vertices, QVector<glm::vec3>& out_normals) {
    for (int i = 0; i < inIndices.size(); i = i + 3) {

        int idx1 = inIndices[i];
        int idx2 = inIndices[i+1];
        int idx3 = inIndices[i+2];

        out_vertices.push_back(in_vertices[idx1]);
        out_vertices.push_back(in_vertices[idx2]);
        out_vertices.push_back(in_vertices[idx3]);

        out_normals.push_back(in_normals[idx1]);
        out_normals.push_back(in_normals[idx2]);
        out_normals.push_back(in_normals[idx3]);

        outIndices.push_back(i);
        outIndices.push_back(i+1);
        outIndices.push_back(i+2);
    }
}

void GLTFSerializer::glTFDebugDump() {
    qCDebug(modelformat) << "---------------- Nodes ----------------";
    for (GLTFNode node : _file.nodes) {
        if (node.defined["mesh"]) {
            qCDebug(modelformat) << "\n";
            qCDebug(modelformat) << "    node_transforms" << node.transforms;
            qCDebug(modelformat) << "\n";
        }
    }

    qCDebug(modelformat) << "---------------- Accessors ----------------";
    for (GLTFAccessor accessor : _file.accessors) {
        qCDebug(modelformat) << "\n";
        qCDebug(modelformat) << "count: " << accessor.count;
        qCDebug(modelformat) << "byteOffset: " << accessor.byteOffset;
        qCDebug(modelformat) << "\n";
    }

    qCDebug(modelformat) << "---------------- Textures ----------------";
    for (GLTFTexture texture : _file.textures) {
        if (texture.defined["source"]) {
            qCDebug(modelformat) << "\n";
            QString url = _file.images[texture.source].uri;
            QString fname = hifi::URL(url).fileName();
            qCDebug(modelformat) << "fname: " << fname;
            qCDebug(modelformat) << "\n";
        }
    }

    qCDebug(modelformat) << "\n";
}

void GLTFSerializer::hfmDebugDump(const HFMModel& hfmModel) {
    qCDebug(modelformat) << "---------------- hfmModel ----------------";
    qCDebug(modelformat) << "  hasSkeletonJoints =" << hfmModel.hasSkeletonJoints;
    qCDebug(modelformat) << "  offset =" << hfmModel.offset;

    qCDebug(modelformat) << "  neckPivot = " << hfmModel.neckPivot;

    qCDebug(modelformat) << "  bindExtents.size() = " << hfmModel.bindExtents.size();
    qCDebug(modelformat) << "  meshExtents.size() = " << hfmModel.meshExtents.size();

    qCDebug(modelformat) << "  jointIndices.size() =" << hfmModel.jointIndices.size();
    qCDebug(modelformat) << "  joints.count() =" << hfmModel.joints.count();
    qCDebug(modelformat) << "---------------- Meshes ----------------";
    qCDebug(modelformat) << "  meshes.count() =" << hfmModel.meshes.count();
    qCDebug(modelformat) << "  blendshapeChannelNames = " << hfmModel.blendshapeChannelNames;
    foreach(HFMMesh mesh, hfmModel.meshes) {
        qCDebug(modelformat) << "\n";
        qCDebug(modelformat) << "    meshpointer =" << mesh._mesh.get();
        qCDebug(modelformat) << "    meshindex =" << mesh.meshIndex;
        qCDebug(modelformat) << "    vertices.count() =" << mesh.vertices.size();
        qCDebug(modelformat) << "    colors.count() =" << mesh.colors.count();
        qCDebug(modelformat) << "    normals.count() =" << mesh.normals.size();
        qCDebug(modelformat) << "    tangents.count() =" << mesh.tangents.size();
        qCDebug(modelformat) << "    colors.count() =" << mesh.colors.count();
        qCDebug(modelformat) << "    texCoords.count() =" << mesh.texCoords.count();
        qCDebug(modelformat) << "    texCoords1.count() =" << mesh.texCoords1.count();
        qCDebug(modelformat) << "    clusterIndices.count() =" << mesh.clusterIndices.count();
        qCDebug(modelformat) << "    clusterWeights.count() =" << mesh.clusterWeights.count();
        qCDebug(modelformat) << "    modelTransform =" << mesh.modelTransform;
        qCDebug(modelformat) << "    parts.count() =" << mesh.parts.count();
        qCDebug(modelformat) << "---------------- Meshes (blendshapes)--------";
        foreach(HFMBlendshape bshape, mesh.blendshapes) {
            qCDebug(modelformat) << "\n";
            qCDebug(modelformat) << "    bshape.indices.count() =" << bshape.indices.count();
            qCDebug(modelformat) << "    bshape.vertices.count() =" << bshape.vertices.count();
            qCDebug(modelformat) << "    bshape.normals.count() =" << bshape.normals.count();
            qCDebug(modelformat) << "\n";
        }
        qCDebug(modelformat) << "---------------- Meshes (meshparts)--------";
        foreach(HFMMeshPart meshPart, mesh.parts) {
            qCDebug(modelformat) << "\n";
            qCDebug(modelformat) << "        quadIndices.count() =" << meshPart.quadIndices.count();
            qCDebug(modelformat) << "        triangleIndices.count() =" << meshPart.triangleIndices.count();
            qCDebug(modelformat) << "        materialID =" << meshPart.materialID;
            qCDebug(modelformat) << "\n";

        }
        qCDebug(modelformat) << "---------------- Meshes (clusters)--------";
        qCDebug(modelformat) << "    clusters.count() =" << mesh.clusters.count();
        foreach(HFMCluster cluster, mesh.clusters) {
            qCDebug(modelformat) << "\n";
            qCDebug(modelformat) << "        jointIndex =" << cluster.jointIndex;
            qCDebug(modelformat) << "        inverseBindMatrix =" << cluster.inverseBindMatrix;
            qCDebug(modelformat) << "\n";
        }
        qCDebug(modelformat) << "\n";
    }
    qCDebug(modelformat) << "---------------- AnimationFrames ----------------";
    foreach(HFMAnimationFrame anim, hfmModel.animationFrames) {
        qCDebug(modelformat) << "  anim.translations = " << anim.translations;
        qCDebug(modelformat) << "  anim.rotations = " << anim.rotations;
    }
    QList<int> mitomona_keys = hfmModel.meshIndicesToModelNames.keys();
    foreach(int key, mitomona_keys) {
        qCDebug(modelformat) << "    meshIndicesToModelNames key =" << key << "  val =" << hfmModel.meshIndicesToModelNames[key];
    }

    qCDebug(modelformat) << "---------------- Materials ----------------";

    foreach(HFMMaterial mat, hfmModel.materials) {
        qCDebug(modelformat) << "\n";
        qCDebug(modelformat) << "  mat.materialID =" << mat.materialID;
        qCDebug(modelformat) << "  diffuseColor =" << mat.diffuseColor;
        qCDebug(modelformat) << "  diffuseFactor =" << mat.diffuseFactor;
        qCDebug(modelformat) << "  specularColor =" << mat.specularColor;
        qCDebug(modelformat) << "  specularFactor =" << mat.specularFactor;
        qCDebug(modelformat) << "  emissiveColor =" << mat.emissiveColor;
        qCDebug(modelformat) << "  emissiveFactor =" << mat.emissiveFactor;
        qCDebug(modelformat) << "  shininess =" << mat.shininess;
        qCDebug(modelformat) << "  opacity =" << mat.opacity;
        qCDebug(modelformat) << "  metallic =" << mat.metallic;
        qCDebug(modelformat) << "  roughness =" << mat.roughness;
        qCDebug(modelformat) << "  emissiveIntensity =" << mat.emissiveIntensity;
        qCDebug(modelformat) << "  ambientFactor =" << mat.ambientFactor;

        qCDebug(modelformat) << "  materialID =" << mat.materialID;
        qCDebug(modelformat) << "  name =" << mat.name;
        qCDebug(modelformat) << "  shadingModel =" << mat.shadingModel;
        qCDebug(modelformat) << "  _material =" << mat._material.get();

        qCDebug(modelformat) << "  normalTexture =" << mat.normalTexture.filename;
        qCDebug(modelformat) << "  albedoTexture =" << mat.albedoTexture.filename;
        qCDebug(modelformat) << "  opacityTexture =" << mat.opacityTexture.filename;

        qCDebug(modelformat) << "  lightmapParams =" << mat.lightmapParams;

        qCDebug(modelformat) << "  isPBSMaterial =" << mat.isPBSMaterial;
        qCDebug(modelformat) << "  useNormalMap =" << mat.useNormalMap;
        qCDebug(modelformat) << "  useAlbedoMap =" << mat.useAlbedoMap;
        qCDebug(modelformat) << "  useOpacityMap =" << mat.useOpacityMap;
        qCDebug(modelformat) << "  useRoughnessMap =" << mat.useRoughnessMap;
        qCDebug(modelformat) << "  useSpecularMap =" << mat.useSpecularMap;
        qCDebug(modelformat) << "  useMetallicMap =" << mat.useMetallicMap;
        qCDebug(modelformat) << "  useEmissiveMap =" << mat.useEmissiveMap;
        qCDebug(modelformat) << "  useOcclusionMap =" << mat.useOcclusionMap;
        qCDebug(modelformat) << "\n";
    }

    qCDebug(modelformat) << "---------------- Joints ----------------";

    foreach (HFMJoint joint, hfmModel.joints) {
        qCDebug(modelformat) << "\n";
        qCDebug(modelformat) << "    shapeInfo.avgPoint =" << joint.shapeInfo.avgPoint;
        qCDebug(modelformat) << "    shapeInfo.debugLines =" << joint.shapeInfo.debugLines;
        qCDebug(modelformat) << "    shapeInfo.dots =" << joint.shapeInfo.dots;
        qCDebug(modelformat) << "    shapeInfo.points =" << joint.shapeInfo.points;

        qCDebug(modelformat) << "    parentIndex" << joint.parentIndex;
        qCDebug(modelformat) << "    distanceToParent" << joint.distanceToParent;
        qCDebug(modelformat) << "    translation" << joint.translation;
        qCDebug(modelformat) << "    preTransform" << joint.preTransform;
        qCDebug(modelformat) << "    preRotation" << joint.preRotation;
        qCDebug(modelformat) << "    rotation" << joint.rotation;
        qCDebug(modelformat) << "    postRotation" << joint.postRotation;
        qCDebug(modelformat) << "    postTransform" << joint.postTransform;
        qCDebug(modelformat) << "    transform" << joint.transform;
        qCDebug(modelformat) << "    rotationMin" << joint.rotationMin;
        qCDebug(modelformat) << "    rotationMax" << joint.rotationMax;
        qCDebug(modelformat) << "    inverseDefaultRotation" << joint.inverseDefaultRotation;
        qCDebug(modelformat) << "    inverseBindRotation" << joint.inverseBindRotation;
        qCDebug(modelformat) << "    bindTransform" << joint.bindTransform;
        qCDebug(modelformat) << "    name" << joint.name;
        qCDebug(modelformat) << "    isSkeletonJoint" << joint.isSkeletonJoint;
        qCDebug(modelformat) << "    bindTransformFoundInCluster" << joint.hasGeometricOffset;
        qCDebug(modelformat) << "    bindTransformFoundInCluster" << joint.geometricTranslation;
        qCDebug(modelformat) << "    bindTransformFoundInCluster" << joint.geometricRotation;
        qCDebug(modelformat) << "    bindTransformFoundInCluster" << joint.geometricScaling;
        qCDebug(modelformat) << "\n";
    }

    qCDebug(modelformat) << "---------------- GLTF Model ----------------";
    glTFDebugDump();

    qCDebug(modelformat) << "\n";
}<|MERGE_RESOLUTION|>--- conflicted
+++ resolved
@@ -841,7 +841,7 @@
             parents[child] = nodecount;
         }
         sortedNodes.push_back(nodecount);
-        ++nodecount;
+        nodecount++;
     }
     
 
@@ -857,7 +857,7 @@
             _file.nodes[nodecount].transforms.push_back(getModelTransform(parentNode));
             parentIndex = parents[parentIndex];
         }
-        ++nodecount;
+        nodecount++;
     }
 
 
@@ -871,7 +871,7 @@
         int parentIndex = parents[currentNode];
         if (parentIndex == -1 || hasBeenSorted[parentIndex]) {
             hasBeenSorted[currentNode] = true;
-            ++i;
+            i++;
         } else {
             int j = i + 1; // index of node to be sorted
             while (j < numNodes) {
@@ -882,19 +882,19 @@
                     hasBeenSorted[nextNode] = true;
                     sortedNodes[i] = nextNode;
                     sortedNodes[j] = currentNode;
-                    ++i;
+                    i++;
                     currentNode = sortedNodes[i];
                 }
-                ++j;
-            }
-        }
-    }
-    
+                j++;
+            }
+        }
+    }
+
 
      // Build map from original to new indices
     QVector<int> originalToNewNodeIndexMap;
     originalToNewNodeIndexMap.fill(-1, numNodes);
-    for (int i = 0; i < numNodes; ++i) {
+    for (int i = 0; i < numNodes; i++) {
         originalToNewNodeIndexMap[sortedNodes[i]] = i;
     }
 
@@ -903,26 +903,20 @@
     HFMJoint joint;
     joint.distanceToParent = 0;
     hfmModel.jointIndices["x"] = numNodes;
-    QVector<glm::mat4> globalTransforms;
-    globalTransforms.resize(numNodes + 1);
 
     for (int nodeIndex : sortedNodes) {
         auto& node = _file.nodes[nodeIndex];
 
+        joint.parentIndex = parents[nodeIndex];
+        if (joint.parentIndex != -1) {
+            joint.parentIndex = originalToNewNodeIndexMap[joint.parentIndex];
+        }
         joint.transform = node.transforms.first();
         joint.translation = extractTranslation(joint.transform);
         joint.rotation = glmExtractRotation(joint.transform);
         glm::vec3 scale = extractScale(joint.transform);
         joint.postTransform = glm::scale(glm::mat4(), scale);
 
-        joint.parentIndex = parents[nodeIndex];
-        globalTransforms[numNodes] = joint.transform * globalTransforms[numNodes];  // accumulate for all nodes
-        globalTransforms[nodeIndex] = joint.transform;
-        if (joint.parentIndex != -1) {
-            globalTransforms[nodeIndex] = globalTransforms[joint.parentIndex] * globalTransforms[nodeIndex];
-            joint.parentIndex = originalToNewNodeIndexMap[joint.parentIndex];
-        }
-       
         joint.name = node.name;
         joint.isSkeletonJoint = false;
         hfmModel.joints.push_back(joint);
@@ -939,11 +933,11 @@
         std::vector<std::vector<float>> inverseBindValues;
         getSkinInverseBindMatrices(inverseBindValues);
 
-        for (int jointIndex = 0; jointIndex < numNodes; ++jointIndex) {
+        for (int jointIndex = 0; jointIndex < numNodes; jointIndex++) {
             int nodeIndex = sortedNodes[jointIndex];
             auto joint = hfmModel.joints[jointIndex];
 
-            for (int s = 0; s < _file.skins.size(); ++s) {
+            for (int s = 0; s < _file.skins.size(); s++) {
                 const auto& skin = _file.skins[s];
                 int matrixIndex = skin.joints.indexOf(nodeIndex);
                 joint.isSkeletonJoint = skin.joints.contains(nodeIndex);
@@ -983,7 +977,7 @@
         materialIDs.push_back(mid);
     }
 
-    for (int i = 0; i < materialIDs.size(); ++i) {
+    for (int i = 0; i < materialIDs.size(); i++) {
         QString& matid = materialIDs[i];
         hfmModel.materials[matid] = HFMMaterial();
         HFMMaterial& hfmMaterial = hfmModel.materials[matid];
@@ -995,7 +989,6 @@
     
     // Build meshes
     nodecount = 0;
-    hfmModel.meshExtents.reset();
     for (int nodeIndex : sortedNodes) {
         auto& node = _file.nodes[nodeIndex];
 
@@ -1016,15 +1009,6 @@
                     cluster.inverseBindMatrix = jointInverseBindTransforms[j];
                     cluster.inverseBindTransform = Transform(cluster.inverseBindMatrix);
                     mesh.clusters.append(cluster);
-<<<<<<< HEAD
-                } else { // skinned model
-                    for (int j = 0; j < numNodes; ++j) {
-                        HFMCluster cluster;
-                        cluster.jointIndex = j;
-                        cluster.inverseBindMatrix = jointInverseBindTransforms[j];
-                        cluster.inverseBindTransform = Transform(cluster.inverseBindMatrix);
-                        mesh.clusters.append(cluster);
-=======
                 }
             }
             HFMCluster root;
@@ -1039,7 +1023,6 @@
                 foreach (auto &key, keys) {
                     if (!meshAttributes.contains(key)) {
                         meshAttributes.push_back(key);
->>>>>>> 930018a9
                     }
                 }
             }
@@ -1183,12 +1166,6 @@
                             qWarning(modelformat) << "There was a problem reading glTF JOINTS_0 data for model " << _url;
                             continue;
                         }
-<<<<<<< HEAD
-                        for (int n = 0; n < joints.size(); ++n) {
-                            clusterJoints.push_back(joints[n]);
-                        }
-=======
->>>>>>> 930018a9
                     } else if (key == "WEIGHTS_0") {
                         if (accessor.type == GLTFAccessorType::VEC4) {
                             weightStride = 4;
@@ -1208,10 +1185,6 @@
                             qWarning(modelformat) << "There was a problem reading glTF WEIGHTS_0 data for model " << _url;
                             continue;
                         }
-<<<<<<< HEAD
-                        for (int n = 0; n < weights.size(); ++n) {
-                            clusterWeights.push_back(weights[n]);
-=======
                     }
                 }
 
@@ -1429,7 +1402,6 @@
                             for (int j = 0; j < 4; j++) {
                                 clusterJoints.push_back(0);
                             }
->>>>>>> 930018a9
                         }
                     }
                 }
@@ -1481,14 +1453,9 @@
                         mesh.clusterWeights.push_back(0);
                     }
 
-<<<<<<< HEAD
-                    for (int c = 0; c < clusterJoints.size(); ++c) {
-                        mesh.clusterIndices[c] = originalToNewNodeIndexMap[_file.skins[node.skin].joints[clusterJoints[c]]];
-=======
                     for (int c = 0; c < clusterJoints.size(); c++) {
                         mesh.clusterIndices[prevMeshClusterIndexCount + c] =
                             originalToNewNodeIndexMap[_file.skins[node.skin].joints[clusterJoints[c]]];
->>>>>>> 930018a9
                     }
 
                     // normalize and compress to 16-bits
@@ -1517,7 +1484,7 @@
 
                 // populate the texture coordinates if they don't exist
                 if (mesh.texCoords.size() == 0 && !hfmModel.hasSkeletonJoints) {
-                    for (int i = 0; i < part.triangleIndices.size(); ++i) { mesh.texCoords.push_back(glm::vec2(0.0, 1.0)); }
+                    for (int i = 0; i < part.triangleIndices.size(); i++) { mesh.texCoords.push_back(glm::vec2(0.0, 1.0)); }
                 }
 
                 // Build morph targets (blend shapes)
@@ -1528,7 +1495,7 @@
                     hifi::VariantHash blendshapeMappings = mapping.value("bs").toHash();
                     QMultiHash<QString, WeightedIndex> blendshapeIndices;
 
-                    for (int i = 0;; ++i) {
+                    for (int i = 0;; i++) {
                         hifi::ByteArray blendshapeName = FACESHIFT_BLENDSHAPES[i];
                         if (blendshapeName.isEmpty()) {
                             break;
@@ -1548,7 +1515,7 @@
                     auto names = _file.meshes[node.mesh].extras.targetNames;
                     QVector<double> weights = _file.meshes[node.mesh].weights;
 
-                    for (int weightedIndex = 0; weightedIndex < values.size(); ++weightedIndex) {
+                    for (int weightedIndex = 0; weightedIndex < values.size(); weightedIndex++) {
                         float weight = 0.1f;
                         int indexFromMapping = weightedIndex;
                         int targetIndex = weightedIndex;
@@ -1589,26 +1556,23 @@
                             } else {
                                 blendshape.vertices[count] = blendshape.vertices[count] + vertices[i];
                                 blendshape.normals[count] = blendshape.normals[count] + normals[i];
-                                ++count;
+                                count++;
                             }
                         }
                     }
                 }
 
-                for (int clusterIndex = 0; clusterIndex < mesh.clusters.size() - 1; ++clusterIndex) {
-                    auto joint = hfmModel.joints[clusterIndex];
+                for (int clusterIndex = 0; clusterIndex < mesh.clusters.size() - 1; clusterIndex++) {
                     ShapeVertices& points = hfmModel.shapeVertices.at(clusterIndex);
-                    glm::mat4 modelTransform = glm::mat4(0.1f) * globalTransforms[numNodes] * joint.transform;
                     for (glm::vec3 vertex : mesh.vertices) {
-                        glm::vec3 transformedVertex = glm::vec3(modelTransform * glm::vec4(vertex, 1.0f));
-                        points.push_back(transformedVertex);
-                    }
-                }
-
+                        points.push_back(vertex);
+                    }
+                }
+
+                mesh.meshExtents.reset();
                 foreach(const glm::vec3& vertex, mesh.vertices) {
-                    glm::vec3 transformedVertex = glm::vec3(globalTransforms[nodeIndex] * glm::vec4(vertex, 1.0f));
-                    mesh.meshExtents.addPoint(transformedVertex);
-                    hfmModel.meshExtents.addPoint(transformedVertex);
+                    mesh.meshExtents.addPoint(vertex);
+                    hfmModel.meshExtents.addPoint(vertex);
                 }
                
                 mesh.meshIndex = hfmModel.meshes.size();
@@ -1628,7 +1592,7 @@
            
             mesh.meshIndex = hfmModel.meshes.size();
         }
-        ++nodecount;
+        nodecount++;
     }
 
     return true;
@@ -1875,8 +1839,8 @@
         blobstream.unsetDevice();
         return false;
     }
-    for (int i = 0; i < count; ++i) {
-        for (int j = 0; j < bufferCount; ++j) {
+    for (int i = 0; i < count; i++) {
+        for (int j = 0; j < bufferCount; j++) {
             if (!blobstream.atEnd()) {
                 T value;
                 blobstream >> value;

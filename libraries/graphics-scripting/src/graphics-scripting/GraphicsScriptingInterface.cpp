--- conflicted
+++ resolved
@@ -285,13 +285,57 @@
 }
 
 namespace {
-<<<<<<< HEAD
-    QScriptValue qVectorUInt32ToScriptValue(QScriptEngine* engine, const QVector<glm::uint32>& vector) {
-        return qScriptValueFromSequence(engine, vector);
-    }
-
-    void qVectorUInt32FromScriptValue(const QScriptValue& array, QVector<glm::uint32>& result) {
-        qScriptValueToSequence(array, result);
+    QVector<int> metaTypeIds{
+        qRegisterMetaType<glm::uint32>("uint32"),
+        qRegisterMetaType<glm::uint32>("glm::uint32"),
+        qRegisterMetaType<QVector<glm::uint32>>(),
+        qRegisterMetaType<QVector<glm::uint32>>("QVector<uint32>"),
+        qRegisterMetaType<scriptable::ScriptableMeshes>(),
+        qRegisterMetaType<scriptable::ScriptableMeshes>("ScriptableMeshes"),
+        qRegisterMetaType<scriptable::ScriptableMeshes>("scriptable::ScriptableMeshes"),
+        qRegisterMetaType<QVector<scriptable::ScriptableMeshPointer>>("QVector<scriptable::ScriptableMeshPointer>"),
+        qRegisterMetaType<scriptable::ScriptableMeshPointer>(),
+        qRegisterMetaType<scriptable::ScriptableModelPointer>(),
+        qRegisterMetaType<scriptable::ScriptableMeshPartPointer>(),
+        qRegisterMetaType<scriptable::ScriptableMaterial>(),
+        qRegisterMetaType<QVector<scriptable::ScriptableMaterial>>(),
+        qRegisterMetaType<scriptable::MultiMaterialMap>(),
+        qRegisterMetaType<graphics::Mesh::Topology>(),
+    };
+}
+
+namespace scriptable {
+    template <typename T> int registerQPointerMetaType(QScriptEngine* engine) {
+        qScriptRegisterSequenceMetaType<QVector<QPointer<T>>>(engine);
+        return qScriptRegisterMetaType<QPointer<T>>(
+            engine,
+            [](QScriptEngine* engine, const QPointer<T>& object) -> QScriptValue {
+                if (!object) {
+                    return QScriptValue::NullValue;
+                }
+                return engine->newQObject(object, QScriptEngine::QtOwnership, QScriptEngine::ExcludeDeleteLater | QScriptEngine::AutoCreateDynamicProperties);
+            },
+            [](const QScriptValue& value, QPointer<T>& out) {
+                auto obj = value.toQObject();
+#ifdef SCRIPTABLE_MESH_DEBUG
+                qCInfo(graphics_scripting) << "qpointer_qobject_cast" << obj << value.toString();
+#endif
+                if (auto tmp = qobject_cast<T*>(obj)) {
+                    out = QPointer<T>(tmp);
+                    return;
+                }
+#if 0
+                if (auto tmp = static_cast<T*>(obj)) {
+#ifdef SCRIPTABLE_MESH_DEBUG
+                    qCInfo(graphics_scripting) << "qpointer_qobject_cast -- via static_cast" << obj << tmp << value.toString();
+#endif
+                    out = QPointer<T>(tmp);
+                    return;
+                }
+#endif
+                out = nullptr;
+            }
+        );
     }
 
     QScriptValue qVectorScriptableMaterialToScriptValue(QScriptEngine* engine, const QVector<scriptable::ScriptableMaterial>& vector) {
@@ -345,61 +389,6 @@
         // No need to convert from QScriptValue to MultiMaterialMap
     }
 
-=======
->>>>>>> d3bae870
-    QVector<int> metaTypeIds{
-        qRegisterMetaType<glm::uint32>("uint32"),
-        qRegisterMetaType<glm::uint32>("glm::uint32"),
-        qRegisterMetaType<QVector<glm::uint32>>(),
-        qRegisterMetaType<QVector<glm::uint32>>("QVector<uint32>"),
-        qRegisterMetaType<scriptable::ScriptableMeshes>(),
-        qRegisterMetaType<scriptable::ScriptableMeshes>("ScriptableMeshes"),
-        qRegisterMetaType<scriptable::ScriptableMeshes>("scriptable::ScriptableMeshes"),
-        qRegisterMetaType<QVector<scriptable::ScriptableMeshPointer>>("QVector<scriptable::ScriptableMeshPointer>"),
-        qRegisterMetaType<scriptable::ScriptableMeshPointer>(),
-        qRegisterMetaType<scriptable::ScriptableModelPointer>(),
-        qRegisterMetaType<scriptable::ScriptableMeshPartPointer>(),
-        qRegisterMetaType<scriptable::ScriptableMaterial>(),
-        qRegisterMetaType<QVector<scriptable::ScriptableMaterial>>(),
-        qRegisterMetaType<scriptable::MultiMaterialMap>(),
-        qRegisterMetaType<graphics::Mesh::Topology>(),
-    };
-}
-
-namespace scriptable {
-    template <typename T> int registerQPointerMetaType(QScriptEngine* engine) {
-        qScriptRegisterSequenceMetaType<QVector<QPointer<T>>>(engine);
-        return qScriptRegisterMetaType<QPointer<T>>(
-            engine,
-            [](QScriptEngine* engine, const QPointer<T>& object) -> QScriptValue {
-                if (!object) {
-                    return QScriptValue::NullValue;
-                }
-                return engine->newQObject(object, QScriptEngine::QtOwnership, QScriptEngine::ExcludeDeleteLater | QScriptEngine::AutoCreateDynamicProperties);
-            },
-            [](const QScriptValue& value, QPointer<T>& out) {
-                auto obj = value.toQObject();
-#ifdef SCRIPTABLE_MESH_DEBUG
-                qCInfo(graphics_scripting) << "qpointer_qobject_cast" << obj << value.toString();
-#endif
-                if (auto tmp = qobject_cast<T*>(obj)) {
-                    out = QPointer<T>(tmp);
-                    return;
-                }
-#if 0
-                if (auto tmp = static_cast<T*>(obj)) {
-#ifdef SCRIPTABLE_MESH_DEBUG
-                    qCInfo(graphics_scripting) << "qpointer_qobject_cast -- via static_cast" << obj << tmp << value.toString();
-#endif
-                    out = QPointer<T>(tmp);
-                    return;
-                }
-#endif
-                out = nullptr;
-            }
-        );
-    }
-
     template <typename T> int registerDebugEnum(QScriptEngine* engine, const DebugEnums<T>& debugEnums) {
         static const DebugEnums<T>& instance = debugEnums;
         return qScriptRegisterMetaType<T>(
@@ -414,32 +403,9 @@
     }
 }
 
-<<<<<<< HEAD
-    bool registerMetaTypes(QScriptEngine* engine) {
-        qScriptRegisterSequenceMetaType<QVector<glm::uint32>>(engine);
-        qScriptRegisterSequenceMetaType<QVector<scriptable::ScriptableMaterial>>(engine);
-
-        qScriptRegisterMetaType(engine, qVectorUInt32ToScriptValue, qVectorUInt32FromScriptValue);
-
-        registerQPointerThing<scriptable::ScriptableModel>(engine);
-        registerQPointerThing<scriptable::ScriptableMesh>(engine);
-        registerQPointerThing<scriptable::ScriptableMeshPart>(engine);
-        qScriptRegisterMetaType<QVector<scriptable::ScriptableMeshPointer>>(
-            engine,
-            [](QScriptEngine* engine, const QVector<scriptable::ScriptableMeshPointer>& vector) -> QScriptValue {
-                return qScriptValueFromSequence(engine, vector);
-            },
-            [](const QScriptValue& array, QVector<scriptable::ScriptableMeshPointer>& result) {
-                qScriptValueToSequence(array, result);
-            }
-        );
-        qScriptRegisterMetaType(engine, scriptableMaterialToScriptValue, scriptableMaterialFromScriptValue);
-        qScriptRegisterMetaType(engine, qVectorScriptableMaterialToScriptValue, qVectorScriptableMaterialFromScriptValue);
-        qScriptRegisterMetaType(engine, multiMaterialMapToScriptValue, multiMaterialMapFromScriptValue);
-=======
 void GraphicsScriptingInterface::registerMetaTypes(QScriptEngine* engine) {
     qScriptRegisterSequenceMetaType<QVector<glm::uint32>>(engine);
->>>>>>> d3bae870
+    qScriptRegisterSequenceMetaType<QVector<scriptable::ScriptableMaterial>>(engine);
 
     scriptable::registerQPointerMetaType<scriptable::ScriptableModel>(engine);
     scriptable::registerQPointerMetaType<scriptable::ScriptableMesh>(engine);
@@ -450,6 +416,10 @@
     scriptable::registerDebugEnum<gpu::Semantic>(engine, gpu::SEMANTICS);
     scriptable::registerDebugEnum<gpu::Dimension>(engine, gpu::DIMENSIONS);
 
+    qScriptRegisterMetaType(engine, scriptable::scriptableMaterialToScriptValue, scriptable::scriptableMaterialFromScriptValue);
+    qScriptRegisterMetaType(engine, scriptable::qVectorScriptableMaterialToScriptValue, scriptable::qVectorScriptableMaterialFromScriptValue);
+    qScriptRegisterMetaType(engine, scriptable::multiMaterialMapToScriptValue, scriptable::multiMaterialMapFromScriptValue);
+
     Q_UNUSED(metaTypeIds);
 }
 

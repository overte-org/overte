--- conflicted
+++ resolved
@@ -18,46 +18,29 @@
     class ScriptableModel : public ScriptableModelBase {
         Q_OBJECT
         Q_PROPERTY(QUuid objectID MEMBER objectID CONSTANT)
-<<<<<<< HEAD
-        Q_PROPERTY(uint32 numMeshes READ getNumMeshes)
-        Q_PROPERTY(QVector<scriptable::ScriptableMeshPointer> meshes READ getMeshes)
+        Q_PROPERTY(glm::uint32 numMeshes READ getNumMeshes)
+        Q_PROPERTY(ScriptableMeshes meshes READ getMeshes)
         Q_PROPERTY(scriptable::MultiMaterialMap materials READ getMaterials)
         Q_PROPERTY(QVector<QString> materialNames READ getMaterialNames)
-=======
-        Q_PROPERTY(glm::uint32 numMeshes READ getNumMeshes)
-        Q_PROPERTY(ScriptableMeshes meshes READ getMeshes)
->>>>>>> 3dbe5d79
 
     public:
         ScriptableModel(QObject* parent = nullptr) : ScriptableModelBase(parent) {}
         ScriptableModel(const ScriptableModel& other) : ScriptableModelBase(other) {}
         ScriptableModel(const ScriptableModelBase& other) : ScriptableModelBase(other) {}
         ScriptableModel& operator=(const ScriptableModelBase& view) {  ScriptableModelBase::operator=(view); return *this; }
-<<<<<<< HEAD
 
-        Q_INVOKABLE scriptable::ScriptableModelPointer cloneModel(const QVariantMap& options = QVariantMap());
-        // TODO: in future accessors for these could go here
-        // QVariantMap shapes;
-        // QVariantMap armature;
-
-        QVector<scriptable::ScriptableMeshPointer> getMeshes();
-        const QVector<scriptable::ScriptableMeshPointer> getConstMeshes() const;
-=======
->>>>>>> 3dbe5d79
         operator scriptable::ScriptableModelBasePointer() {
             return QPointer<scriptable::ScriptableModelBase>(qobject_cast<scriptable::ScriptableModelBase*>(this));
         }
         ScriptableMeshes getMeshes();
         const ScriptableMeshes getConstMeshes() const;
 
-<<<<<<< HEAD
         scriptable::MultiMaterialMap getMaterials() { return materials; }
         QVector<QString> getMaterialNames() { return materialNames; }
-=======
+
     public slots:
         scriptable::ScriptableModelPointer cloneModel(const QVariantMap& options = QVariantMap());
         QString toString() const;
->>>>>>> 3dbe5d79
 
         // QScriptEngine-specific wrappers
         //glm::uint32 forEachMeshVertexAttribute(QScriptValue callback);

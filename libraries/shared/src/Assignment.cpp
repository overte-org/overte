--- conflicted
+++ resolved
@@ -167,16 +167,10 @@
         
         numPackedBytes += packSocket(buffer + numPackedBytes, socketToPack);
     }
-<<<<<<< HEAD
-
-=======
-    
     if (_numPayloadBytes) {
         memcpy(buffer + numPackedBytes, _payload, _numPayloadBytes);
         numPackedBytes += _numPayloadBytes;
     }
-    
->>>>>>> 6344ae8f
     return numPackedBytes;
 }
 

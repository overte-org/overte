--- conflicted
+++ resolved
@@ -124,11 +124,6 @@
     if (Logging::targetName) {
         prefixString.append(QString(" [%1]").arg(Logging::targetName));
     }
-<<<<<<< HEAD
-
-    fprintf(stdout, "%s %s", prefixString.toLocal8Bit().constData(), message.toLocal8Bit().constData());
-=======
     
     fprintf(stdout, "%s %s\n", prefixString.toLocal8Bit().constData(), message.toLocal8Bit().constData());
->>>>>>> 83257539
 }
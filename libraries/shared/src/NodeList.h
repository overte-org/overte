//
//  NodeList.h
//  hifi
//
//  Created by Stephen Birarda on 2/15/13.
//  Copyright (c) 2013 High Fidelity, Inc. All rights reserved.
//

#ifndef __hifi__NodeList__
#define __hifi__NodeList__

#include <netinet/in.h>
#include <stdint.h>
#include <iterator>
#include <unistd.h>

#include <QtCore/QSettings>
#include <QtCore/QSharedPointer>
#include <QtNetwork/QHostAddress>
#include <QtNetwork/QUdpSocket>

#include "Node.h"
#include "NodeTypes.h"

const int MAX_NUM_NODES = 10000;
const int NODES_PER_BUCKET = 100;

const int MAX_PACKET_SIZE = 1500;

const uint64_t NODE_SILENCE_THRESHOLD_USECS = 2 * 1000 * 1000;
const uint64_t DOMAIN_SERVER_CHECK_IN_USECS = 1 * 1000000;
const uint64_t PING_INACTIVE_NODE_INTERVAL_USECS = 1 * 1000 * 1000;

extern const char SOLO_NODE_TYPES[2];

const int MAX_HOSTNAME_BYTES = 256;

extern const QString DEFAULT_DOMAIN_HOSTNAME;
extern const unsigned short DEFAULT_DOMAIN_SERVER_PORT;

const char DEFAULT_ASSIGNMENT_SERVER_HOSTNAME[] = "localhost";

const int MAX_SILENT_DOMAIN_SERVER_CHECK_INS = 5;

class Assignment;
class HifiSockAddr;

<<<<<<< HEAD
=======
class DomainChangeListener {
public:
    virtual void domainChanged(QString domain) = 0;
};

typedef QSharedPointer<Node> SharedNodePointer;
typedef QHash<QUuid, SharedNodePointer> NodeHash;
Q_DECLARE_METATYPE(SharedNodePointer)

>>>>>>> bd6418d4
class NodeList : public QObject {
    Q_OBJECT
public:
    static NodeList* createInstance(char ownerType, unsigned short int socketListenPort = 0);
    static NodeList* getInstance();
    
    NODE_TYPE getOwnerType() const { return _ownerType; }
    void setOwnerType(NODE_TYPE ownerType) { _ownerType = ownerType; }

    const QString& getDomainHostname() const { return _domainHostname; }
    void setDomainHostname(const QString& domainHostname);
    
    const QHostAddress& getDomainIP() const { return _domainSockAddr.getAddress(); }
    void setDomainIPToLocalhost() { _domainSockAddr.setAddress(QHostAddress(INADDR_LOOPBACK)); }
    
    void setDomainSockAddr(const HifiSockAddr& domainSockAddr) { _domainSockAddr = domainSockAddr; }
    
    unsigned short getDomainPort() const { return _domainSockAddr.getPort(); }
    
    const QUuid& getOwnerUUID() const { return _ownerUUID; }
    void setOwnerUUID(const QUuid& ownerUUID) { _ownerUUID = ownerUUID; }
    
    QUdpSocket& getNodeSocket() { return _nodeSocket; }
    
    void(*linkedDataCreateCallback)(Node *);
    
    const NodeHash& getNodeHash() { return _nodeHash; }
    
    int size() const { return _nodeHash.size(); }
    
    int getNumNoReplyDomainCheckIns() const { return _numNoReplyDomainCheckIns; }
    
    void clear();
    void reset();
    
    void setNodeTypesOfInterest(const char* nodeTypesOfInterest, int numNodeTypesOfInterest);
    
    int processDomainServerList(unsigned char *packetData, size_t dataBytes);
    
    void setAssignmentServerSocket(const HifiSockAddr& serverSocket) { _assignmentServerSocket = serverSocket; }
    void sendAssignment(Assignment& assignment);
    
    int fillPingPacket(unsigned char* buffer);
    int fillPingReplyPacket(unsigned char* pingBuffer, unsigned char* replyBuffer);
    void pingPublicAndLocalSocketsForInactiveNode(Node* node);
    
    void killNodeWithUUID(const QUuid& nodeUUID);
    void sendKillNode(const char* nodeTypes, int numNodeTypes);
    
    SharedNodePointer nodeWithAddress(const HifiSockAddr& senderSockAddr);
    SharedNodePointer nodeWithUUID(const QUuid& nodeUUID);
    
    SharedNodePointer addOrUpdateNode(const QUuid& uuid, char nodeType, const HifiSockAddr& publicSocket, const HifiSockAddr& localSocket);
    
    void processNodeData(const HifiSockAddr& senderSockAddr, unsigned char *packetData, size_t dataBytes);
    void processBulkNodeData(const HifiSockAddr& senderSockAddr, unsigned char *packetData, int numTotalBytes);
   
    int updateNodeWithData(Node *node, const HifiSockAddr& senderSockAddr, unsigned char *packetData, int dataBytes);
    
    unsigned broadcastToNodes(unsigned char *broadcastData, size_t dataBytes, const char* nodeTypes, int numNodeTypes);
    
    SharedNodePointer soloNodeOfType(char nodeType);
    
    void loadData(QSettings* settings);
    void saveData(QSettings* settings);
    
<<<<<<< HEAD
    friend class NodeListIterator;
    
    void addHook(NodeListHook* hook);
    void removeHook(NodeListHook* hook);
    void notifyHooksOfAddedNode(Node* node);
    void notifyHooksOfKilledNode(Node* node);
=======
    void addDomainListener(DomainChangeListener* listener);
    void removeDomainListener(DomainChangeListener* listener);
>>>>>>> bd6418d4
    
    const HifiSockAddr* getNodeActiveSocketOrPing(Node* node);
public slots:
    void sendDomainServerCheckIn();
    void pingInactiveNodes();
    void removeSilentNodes();
signals:
<<<<<<< HEAD
    void domainChanged(const QString& domainHostname);
=======
    void nodeAdded(SharedNodePointer);
    void nodeKilled(SharedNodePointer);
>>>>>>> bd6418d4
private:
    static NodeList* _sharedInstance;
    
    NodeList(char ownerType, unsigned short int socketListenPort);
    ~NodeList();
    NodeList(NodeList const&); // Don't implement, needed to avoid copies of singleton
    void operator=(NodeList const&); // Don't implement, needed to avoid copies of singleton
    
    void sendSTUNRequest();
    void processSTUNResponse(unsigned char* packetData, size_t dataBytes);
    
    void processKillNode(unsigned char* packetData, size_t dataBytes);
    
    NodeHash::iterator killNodeAtHashIterator(NodeHash::iterator& nodeItemToKill);
    
    NodeHash _nodeHash;
    QString _domainHostname;
    HifiSockAddr _domainSockAddr;
    QUdpSocket _nodeSocket;
    char _ownerType;
    char* _nodeTypesOfInterest;
    QUuid _ownerUUID;
    int _numNoReplyDomainCheckIns;
    HifiSockAddr _assignmentServerSocket;
    HifiSockAddr _publicSockAddr;
    bool _hasCompletedInitialSTUNFailure;
    unsigned int _stunRequestsSinceSuccess;
    
    void activateSocketFromNodeCommunication(const HifiSockAddr& nodeSockAddr);
    void timePingReply(const HifiSockAddr& nodeAddress, unsigned char *packetData);
    
<<<<<<< HEAD
    std::vector<NodeListHook*> _hooks;
=======
    std::vector<DomainChangeListener*> _domainListeners;
>>>>>>> bd6418d4
    
    void resetDomainData(char domainField[], const char* domainData);
    void domainLookup();
};

#endif /* defined(__hifi__NodeList__) */<|MERGE_RESOLUTION|>--- conflicted
+++ resolved
@@ -45,18 +45,10 @@
 class Assignment;
 class HifiSockAddr;
 
-<<<<<<< HEAD
-=======
-class DomainChangeListener {
-public:
-    virtual void domainChanged(QString domain) = 0;
-};
-
 typedef QSharedPointer<Node> SharedNodePointer;
 typedef QHash<QUuid, SharedNodePointer> NodeHash;
 Q_DECLARE_METATYPE(SharedNodePointer)
 
->>>>>>> bd6418d4
 class NodeList : public QObject {
     Q_OBJECT
 public:
@@ -123,30 +115,15 @@
     void loadData(QSettings* settings);
     void saveData(QSettings* settings);
     
-<<<<<<< HEAD
-    friend class NodeListIterator;
-    
-    void addHook(NodeListHook* hook);
-    void removeHook(NodeListHook* hook);
-    void notifyHooksOfAddedNode(Node* node);
-    void notifyHooksOfKilledNode(Node* node);
-=======
-    void addDomainListener(DomainChangeListener* listener);
-    void removeDomainListener(DomainChangeListener* listener);
->>>>>>> bd6418d4
-    
     const HifiSockAddr* getNodeActiveSocketOrPing(Node* node);
 public slots:
     void sendDomainServerCheckIn();
     void pingInactiveNodes();
     void removeSilentNodes();
 signals:
-<<<<<<< HEAD
     void domainChanged(const QString& domainHostname);
-=======
     void nodeAdded(SharedNodePointer);
     void nodeKilled(SharedNodePointer);
->>>>>>> bd6418d4
 private:
     static NodeList* _sharedInstance;
     
@@ -178,12 +155,6 @@
     void activateSocketFromNodeCommunication(const HifiSockAddr& nodeSockAddr);
     void timePingReply(const HifiSockAddr& nodeAddress, unsigned char *packetData);
     
-<<<<<<< HEAD
-    std::vector<NodeListHook*> _hooks;
-=======
-    std::vector<DomainChangeListener*> _domainListeners;
->>>>>>> bd6418d4
-    
     void resetDomainData(char domainField[], const char* domainData);
     void domainLookup();
 };

--- conflicted
+++ resolved
@@ -10,22 +10,9 @@
 //  See the accompanying file LICENSE or http://www.apache.org/licenses/LICENSE-2.0.html
 //
 
-<<<<<<< HEAD
-#include <time.h>
-
 #include <qcoreapplication.h>
-=======
-#ifdef _WIN32
-#include <process.h>
-#define getpid _getpid
-#define getppid _getpid // hack to build
-#define pid_t int // hack to build
-#elif __linux__
-#include <unistd.h> // for getpid() on linux
-#endif
 
 #include <qdatetime.h>
->>>>>>> f0b0c5fe
 #include <qdebug.h>
 #include <qtimer.h>
 

--- conflicted
+++ resolved
@@ -43,8 +43,6 @@
     return dbg;
 }
 
-<<<<<<< HEAD
-=======
 inline bool operator==(const xColor& lhs, const xColor& rhs)
 {
     return (lhs.red == rhs.red) && (lhs.green == rhs.green) && (lhs.blue == rhs.blue);
@@ -55,32 +53,6 @@
     return (lhs.red != rhs.red) || (lhs.green != rhs.green) || (lhs.blue != rhs.blue);
 }
 
-
-static const float ZERO             = 0.0f;
-static const float ONE              = 1.0f;
-static const float ONE_HALF			= 0.5f;
-static const float ONE_THIRD        = 0.333333f;
-
-static const float PI                 = 3.14159265358979f;
-static const float TWO_PI             = 2.0f * PI;
-static const float PI_OVER_TWO        = ONE_HALF * PI;
-static const float RADIANS_PER_DEGREE = PI / 180.0f;
-static const float DEGREES_PER_RADIAN = 180.0f / PI;
-
-static const float EPSILON          = 0.000001f;	//smallish positive number - used as margin of error for some computations
-static const float SQUARE_ROOT_OF_2 = (float)sqrt(2.0f);
-static const float SQUARE_ROOT_OF_3 = (float)sqrt(3.0f);
-static const float METERS_PER_DECIMETER  = 0.1f;
-static const float METERS_PER_CENTIMETER = 0.01f;
-static const float METERS_PER_MILLIMETER = 0.001f;
-static const float MILLIMETERS_PER_METER = 1000.0f;
-static const quint64 USECS_PER_MSEC = 1000;
-static const quint64 MSECS_PER_SECOND = 1000;
-static const quint64 USECS_PER_SECOND = USECS_PER_MSEC * MSECS_PER_SECOND;
-
-const int BITS_IN_BYTE = 8;
-
->>>>>>> 53906304
 // Use a custom User-Agent to avoid ModSecurity filtering, e.g. by hosting providers.
 const QByteArray HIGH_FIDELITY_USER_AGENT = "Mozilla/5.0 (HighFidelityInterface)";
 

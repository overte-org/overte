--- conflicted
+++ resolved
@@ -105,15 +105,9 @@
     }
 }
 json Instance::getCPU(int index) {
-<<<<<<< HEAD
-    assert(index <(int) _cpus.size());
-
-    if (index < 0 || (int) _cpus.size() <= index)
-=======
     assert(index < (int)_cpus.size());
 
     if (index < 0 || (int)_cpus.size() <= index)
->>>>>>> 1b0d8ee6
         return json();
 
     return _cpus.at(index);
@@ -122,26 +116,16 @@
 json Instance::getGPU(int index) {
     assert(index < (int)_gpus.size());
 
-<<<<<<< HEAD
-    if (index < 0 || (int) _gpus.size() <= index)
-=======
     if (index < 0 || (int)_gpus.size() <= index)
->>>>>>> 1b0d8ee6
         return json();
 
     return _gpus.at(index);
 }
 
 json Instance::getDisplay(int index) {
-<<<<<<< HEAD
-    assert(index <(int) _displays.size());
-    
-    if (index < 0 || (int) _displays.size() <= index)
-=======
     assert(index < (int)_displays.size());
 
     if (index < 0 || (int)_displays.size() <= index)
->>>>>>> 1b0d8ee6
         return json();
 
     return _displays.at(index);

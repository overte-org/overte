//
//  RenderFetchCullSortTask.cpp
//  render/src/
//
//  Created by Zach Pomerantz on 12/22/2016.
//  Copyright 2016 High Fidelity, Inc.
//
//  Distributed under the Apache License, Version 2.0.
//  See the accompanying file LICENSE or http://www.apache.org/licenses/LICENSE-2.0.html
//

#include "RenderFetchCullSortTask.h"

#include "CullTask.h"
#include "FilterTask.h"
#include "SortTask.h"

using namespace render;

void RenderFetchCullSortTask::build(JobModel& task, const Varying& input, Varying& output, CullFunctor cullFunctor, uint8_t tagBits, uint8_t tagMask) {
    cullFunctor = cullFunctor ? cullFunctor : [](const RenderArgs*, const AABox&){ return true; };

    // CPU jobs:
    // Fetch and cull the items from the scene
<<<<<<< HEAD
    const ItemFilter filter = ItemFilter::Builder::visibleWorldItems().withoutLayered();
    const auto fetchInput = FetchSpatialTree::Inputs(filter, glm::ivec2(0,0)).asVarying();
    const auto spatialSelection = task.addJob<FetchSpatialTree>("FetchSceneSelection", fetchInput);
    const auto cullInputs = CullSpatialSelection::Inputs(spatialSelection, render::Varying(filter)).asVarying();
=======
    const ItemFilter filter = ItemFilter::Builder::visibleWorldItems().withoutLayered().withTagBits(tagBits, tagMask);
    const auto spatialFilter = render::Varying(filter);
    const auto spatialSelection = task.addJob<FetchSpatialTree>("FetchSceneSelection", spatialFilter);
    const auto cullInputs = CullSpatialSelection::Inputs(spatialSelection, spatialFilter).asVarying();
>>>>>>> c8bb26ae
    const auto culledSpatialSelection = task.addJob<CullSpatialSelection>("CullSceneSelection", cullInputs, cullFunctor, RenderDetails::ITEM);

    // Overlays are not culled
    const ItemFilter overlayfilter = ItemFilter::Builder().withVisible().withTagBits(tagBits, tagMask);
    const auto nonspatialFilter = render::Varying(overlayfilter);
    const auto nonspatialSelection = task.addJob<FetchNonspatialItems>("FetchOverlaySelection", nonspatialFilter);

    // Multi filter visible items into different buckets
    const int NUM_SPATIAL_FILTERS = 4; 
    const int NUM_NON_SPATIAL_FILTERS = 3;
    const int OPAQUE_SHAPE_BUCKET = 0;
    const int TRANSPARENT_SHAPE_BUCKET = 1;
    const int LIGHT_BUCKET = 2;
    const int META_BUCKET = 3;
    const int BACKGROUND_BUCKET = 2;
    MultiFilterItems<NUM_SPATIAL_FILTERS>::ItemFilterArray spatialFilters = { {
            ItemFilter::Builder::opaqueShape(),
            ItemFilter::Builder::transparentShape(),
            ItemFilter::Builder::light(),
            ItemFilter::Builder::meta()
        } };
    MultiFilterItems<NUM_NON_SPATIAL_FILTERS>::ItemFilterArray nonspatialFilters = { {
            ItemFilter::Builder::opaqueShape(),
            ItemFilter::Builder::transparentShape(),
            ItemFilter::Builder::background()
        } };
    const auto filteredSpatialBuckets = 
        task.addJob<MultiFilterItems<NUM_SPATIAL_FILTERS>>("FilterSceneSelection", culledSpatialSelection, spatialFilters)
            .get<MultiFilterItems<NUM_SPATIAL_FILTERS>::ItemBoundsArray>();
    const auto filteredNonspatialBuckets = 
       task.addJob<MultiFilterItems<NUM_NON_SPATIAL_FILTERS>>("FilterOverlaySelection", nonspatialSelection, nonspatialFilters)
            .get<MultiFilterItems<NUM_NON_SPATIAL_FILTERS>::ItemBoundsArray>();

    // Extract opaques / transparents / lights / overlays
    const auto opaques = task.addJob<DepthSortItems>("DepthSortOpaque", filteredSpatialBuckets[OPAQUE_SHAPE_BUCKET]);
    const auto transparents = task.addJob<DepthSortItems>("DepthSortTransparent", filteredSpatialBuckets[TRANSPARENT_SHAPE_BUCKET], DepthSortItems(false));
    const auto lights = filteredSpatialBuckets[LIGHT_BUCKET];
    const auto metas = filteredSpatialBuckets[META_BUCKET];

    const auto overlayOpaques = task.addJob<DepthSortItems>("DepthSortOverlayOpaque", filteredNonspatialBuckets[OPAQUE_SHAPE_BUCKET]);
    const auto overlayTransparents = task.addJob<DepthSortItems>("DepthSortOverlayTransparent", filteredNonspatialBuckets[TRANSPARENT_SHAPE_BUCKET], DepthSortItems(false));
    const auto background = filteredNonspatialBuckets[BACKGROUND_BUCKET];

    output = Output(BucketList{ opaques, transparents, lights, metas, overlayOpaques, overlayTransparents, background }, spatialSelection);
}<|MERGE_RESOLUTION|>--- conflicted
+++ resolved
@@ -22,17 +22,11 @@
 
     // CPU jobs:
     // Fetch and cull the items from the scene
-<<<<<<< HEAD
-    const ItemFilter filter = ItemFilter::Builder::visibleWorldItems().withoutLayered();
+    const ItemFilter filter = ItemFilter::Builder::visibleWorldItems().withoutLayered().withTagBits(tagBits, tagMask);
+    const auto spatialFilter = render::Varying(filter);
     const auto fetchInput = FetchSpatialTree::Inputs(filter, glm::ivec2(0,0)).asVarying();
     const auto spatialSelection = task.addJob<FetchSpatialTree>("FetchSceneSelection", fetchInput);
-    const auto cullInputs = CullSpatialSelection::Inputs(spatialSelection, render::Varying(filter)).asVarying();
-=======
-    const ItemFilter filter = ItemFilter::Builder::visibleWorldItems().withoutLayered().withTagBits(tagBits, tagMask);
-    const auto spatialFilter = render::Varying(filter);
-    const auto spatialSelection = task.addJob<FetchSpatialTree>("FetchSceneSelection", spatialFilter);
     const auto cullInputs = CullSpatialSelection::Inputs(spatialSelection, spatialFilter).asVarying();
->>>>>>> c8bb26ae
     const auto culledSpatialSelection = task.addJob<CullSpatialSelection>("CullSceneSelection", cullInputs, cullFunctor, RenderDetails::ITEM);
 
     // Overlays are not culled

<@include gpu/Config.slh@>
<$VERSION_HEADER$>
//  Generated on <$_SCRIBE_DATE$>
//
//  drawItemBounds.slv
//  vertex shader
//
//  Created by Sam Gateau on 6/29/2015.
//  Copyright 2015 High Fidelity, Inc.
//
//  Distributed under the Apache License, Version 2.0.
//  See the accompanying file LICENSE or http://www.apache.org/licenses/LICENSE-2.0.html
//

<@include gpu/Transform.slh@>
<$declareStandardTransform()$>

<@include gpu/Color.slh@>
<$declareColorWheel()$>

uniform vec4 inColor;


struct ItemBound {
    vec4 id_boundPos;
    vec4 boundDim_s;
};

#if defined(GPU_GL410)
uniform samplerBuffer ssbo0Buffer;
ItemBound getItemBound(int i) {
    int offset = 2 * i;
    ItemBound bound;
    bound.id_boundPos = texelFetch(ssbo0Buffer, offset);
    bound.boundDim_s = texelFetch(ssbo0Buffer, offset + 1);
    return bound;
}
#else
layout(std140) buffer ssbo0Buffer {
    ItemBound bounds[];
};
ItemBound getItemBound(int i) {
<<<<<<< HEAD
    return bounds[i];
=======
    ItemBound bound = bounds[i];
    return bound;
>>>>>>> 733e2683
}
#endif



out vec4 varColor;
out vec2 varTexcoord;

void main(void) {
    const vec4 UNIT_BOX[8] = vec4[8](
        vec4(0.0, 0.0, 0.0, 0.0),
        vec4(1.0, 0.0, 0.0, 1.0),
        vec4(0.0, 1.0, 0.0, 1.0),
        vec4(1.0, 1.0, 0.0, 2.0),
        vec4(0.0, 0.0, 1.0, 1.0),
        vec4(1.0, 0.0, 1.0, 2.0),
        vec4(0.0, 1.0, 1.0, 2.0),
        vec4(1.0, 1.0, 1.0, 3.0)
    );
    const int UNIT_BOX_LINE_INDICES[24] = int[24](
        0, 1,
        1, 3,
        3, 2,
        2, 0,
        4, 5,
        5, 7,
        7, 6,
        6, 4,
        2, 6,
        3, 7,
        0, 4,
        1, 5
    );

    int boundID = gl_VertexID / 24;
    int vertexID = gl_VertexID - boundID * 24;

    vec4 cubeVec = UNIT_BOX[UNIT_BOX_LINE_INDICES[vertexID]];

    ItemBound bound = getItemBound(boundID);
    vec3 boundPos = bound.id_boundPos.yzw;
    vec3 boundDim = bound.boundDim_s.xyz;

    vec4 pos = vec4(boundPos + boundDim * cubeVec.xyz, 1.0);

    // standard transform
    TransformCamera cam = getTransformCamera();
    TransformObject obj = getTransformObject();
    <$transformModelToClipPos(cam, obj, pos, gl_Position)$>

    if (inColor.w < 0.0) {
        varColor = vec4(colorWheel(float(boundID)/(-inColor.w)), 1.0);
    } else {
        varColor = vec4(colorWheel(float(inColor.w)), 1.0);
    }
    varTexcoord = vec2(cubeVec.w, length(boundDim));

}<|MERGE_RESOLUTION|>--- conflicted
+++ resolved
@@ -40,12 +40,8 @@
     ItemBound bounds[];
 };
 ItemBound getItemBound(int i) {
-<<<<<<< HEAD
-    return bounds[i];
-=======
     ItemBound bound = bounds[i];
     return bound;
->>>>>>> 733e2683
 }
 #endif
 

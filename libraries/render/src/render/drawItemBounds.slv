<@include gpu/Config.slh@>
<$VERSION_HEADER$>
//  Generated on <$_SCRIBE_DATE$>
//
//  drawItemBounds.slv
//  vertex shader
//
//  Created by Sam Gateau on 6/29/2015.
//  Copyright 2015 High Fidelity, Inc.
//
//  Distributed under the Apache License, Version 2.0.
//  See the accompanying file LICENSE or http://www.apache.org/licenses/LICENSE-2.0.html
//

<@include gpu/Transform.slh@>
<$declareStandardTransform()$>

<@include gpu/Color.slh@>
<$declareColorWheel()$>

uniform vec3 inBoundPos;
uniform vec3 inBoundDim;
uniform vec4 inColor;


struct ItemBound {
    vec4 id_boundPos;
    vec4 boundDim_s;
};

#if defined(GPU_GL410)
uniform samplerBuffer ssbo0Buffer;
ItemBound getItemBound(int i) {
    int offset = 2 * i;
    ItemBound bound;
    bound.id_boundPos = texelFetch(ssbo0Buffer, offset);
    bound.boundDim_s = texelFetch(ssbo0Buffer, offset + 1);
    return bound;
}
#else
layout(std140) buffer ssbo0Buffer {
    ItemBound bounds[];
};
ItemBound getItemBound(int i) {
    return bounds[i];
}
#endif



out vec4 varColor;
out vec2 varTexcoord;

void main(void) {
    const vec4 UNIT_BOX[8] = vec4[8](
        vec4(0.0, 0.0, 0.0, 0.0),
        vec4(1.0, 0.0, 0.0, 1.0),
        vec4(0.0, 1.0, 0.0, 1.0),
        vec4(1.0, 1.0, 0.0, 2.0),
        vec4(0.0, 0.0, 1.0, 1.0),
        vec4(1.0, 0.0, 1.0, 2.0),
        vec4(0.0, 1.0, 1.0, 2.0),
        vec4(1.0, 1.0, 1.0, 3.0)
    );
    const int UNIT_BOX_LINE_INDICES[24] = int[24](
        0, 1,
        1, 3,
        3, 2,
        2, 0,
        4, 5,
        5, 7,
        7, 6,
        6, 4,
        2, 6,
        3, 7,
        0, 4,
        1, 5
    );

    int boundID = gl_VertexID / 24;
    int vertexID = gl_VertexID - boundID * 24;

    vec4 cubeVec = UNIT_BOX[UNIT_BOX_LINE_INDICES[vertexID]];

    ItemBound bound = getItemBound(boundID);
    vec3 boundPos = bound.id_boundPos.yzw;
    vec3 boundDim = bound.boundDim_s.xyz;

    vec4 pos = vec4(boundPos + boundDim * cubeVec.xyz, 1.0);

    // standard transform
    TransformCamera cam = getTransformCamera();
    TransformObject obj = getTransformObject();
    <$transformModelToClipPos(cam, obj, pos, gl_Position)$>

<<<<<<< HEAD
    bool subcell = bool((inCellLocation.z));
    float cellDepth = float(inCellLocation.w);
    varColor = vec4(colorWheel(fract(cellDepth / 5.0)), 1.0 - float(subcell));
    varTexcoord = vec2(cubeVec.w, length(boundDim));
=======
    varColor = vec4(colorWheel(inColor.x), 1.0);
    varTexcoord = vec2(cubeVec.w, length(inBoundDim));
>>>>>>> 3519a72f

}<|MERGE_RESOLUTION|>--- conflicted
+++ resolved
@@ -18,8 +18,6 @@
 <@include gpu/Color.slh@>
 <$declareColorWheel()$>
 
-uniform vec3 inBoundPos;
-uniform vec3 inBoundDim;
 uniform vec4 inColor;
 
 
@@ -93,14 +91,11 @@
     TransformObject obj = getTransformObject();
     <$transformModelToClipPos(cam, obj, pos, gl_Position)$>
 
-<<<<<<< HEAD
-    bool subcell = bool((inCellLocation.z));
-    float cellDepth = float(inCellLocation.w);
-    varColor = vec4(colorWheel(fract(cellDepth / 5.0)), 1.0 - float(subcell));
+    if (inColor.w < 0.0) {
+        varColor = vec4(colorWheel(float(boundID)/(-inColor.w)), 1.0);
+    } else {
+        varColor = vec4(colorWheel(float(inColor.w)), 1.0);
+    }
     varTexcoord = vec2(cubeVec.w, length(boundDim));
-=======
-    varColor = vec4(colorWheel(inColor.x), 1.0);
-    varTexcoord = vec2(cubeVec.w, length(inBoundDim));
->>>>>>> 3519a72f
 
 }
--- conflicted
+++ resolved
@@ -627,14 +627,11 @@
     virtual Item::Bound getBound() = 0;
     virtual void render(RenderArgs* args) = 0;
     virtual uint32_t metaFetchMetaSubItems(ItemIDs& subItems) const = 0;
-<<<<<<< HEAD
+    virtual bool passesZoneOcclusionTest(const std::unordered_set<QUuid>& containingZones) const = 0;
 
     // FIXME: this isn't the best place for this since it's only used for ModelEntities, but currently all Entities use PayloadProxyInterface
     virtual void handleBlendedVertices(int blendshapeNumber, const QVector<BlendshapeOffset>& blendshapeOffsets,
                                        const QVector<int>& blendedMeshSizes, const render::ItemIDs& subItemIDs) {};
-=======
-    virtual bool passesZoneOcclusionTest(const std::unordered_set<QUuid>& containingZones) const = 0;
->>>>>>> c6f47eca
 };
 
 template <> const ItemKey payloadGetKey(const PayloadProxyInterface::Pointer& payload);

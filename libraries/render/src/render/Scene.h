//
//  Scene.h
//  render/src/render
//
//  Created by Sam Gateau on 1/11/15.
//  Copyright 2014 High Fidelity, Inc.
//
//  Distributed under the Apache License, Version 2.0.
//  See the accompanying file LICENSE or http://www.apache.org/licenses/LICENSE-2.0.html
//

#ifndef hifi_render_Scene_h
#define hifi_render_Scene_h

#include "Item.h"
#include "SpatialTree.h"

namespace render {

class Engine;

class PendingChanges {
public:
    PendingChanges() {}
    ~PendingChanges() {}

    void resetItem(ItemID id, const PayloadPointer& payload);
    void removeItem(ItemID id);

    template <class T> void updateItem(ItemID id, std::function<void(T&)> func) {
        updateItem(id, std::make_shared<UpdateFunctor<T>>(func));
    }

    void updateItem(ItemID id, const UpdateFunctorPointer& functor);
    void updateItem(ItemID id) { updateItem(id, nullptr); }

    void merge(PendingChanges& changes);

    ItemIDs _resetItems; 
    Payloads _resetPayloads;
    ItemIDs _removedItems;
    ItemIDs _updatedItems;
    UpdateFunctors _updateFunctors;

protected:
};
typedef std::queue<PendingChanges> PendingChangesQueue;


// Scene is a container for Items
// Items are introduced, modified or erased in the scene through PendingChanges
// Once per Frame, the PendingChanges are all flushed
// During the flush the standard buckets are updated
// Items are notified accordingly on any update message happening
class Scene {
public:
    Scene(glm::vec3 origin, float size);
    ~Scene() {}

    // This call is thread safe, can be called from anywhere to allocate a new ID
    ItemID allocateID();

    // Check that the ID is valid and allocated for this scene, this a threadsafe call
    bool isAllocatedID(const ItemID& id);

<<<<<<< HEAD
=======
    // THis is the total number of allocated items, this a threadsafe call
    size_t getNumItems() const { return _numAllocatedItems.load(); }

>>>>>>> 3944a7f2
    // Enqueue change batch to the scene
    void enqueuePendingChanges(const PendingChanges& pendingChanges);

    // Process the penging changes equeued
    void processPendingChangesQueue();

    // This next call are  NOT threadsafe, you have to call them from the correct thread to avoid any potential issues

    // Access a particular item form its ID
    // WARNING, There is No check on the validity of the ID, so this could return a bad Item
    const Item& getItem(const ItemID& id) const { return _items[id]; }

        // Access the spatialized items
    const ItemSpatialTree& getSpatialTree() const { return _masterSpatialTree; }

    // Access non-spatialized items (overlays, backgrounds)
    const ItemIDSet& getNonspatialSet() const { return _masterNonspatialSet; }

protected:
    // Thread safe elements that can be accessed from anywhere
    std::atomic<unsigned int> _IDAllocator{ 1 }; // first valid itemID will be One
    std::atomic<unsigned int> _numAllocatedItems{ 1 }; // num of allocated items, matching the _items.size()
<<<<<<< HEAD

=======
>>>>>>> 3944a7f2
    std::mutex _changeQueueMutex;
    PendingChangesQueue _changeQueue;

    // The actual database
    // database of items is protected for editing by a mutex
    std::mutex _itemsMutex;
    Item::Vector _items;
    ItemSpatialTree _masterSpatialTree;
    ItemIDSet _masterNonspatialSet;

    void resetItems(const ItemIDs& ids, Payloads& payloads);
    void removeItems(const ItemIDs& ids);
    void updateItems(const ItemIDs& ids, UpdateFunctors& functors);

    friend class Engine;
};

typedef std::shared_ptr<Scene> ScenePointer;
typedef std::vector<ScenePointer> Scenes;

}

#endif // hifi_render_Scene_h<|MERGE_RESOLUTION|>--- conflicted
+++ resolved
@@ -63,12 +63,9 @@
     // Check that the ID is valid and allocated for this scene, this a threadsafe call
     bool isAllocatedID(const ItemID& id);
 
-<<<<<<< HEAD
-=======
     // THis is the total number of allocated items, this a threadsafe call
     size_t getNumItems() const { return _numAllocatedItems.load(); }
 
->>>>>>> 3944a7f2
     // Enqueue change batch to the scene
     void enqueuePendingChanges(const PendingChanges& pendingChanges);
 
@@ -91,10 +88,6 @@
     // Thread safe elements that can be accessed from anywhere
     std::atomic<unsigned int> _IDAllocator{ 1 }; // first valid itemID will be One
     std::atomic<unsigned int> _numAllocatedItems{ 1 }; // num of allocated items, matching the _items.size()
-<<<<<<< HEAD
-
-=======
->>>>>>> 3944a7f2
     std::mutex _changeQueueMutex;
     PendingChangesQueue _changeQueue;
 

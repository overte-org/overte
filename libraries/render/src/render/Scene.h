//
//  Scene.h
//  render/src/render
//
//  Created by Sam Gateau on 1/11/15.
//  Copyright 2014 High Fidelity, Inc.
//
//  Distributed under the Apache License, Version 2.0.
//  See the accompanying file LICENSE or http://www.apache.org/licenses/LICENSE-2.0.html
//

#ifndef hifi_render_Scene_h
#define hifi_render_Scene_h

#include "Item.h"
#include "SpatialTree.h"
#include "Stage.h"
#include "Selection.h"
#include "Transition.h"
#include "HighlightStyle.h"

namespace render {

class Engine;
class Scene;

// Transaction is the mechanism to make any change to the scene.
// Whenever a new item need to be reset,
// or when an item changes its position or its size
// or when an item's payload has to be be updated with new states (coming from outside the scene knowledge)
// or when an item is destroyed
// These changes must be expressed through the corresponding command from the Transaction
// THe Transaction is then queued on the Scene so all the pending transactions can be consolidated and processed at the time
// of updating the scene before it s rendered.
// 
class Transaction {
    friend class Scene;
public:

    typedef std::function<void(ItemID, const Transition*)> TransitionQueryFunc;
    typedef std::function<void(HighlightStyle const*)> SelectionHighlightQueryFunc;

    Transaction() {}
    ~Transaction() {}

    // Item transactions
    void resetItem(ItemID id, const PayloadPointer& payload);
    void removeItem(ItemID id);
    bool hasRemovedItems() const { return !_removedItems.empty(); }

    void addTransitionToItem(ItemID id, Transition::Type transition, ItemID boundId = render::Item::INVALID_ITEM_ID);
    void removeTransitionFromItem(ItemID id);
    void reApplyTransitionToItem(ItemID id);
    void queryTransitionOnItem(ItemID id, TransitionQueryFunc func);

    template <class T> void updateItem(ItemID id, std::function<void(T&)> func) {
        updateItem(id, std::make_shared<UpdateFunctor<T>>(func));
    }

    void updateItem(ItemID id, const UpdateFunctorPointer& functor);
    void updateItem(ItemID id) { updateItem(id, nullptr); }

    // Selection transactions
    void resetSelection(const Selection& selection);

    void resetSelectionHighlight(const std::string& selectionName, const HighlightStyle& style = HighlightStyle());
    void removeHighlightFromSelection(const std::string& selectionName);
    void querySelectionHighlight(const std::string& selectionName, SelectionHighlightQueryFunc func);

    void merge(const Transaction& transaction);

    // Checkers if there is work to do when processing the transaction
    bool touchTransactions() const { return !_resetSelections.empty(); }

protected:

    using Reset = std::tuple<ItemID, PayloadPointer>;
    using Remove = ItemID;
    using Update = std::tuple<ItemID, UpdateFunctorPointer>;
    using TransitionAdd = std::tuple<ItemID, Transition::Type, ItemID>;
    using TransitionQuery = std::tuple<ItemID, TransitionQueryFunc>;
    using TransitionReApply = ItemID;
    using SelectionReset = Selection;
    using HighlightReset = std::tuple<std::string, HighlightStyle>;
    using HighlightRemove = std::string;
    using HighlightQuery = std::tuple<std::string, SelectionHighlightQueryFunc>;

    using Resets = std::vector<Reset>;
    using Removes = std::vector<Remove>;
    using Updates = std::vector<Update>;
    using TransitionAdds = std::vector<TransitionAdd>;
    using TransitionQueries = std::vector<TransitionQuery>;
    using TransitionReApplies = std::vector<TransitionReApply>;
    using SelectionResets = std::vector<SelectionReset>;
    using HighlightResets = std::vector<HighlightReset>;
    using HighlightRemoves = std::vector<HighlightRemove>;
    using HighlightQueries = std::vector<HighlightQuery>;

    Resets _resetItems;
    Removes _removedItems;
    Updates _updatedItems;
    TransitionAdds _addedTransitions;
    TransitionQueries _queriedTransitions;
    TransitionReApplies _reAppliedTransitions;
    SelectionResets _resetSelections;
    HighlightResets _highlightResets;
    HighlightRemoves _highlightRemoves;
    HighlightQueries _highlightQueries;
};
typedef std::queue<Transaction> TransactionQueue;


// Scene is a container for Items
// Items are introduced, modified or erased in the scene through Transaction
// Once per Frame, the Transaction are all flushed
// During the flush the standard buckets are updated
// Items are notified accordingly on any update message happening
class Scene {
public:

    Scene(glm::vec3 origin, float size);
    ~Scene();

    // This call is thread safe, can be called from anywhere to allocate a new ID
    ItemID allocateID();

    // Check that the ID is valid and allocated for this scene, this a threadsafe call
    bool isAllocatedID(const ItemID& id) const;

    // THis is the total number of allocated items, this a threadsafe call
    size_t getNumItems() const { return _numAllocatedItems.load(); }

    // Enqueue transaction to the scene
    void enqueueTransaction(const Transaction& transaction);

    // Enqueue end of frame transactions boundary
    uint32_t enqueueFrame();

    // Process the pending transactions queued
    void processTransactionQueue();

    // Access a particular selection (empty if doesn't exist)
    // Thread safe
    Selection getSelection(const Selection::Name& name) const;

    // Check if a particular selection is empty (returns true if doesn't exist)
    // Thread safe
    bool isSelectionEmpty(const Selection::Name& name) const;

    // This next call are  NOT threadsafe, you have to call them from the correct thread to avoid any potential issues

    // Access a particular item form its ID
    // WARNING, There is No check on the validity of the ID, so this could return a bad Item
    const Item& getItem(const ItemID& id) const { return _items[id]; }

    // Same as getItem, checking if the id is valid
    const Item getItemSafe(const ItemID& id) const { if (isAllocatedID(id)) { return _items[id]; } else { return Item(); } }

    // Access the spatialized items
    const ItemSpatialTree& getSpatialTree() const { return _masterSpatialTree; }

    // Access non-spatialized items (overlays, backgrounds)
    const ItemIDSet& getNonspatialSet() const { return _masterNonspatialSet; }



    // Access a particular Stage (empty if doesn't exist)
    // Thread safe
    StagePointer getStage(const Stage::Name& name) const;
    template <class T>
    std::shared_ptr<T> getStage(const Stage::Name& name = T::getName()) const {
        auto stage = getStage(name);
        return (stage ? std::static_pointer_cast<T>(stage) : std::shared_ptr<T>());
    }
    void resetStage(const Stage::Name& name, const StagePointer& stage);

<<<<<<< HEAD
=======
    void setItemTransition(ItemID id, Index transitionId);
    void resetItemTransition(ItemID id);
>>>>>>> 0178c490

protected:

    // Thread safe elements that can be accessed from anywhere
    std::atomic<unsigned int> _IDAllocator{ 1 }; // first valid itemID will be One
    std::atomic<unsigned int> _numAllocatedItems{ 1 }; // num of allocated items, matching the _items.size()
    std::mutex _transactionQueueMutex;
    TransactionQueue _transactionQueue;

    
    std::mutex _transactionFramesMutex;
    using TransactionFrames = std::list<Transaction>;
    TransactionFrames _transactionFrames;
    uint32_t _transactionFrameNumber{ 0 };

    // Process one transaction frame 
    void processTransactionFrame(const Transaction& transaction);

    // The actual database
    // database of items is protected for editing by a mutex
    std::mutex _itemsMutex;
    Item::Vector _items;
    ItemSpatialTree _masterSpatialTree;
    ItemIDSet _masterNonspatialSet;

    void resetItems(const Transaction::Resets& transactions);
    void removeItems(const Transaction::Removes& transactions);
    void updateItems(const Transaction::Updates& transactions);
    void transitionItems(const Transaction::TransitionAdds& transactions);
    void reApplyTransitions(const Transaction::TransitionReApplies& transactions);
    void queryTransitionItems(const Transaction::TransitionQueries& transactions);
    void resetHighlights(const Transaction::HighlightResets& transactions);
    void removeHighlights(const Transaction::HighlightRemoves& transactions);
    void queryHighlights(const Transaction::HighlightQueries& transactions);

<<<<<<< HEAD
=======
    void collectSubItems(ItemID parentId, ItemIDs& subItems) const;

>>>>>>> 0178c490
    // The Selection map
    mutable std::mutex _selectionsMutex; // mutable so it can be used in the thread safe getSelection const method
    SelectionMap _selections;

    void resetSelections(const Transaction::SelectionResets& transactions);
  // More actions coming to selections soon:
  //  void removeFromSelection(const Selection& selection);
  //  void appendToSelection(const Selection& selection);
  //  void mergeWithSelection(const Selection& selection);

    // The Stage map
    mutable std::mutex _stagesMutex; // mutable so it can be used in the thread safe getStage const method
    StageMap _stages;


    friend class Engine;
};

typedef std::shared_ptr<Scene> ScenePointer;
typedef std::vector<ScenePointer> Scenes;

}

#endif // hifi_render_Scene_h<|MERGE_RESOLUTION|>--- conflicted
+++ resolved
@@ -174,11 +174,8 @@
     }
     void resetStage(const Stage::Name& name, const StagePointer& stage);
 
-<<<<<<< HEAD
-=======
     void setItemTransition(ItemID id, Index transitionId);
     void resetItemTransition(ItemID id);
->>>>>>> 0178c490
 
 protected:
 
@@ -214,11 +211,8 @@
     void removeHighlights(const Transaction::HighlightRemoves& transactions);
     void queryHighlights(const Transaction::HighlightQueries& transactions);
 
-<<<<<<< HEAD
-=======
     void collectSubItems(ItemID parentId, ItemIDs& subItems) const;
 
->>>>>>> 0178c490
     // The Selection map
     mutable std::mutex _selectionsMutex; // mutable so it can be used in the thread safe getSelection const method
     SelectionMap _selections;

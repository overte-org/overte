//
//  OctreeRenderer.cpp
//  libraries/octree/src
//
//  Created by Brad Hefta-Gaub on 12/6/13.
//  Copyright 2013 High Fidelity, Inc.
//
//  Distributed under the Apache License, Version 2.0.
//  See the accompanying file LICENSE or http://www.apache.org/licenses/LICENSE-2.0.html
//

#include <glm/glm.hpp>
#include <stdint.h>

#include <NumericalConstants.h>
#include <PerfStat.h>
#include <RenderArgs.h>
#include <SharedUtil.h>

#include "OctreeLogging.h"
#include "OctreeRenderer.h"

OctreeRenderer::OctreeRenderer() :
    _tree(NULL),
    _managedTree(false),
    _viewFrustum(NULL)
{
}

void OctreeRenderer::init() {
    if (!_tree) {
        _tree = createTree();
        _managedTree = true;
    }
}

OctreeRenderer::~OctreeRenderer() {
    if (_tree && _managedTree) {
        delete _tree;
    }
}

void OctreeRenderer::setTree(Octree* newTree) {
    if (_tree && _managedTree) {
        delete _tree;
        _managedTree = false;
    }
    _tree = newTree;
}

void OctreeRenderer::processDatagram(NLPacket& packet, SharedNodePointer sourceNode) {
    bool extraDebugging = false;
    
    if (extraDebugging) {
        qCDebug(octree) << "OctreeRenderer::processDatagram()";
    }

    if (!_tree) {
        qCDebug(octree) << "OctreeRenderer::processDatagram() called before init, calling init()...";
        this->init();
    }

    bool showTimingDetails = false; // Menu::getInstance()->isOptionChecked(MenuOption::PipelineWarnings);
    PerformanceWarning warn(showTimingDetails, "OctreeRenderer::processDatagram()", showTimingDetails);
    
    if (packet.getType() == getExpectedPacketType()) {
        PerformanceWarning warn(showTimingDetails, "OctreeRenderer::processDatagram expected PacketType", showTimingDetails);
        // if we are getting inbound packets, then our tree is also viewing, and we should remember that fact.
        _tree->setIsViewing(true);

        OCTREE_PACKET_FLAGS flags;
        packet.readPrimitive(&flags);
        
        OCTREE_PACKET_SEQUENCE sequence;
        packet.readPrimitive(&sequence);

        OCTREE_PACKET_SENT_TIME sentAt;
        packet.readPrimitive(&sentAt);

        bool packetIsColored = oneAtBit(flags, PACKET_IS_COLOR_BIT);
        bool packetIsCompressed = oneAtBit(flags, PACKET_IS_COMPRESSED_BIT);
        
        OCTREE_PACKET_SENT_TIME arrivedAt = usecTimestampNow();
        int clockSkew = sourceNode ? sourceNode->getClockSkewUsec() : 0;
        int flightTime = arrivedAt - sentAt + clockSkew;

        OCTREE_PACKET_INTERNAL_SECTION_SIZE sectionLength = 0;

        if (extraDebugging) {
            qCDebug(octree, "OctreeRenderer::processDatagram() ... Got Packet Section"
                   " color:%s compressed:%s sequence: %u flight:%d usec size:%lld data:%lld",
                   debug::valueOf(packetIsColored), debug::valueOf(packetIsCompressed),
<<<<<<< HEAD
                   sequence, flightTime, packet.getDataSize(), packet.bytesAvailable());
=======
                   sequence, flightTime, packet.getSizeWithHeader(), packet.bytesLeftToRead());
>>>>>>> 44c99ef8
        }
        
        _packetsInLastWindow++;
        
        int elementsPerPacket = 0;
        int entitiesPerPacket = 0;
        
        quint64 totalWaitingForLock = 0;
        quint64 totalUncompress = 0;
        quint64 totalReadBitsteam = 0;

        const QUuid& sourceUUID = packet.getSourceID();
        
        int subsection = 1;
        
        bool error = false;
        
        while (packet.bytesLeftToRead() > 0 && !error) {
            if (packetIsCompressed) {
                if (packet.bytesLeftToRead() > (qint64) sizeof(OCTREE_PACKET_INTERNAL_SECTION_SIZE)) {
                    packet.readPrimitive(&sectionLength);
                } else {
                    sectionLength = 0;
                    error = true;
                }
            } else {
                sectionLength = packet.bytesLeftToRead();
            }
            
            if (sectionLength) {
                // ask the VoxelTree to read the bitstream into the tree
                ReadBitstreamToTreeParams args(packetIsColored ? WANT_COLOR : NO_COLOR, WANT_EXISTS_BITS, NULL,
                                                sourceUUID, sourceNode, false, packet.getVersion());
                quint64 startLock = usecTimestampNow();

                // FIXME STUTTER - there may be an opportunity to bump this lock outside of the
                // loop to reduce the amount of locking/unlocking we're doing
                _tree->lockForWrite();
                quint64 startUncompress = usecTimestampNow();
                
                OctreePacketData packetData(packetIsCompressed);
                packetData.loadFinalizedContent(reinterpret_cast<unsigned char*>(packet.getPayload() + packet.pos()),
                                                sectionLength);
                if (extraDebugging) {
                    qCDebug(octree, "OctreeRenderer::processDatagram() ... Got Packet Section"
                           " color:%s compressed:%s sequence: %u flight:%d usec size:%lld data:%lld"
                           " subsection:%d sectionLength:%d uncompressed:%d",
                           debug::valueOf(packetIsColored), debug::valueOf(packetIsCompressed),
<<<<<<< HEAD
                           sequence, flightTime, packet.getDataSize(), packet.bytesAvailable(), subsection, sectionLength,
=======
                           sequence, flightTime, packet.getSizeWithHeader(), packet.bytesLeftToRead(), subsection, sectionLength,
>>>>>>> 44c99ef8
                           packetData.getUncompressedSize());
                }
                
                if (extraDebugging) {
                    qCDebug(octree) << "OctreeRenderer::processDatagram() ******* START _tree->readBitstreamToTree()...";
                }
                quint64 startReadBitsteam = usecTimestampNow();
                _tree->readBitstreamToTree(packetData.getUncompressedData(), packetData.getUncompressedSize(), args);
                quint64 endReadBitsteam = usecTimestampNow();
                if (extraDebugging) {
                    qCDebug(octree) << "OctreeRenderer::processDatagram() ******* END _tree->readBitstreamToTree()...";
                }
                _tree->unlock();
                
                // seek forwards in packet
                packet.seek(packet.pos() + sectionLength);

                elementsPerPacket += args.elementsPerPacket;
                entitiesPerPacket += args.entitiesPerPacket;

                _elementsInLastWindow += args.elementsPerPacket;
                _entitiesInLastWindow += args.entitiesPerPacket;

                totalWaitingForLock += (startUncompress - startLock);
                totalUncompress += (startReadBitsteam - startUncompress);
                totalReadBitsteam += (endReadBitsteam - startReadBitsteam);

            }
            subsection++;
        }
        _elementsPerPacket.updateAverage(elementsPerPacket);
        _entitiesPerPacket.updateAverage(entitiesPerPacket);

        _waitLockPerPacket.updateAverage(totalWaitingForLock);
        _uncompressPerPacket.updateAverage(totalUncompress);
        _readBitstreamPerPacket.updateAverage(totalReadBitsteam);
        
        quint64 now = usecTimestampNow();
        if (_lastWindowAt == 0) {
            _lastWindowAt = now;
        }
        quint64 sinceLastWindow = now - _lastWindowAt;
        
        if (sinceLastWindow > USECS_PER_SECOND) {
            float packetsPerSecondInWindow = (float)_packetsInLastWindow / (float)(sinceLastWindow / USECS_PER_SECOND);
            float elementsPerSecondInWindow = (float)_elementsInLastWindow / (float)(sinceLastWindow / USECS_PER_SECOND);
            float entitiesPerSecondInWindow = (float)_entitiesInLastWindow / (float)(sinceLastWindow / USECS_PER_SECOND);
            _packetsPerSecond.updateAverage(packetsPerSecondInWindow);
            _elementsPerSecond.updateAverage(elementsPerSecondInWindow);
            _entitiesPerSecond.updateAverage(entitiesPerSecondInWindow);

            _lastWindowAt = now;
            _packetsInLastWindow = 0;
            _elementsInLastWindow = 0;
            _entitiesInLastWindow = 0;
        }
    }
}

bool OctreeRenderer::renderOperation(OctreeElement* element, void* extraData) {
    RenderArgs* args = static_cast<RenderArgs*>(extraData);
    if (element->isInView(*args->_viewFrustum)) {
        if (element->hasContent()) {
            if (element->calculateShouldRender(args->_viewFrustum, args->_sizeScale, args->_boundaryLevelAdjust)) {
                args->_renderer->renderElement(element, args);
            } else {
                return false; // if we shouldn't render, then we also should stop recursing.
            }
        }
        return true; // continue recursing
    }
    // if not in view stop recursing
    return false;
}

void OctreeRenderer::render(RenderArgs* renderArgs) {
    if (_tree) {
        renderArgs->_renderer = this;
        _tree->lockForRead();
        _tree->recurseTreeWithOperation(renderOperation, renderArgs);
        _tree->unlock();
    }
}

void OctreeRenderer::clear() {
    if (_tree) {
        _tree->lockForWrite();
        _tree->eraseAllOctreeElements();
        _tree->unlock();
    }
}
<|MERGE_RESOLUTION|>--- conflicted
+++ resolved
@@ -90,11 +90,7 @@
             qCDebug(octree, "OctreeRenderer::processDatagram() ... Got Packet Section"
                    " color:%s compressed:%s sequence: %u flight:%d usec size:%lld data:%lld",
                    debug::valueOf(packetIsColored), debug::valueOf(packetIsCompressed),
-<<<<<<< HEAD
-                   sequence, flightTime, packet.getDataSize(), packet.bytesAvailable());
-=======
-                   sequence, flightTime, packet.getSizeWithHeader(), packet.bytesLeftToRead());
->>>>>>> 44c99ef8
+                   sequence, flightTime, packet.getDataSize(), packet.bytesLeftToRead());
         }
         
         _packetsInLastWindow++;
@@ -143,11 +139,7 @@
                            " color:%s compressed:%s sequence: %u flight:%d usec size:%lld data:%lld"
                            " subsection:%d sectionLength:%d uncompressed:%d",
                            debug::valueOf(packetIsColored), debug::valueOf(packetIsCompressed),
-<<<<<<< HEAD
-                           sequence, flightTime, packet.getDataSize(), packet.bytesAvailable(), subsection, sectionLength,
-=======
-                           sequence, flightTime, packet.getSizeWithHeader(), packet.bytesLeftToRead(), subsection, sectionLength,
->>>>>>> 44c99ef8
+                           sequence, flightTime, packet.getDataSize(), packet.bytesLeftToRead(), subsection, sectionLength,
                            packetData.getUncompressedSize());
                 }
                 

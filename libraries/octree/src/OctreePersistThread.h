//
//  OctreePersistThread.h
//  libraries/octree/src
//
//  Created by Brad Hefta-Gaub on 8/21/13.
//  Copyright 2013 High Fidelity, Inc.
//
//  Threaded or non-threaded Octree persistence
//
//  Distributed under the Apache License, Version 2.0.
//  See the accompanying file LICENSE or http://www.apache.org/licenses/LICENSE-2.0.html
//

#ifndef hifi_OctreePersistThread_h
#define hifi_OctreePersistThread_h

#include <QString>
#include <GenericThread.h>
#include "Octree.h"

/// Generalized threaded processor for handling received inbound packets.
class OctreePersistThread : public GenericThread {
    Q_OBJECT
public:
    static const int DEFAULT_PERSIST_INTERVAL;
    static const int DEFAULT_BACKUP_INTERVAL;
    static const QString DEFAULT_BACKUP_EXTENSION_FORMAT;
    static const int DEFAULT_MAX_BACKUP_VERSIONS;

    OctreePersistThread(Octree* tree, const QString& filename, int persistInterval = DEFAULT_PERSIST_INTERVAL, 
                                bool wantBackup = false, int backupInterval = DEFAULT_BACKUP_INTERVAL,
                                const QString& backupExtensionFormat = DEFAULT_BACKUP_EXTENSION_FORMAT,
<<<<<<< HEAD
                                int maxBackupVersions = DEFAULT_MAX_BACKUP_VERSIONS);
=======
                                bool debugTimestampNow = false);
>>>>>>> e2218de7

    bool isInitialLoadComplete() const { return _initialLoadComplete; }
    quint64 getLoadElapsedTime() const { return _loadTimeUSecs; }

    void aboutToFinish(); /// call this to inform the persist thread that the owner is about to finish to support final persist

signals:
    void loadCompleted();

protected:
    /// Implements generic processing behavior for this thread.
    virtual bool process();
    
    void persist();
    void backup();
    void rollOldBackupVersions();
private:
    Octree* _tree;
    QString _filename;
    QString _backupExtensionFormat;
    int _maxBackupVersions;
    int _persistInterval;
    int _backupInterval;
    bool _initialLoadComplete;

    quint64 _loadTimeUSecs;
    quint64 _lastCheck;
    quint64 _lastBackup;
    bool _wantBackup;
    time_t _lastPersistTime;
    
    bool _debugTimestampNow;
    quint64 _lastTimeDebug;
};

#endif // hifi_OctreePersistThread_h<|MERGE_RESOLUTION|>--- conflicted
+++ resolved
@@ -30,11 +30,8 @@
     OctreePersistThread(Octree* tree, const QString& filename, int persistInterval = DEFAULT_PERSIST_INTERVAL, 
                                 bool wantBackup = false, int backupInterval = DEFAULT_BACKUP_INTERVAL,
                                 const QString& backupExtensionFormat = DEFAULT_BACKUP_EXTENSION_FORMAT,
-<<<<<<< HEAD
-                                int maxBackupVersions = DEFAULT_MAX_BACKUP_VERSIONS);
-=======
+                                int maxBackupVersions = DEFAULT_MAX_BACKUP_VERSIONS,
                                 bool debugTimestampNow = false);
->>>>>>> e2218de7
 
     bool isInitialLoadComplete() const { return _initialLoadComplete; }
     quint64 getLoadElapsedTime() const { return _loadTimeUSecs; }

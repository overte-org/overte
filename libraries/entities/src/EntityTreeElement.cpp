//
//  EntityTreeElement.cpp
//  libraries/entities/src
//
//  Created by Brad Hefta-Gaub on 12/4/13.
//  Copyright 2013 High Fidelity, Inc.
//
//  Distributed under the Apache License, Version 2.0.
//  See the accompanying file LICENSE or http://www.apache.org/licenses/LICENSE-2.0.html
//

#include "EntityTreeElement.h"

#include <glm/gtx/transform.hpp>

#include <GeometryUtil.h>
#include <OctreeUtils.h>
#include <Extents.h>

#include "EntitiesLogging.h"
#include "EntityNodeData.h"
#include "EntityItemProperties.h"
#include "EntityTree.h"
#include "EntityTypes.h"

EntityTreeElement::EntityTreeElement(unsigned char* octalCode) : OctreeElement() {
    init(octalCode);
};

EntityTreeElement::~EntityTreeElement() {
    _octreeMemoryUsage -= sizeof(EntityTreeElement);
}

OctreeElementPointer EntityTreeElement::createNewElement(unsigned char* octalCode) {
    auto newChild = EntityTreeElementPointer(new EntityTreeElement(octalCode));
    newChild->setTree(_myTree);
    return newChild;
}

void EntityTreeElement::init(unsigned char* octalCode) {
    OctreeElement::init(octalCode);
    _octreeMemoryUsage += sizeof(EntityTreeElement);
}

OctreeElementPointer EntityTreeElement::addChildAtIndex(int index) {
    OctreeElementPointer newElement = OctreeElement::addChildAtIndex(index);
    std::static_pointer_cast<EntityTreeElement>(newElement)->setTree(_myTree);
    return newElement;
}

void EntityTreeElement::debugExtraEncodeData(EncodeBitstreamParams& params) const {
    qCDebug(entities) << "EntityTreeElement::debugExtraEncodeData()... ";
    qCDebug(entities) << "    element:" << _cube;

    auto entityNodeData = static_cast<EntityNodeData*>(params.nodeData);
    assert(entityNodeData);

    OctreeElementExtraEncodeData* extraEncodeData = &entityNodeData->extraEncodeData;
    assert(extraEncodeData); // EntityTrees always require extra encode data on their encoding passes

    if (extraEncodeData->contains(this)) {
        EntityTreeElementExtraEncodeDataPointer entityTreeElementExtraEncodeData
            = std::static_pointer_cast<EntityTreeElementExtraEncodeData>((*extraEncodeData)[this]);
        qCDebug(entities) << "    encode data:" << &(*entityTreeElementExtraEncodeData);
    } else {
        qCDebug(entities) << "    encode data: MISSING!!";
    }
}

bool EntityTreeElement::containsEntityBounds(EntityItemPointer entity) const {
    bool success;
    auto queryCube = entity->getQueryAACube(success);
    if (!success) {
        return false;
    }
    return containsBounds(queryCube);
}

bool EntityTreeElement::bestFitEntityBounds(EntityItemPointer entity) const {
    bool success;
    auto queryCube = entity->getQueryAACube(success);
    if (!success) {
        qCDebug(entities) << "EntityTreeElement::bestFitEntityBounds couldn't get queryCube for" << entity->getName() << entity->getID();
        return false;
    }
    return bestFitBounds(queryCube);
}

bool EntityTreeElement::containsBounds(const EntityItemProperties& properties) const {
    return containsBounds(properties.getQueryAACube());
}

bool EntityTreeElement::bestFitBounds(const EntityItemProperties& properties) const {
    return bestFitBounds(properties.getQueryAACube());
}

bool EntityTreeElement::containsBounds(const AACube& bounds) const {
    return containsBounds(bounds.getMinimumPoint(), bounds.getMaximumPoint());
}

bool EntityTreeElement::bestFitBounds(const AACube& bounds) const {
    return bestFitBounds(bounds.getMinimumPoint(), bounds.getMaximumPoint());
}

bool EntityTreeElement::containsBounds(const AABox& bounds) const {
    return containsBounds(bounds.getMinimumPoint(), bounds.getMaximumPoint());
}

bool EntityTreeElement::bestFitBounds(const AABox& bounds) const {
    return bestFitBounds(bounds.getMinimumPoint(), bounds.getMaximumPoint());
}

bool EntityTreeElement::containsBounds(const glm::vec3& minPoint, const glm::vec3& maxPoint) const {
    glm::vec3 clampedMin = glm::clamp(minPoint, (float)-HALF_TREE_SCALE, (float)HALF_TREE_SCALE);
    glm::vec3 clampedMax = glm::clamp(maxPoint, (float)-HALF_TREE_SCALE, (float)HALF_TREE_SCALE);
    return _cube.contains(clampedMin) && _cube.contains(clampedMax);
}

bool EntityTreeElement::bestFitBounds(const glm::vec3& minPoint, const glm::vec3& maxPoint) const {
    glm::vec3 clampedMin = glm::clamp(minPoint, (float)-HALF_TREE_SCALE, (float)HALF_TREE_SCALE);
    glm::vec3 clampedMax = glm::clamp(maxPoint, (float)-HALF_TREE_SCALE, (float)HALF_TREE_SCALE);

    if (_cube.contains(clampedMin) && _cube.contains(clampedMax)) {

        // If our child would be smaller than our smallest reasonable element, then we are the best fit.
        float childScale = _cube.getScale() / 2.0f;
        if (childScale <= SMALLEST_REASONABLE_OCTREE_ELEMENT_SCALE) {
            return true;
        }
        int childForMinimumPoint = getMyChildContainingPoint(clampedMin);
        int childForMaximumPoint = getMyChildContainingPoint(clampedMax);

        // If I contain both the minimum and maximum point, but two different children of mine
        // contain those points, then I am the best fit for that entity
        if (childForMinimumPoint != childForMaximumPoint) {
            return true;
        }
    }
    return false;
}

bool EntityTreeElement::checkFilterSettings(const EntityItemPointer& entity, PickFilter searchFilter) {
    bool visible = entity->isVisible();
    entity::HostType hostType = entity->getEntityHostType();
    if ((!searchFilter.doesPickVisible() && visible) || (!searchFilter.doesPickInvisible() && !visible) ||
        (!searchFilter.doesPickDomainEntities() && hostType == entity::HostType::DOMAIN) ||
        (!searchFilter.doesPickAvatarEntities() && hostType == entity::HostType::AVATAR) ||
        (!searchFilter.doesPickLocalEntities() && hostType == entity::HostType::LOCAL)) {
        return false;
    }
    // We only check the collidable filters for non-local entities, because local entities are always collisionless,
    // but picks always include COLLIDABLE (see PickScriptingInterface::getPickFilter()), so if we were to respect
    // the getCollisionless() property of Local entities then we would *never* intersect them in a pick.
    // An unfortunate side effect of the following code is that Local entities are intersected even if the
    // pick explicitly requested only COLLIDABLE entities (but, again, Local entities are always collisionless).
    if (hostType != entity::HostType::LOCAL) {
        bool collidable = !entity->getCollisionless() && (entity->getShapeType() != SHAPE_TYPE_NONE);
        if ((collidable && !searchFilter.doesPickCollidable()) || (!collidable && !searchFilter.doesPickNonCollidable())) {
            return false;
        }
    }
    return true;
}

EntityItemID EntityTreeElement::evalRayIntersection(const glm::vec3& origin, const glm::vec3& direction, const glm::vec3& viewFrustumPos,
        OctreeElementPointer& element, float& distance, BoxFace& face, glm::vec3& surfaceNormal,
        const QVector<EntityItemID>& entityIdsToInclude, const QVector<EntityItemID>& entityIdsToDiscard,
        PickFilter searchFilter, QVariantMap& extraInfo) {

    EntityItemID result;
    BoxFace localFace { UNKNOWN_FACE };
    glm::vec3 localSurfaceNormal;

    if (!canPickIntersect()) {
        return result;
    }

    QVariantMap localExtraInfo;
    float distanceToElementDetails = distance;
    EntityItemID entityID = evalDetailedRayIntersection(origin, direction, viewFrustumPos, element, distanceToElementDetails,
            localFace, localSurfaceNormal, entityIdsToInclude, entityIdsToDiscard, searchFilter, localExtraInfo);
    if (!entityID.isNull() && distanceToElementDetails < distance) {
        distance = distanceToElementDetails;
        face = localFace;
        surfaceNormal = localSurfaceNormal;
        extraInfo = localExtraInfo;
        result = entityID;
    }
    return result;
}

EntityItemID EntityTreeElement::evalDetailedRayIntersection(const glm::vec3& origin, const glm::vec3& direction, const glm::vec3& viewFrustumPos,
                                    OctreeElementPointer& element, float& distance, BoxFace& face, glm::vec3& surfaceNormal,
                                    const QVector<EntityItemID>& entityIdsToInclude, const QVector<EntityItemID>& entityIDsToDiscard,
                                    PickFilter searchFilter, QVariantMap& extraInfo) {

    // only called if we do intersect our bounding cube, but find if we actually intersect with entities...
    EntityItemID entityID;
    forEachEntity([&](EntityItemPointer entity) {
        if (entity->getIgnorePickIntersection() && !searchFilter.bypassIgnore()) {
            return;
        }

        // use simple line-sphere for broadphase check
        // (this is faster and more likely to cull results than the filter check below so we do it first)
        bool success;
        AABox entityBox = entity->getAABox(success);
        if (!success || !entityBox.rayHitsBoundingSphere(origin, direction)) {
            return;
        }

        if (!checkFilterSettings(entity, searchFilter) ||
            (entityIdsToInclude.size() > 0 && !entityIdsToInclude.contains(entity->getID())) ||
            (entityIDsToDiscard.size() > 0 && entityIDsToDiscard.contains(entity->getID())) ) {
            return;
        }

        // extents is the entity relative, scaled, centered extents of the entity
        glm::vec3 position = entity->getWorldPosition();
        glm::mat4 translation = glm::translate(position);
        BillboardMode billboardMode = entity->getBillboardMode();
        glm::quat orientation = billboardMode == BillboardMode::NONE ? entity->getWorldOrientation() : entity->getLocalOrientation();
        glm::mat4 rotation = glm::mat4_cast(BillboardModeHelpers::getBillboardRotation(position, orientation, billboardMode,
            viewFrustumPos, entity->getRotateForPicking()));
        glm::mat4 entityToWorldMatrix = translation * rotation;
        glm::mat4 worldToEntityMatrix = glm::inverse(entityToWorldMatrix);

        glm::vec3 dimensions = entity->getScaledDimensions();
        glm::vec3 registrationPoint = entity->getRegistrationPoint();
        glm::vec3 corner = -(dimensions * registrationPoint) + entity->getPivot();

        AABox entityFrameBox(corner, dimensions);

        glm::vec3 entityFrameOrigin = glm::vec3(worldToEntityMatrix * glm::vec4(origin, 1.0f));
        glm::vec3 entityFrameDirection = glm::vec3(worldToEntityMatrix * glm::vec4(direction, 0.0f));

        // we can use the AABox's ray intersection by mapping our origin and direction into the entity frame
        // and testing intersection there.
        float localDistance;
        BoxFace localFace { UNKNOWN_FACE };
        glm::vec3 localSurfaceNormal;
        if (entityFrameBox.findRayIntersection(entityFrameOrigin, entityFrameDirection, 1.0f / entityFrameDirection, localDistance,
                                                localFace, localSurfaceNormal)) {
            if (entityFrameBox.contains(entityFrameOrigin) || localDistance < distance) {
                // now ask the entity if we actually intersect
                if (entity->supportsDetailedIntersection()) {
                    QVariantMap localExtraInfo;
                    if (entity->findDetailedRayIntersection(origin, direction, viewFrustumPos, element, localDistance,
                            localFace, localSurfaceNormal, localExtraInfo, searchFilter.isPrecise())) {
                        if (localDistance < distance) {
                            distance = localDistance;
                            face = localFace;
                            surfaceNormal = localSurfaceNormal;
                            extraInfo = localExtraInfo;
                            entityID = entity->getEntityItemID();
                        }
                    }
                } else {
                    // if the entity type doesn't support a detailed intersection, then just return the non-AABox results
<<<<<<< HEAD
                    // Never intersect with particle or sound entities
                    if (localDistance < distance && (entity->getType() != EntityTypes::ParticleEffect && entity->getType() != EntityTypes::Sound)) {
=======
                    // Never intersect with particle entities
                    if (localDistance < distance && (entity->getType() != EntityTypes::ParticleEffect && entity->getType() != EntityTypes::ProceduralParticleEffect)) {
>>>>>>> f9e729b0
                        distance = localDistance;
                        face = localFace;
                        surfaceNormal = glm::vec3(rotation * glm::vec4(localSurfaceNormal, 0.0f));
                        extraInfo = QVariantMap();
                        entityID = entity->getEntityItemID();
                    }
                }
            }
        }
    });
    return entityID;
}

// TODO: change this to use better bounding shape for entity than sphere
bool EntityTreeElement::findSpherePenetration(const glm::vec3& center, float radius,
                                    glm::vec3& penetration, void** penetratedObject) const {
    bool result = false;
    withReadLock([&] {
        foreach(EntityItemPointer entity, _entityItems) {
            bool success;
            glm::vec3 entityCenter = entity->getCenterPosition(success);
            float entityRadius = entity->getRadius();

            // don't penetrate yourself
            if (!success || (entityCenter == center && entityRadius == radius)) {
                return;
            }

            if (findSphereSpherePenetration(center, radius, entityCenter, entityRadius, penetration)) {
                // return true on first valid entity penetration
                *penetratedObject = (void*)(entity.get());

                result = true;
                return;
            }
        }
    });
    return result;
}

EntityItemID EntityTreeElement::evalParabolaIntersection(const glm::vec3& origin, const glm::vec3& velocity,
    const glm::vec3& acceleration, const glm::vec3& viewFrustumPos, OctreeElementPointer& element, float& parabolicDistance,
    BoxFace& face, glm::vec3& surfaceNormal, const QVector<EntityItemID>& entityIdsToInclude,
    const QVector<EntityItemID>& entityIdsToDiscard, PickFilter searchFilter, QVariantMap& extraInfo) {

    EntityItemID result;
    BoxFace localFace;
    glm::vec3 localSurfaceNormal;

    if (!canPickIntersect()) {
        return result;
    }

    QVariantMap localExtraInfo;
    float distanceToElementDetails = parabolicDistance;
    // We can precompute the world-space parabola normal and reuse it for the parabola plane intersects AABox sphere check
    glm::vec3 vectorOnPlane = velocity;
    if (glm::dot(glm::normalize(velocity), glm::normalize(acceleration)) > 1.0f - EPSILON) {
        // Handle the degenerate case where velocity is parallel to acceleration
        // We pick t = 1 and calculate a second point on the plane
        vectorOnPlane = velocity + 0.5f * acceleration;
    }
    // Get the normal of the plane, the cross product of two vectors on the plane
    glm::vec3 normal = glm::normalize(glm::cross(vectorOnPlane, acceleration));
    EntityItemID entityID = evalDetailedParabolaIntersection(origin, velocity, acceleration, viewFrustumPos, normal, element, distanceToElementDetails,
            localFace, localSurfaceNormal, entityIdsToInclude, entityIdsToDiscard, searchFilter, localExtraInfo);
    if (!entityID.isNull() && distanceToElementDetails < parabolicDistance) {
        parabolicDistance = distanceToElementDetails;
        face = localFace;
        surfaceNormal = localSurfaceNormal;
        extraInfo = localExtraInfo;
        result = entityID;
    }
    return result;
}

EntityItemID EntityTreeElement::evalDetailedParabolaIntersection(const glm::vec3& origin, const glm::vec3& velocity, const glm::vec3& acceleration,
                                    const glm::vec3& viewFrustumPos,const glm::vec3& normal, OctreeElementPointer& element, float& parabolicDistance,
                                    BoxFace& face, glm::vec3& surfaceNormal, const QVector<EntityItemID>& entityIdsToInclude,
                                    const QVector<EntityItemID>& entityIDsToDiscard, PickFilter searchFilter, QVariantMap& extraInfo) {

    // only called if we do intersect our bounding cube, but find if we actually intersect with entities...
    EntityItemID entityID;
    forEachEntity([&](EntityItemPointer entity) {
        if (entity->getIgnorePickIntersection() && !searchFilter.bypassIgnore()) {
            return;
        }

        // use simple line-sphere for broadphase check
        // (this is faster and more likely to cull results than the filter check below so we do it first)
        bool success;
        AABox entityBox = entity->getAABox(success);

        // Instead of checking parabolaInstersectsBoundingSphere here, we are just going to check if the plane
        // defined by the parabola slices the sphere.  The solution to parabolaIntersectsBoundingSphere is cubic,
        // the solution to which is more computationally expensive than the quadratic AABox::findParabolaIntersection
        // below
        if (!success || !entityBox.parabolaPlaneIntersectsBoundingSphere(origin, velocity, acceleration, normal)) {
            return;
        }

        if (!checkFilterSettings(entity, searchFilter) ||
            (entityIdsToInclude.size() > 0 && !entityIdsToInclude.contains(entity->getID())) ||
            (entityIDsToDiscard.size() > 0 && entityIDsToDiscard.contains(entity->getID()))) {
            return;
        }

        // extents is the entity relative, scaled, centered extents of the entity
        glm::vec3 position = entity->getWorldPosition();
        glm::mat4 translation = glm::translate(position);
        BillboardMode billboardMode = entity->getBillboardMode();
        glm::quat orientation = billboardMode == BillboardMode::NONE ? entity->getWorldOrientation() : entity->getLocalOrientation();
        glm::mat4 rotation = glm::mat4_cast(BillboardModeHelpers::getBillboardRotation(position, orientation, billboardMode,
            viewFrustumPos, entity->getRotateForPicking()));
        glm::mat4 entityToWorldMatrix = translation * rotation;
        glm::mat4 worldToEntityMatrix = glm::inverse(entityToWorldMatrix);

        glm::vec3 dimensions = entity->getScaledDimensions();
        glm::vec3 registrationPoint = entity->getRegistrationPoint();
        glm::vec3 corner = -(dimensions * registrationPoint) + entity->getPivot();

        AABox entityFrameBox(corner, dimensions);

        glm::vec3 entityFrameOrigin = glm::vec3(worldToEntityMatrix * glm::vec4(origin, 1.0f));
        glm::vec3 entityFrameVelocity = glm::vec3(worldToEntityMatrix * glm::vec4(velocity, 0.0f));
        glm::vec3 entityFrameAcceleration = glm::vec3(worldToEntityMatrix * glm::vec4(acceleration, 0.0f));

        // we can use the AABox's ray intersection by mapping our origin and direction into the entity frame
        // and testing intersection there.
        float localDistance;
        BoxFace localFace;
        glm::vec3 localSurfaceNormal;
        if (entityFrameBox.findParabolaIntersection(entityFrameOrigin, entityFrameVelocity, entityFrameAcceleration, localDistance,
                                                localFace, localSurfaceNormal)) {
            if (entityFrameBox.contains(entityFrameOrigin) || localDistance < parabolicDistance) {
                // now ask the entity if we actually intersect
                if (entity->supportsDetailedIntersection()) {
                    QVariantMap localExtraInfo;
                    if (entity->findDetailedParabolaIntersection(origin, velocity, acceleration, viewFrustumPos, element, localDistance,
                            localFace, localSurfaceNormal, localExtraInfo, searchFilter.isPrecise())) {
                        if (localDistance < parabolicDistance) {
                            parabolicDistance = localDistance;
                            face = localFace;
                            surfaceNormal = localSurfaceNormal;
                            extraInfo = localExtraInfo;
                            entityID = entity->getEntityItemID();
                        }
                    }
                } else {
                    // if the entity type doesn't support a detailed intersection, then just return the non-AABox results
<<<<<<< HEAD
                    // Never intersect with particle or sound entities
                    if (localDistance < parabolicDistance && (entity->getType() != EntityTypes::ParticleEffect && entity->getType() != EntityTypes::Sound)) {
=======
                    // Never intersect with particle entities
                    if (localDistance < parabolicDistance && (entity->getType() != EntityTypes::ParticleEffect && entity->getType() != EntityTypes::ProceduralParticleEffect)) {
>>>>>>> f9e729b0
                        parabolicDistance = localDistance;
                        face = localFace;
                        surfaceNormal = glm::vec3(rotation * glm::vec4(localSurfaceNormal, 0.0f));
                        extraInfo = QVariantMap();
                        entityID = entity->getEntityItemID();
                    }
                }
            }
        }
    });
    return entityID;
}

QUuid EntityTreeElement::evalClosetEntity(const glm::vec3& position, PickFilter searchFilter, float& closestDistanceSquared) const {
    QUuid closestEntity;
    forEachEntity([&](EntityItemPointer entity) {
        if (!checkFilterSettings(entity, searchFilter)) {
            return;
        }

        float distanceToEntity = glm::distance2(position, entity->getWorldPosition());
        if (distanceToEntity < closestDistanceSquared) {
            closestEntity = entity->getID();
            closestDistanceSquared = distanceToEntity;
        }
    });
    return closestEntity;
}

void EntityTreeElement::evalEntitiesInSphere(const glm::vec3& position, float radius, PickFilter searchFilter, QVector<QUuid>& foundEntities) const {
    forEachEntity([&](EntityItemPointer entity) {
        if (!checkFilterSettings(entity, searchFilter)) {
            return;
        }

        bool success;
        AABox entityBox = entity->getAABox(success);
        // if the sphere doesn't intersect with our world frame AABox, we don't need to consider the more complex case
        glm::vec3 penetration;
        if (success && entityBox.findSpherePenetration(position, radius, penetration)) {

            glm::vec3 dimensions = entity->getScaledDimensions();

            // FIXME - consider allowing the entity to determine penetration so that
            //         entities could presumably do actual hull testing if they wanted to
            // FIXME - handle entity->getShapeType() == SHAPE_TYPE_SPHERE case better in particular
            //         can we handle the ellipsoid case better? We only currently handle perfect spheres
            //         with centered registration points
            if (entity->getShapeType() == SHAPE_TYPE_SPHERE && (dimensions.x == dimensions.y && dimensions.y == dimensions.z)) {

                // NOTE: entity->getRadius() doesn't return the true radius, it returns the radius of the
                //       maximum bounding sphere, which is actually larger than our actual radius
                float entityTrueRadius = dimensions.x / 2.0f;

                bool success;
                glm::vec3 center = entity->getCenterPosition(success);
                if (success && findSphereSpherePenetration(position, radius, center, entityTrueRadius, penetration)) {
                    foundEntities.push_back(entity->getID());
                }
            } else {
                // determine the worldToEntityMatrix that doesn't include scale because
                // we're going to use the registration aware aa box in the entity frame
                glm::mat4 translation = glm::translate(entity->getWorldPosition());
                glm::mat4 rotation = glm::mat4_cast(entity->getWorldOrientation());
                glm::mat4 entityToWorldMatrix = translation * rotation;
                glm::mat4 worldToEntityMatrix = glm::inverse(entityToWorldMatrix);

                glm::vec3 registrationPoint = entity->getRegistrationPoint();
                glm::vec3 corner = -(dimensions * registrationPoint) + entity->getPivot();

                AABox entityFrameBox(corner, dimensions);

                glm::vec3 entityFrameSearchPosition = glm::vec3(worldToEntityMatrix * glm::vec4(position, 1.0f));
                if (entityFrameBox.findSpherePenetration(entityFrameSearchPosition, radius, penetration)) {
                    foundEntities.push_back(entity->getID());
                }
            }
        }
    });
}

void EntityTreeElement::evalEntitiesInSphereWithType(const glm::vec3& position, float radius, EntityTypes::EntityType type, PickFilter searchFilter, QVector<QUuid>& foundEntities) const {
    forEachEntity([&](EntityItemPointer entity) {
        if (!checkFilterSettings(entity, searchFilter) || type != entity->getType()) {
            return;
        }

        bool success;
        AABox entityBox = entity->getAABox(success);
        // if the sphere doesn't intersect with our world frame AABox, we don't need to consider the more complex case
        glm::vec3 penetration;
        if (success && entityBox.findSpherePenetration(position, radius, penetration)) {

            glm::vec3 dimensions = entity->getScaledDimensions();

            // FIXME - consider allowing the entity to determine penetration so that
            //         entities could presumably do actual hull testing if they wanted to
            // FIXME - handle entity->getShapeType() == SHAPE_TYPE_SPHERE case better in particular
            //         can we handle the ellipsoid case better? We only currently handle perfect spheres
            //         with centered registration points
            if (entity->getShapeType() == SHAPE_TYPE_SPHERE && (dimensions.x == dimensions.y && dimensions.y == dimensions.z)) {

                // NOTE: entity->getRadius() doesn't return the true radius, it returns the radius of the
                //       maximum bounding sphere, which is actually larger than our actual radius
                float entityTrueRadius = dimensions.x / 2.0f;

                bool success;
                glm::vec3 center = entity->getCenterPosition(success);
                if (success && findSphereSpherePenetration(position, radius, center, entityTrueRadius, penetration)) {
                    foundEntities.push_back(entity->getID());
                }
            } else {
                // determine the worldToEntityMatrix that doesn't include scale because
                // we're going to use the registration aware aa box in the entity frame
                glm::mat4 translation = glm::translate(entity->getWorldPosition());
                glm::mat4 rotation = glm::mat4_cast(entity->getWorldOrientation());
                glm::mat4 entityToWorldMatrix = translation * rotation;
                glm::mat4 worldToEntityMatrix = glm::inverse(entityToWorldMatrix);

                glm::vec3 registrationPoint = entity->getRegistrationPoint();
                glm::vec3 corner = -(dimensions * registrationPoint) + entity->getPivot();

                AABox entityFrameBox(corner, dimensions);

                glm::vec3 entityFrameSearchPosition = glm::vec3(worldToEntityMatrix * glm::vec4(position, 1.0f));
                if (entityFrameBox.findSpherePenetration(entityFrameSearchPosition, radius, penetration)) {
                    foundEntities.push_back(entity->getID());
                }
            }
        }
    });
}

void EntityTreeElement::evalEntitiesInSphereWithName(const glm::vec3& position, float radius, const QString& name, bool caseSensitive, PickFilter searchFilter, QVector<QUuid>& foundEntities) const {
    forEachEntity([&](EntityItemPointer entity) {
        if (!checkFilterSettings(entity, searchFilter)) {
            return;
        }

        QString entityName = entity->getName();
        if ((caseSensitive && name != entityName) || (!caseSensitive && name.toLower() != entityName.toLower())) {
            return;
        }

        bool success;
        AABox entityBox = entity->getAABox(success);

        // if the sphere doesn't intersect with our world frame AABox, we don't need to consider the more complex case
        glm::vec3 penetration;
        if (success && entityBox.findSpherePenetration(position, radius, penetration)) {

            glm::vec3 dimensions = entity->getScaledDimensions();

            // FIXME - consider allowing the entity to determine penetration so that
            //         entities could presumably do actual hull testing if they wanted to
            // FIXME - handle entity->getShapeType() == SHAPE_TYPE_SPHERE case better in particular
            //         can we handle the ellipsoid case better? We only currently handle perfect spheres
            //         with centered registration points
            if (entity->getShapeType() == SHAPE_TYPE_SPHERE && (dimensions.x == dimensions.y && dimensions.y == dimensions.z)) {

                // NOTE: entity->getRadius() doesn't return the true radius, it returns the radius of the
                //       maximum bounding sphere, which is actually larger than our actual radius
                float entityTrueRadius = dimensions.x / 2.0f;
                bool success;
                glm::vec3 center = entity->getCenterPosition(success);

                if (success && findSphereSpherePenetration(position, radius, center, entityTrueRadius, penetration)) {
                    foundEntities.push_back(entity->getID());
                }
            } else {
                // determine the worldToEntityMatrix that doesn't include scale because
                // we're going to use the registration aware aa box in the entity frame
                glm::mat4 translation = glm::translate(entity->getWorldPosition());
                glm::mat4 rotation = glm::mat4_cast(entity->getWorldOrientation());
                glm::mat4 entityToWorldMatrix = translation * rotation;
                glm::mat4 worldToEntityMatrix = glm::inverse(entityToWorldMatrix);

                glm::vec3 registrationPoint = entity->getRegistrationPoint();
                glm::vec3 corner = -(dimensions * registrationPoint) + entity->getPivot();

                AABox entityFrameBox(corner, dimensions);

                glm::vec3 entityFrameSearchPosition = glm::vec3(worldToEntityMatrix * glm::vec4(position, 1.0f));
                if (entityFrameBox.findSpherePenetration(entityFrameSearchPosition, radius, penetration)) {
                    foundEntities.push_back(entity->getID());
                }
            }
        }
    });
}

void EntityTreeElement::evalEntitiesInSphereWithTags(const glm::vec3& position, float radius, const QVector<QString>& tags, bool caseSensitive, PickFilter searchFilter, QVector<QUuid>& foundEntities) const {
    forEachEntity([&](EntityItemPointer entity) {
        if (!checkFilterSettings(entity, searchFilter)) {
            return;
        }

        QSet<QString> entityTags = entity->getTags();
        for (const QString& tag : tags) {
            if (caseSensitive && !entityTags.contains(tag)) {
                return;
            } else {
                const QString lowerTag = tag.toLower();
                bool found = false;
                for (const QString& entityTag : entityTags) {
                    if (lowerTag == entityTag.toLower()) {
                        found = true;
                        break;
                    }
                }
                if (!found) {
                    return;
                }
            }
        }

        bool success;
        AABox entityBox = entity->getAABox(success);

        // if the sphere doesn't intersect with our world frame AABox, we don't need to consider the more complex case
        glm::vec3 penetration;
        if (success && entityBox.findSpherePenetration(position, radius, penetration)) {

            glm::vec3 dimensions = entity->getScaledDimensions();

            // FIXME - consider allowing the entity to determine penetration so that
            //         entities could presumably do actual hull testing if they wanted to
            // FIXME - handle entity->getShapeType() == SHAPE_TYPE_SPHERE case better in particular
            //         can we handle the ellipsoid case better? We only currently handle perfect spheres
            //         with centered registration points
            if (entity->getShapeType() == SHAPE_TYPE_SPHERE && (dimensions.x == dimensions.y && dimensions.y == dimensions.z)) {

                // NOTE: entity->getRadius() doesn't return the true radius, it returns the radius of the
                //       maximum bounding sphere, which is actually larger than our actual radius
                float entityTrueRadius = dimensions.x / 2.0f;
                bool success;
                glm::vec3 center = entity->getCenterPosition(success);

                if (success && findSphereSpherePenetration(position, radius, center, entityTrueRadius, penetration)) {
                    foundEntities.push_back(entity->getID());
                }
            } else {
                // determine the worldToEntityMatrix that doesn't include scale because
                // we're going to use the registration aware aa box in the entity frame
                glm::mat4 translation = glm::translate(entity->getWorldPosition());
                glm::mat4 rotation = glm::mat4_cast(entity->getWorldOrientation());
                glm::mat4 entityToWorldMatrix = translation * rotation;
                glm::mat4 worldToEntityMatrix = glm::inverse(entityToWorldMatrix);

                glm::vec3 registrationPoint = entity->getRegistrationPoint();
                glm::vec3 corner = -(dimensions * registrationPoint) + entity->getPivot();

                AABox entityFrameBox(corner, dimensions);

                glm::vec3 entityFrameSearchPosition = glm::vec3(worldToEntityMatrix * glm::vec4(position, 1.0f));
                if (entityFrameBox.findSpherePenetration(entityFrameSearchPosition, radius, penetration)) {
                    foundEntities.push_back(entity->getID());
                }
            }
        }
    });
}

void EntityTreeElement::evalEntitiesInCube(const AACube& cube, PickFilter searchFilter, QVector<QUuid>& foundEntities) const {
    forEachEntity([&](EntityItemPointer entity) {
        if (!checkFilterSettings(entity, searchFilter)) {
            return;
        }

        bool success;
        AABox entityBox = entity->getAABox(success);

        // FIXME - handle entity->getShapeType() == SHAPE_TYPE_SPHERE case better
        // FIXME - consider allowing the entity to determine penetration so that
        //         entities could presumably dull actuall hull testing if they wanted to
        // FIXME - is there an easy way to translate the search cube into something in the
        //         entity frame that can be easily tested against?
        //         simple algorithm is probably:
        //             if target box is fully inside search box == yes
        //             if search box is fully inside target box == yes
        //             for each face of search box:
        //                 translate the triangles of the face into the box frame
        //                 test the triangles of the face against the box?
        //                 if translated search face triangle intersect target box
        //                     add to result
        //

        // If the entities AABox touches the search cube then consider it to be found
        if (success && entityBox.touches(cube)) {
            foundEntities.push_back(entity->getID());
        }
    });
}

void EntityTreeElement::evalEntitiesInBox(const AABox& box, PickFilter searchFilter, QVector<QUuid>& foundEntities) const {
    forEachEntity([&](EntityItemPointer entity) {
        if (!checkFilterSettings(entity, searchFilter)) {
            return;
        }

        bool success;
        AABox entityBox = entity->getAABox(success);

        // FIXME - handle entity->getShapeType() == SHAPE_TYPE_SPHERE case better
        // FIXME - consider allowing the entity to determine penetration so that
        //         entities could presumably dull actuall hull testing if they wanted to
        // FIXME - is there an easy way to translate the search cube into something in the
        //         entity frame that can be easily tested against?
        //         simple algorithm is probably:
        //             if target box is fully inside search box == yes
        //             if search box is fully inside target box == yes
        //             for each face of search box:
        //                 translate the triangles of the face into the box frame
        //                 test the triangles of the face against the box?
        //                 if translated search face triangle intersect target box
        //                     add to result
        //

        // If the entities AABox touches the search cube then consider it to be found
        if (success && entityBox.touches(box)) {
            foundEntities.push_back(entity->getID());
        }
    });
}

void EntityTreeElement::evalEntitiesInFrustum(const ViewFrustum& frustum, PickFilter searchFilter, QVector<QUuid>& foundEntities) const {
    forEachEntity([&](EntityItemPointer entity) {
        if (!checkFilterSettings(entity, searchFilter)) {
            return;
        }

        bool success;
        AABox entityBox = entity->getAABox(success);

        // FIXME - See FIXMEs for similar methods above.
        if (success && (frustum.boxIntersectsFrustum(entityBox) || frustum.boxIntersectsKeyhole(entityBox))) {
            foundEntities.push_back(entity->getID());
        }
    });
}

void EntityTreeElement::getEntities(EntityItemFilter& filter, QVector<EntityItemPointer>& foundEntities) {
    forEachEntity([&](EntityItemPointer entity) {
        if (filter(entity)) {
            foundEntities.push_back(entity);
        }
    });
}

EntityItemPointer EntityTreeElement::getEntityWithEntityItemID(const EntityItemID& id) const {
    EntityItemPointer foundEntity = NULL;
    withReadLock([&] {
        foreach(EntityItemPointer entity, _entityItems) {
            if (entity->getEntityItemID() == id) {
                foundEntity = entity;
                break;
            }
        }
    });
    return foundEntity;
}

void EntityTreeElement::cleanupDomainAndNonOwnedEntities() {
    withWriteLock([&] {
        EntityItems savedEntities;
        foreach(EntityItemPointer entity, _entityItems) {
            if (!(entity->isLocalEntity() || entity->isMyAvatarEntity())) {
                entity->preDelete();
                entity->_element = NULL;
            } else {
                savedEntities.push_back(entity);
            }
        }

        _entityItems = savedEntities;
    });
    bumpChangedContent();
}

void EntityTreeElement::cleanupEntities() {
    withWriteLock([&] {
        foreach(EntityItemPointer entity, _entityItems) {
            entity->preDelete();
            // NOTE: only EntityTreeElement should ever be changing the value of entity->_element
            // NOTE: We explicitly don't delete the EntityItem here because since we only
            // access it by smart pointers, when we remove it from the _entityItems
            // we know that it will be deleted.
            entity->_element = NULL;
        }
        _entityItems.clear();
    });
    bumpChangedContent();
}

bool EntityTreeElement::removeEntityItem(EntityItemPointer entity, bool deletion) {
    if (deletion) {
        entity->preDelete();
    }
    int numEntries = 0;
    withWriteLock([&] {
        numEntries = _entityItems.removeAll(entity);
    });
    if (numEntries > 0) {
        // NOTE: only EntityTreeElement should ever be changing the value of entity->_element
        assert(entity->_element.get() == this);
        entity->_element = NULL;
        bumpChangedContent();
        return true;
    }
    return false;
}


int EntityTreeElement::readElementDataFromBuffer(const unsigned char* data, int bytesLeftToRead,
            ReadBitstreamToTreeParams& args) {
    return _myTree->readEntityDataFromBuffer(data, bytesLeftToRead, args);
}

void EntityTreeElement::addEntityItem(EntityItemPointer entity) {
    assert(entity);
    assert(entity->_element == nullptr);
    withWriteLock([&] {
        _entityItems.push_back(entity);
    });
    bumpChangedContent();
    entity->_element = getThisPointer();
}

// will average a "common reduced LOD view" from the the child elements...
void EntityTreeElement::calculateAverageFromChildren() {
    // nothing to do here yet...
}

// will detect if children are leaves AND collapsable into the parent node
// and in that case will collapse children and make this node
// a leaf, returns TRUE if all the leaves are collapsed into a
// single node
bool EntityTreeElement::collapseChildren() {
    // nothing to do here yet...
    return false;
}

bool EntityTreeElement::pruneChildren() {
    bool somethingPruned = false;
    for (int childIndex = 0; childIndex < NUMBER_OF_CHILDREN; childIndex++) {
        EntityTreeElementPointer child = getChildAtIndex(childIndex);

        // if my child is a leaf, but has no entities, then it's safe to delete my child
        if (child && child->isLeaf() && !child->hasEntities()) {
            deleteChildAtIndex(childIndex);
            somethingPruned = true;
        }
    }
    return somethingPruned;
}

void EntityTreeElement::expandExtentsToContents(Extents& extents) {
    withReadLock([&] {
        foreach(EntityItemPointer entity, _entityItems) {
            bool success;
            AABox aaBox = entity->getAABox(success);
            if (success) {
                extents.add(aaBox);
            }
        }
    });
}

uint16_t EntityTreeElement::size() const {
    uint16_t result = 0;
    withReadLock([&] {
        result = _entityItems.size();
    });
    return result;
}


void EntityTreeElement::debugDump() {
    qCDebug(entities) << "EntityTreeElement...";
    qCDebug(entities) << "    cube:" << _cube;
    qCDebug(entities) << "    has child elements:" << getChildCount();

    withReadLock([&] {
        if (_entityItems.size()) {
            qCDebug(entities) << "    has entities:" << _entityItems.size();
            qCDebug(entities) << "--------------------------------------------------";
            for (uint16_t i = 0; i < _entityItems.size(); i++) {
                EntityItemPointer entity = _entityItems[i];
                entity->debugDump();
            }
            qCDebug(entities) << "--------------------------------------------------";
        } else {
            qCDebug(entities) << "    NO entities!";
        }
    });
}
<|MERGE_RESOLUTION|>--- conflicted
+++ resolved
@@ -257,13 +257,8 @@
                     }
                 } else {
                     // if the entity type doesn't support a detailed intersection, then just return the non-AABox results
-<<<<<<< HEAD
                     // Never intersect with particle or sound entities
-                    if (localDistance < distance && (entity->getType() != EntityTypes::ParticleEffect && entity->getType() != EntityTypes::Sound)) {
-=======
-                    // Never intersect with particle entities
-                    if (localDistance < distance && (entity->getType() != EntityTypes::ParticleEffect && entity->getType() != EntityTypes::ProceduralParticleEffect)) {
->>>>>>> f9e729b0
+                    if (localDistance < distance && (entity->getType() != EntityTypes::ParticleEffect && entity->getType() != EntityTypes::ProceduralParticleEffect && entity->getType() != EntityTypes::Sound)) {
                         distance = localDistance;
                         face = localFace;
                         surfaceNormal = glm::vec3(rotation * glm::vec4(localSurfaceNormal, 0.0f));
@@ -414,13 +409,8 @@
                     }
                 } else {
                     // if the entity type doesn't support a detailed intersection, then just return the non-AABox results
-<<<<<<< HEAD
                     // Never intersect with particle or sound entities
-                    if (localDistance < parabolicDistance && (entity->getType() != EntityTypes::ParticleEffect && entity->getType() != EntityTypes::Sound)) {
-=======
-                    // Never intersect with particle entities
-                    if (localDistance < parabolicDistance && (entity->getType() != EntityTypes::ParticleEffect && entity->getType() != EntityTypes::ProceduralParticleEffect)) {
->>>>>>> f9e729b0
+                    if (localDistance < parabolicDistance && (entity->getType() != EntityTypes::ParticleEffect && entity->getType() != EntityTypes::ProceduralParticleEffect && entity->getType() != EntityTypes::Sound)) {
                         parabolicDistance = localDistance;
                         face = localFace;
                         surfaceNormal = glm::vec3(rotation * glm::vec4(localSurfaceNormal, 0.0f));

//
//  EntityTypes.h
//  libraries/entities/src
//
//  Created by Brad Hefta-Gaub on December 4th, 2013.
//  Copyright 2013 High Fidelity, Inc.
//  Copyright 2023-2025 Overte e.V.
//
//  Distributed under the Apache License, Version 2.0.
//  See the accompanying file LICENSE or http://www.apache.org/licenses/LICENSE-2.0.html
//

#ifndef hifi_EntityTypes_h
#define hifi_EntityTypes_h

#include <memory>

#include <QHash>
#include <QString>

#include "EntitiesLogging.h"

class EntityItem;
using EntityItemPointer = std::shared_ptr<EntityItem>;
using EntityItemWeakPointer = std::weak_ptr<EntityItem>;

inline uint qHash(const EntityItemPointer& a, uint seed) {
    return qHash(a.get(), seed);
}

class EntityItemID;
class EntityItemProperties;
class ReadBitstreamToTreeParams;

typedef EntityItemPointer (*EntityTypeFactory)(const EntityItemID& entityID, const EntityItemProperties& properties);

class EntityTypes {
public:
    /*@jsdoc
     * <p>An entity may be one of the following types:</p>
     * <table>
     *   <thead>
     *     <tr><th>Value</th><th>Description</th><th>Properties</th></tr>
     *   </thead>
     *   <tbody>
     *     <tr><td><code>"Shape"</code></td><td>A basic entity such as a cube.
     *       See also, the <code>"Box"</code> and <code>"Sphere"</code> entity types.</td>
     *       <td>{@link Entities.EntityProperties-Shape|EntityProperties-Shape}</td></tr>
     *     <tr><td><code>"Box"</code></td><td>A rectangular prism. This is a synonym of <code>"Shape"</code> for the case
     *       where the entity's <code>shape</code> property value is <code>"Cube"</code>.
     *       <p>If an entity is created with its <code>type</code> 
     *       set to <code>"Box"</code> it will always be created with a <code>shape</code> property value of 
     *       <code>"Cube"</code>. If an entity of type <code>Shape</code> or <code>Sphere</code> has its <code>shape</code> set 
     *       to <code>"Cube"</code> then its <code>type</code> will be reported as <code>"Box"</code>.</p></td>
     *       <td>{@link Entities.EntityProperties-Box|EntityProperties-Box}</td></tr>
     *     <tr><td><code>"Sphere"</code></td><td>A sphere. This is a synonym of <code>"Shape"</code> for the case
     *       where the entity's <code>shape</code> property value is <code>"Sphere"</code>.
     *       <p>If an entity is created with its <code>type</code>
     *       set to <code>"Sphere"</code> it will always be created with a <code>shape</code> property value of
     *       <code>"Sphere"</code>. If an entity of type <code>Box</code> or <code>Shape</code> has its <code>shape</code> set
     *       to <code>"Sphere"</code> then its <code>type</code> will be reported as <code>"Sphere"</code>.</td>
     *       <td>{@link Entities.EntityProperties-Sphere|EntityProperties-Sphere}</td></tr>
     *     <tr><td><code>"Model"</code></td><td>A mesh model from a glTF, FBX, or OBJ file.</td>
     *       <td>{@link Entities.EntityProperties-Model|EntityProperties-Model}</td></tr>
     *     <tr><td><code>"Text"</code></td><td>A pane of text oriented in space.</td>
     *       <td>{@link Entities.EntityProperties-Text|EntityProperties-Text}</td></tr>
     *     <tr><td><code>"Image"</code></td><td>An image oriented in space.</td>
     *       <td>{@link Entities.EntityProperties-Image|EntityProperties-Image}</td></tr>
     *     <tr><td><code>"Web"</code></td><td>A browsable web page.</td>
     *       <td>{@link Entities.EntityProperties-Web|EntityProperties-Web}</td></tr>
     *     <tr><td><code>"ParticleEffect"</code></td><td>A particle system that can be used to simulate things such as fire, 
     *       smoke, snow, magic spells, etc.</td>
     *       <td>{@link Entities.EntityProperties-ParticleEffect|EntityProperties-ParticleEffect}</td></tr>
     *     <tr><td><code>"ProceduralParticleEffect"</code></td><td>A GPU particle system with custom update and rendering that can
     *       be used to simulate things such as fire, smoke, snow, magic spells, etc.</td>
     *       <td>{@link Entities.EntityProperties-ProceduralParticleEffect|EntityProperties-ProceduralParticleEffect}</td></tr>
     *     <tr><td><code>"Line"</code></td><td>A sequence of one or more simple straight lines.</td>
     *       <td>{@link Entities.EntityProperties-Line|EntityProperties-Line}</td></tr>
     *     <tr><td><code>"PolyLine"</code></td><td>A sequence of one or more textured straight lines.</td>
     *       <td>{@link Entities.EntityProperties-PolyLine|EntityProperties-PolyLine}</td></tr>
     *     <tr><td><code>"PolyVox"</code></td><td>A set of textured voxels.</td>
     *       <td>{@link Entities.EntityProperties-PolyVox|EntityProperties-PolyVox}</td></tr>
     *     <tr><td><code>"Grid"</code></td><td>A grid of lines in a plane.</td>
     *       <td>{@link Entities.EntityProperties-Grid|EntityProperties-Grid}</td></tr>
     *     <tr><td><code>"Gizmo"</code></td><td>A gizmo intended for UI.</td>
     *       <td>{@link Entities.EntityProperties-Gizmo|EntityProperties-Gizmo}</td></tr>
     *     <tr><td><code>"Light"</code></td><td>A local lighting effect.</td>
     *       <td>{@link Entities.EntityProperties-Light|EntityProperties-Light}</td></tr>
     *     <tr><td><code>"Zone"</code></td><td>A volume of lighting effects and avatar permissions.</td>
     *       <td>{@link Entities.EntityProperties-Zone|EntityProperties-Zone}</td></tr>
     *     <tr><td><code>"Material"</code></td><td>Modifies the existing materials on entities and avatars.</td>
     *       <td>{@link Entities.EntityProperties-Material|EntityProperties-Material}</td></tr>
     *     <tr><td><code>"Sound"</code></td><td>Plays a sound.</td>
     *       <td>{@link Entities.EntityProperties-Sound|EntityProperties-Sound}</td></tr>
<<<<<<< HEAD
     *     <tr><td><code>"Script"</code></td><td>Starts an entity script on its parent.</td>
     *       <td>{@link Entities.EntityProperties-Script|EntityProperties-Script}</td></tr>
=======
     *     <tr><td><code>"Empty"</code></td><td>Invisible, intangible entity that has no special behavior.</td>
     *       <td>{@link Entities.EntityProperties-Empty|EntityProperties-Empty}</td></tr>
>>>>>>> 59be61f2
     *   </tbody>
     * </table>
     * @typedef {string} Entities.EntityType
     */
    typedef enum EntityType_t {
        Unknown,
        Box,
        Sphere,
        Shape,
        Model,
        Text,
        Image,
        Web,
        ParticleEffect,
        ProceduralParticleEffect,
        Line,
        PolyLine,
        PolyVox,
        Grid,
        Gizmo,
        Light,
        Zone,
        Material,
        Sound,
<<<<<<< HEAD
        Script,
=======
        Empty,
>>>>>>> 59be61f2
        NUM_TYPES
    } EntityType;

    static bool typeIsValid(EntityType type);
    static const QString& getEntityTypeName(EntityType entityType);
    static EntityTypes::EntityType getEntityTypeFromName(const QString& name);
    static bool registerEntityType(EntityType entityType, const char* name, EntityTypeFactory factoryMethod);
    static void extractEntityTypeAndID(const unsigned char* data, int dataLength, EntityTypes::EntityType& typeOut, QUuid& idOut);
    static EntityItemPointer constructEntityItem(EntityType entityType, const EntityItemID& entityID, const EntityItemProperties& properties);
    static EntityItemPointer constructEntityItem(const unsigned char* data, int bytesToRead);
    static EntityItemPointer constructEntityItem(const QUuid& id, const EntityItemProperties& properties);

private:
    static QMap<EntityType, QString> _typeToNameMap;
    static QMap<QString, EntityTypes::EntityType> _nameToTypeMap;
    static EntityTypeFactory _factories[NUM_TYPES];
    static bool _factoriesInitialized;
};


/// Macro for registering entity types. Make sure to add an element to the EntityType enum with your name, and your class should be
/// named NameEntityItem and must of a static method called factory that takes an EnityItemID, and EntityItemProperties and return a newly
/// constructed (heap allocated) instance of your type. e.g. The following prototype:
//        static EntityItemPointer factory(const EntityItemID& entityID, const EntityItemProperties& properties);
#define REGISTER_ENTITY_TYPE(x) bool x##Registration = \
            EntityTypes::registerEntityType(EntityTypes::x, #x, x##EntityItem::factory);


struct EntityRegistrationChecker {
    EntityRegistrationChecker(bool result, const char* debugMessage) {
        if (!result) {
            qCDebug(entities) << debugMessage;
        }
    }
};

/// Macro for registering entity types with an overloaded factory. Like using the REGISTER_ENTITY_TYPE macro: Make sure to add
/// an element to the EntityType enum with your name. But unlike  REGISTER_ENTITY_TYPE, your class can be named anything
/// so long as you provide a static method passed to the macro, that takes an EnityItemID, and EntityItemProperties and 
/// returns a newly constructed (heap allocated) instance of your type. e.g. The following prototype:
//        static EntityItemPointer factory(const EntityItemID& entityID, const EntityItemProperties& properties);
#define REGISTER_ENTITY_TYPE_WITH_FACTORY(x,y) static bool x##Registration = \
            EntityTypes::registerEntityType(EntityTypes::x, #x, y); \
            EntityRegistrationChecker x##RegistrationChecker( \
                x##Registration, \
                "UNEXPECTED: REGISTER_ENTITY_TYPE_WITH_FACTORY(" #x "," #y ") FAILED.!");


#endif // hifi_EntityTypes_h<|MERGE_RESOLUTION|>--- conflicted
+++ resolved
@@ -92,13 +92,10 @@
      *       <td>{@link Entities.EntityProperties-Material|EntityProperties-Material}</td></tr>
      *     <tr><td><code>"Sound"</code></td><td>Plays a sound.</td>
      *       <td>{@link Entities.EntityProperties-Sound|EntityProperties-Sound}</td></tr>
-<<<<<<< HEAD
+     *     <tr><td><code>"Empty"</code></td><td>Invisible, intangible entity that has no special behavior.</td>
+     *       <td>{@link Entities.EntityProperties-Empty|EntityProperties-Empty}</td></tr>
      *     <tr><td><code>"Script"</code></td><td>Starts an entity script on its parent.</td>
      *       <td>{@link Entities.EntityProperties-Script|EntityProperties-Script}</td></tr>
-=======
-     *     <tr><td><code>"Empty"</code></td><td>Invisible, intangible entity that has no special behavior.</td>
-     *       <td>{@link Entities.EntityProperties-Empty|EntityProperties-Empty}</td></tr>
->>>>>>> 59be61f2
      *   </tbody>
      * </table>
      * @typedef {string} Entities.EntityType
@@ -123,11 +120,8 @@
         Zone,
         Material,
         Sound,
-<<<<<<< HEAD
+        Empty,
         Script,
-=======
-        Empty,
->>>>>>> 59be61f2
         NUM_TYPES
     } EntityType;
 

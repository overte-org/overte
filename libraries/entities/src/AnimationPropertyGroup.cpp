//
//  AnimationPropertyGroup.cpp
//  libraries/entities/src
//
//  Created by Brad Hefta-Gaub on 12/4/13.
//  Copyright 2013 High Fidelity, Inc.
//
//  Distributed under the Apache License, Version 2.0.
//  See the accompanying file LICENSE or http://www.apache.org/licenses/LICENSE-2.0.html
//

#include "AnimationPropertyGroup.h"

#include <QJsonDocument>
#include <OctreePacketData.h>


#include "EntityItemProperties.h"
#include "EntityItemPropertiesMacros.h"

const float AnimationPropertyGroup::MAXIMUM_POSSIBLE_FRAME = 100000.0f;

bool operator==(const AnimationPropertyGroup& a, const AnimationPropertyGroup& b) {
    return
        (a._url == b._url) &&
        (a._currentFrame == b._currentFrame) &&
        (a._running == b._running) &&
        (a._loop == b._loop) &&
        (a._firstFrame == b._firstFrame) &&
        (a._lastFrame == b._lastFrame) &&
        (a._hold == b._hold);
}

void AnimationPropertyGroup::copyToScriptValue(const EntityPropertyFlags& desiredProperties, QScriptValue& properties, QScriptEngine* engine, bool skipDefaults, EntityItemProperties& defaultEntityProperties) const {
    COPY_GROUP_PROPERTY_TO_QSCRIPTVALUE(PROP_ANIMATION_URL, Animation, animation, URL, url);
<<<<<<< HEAD
    COPY_GROUP_PROPERTY_TO_QSCRIPTVALUE(PROP_ANIMATION_ALLOW_TRANSLATION, Animation, animation, AllowTranslation, allowTranslation);

    if (_animationLoop) {
        COPY_GROUP_PROPERTY_TO_QSCRIPTVALUE_GETTER(PROP_ANIMATION_FPS, Animation, animation, FPS, fps, _animationLoop->getFPS);
        COPY_GROUP_PROPERTY_TO_QSCRIPTVALUE_GETTER(PROP_ANIMATION_FRAME_INDEX, Animation, animation, CurrentFrame, currentFrame, _animationLoop->getCurrentFrame);
        COPY_GROUP_PROPERTY_TO_QSCRIPTVALUE_GETTER(PROP_ANIMATION_PLAYING, Animation, animation, Running, running, _animationLoop->getRunning);
        COPY_GROUP_PROPERTY_TO_QSCRIPTVALUE_GETTER(PROP_ANIMATION_LOOP, Animation, animation, Loop, loop, _animationLoop->getLoop);
        COPY_GROUP_PROPERTY_TO_QSCRIPTVALUE_GETTER(PROP_ANIMATION_FIRST_FRAME, Animation, animation, FirstFrame, firstFrame, _animationLoop->getFirstFrame);
        COPY_GROUP_PROPERTY_TO_QSCRIPTVALUE_GETTER(PROP_ANIMATION_LAST_FRAME, Animation, animation, LastFrame, lastFrame, _animationLoop->getLastFrame);
        COPY_GROUP_PROPERTY_TO_QSCRIPTVALUE_GETTER(PROP_ANIMATION_HOLD, Animation, animation, Hold, hold, _animationLoop->getHold);
    } else {
        COPY_GROUP_PROPERTY_TO_QSCRIPTVALUE(PROP_ANIMATION_FPS, Animation, animation, FPS, fps);
        COPY_GROUP_PROPERTY_TO_QSCRIPTVALUE(PROP_ANIMATION_FRAME_INDEX, Animation, animation, CurrentFrame, currentFrame);
        COPY_GROUP_PROPERTY_TO_QSCRIPTVALUE(PROP_ANIMATION_PLAYING, Animation, animation, Running, running);
        COPY_GROUP_PROPERTY_TO_QSCRIPTVALUE(PROP_ANIMATION_LOOP, Animation, animation, Loop, loop);
        COPY_GROUP_PROPERTY_TO_QSCRIPTVALUE(PROP_ANIMATION_FIRST_FRAME, Animation, animation, FirstFrame, firstFrame);
        COPY_GROUP_PROPERTY_TO_QSCRIPTVALUE(PROP_ANIMATION_LAST_FRAME, Animation, animation, LastFrame, lastFrame);
        COPY_GROUP_PROPERTY_TO_QSCRIPTVALUE(PROP_ANIMATION_HOLD, Animation, animation, Hold, hold);
    }
=======
    COPY_GROUP_PROPERTY_TO_QSCRIPTVALUE(PROP_ANIMATION_FPS, Animation, animation, FPS, fps);
    COPY_GROUP_PROPERTY_TO_QSCRIPTVALUE(PROP_ANIMATION_FRAME_INDEX, Animation, animation, CurrentFrame, currentFrame);
    COPY_GROUP_PROPERTY_TO_QSCRIPTVALUE(PROP_ANIMATION_PLAYING, Animation, animation, Running, running);
    COPY_GROUP_PROPERTY_TO_QSCRIPTVALUE(PROP_ANIMATION_LOOP, Animation, animation, Loop, loop);
    COPY_GROUP_PROPERTY_TO_QSCRIPTVALUE(PROP_ANIMATION_FIRST_FRAME, Animation, animation, FirstFrame, firstFrame);
    COPY_GROUP_PROPERTY_TO_QSCRIPTVALUE(PROP_ANIMATION_LAST_FRAME, Animation, animation, LastFrame, lastFrame);
    COPY_GROUP_PROPERTY_TO_QSCRIPTVALUE(PROP_ANIMATION_HOLD, Animation, animation, Hold, hold);
>>>>>>> 98b1fe61
}


void AnimationPropertyGroup::copyFromScriptValue(const QScriptValue& object, bool& _defaultSettings) {

    COPY_GROUP_PROPERTY_FROM_QSCRIPTVALUE(animation, url, QString, setURL);
    COPY_GROUP_PROPERTY_FROM_QSCRIPTVALUE(animation, allowTranslation, bool, setAllowTranslation);

    // legacy property support
    COPY_PROPERTY_FROM_QSCRIPTVALUE_GETTER(animationURL, QString, setURL, getURL);
    COPY_PROPERTY_FROM_QSCRIPTVALUE_NOCHECK(animationSettings, QString, setFromOldAnimationSettings);

<<<<<<< HEAD
    if (_animationLoop) {
        COPY_GROUP_PROPERTY_FROM_QSCRIPTVALUE(animation, fps, float, _animationLoop->setFPS);
        COPY_GROUP_PROPERTY_FROM_QSCRIPTVALUE(animation, currentFrame, float, _animationLoop->setCurrentFrame);
        COPY_GROUP_PROPERTY_FROM_QSCRIPTVALUE(animation, running, bool, _animationLoop->setRunning);
        COPY_GROUP_PROPERTY_FROM_QSCRIPTVALUE(animation, loop, bool, _animationLoop->setLoop);
        COPY_GROUP_PROPERTY_FROM_QSCRIPTVALUE(animation, firstFrame, float, _animationLoop->setFirstFrame);
        COPY_GROUP_PROPERTY_FROM_QSCRIPTVALUE(animation, lastFrame, float, _animationLoop->setLastFrame);
        COPY_GROUP_PROPERTY_FROM_QSCRIPTVALUE(animation, hold, bool, _animationLoop->setHold);

        // legacy property support
        COPY_PROPERTY_FROM_QSCRIPTVALUE_GETTER(animationFPS, float, _animationLoop->setFPS, _animationLoop->getFPS);
        COPY_PROPERTY_FROM_QSCRIPTVALUE_GETTER(animationIsPlaying, bool, _animationLoop->setRunning, _animationLoop->getRunning);
        COPY_PROPERTY_FROM_QSCRIPTVALUE_GETTER(animationFrameIndex, float, _animationLoop->setCurrentFrame, _animationLoop->getCurrentFrame);

    } else {
        COPY_GROUP_PROPERTY_FROM_QSCRIPTVALUE(animation, fps, float, setFPS);
        COPY_GROUP_PROPERTY_FROM_QSCRIPTVALUE(animation, currentFrame, float, setCurrentFrame);
        COPY_GROUP_PROPERTY_FROM_QSCRIPTVALUE(animation, running, bool, setRunning);
        COPY_GROUP_PROPERTY_FROM_QSCRIPTVALUE(animation, loop, bool, setLoop);
        COPY_GROUP_PROPERTY_FROM_QSCRIPTVALUE(animation, firstFrame, float, setFirstFrame);
        COPY_GROUP_PROPERTY_FROM_QSCRIPTVALUE(animation, lastFrame, float, setLastFrame);
        COPY_GROUP_PROPERTY_FROM_QSCRIPTVALUE(animation, hold, bool, setHold);

        // legacy property support
        COPY_PROPERTY_FROM_QSCRIPTVALUE_GETTER(animationFPS, float, setFPS, getFPS);
        COPY_PROPERTY_FROM_QSCRIPTVALUE_GETTER(animationIsPlaying, bool, setRunning, getRunning);
        COPY_PROPERTY_FROM_QSCRIPTVALUE_GETTER(animationFrameIndex, float, setCurrentFrame, getCurrentFrame);
    }
=======
    COPY_GROUP_PROPERTY_FROM_QSCRIPTVALUE(animation, fps, float, setFPS);
    COPY_GROUP_PROPERTY_FROM_QSCRIPTVALUE(animation, currentFrame, float, setCurrentFrame);
    COPY_GROUP_PROPERTY_FROM_QSCRIPTVALUE(animation, running, bool, setRunning);
    COPY_GROUP_PROPERTY_FROM_QSCRIPTVALUE(animation, loop, bool, setLoop);
    COPY_GROUP_PROPERTY_FROM_QSCRIPTVALUE(animation, firstFrame, float, setFirstFrame);
    COPY_GROUP_PROPERTY_FROM_QSCRIPTVALUE(animation, lastFrame, float, setLastFrame);
    COPY_GROUP_PROPERTY_FROM_QSCRIPTVALUE(animation, hold, bool, setHold);

    // legacy property support
    COPY_PROPERTY_FROM_QSCRIPTVALUE_GETTER(animationFPS, float, setFPS, getFPS);
    COPY_PROPERTY_FROM_QSCRIPTVALUE_GETTER(animationIsPlaying, bool, setRunning, getRunning);
    COPY_PROPERTY_FROM_QSCRIPTVALUE_GETTER(animationFrameIndex, float, setCurrentFrame, getCurrentFrame);
>>>>>>> 98b1fe61
}

void AnimationPropertyGroup::merge(const AnimationPropertyGroup& other) {
    COPY_PROPERTY_IF_CHANGED(url);
<<<<<<< HEAD
    COPY_PROPERTY_IF_CHANGED(allowTranslation);
    if (_animationLoop) {
        _fps = _animationLoop->getFPS();
        _currentFrame = _animationLoop->getCurrentFrame();
        _running = _animationLoop->getRunning();
        _loop = _animationLoop->getLoop();
        _firstFrame = _animationLoop->getFirstFrame();
        _lastFrame = _animationLoop->getLastFrame();
        _hold = _animationLoop->getHold();
    } else {
        COPY_PROPERTY_IF_CHANGED(fps);
        COPY_PROPERTY_IF_CHANGED(currentFrame);
        COPY_PROPERTY_IF_CHANGED(running);
        COPY_PROPERTY_IF_CHANGED(loop);
        COPY_PROPERTY_IF_CHANGED(firstFrame);
        COPY_PROPERTY_IF_CHANGED(lastFrame);
        COPY_PROPERTY_IF_CHANGED(hold);
    }
=======
    COPY_PROPERTY_IF_CHANGED(fps);
    COPY_PROPERTY_IF_CHANGED(currentFrame);
    COPY_PROPERTY_IF_CHANGED(running);
    COPY_PROPERTY_IF_CHANGED(loop);
    COPY_PROPERTY_IF_CHANGED(firstFrame);
    COPY_PROPERTY_IF_CHANGED(lastFrame);
    COPY_PROPERTY_IF_CHANGED(hold);
>>>>>>> 98b1fe61
}

void AnimationPropertyGroup::setFromOldAnimationSettings(const QString& value) {
    // the animations setting is a JSON string that may contain various animation settings.
    // if it includes fps, currentFrame, or running, those values will be parsed out and
    // will over ride the regular animation settings

<<<<<<< HEAD
    float fps = _animationLoop ? _animationLoop->getFPS() : getFPS();
    float currentFrame = _animationLoop ? _animationLoop->getCurrentFrame() : getCurrentFrame();
    bool running = _animationLoop ? _animationLoop->getRunning() : getRunning();
    float firstFrame = _animationLoop ? _animationLoop->getFirstFrame() : getFirstFrame();
    float lastFrame = _animationLoop ? _animationLoop->getLastFrame() : getLastFrame();
    bool loop = _animationLoop ? _animationLoop->getLoop() : getLoop();
    bool hold = _animationLoop ? _animationLoop->getHold() : getHold();
    bool allowTranslation = getAllowTranslation();
=======
    float fps = getFPS();
    float currentFrame = getCurrentFrame();
    bool running = getRunning();
    float firstFrame = getFirstFrame();
    float lastFrame = getLastFrame();
    bool loop = getLoop();
    bool hold = getHold();
>>>>>>> 98b1fe61

    QJsonDocument settingsAsJson = QJsonDocument::fromJson(value.toUtf8());
    QJsonObject settingsAsJsonObject = settingsAsJson.object();
    QVariantMap settingsMap = settingsAsJsonObject.toVariantMap();

    if (settingsMap.contains("fps")) {
        fps = settingsMap["fps"].toFloat();
    }

    // old settings had frameIndex
    if (settingsMap.contains("frameIndex")) {
        currentFrame = settingsMap["frameIndex"].toFloat();
    }

    if (settingsMap.contains("running")) {
        running = settingsMap["running"].toBool();
    }

    if (settingsMap.contains("firstFrame")) {
        firstFrame = settingsMap["firstFrame"].toFloat();
    }

    if (settingsMap.contains("lastFrame")) {
        lastFrame = settingsMap["lastFrame"].toFloat();
    }

    if (settingsMap.contains("loop")) {
        running = settingsMap["loop"].toBool();
    }

    if (settingsMap.contains("hold")) {
        running = settingsMap["hold"].toBool();
    }

<<<<<<< HEAD
    if (settingsMap.contains("allowTranslation")) {
        allowTranslation = settingsMap["allowTranslation"].toBool();
    }

    if (_animationLoop) {
        _animationLoop->setFPS(fps);
        _animationLoop->setCurrentFrame(currentFrame);
        _animationLoop->setRunning(running);
        _animationLoop->setFirstFrame(firstFrame);
        _animationLoop->setLastFrame(lastFrame);
        _animationLoop->setLoop(loop);
        _animationLoop->setHold(hold);
    } else {
        setFPS(fps);
        setCurrentFrame(currentFrame);
        setRunning(running);
        setFirstFrame(firstFrame);
        setLastFrame(lastFrame);
        setLoop(loop);
        setHold(hold);
    }

    setAllowTranslation(allowTranslation);
=======
    setFPS(fps);
    setCurrentFrame(currentFrame);
    setRunning(running);
    setFirstFrame(firstFrame);
    setLastFrame(lastFrame);
    setLoop(loop);
    setHold(hold);
>>>>>>> 98b1fe61
}


void AnimationPropertyGroup::debugDump() const {
    qCDebug(entities) << "   AnimationPropertyGroup: ---------------------------------------------";
    qCDebug(entities) << "       url:" << getURL() << " has changed:" << urlChanged();
    qCDebug(entities) << "       fps:" << getFPS() << " has changed:" << fpsChanged();
    qCDebug(entities) << "currentFrame:" << getCurrentFrame() << " has changed:" << currentFrameChanged();
    qCDebug(entities) << "allowTranslation:" << getAllowTranslation() << " has changed:" << allowTranslationChanged(); 
}

void AnimationPropertyGroup::listChangedProperties(QList<QString>& out) {
    if (urlChanged()) {
        out << "animation-url";
    }
    if (fpsChanged()) {
        out << "animation-fps";
    }
    if (currentFrameChanged()) {
        out << "animation-currentFrame";
    }
    if (allowTranslationChanged()) {
        out << "animation-allowTranslation";
    }
}


bool AnimationPropertyGroup::appendToEditPacket(OctreePacketData* packetData,
                                    EntityPropertyFlags& requestedProperties,
                                    EntityPropertyFlags& propertyFlags,
                                    EntityPropertyFlags& propertiesDidntFit,
                                    int& propertyCount,
                                    OctreeElement::AppendState& appendState) const {

    bool successPropertyFits = true;

    APPEND_ENTITY_PROPERTY(PROP_ANIMATION_URL, getURL());
<<<<<<< HEAD
    APPEND_ENTITY_PROPERTY(PROP_ANIMATION_ALLOW_TRANSLATION, getAllowTranslation());

    if (_animationLoop) {
        APPEND_ENTITY_PROPERTY(PROP_ANIMATION_FPS, _animationLoop->getFPS());
        APPEND_ENTITY_PROPERTY(PROP_ANIMATION_FRAME_INDEX, _animationLoop->getCurrentFrame());
        APPEND_ENTITY_PROPERTY(PROP_ANIMATION_PLAYING, _animationLoop->getRunning());
        APPEND_ENTITY_PROPERTY(PROP_ANIMATION_LOOP, _animationLoop->getLoop());
        APPEND_ENTITY_PROPERTY(PROP_ANIMATION_FIRST_FRAME, _animationLoop->getFirstFrame());
        APPEND_ENTITY_PROPERTY(PROP_ANIMATION_LAST_FRAME, _animationLoop->getLastFrame());
        APPEND_ENTITY_PROPERTY(PROP_ANIMATION_HOLD, _animationLoop->getHold());
    } else {
        APPEND_ENTITY_PROPERTY(PROP_ANIMATION_FPS, getFPS());
        APPEND_ENTITY_PROPERTY(PROP_ANIMATION_FRAME_INDEX, getCurrentFrame());
        APPEND_ENTITY_PROPERTY(PROP_ANIMATION_PLAYING, getRunning());
        APPEND_ENTITY_PROPERTY(PROP_ANIMATION_LOOP, getLoop());
        APPEND_ENTITY_PROPERTY(PROP_ANIMATION_FIRST_FRAME, getFirstFrame());
        APPEND_ENTITY_PROPERTY(PROP_ANIMATION_LAST_FRAME, getLastFrame());
        APPEND_ENTITY_PROPERTY(PROP_ANIMATION_HOLD, getHold());
    }
=======
    APPEND_ENTITY_PROPERTY(PROP_ANIMATION_FPS, getFPS());
    APPEND_ENTITY_PROPERTY(PROP_ANIMATION_FRAME_INDEX, getCurrentFrame());
    APPEND_ENTITY_PROPERTY(PROP_ANIMATION_PLAYING, getRunning());
    APPEND_ENTITY_PROPERTY(PROP_ANIMATION_LOOP, getLoop());
    APPEND_ENTITY_PROPERTY(PROP_ANIMATION_FIRST_FRAME, getFirstFrame());
    APPEND_ENTITY_PROPERTY(PROP_ANIMATION_LAST_FRAME, getLastFrame());
    APPEND_ENTITY_PROPERTY(PROP_ANIMATION_HOLD, getHold());
>>>>>>> 98b1fe61

    return true;
}


bool AnimationPropertyGroup::decodeFromEditPacket(EntityPropertyFlags& propertyFlags, const unsigned char*& dataAt , int& processedBytes) {

    int bytesRead = 0;
    bool overwriteLocalData = true;
    bool somethingChanged = false;

    READ_ENTITY_PROPERTY(PROP_ANIMATION_URL, QString, setURL);
    READ_ENTITY_PROPERTY(PROP_ANIMATION_ALLOW_TRANSLATION, bool, setAllowTranslation);

    READ_ENTITY_PROPERTY(PROP_ANIMATION_FPS, float, setFPS);
    READ_ENTITY_PROPERTY(PROP_ANIMATION_FRAME_INDEX, float, setCurrentFrame);
    READ_ENTITY_PROPERTY(PROP_ANIMATION_PLAYING, bool, setRunning);
    READ_ENTITY_PROPERTY(PROP_ANIMATION_LOOP, bool, setLoop);
    READ_ENTITY_PROPERTY(PROP_ANIMATION_FIRST_FRAME, float, setFirstFrame);
    READ_ENTITY_PROPERTY(PROP_ANIMATION_LAST_FRAME, float, setLastFrame);
    READ_ENTITY_PROPERTY(PROP_ANIMATION_HOLD, bool, setHold);

    DECODE_GROUP_PROPERTY_HAS_CHANGED(PROP_ANIMATION_URL, URL);
    DECODE_GROUP_PROPERTY_HAS_CHANGED(PROP_ANIMATION_FPS, FPS);
    DECODE_GROUP_PROPERTY_HAS_CHANGED(PROP_ANIMATION_FRAME_INDEX, CurrentFrame);
    DECODE_GROUP_PROPERTY_HAS_CHANGED(PROP_ANIMATION_PLAYING, Running);
    DECODE_GROUP_PROPERTY_HAS_CHANGED(PROP_ANIMATION_LOOP, Loop);
    DECODE_GROUP_PROPERTY_HAS_CHANGED(PROP_ANIMATION_FIRST_FRAME, FirstFrame);
    DECODE_GROUP_PROPERTY_HAS_CHANGED(PROP_ANIMATION_LAST_FRAME, LastFrame);
    DECODE_GROUP_PROPERTY_HAS_CHANGED(PROP_ANIMATION_HOLD, Hold);
    DECODE_GROUP_PROPERTY_HAS_CHANGED(PROP_ANIMATION_ALLOW_TRANSLATION, AllowTranslation);
    
    processedBytes += bytesRead;

    Q_UNUSED(somethingChanged);

    return true;
}

void AnimationPropertyGroup::markAllChanged() {
    _urlChanged = true;
    _fpsChanged = true;
    _currentFrameChanged = true;
    _runningChanged = true;
    _loopChanged = true;
    _firstFrameChanged = true;
    _lastFrameChanged = true;
    _holdChanged = true;
    _allowTranslationChanged = true;
}

EntityPropertyFlags AnimationPropertyGroup::getChangedProperties() const {
    EntityPropertyFlags changedProperties;

    CHECK_PROPERTY_CHANGE(PROP_ANIMATION_URL, url);
    CHECK_PROPERTY_CHANGE(PROP_ANIMATION_FPS, fps);
    CHECK_PROPERTY_CHANGE(PROP_ANIMATION_FRAME_INDEX, currentFrame);
    CHECK_PROPERTY_CHANGE(PROP_ANIMATION_PLAYING, running);
    CHECK_PROPERTY_CHANGE(PROP_ANIMATION_LOOP, loop);
    CHECK_PROPERTY_CHANGE(PROP_ANIMATION_FIRST_FRAME, firstFrame);
    CHECK_PROPERTY_CHANGE(PROP_ANIMATION_LAST_FRAME, lastFrame);
    CHECK_PROPERTY_CHANGE(PROP_ANIMATION_HOLD, hold);
    CHECK_PROPERTY_CHANGE(PROP_ANIMATION_ALLOW_TRANSLATION, allowTranslation);

    return changedProperties;
}

void AnimationPropertyGroup::getProperties(EntityItemProperties& properties) const {
    COPY_ENTITY_GROUP_PROPERTY_TO_PROPERTIES(Animation, URL, getURL);
<<<<<<< HEAD
    COPY_ENTITY_GROUP_PROPERTY_TO_PROPERTIES(Animation, AllowTranslation, getAllowTranslation);

    if (_animationLoop) {
        COPY_ENTITY_GROUP_PROPERTY_TO_PROPERTIES(Animation, FPS, _animationLoop->getFPS);
        COPY_ENTITY_GROUP_PROPERTY_TO_PROPERTIES(Animation, CurrentFrame, _animationLoop->getCurrentFrame);
        COPY_ENTITY_GROUP_PROPERTY_TO_PROPERTIES(Animation, Running, _animationLoop->getRunning);
        COPY_ENTITY_GROUP_PROPERTY_TO_PROPERTIES(Animation, Loop, _animationLoop->getLoop);
        COPY_ENTITY_GROUP_PROPERTY_TO_PROPERTIES(Animation, FirstFrame, _animationLoop->getFirstFrame);
        COPY_ENTITY_GROUP_PROPERTY_TO_PROPERTIES(Animation, LastFrame, _animationLoop->getLastFrame);
        COPY_ENTITY_GROUP_PROPERTY_TO_PROPERTIES(Animation, Hold, _animationLoop->getHold);
    } else {
        COPY_ENTITY_GROUP_PROPERTY_TO_PROPERTIES(Animation, FPS, getFPS);
        COPY_ENTITY_GROUP_PROPERTY_TO_PROPERTIES(Animation, CurrentFrame, getCurrentFrame);
        COPY_ENTITY_GROUP_PROPERTY_TO_PROPERTIES(Animation, Running, getRunning);
        COPY_ENTITY_GROUP_PROPERTY_TO_PROPERTIES(Animation, Loop, getLoop);
        COPY_ENTITY_GROUP_PROPERTY_TO_PROPERTIES(Animation, FirstFrame, getFirstFrame);
        COPY_ENTITY_GROUP_PROPERTY_TO_PROPERTIES(Animation, LastFrame, getLastFrame);
        COPY_ENTITY_GROUP_PROPERTY_TO_PROPERTIES(Animation, Hold, getHold);
    }
=======
    COPY_ENTITY_GROUP_PROPERTY_TO_PROPERTIES(Animation, FPS, getFPS);
    COPY_ENTITY_GROUP_PROPERTY_TO_PROPERTIES(Animation, CurrentFrame, getCurrentFrame);
    COPY_ENTITY_GROUP_PROPERTY_TO_PROPERTIES(Animation, Running, getRunning);
    COPY_ENTITY_GROUP_PROPERTY_TO_PROPERTIES(Animation, Loop, getLoop);
    COPY_ENTITY_GROUP_PROPERTY_TO_PROPERTIES(Animation, FirstFrame, getFirstFrame);
    COPY_ENTITY_GROUP_PROPERTY_TO_PROPERTIES(Animation, LastFrame, getLastFrame);
    COPY_ENTITY_GROUP_PROPERTY_TO_PROPERTIES(Animation, Hold, getHold);
>>>>>>> 98b1fe61
}

bool AnimationPropertyGroup::setProperties(const EntityItemProperties& properties) {
    bool somethingChanged = false;

    SET_ENTITY_GROUP_PROPERTY_FROM_PROPERTIES(Animation, URL, url, setURL);
<<<<<<< HEAD
    SET_ENTITY_GROUP_PROPERTY_FROM_PROPERTIES(Animation, AllowTranslation, allowTranslation, setAllowTranslation);

    if (_animationLoop) {
        SET_ENTITY_GROUP_PROPERTY_FROM_PROPERTIES(Animation, FPS, fps, _animationLoop->setFPS);
        SET_ENTITY_GROUP_PROPERTY_FROM_PROPERTIES(Animation, CurrentFrame, currentFrame, _animationLoop->setCurrentFrame);
        SET_ENTITY_GROUP_PROPERTY_FROM_PROPERTIES(Animation, Running, running, _animationLoop->setRunning);
        SET_ENTITY_GROUP_PROPERTY_FROM_PROPERTIES(Animation, Loop, loop, _animationLoop->setLoop);
        SET_ENTITY_GROUP_PROPERTY_FROM_PROPERTIES(Animation, FirstFrame, firstFrame, _animationLoop->setFirstFrame);
        SET_ENTITY_GROUP_PROPERTY_FROM_PROPERTIES(Animation, LastFrame, lastFrame, _animationLoop->setLastFrame);
        SET_ENTITY_GROUP_PROPERTY_FROM_PROPERTIES(Animation, Hold, hold, _animationLoop->setHold);
    } else {
        SET_ENTITY_GROUP_PROPERTY_FROM_PROPERTIES(Animation, FPS, fps, setFPS);
        SET_ENTITY_GROUP_PROPERTY_FROM_PROPERTIES(Animation, CurrentFrame, currentFrame, setCurrentFrame);
        SET_ENTITY_GROUP_PROPERTY_FROM_PROPERTIES(Animation, Running, running, setRunning);
        SET_ENTITY_GROUP_PROPERTY_FROM_PROPERTIES(Animation, Loop, loop, setLoop);
        SET_ENTITY_GROUP_PROPERTY_FROM_PROPERTIES(Animation, FirstFrame, firstFrame, setFirstFrame);
        SET_ENTITY_GROUP_PROPERTY_FROM_PROPERTIES(Animation, LastFrame, lastFrame, setLastFrame);
        SET_ENTITY_GROUP_PROPERTY_FROM_PROPERTIES(Animation, Hold, hold, setHold);
    }

=======
    SET_ENTITY_GROUP_PROPERTY_FROM_PROPERTIES(Animation, FPS, fps, setFPS);
    SET_ENTITY_GROUP_PROPERTY_FROM_PROPERTIES(Animation, CurrentFrame, currentFrame, setCurrentFrame);
    SET_ENTITY_GROUP_PROPERTY_FROM_PROPERTIES(Animation, Running, running, setRunning);
    SET_ENTITY_GROUP_PROPERTY_FROM_PROPERTIES(Animation, Loop, loop, setLoop);
    SET_ENTITY_GROUP_PROPERTY_FROM_PROPERTIES(Animation, FirstFrame, firstFrame, setFirstFrame);
    SET_ENTITY_GROUP_PROPERTY_FROM_PROPERTIES(Animation, LastFrame, lastFrame, setLastFrame);
    SET_ENTITY_GROUP_PROPERTY_FROM_PROPERTIES(Animation, Hold, hold, setHold);
>>>>>>> 98b1fe61
    return somethingChanged;
}

EntityPropertyFlags AnimationPropertyGroup::getEntityProperties(EncodeBitstreamParams& params) const {
    EntityPropertyFlags requestedProperties;

    requestedProperties += PROP_ANIMATION_URL;
    requestedProperties += PROP_ANIMATION_FPS;
    requestedProperties += PROP_ANIMATION_FRAME_INDEX;
    requestedProperties += PROP_ANIMATION_PLAYING;
    requestedProperties += PROP_ANIMATION_LOOP;
    requestedProperties += PROP_ANIMATION_FIRST_FRAME;
    requestedProperties += PROP_ANIMATION_LAST_FRAME;
    requestedProperties += PROP_ANIMATION_HOLD;
    requestedProperties += PROP_ANIMATION_ALLOW_TRANSLATION;

    return requestedProperties;
}

void AnimationPropertyGroup::appendSubclassData(OctreePacketData* packetData, EncodeBitstreamParams& params,
                                EntityTreeElementExtraEncodeDataPointer entityTreeElementExtraEncodeData,
                                EntityPropertyFlags& requestedProperties,
                                EntityPropertyFlags& propertyFlags,
                                EntityPropertyFlags& propertiesDidntFit,
                                int& propertyCount,
                                OctreeElement::AppendState& appendState) const {

    bool successPropertyFits = true;

    APPEND_ENTITY_PROPERTY(PROP_ANIMATION_URL, getURL());
<<<<<<< HEAD
    APPEND_ENTITY_PROPERTY(PROP_ANIMATION_ALLOW_TRANSLATION, getAllowTranslation());

    if (_animationLoop) {
        APPEND_ENTITY_PROPERTY(PROP_ANIMATION_FPS, _animationLoop->getFPS());
        APPEND_ENTITY_PROPERTY(PROP_ANIMATION_FRAME_INDEX, _animationLoop->getCurrentFrame());
        APPEND_ENTITY_PROPERTY(PROP_ANIMATION_PLAYING, _animationLoop->getRunning());
        APPEND_ENTITY_PROPERTY(PROP_ANIMATION_LOOP, _animationLoop->getLoop());
        APPEND_ENTITY_PROPERTY(PROP_ANIMATION_FIRST_FRAME, _animationLoop->getFirstFrame());
        APPEND_ENTITY_PROPERTY(PROP_ANIMATION_LAST_FRAME, _animationLoop->getLastFrame());
        APPEND_ENTITY_PROPERTY(PROP_ANIMATION_HOLD, _animationLoop->getHold());
    } else {
        APPEND_ENTITY_PROPERTY(PROP_ANIMATION_FPS, getFPS());
        APPEND_ENTITY_PROPERTY(PROP_ANIMATION_FRAME_INDEX, getCurrentFrame());
        APPEND_ENTITY_PROPERTY(PROP_ANIMATION_PLAYING, getRunning());
        APPEND_ENTITY_PROPERTY(PROP_ANIMATION_LOOP, getLoop());
        APPEND_ENTITY_PROPERTY(PROP_ANIMATION_FIRST_FRAME, getFirstFrame());
        APPEND_ENTITY_PROPERTY(PROP_ANIMATION_LAST_FRAME, getLastFrame());
        APPEND_ENTITY_PROPERTY(PROP_ANIMATION_HOLD, getHold());
    }
=======
    APPEND_ENTITY_PROPERTY(PROP_ANIMATION_FPS, getFPS());
    APPEND_ENTITY_PROPERTY(PROP_ANIMATION_FRAME_INDEX, getCurrentFrame());
    APPEND_ENTITY_PROPERTY(PROP_ANIMATION_PLAYING, getRunning());
    APPEND_ENTITY_PROPERTY(PROP_ANIMATION_LOOP, getLoop());
    APPEND_ENTITY_PROPERTY(PROP_ANIMATION_FIRST_FRAME, getFirstFrame());
    APPEND_ENTITY_PROPERTY(PROP_ANIMATION_LAST_FRAME, getLastFrame());
    APPEND_ENTITY_PROPERTY(PROP_ANIMATION_HOLD, getHold());
>>>>>>> 98b1fe61
}

int AnimationPropertyGroup::readEntitySubclassDataFromBuffer(const unsigned char* data, int bytesLeftToRead,
                                            ReadBitstreamToTreeParams& args,
                                            EntityPropertyFlags& propertyFlags, bool overwriteLocalData,
                                            bool& somethingChanged) {

    int bytesRead = 0;
    const unsigned char* dataAt = data;

    READ_ENTITY_PROPERTY(PROP_ANIMATION_URL, QString, setURL);
<<<<<<< HEAD
    READ_ENTITY_PROPERTY(PROP_ANIMATION_ALLOW_TRANSLATION, bool, setAllowTranslation);


    if (_animationLoop) {
        // apply new properties to our associated AnimationLoop
        READ_ENTITY_PROPERTY(PROP_ANIMATION_FPS, float, _animationLoop->setFPS);
        READ_ENTITY_PROPERTY(PROP_ANIMATION_FRAME_INDEX, float, _animationLoop->setCurrentFrame);
        READ_ENTITY_PROPERTY(PROP_ANIMATION_PLAYING, bool, _animationLoop->setRunning);
        READ_ENTITY_PROPERTY(PROP_ANIMATION_LOOP, bool, _animationLoop->setLoop);
        READ_ENTITY_PROPERTY(PROP_ANIMATION_FIRST_FRAME, float, _animationLoop->setFirstFrame);
        READ_ENTITY_PROPERTY(PROP_ANIMATION_LAST_FRAME, float, _animationLoop->setLastFrame);
        READ_ENTITY_PROPERTY(PROP_ANIMATION_HOLD, bool, _animationLoop->setHold);
    } else {
        READ_ENTITY_PROPERTY(PROP_ANIMATION_FPS, float, setFPS);
        READ_ENTITY_PROPERTY(PROP_ANIMATION_FRAME_INDEX, float, setCurrentFrame);
        READ_ENTITY_PROPERTY(PROP_ANIMATION_PLAYING, bool, setRunning);
        READ_ENTITY_PROPERTY(PROP_ANIMATION_LOOP, bool, setLoop);
        READ_ENTITY_PROPERTY(PROP_ANIMATION_FIRST_FRAME, float, setFirstFrame);
        READ_ENTITY_PROPERTY(PROP_ANIMATION_LAST_FRAME, float, setLastFrame);
        READ_ENTITY_PROPERTY(PROP_ANIMATION_HOLD, bool, setHold);
    }

=======
    READ_ENTITY_PROPERTY(PROP_ANIMATION_FPS, float, setFPS);
    READ_ENTITY_PROPERTY(PROP_ANIMATION_FRAME_INDEX, float, setCurrentFrame);
    READ_ENTITY_PROPERTY(PROP_ANIMATION_PLAYING, bool, setRunning);
    READ_ENTITY_PROPERTY(PROP_ANIMATION_LOOP, bool, setLoop);
    READ_ENTITY_PROPERTY(PROP_ANIMATION_FIRST_FRAME, float, setFirstFrame);
    READ_ENTITY_PROPERTY(PROP_ANIMATION_LAST_FRAME, float, setLastFrame);
    READ_ENTITY_PROPERTY(PROP_ANIMATION_HOLD, bool, setHold);
>>>>>>> 98b1fe61
    return bytesRead;
}<|MERGE_RESOLUTION|>--- conflicted
+++ resolved
@@ -33,27 +33,7 @@
 
 void AnimationPropertyGroup::copyToScriptValue(const EntityPropertyFlags& desiredProperties, QScriptValue& properties, QScriptEngine* engine, bool skipDefaults, EntityItemProperties& defaultEntityProperties) const {
     COPY_GROUP_PROPERTY_TO_QSCRIPTVALUE(PROP_ANIMATION_URL, Animation, animation, URL, url);
-<<<<<<< HEAD
     COPY_GROUP_PROPERTY_TO_QSCRIPTVALUE(PROP_ANIMATION_ALLOW_TRANSLATION, Animation, animation, AllowTranslation, allowTranslation);
-
-    if (_animationLoop) {
-        COPY_GROUP_PROPERTY_TO_QSCRIPTVALUE_GETTER(PROP_ANIMATION_FPS, Animation, animation, FPS, fps, _animationLoop->getFPS);
-        COPY_GROUP_PROPERTY_TO_QSCRIPTVALUE_GETTER(PROP_ANIMATION_FRAME_INDEX, Animation, animation, CurrentFrame, currentFrame, _animationLoop->getCurrentFrame);
-        COPY_GROUP_PROPERTY_TO_QSCRIPTVALUE_GETTER(PROP_ANIMATION_PLAYING, Animation, animation, Running, running, _animationLoop->getRunning);
-        COPY_GROUP_PROPERTY_TO_QSCRIPTVALUE_GETTER(PROP_ANIMATION_LOOP, Animation, animation, Loop, loop, _animationLoop->getLoop);
-        COPY_GROUP_PROPERTY_TO_QSCRIPTVALUE_GETTER(PROP_ANIMATION_FIRST_FRAME, Animation, animation, FirstFrame, firstFrame, _animationLoop->getFirstFrame);
-        COPY_GROUP_PROPERTY_TO_QSCRIPTVALUE_GETTER(PROP_ANIMATION_LAST_FRAME, Animation, animation, LastFrame, lastFrame, _animationLoop->getLastFrame);
-        COPY_GROUP_PROPERTY_TO_QSCRIPTVALUE_GETTER(PROP_ANIMATION_HOLD, Animation, animation, Hold, hold, _animationLoop->getHold);
-    } else {
-        COPY_GROUP_PROPERTY_TO_QSCRIPTVALUE(PROP_ANIMATION_FPS, Animation, animation, FPS, fps);
-        COPY_GROUP_PROPERTY_TO_QSCRIPTVALUE(PROP_ANIMATION_FRAME_INDEX, Animation, animation, CurrentFrame, currentFrame);
-        COPY_GROUP_PROPERTY_TO_QSCRIPTVALUE(PROP_ANIMATION_PLAYING, Animation, animation, Running, running);
-        COPY_GROUP_PROPERTY_TO_QSCRIPTVALUE(PROP_ANIMATION_LOOP, Animation, animation, Loop, loop);
-        COPY_GROUP_PROPERTY_TO_QSCRIPTVALUE(PROP_ANIMATION_FIRST_FRAME, Animation, animation, FirstFrame, firstFrame);
-        COPY_GROUP_PROPERTY_TO_QSCRIPTVALUE(PROP_ANIMATION_LAST_FRAME, Animation, animation, LastFrame, lastFrame);
-        COPY_GROUP_PROPERTY_TO_QSCRIPTVALUE(PROP_ANIMATION_HOLD, Animation, animation, Hold, hold);
-    }
-=======
     COPY_GROUP_PROPERTY_TO_QSCRIPTVALUE(PROP_ANIMATION_FPS, Animation, animation, FPS, fps);
     COPY_GROUP_PROPERTY_TO_QSCRIPTVALUE(PROP_ANIMATION_FRAME_INDEX, Animation, animation, CurrentFrame, currentFrame);
     COPY_GROUP_PROPERTY_TO_QSCRIPTVALUE(PROP_ANIMATION_PLAYING, Animation, animation, Running, running);
@@ -61,7 +41,6 @@
     COPY_GROUP_PROPERTY_TO_QSCRIPTVALUE(PROP_ANIMATION_FIRST_FRAME, Animation, animation, FirstFrame, firstFrame);
     COPY_GROUP_PROPERTY_TO_QSCRIPTVALUE(PROP_ANIMATION_LAST_FRAME, Animation, animation, LastFrame, lastFrame);
     COPY_GROUP_PROPERTY_TO_QSCRIPTVALUE(PROP_ANIMATION_HOLD, Animation, animation, Hold, hold);
->>>>>>> 98b1fe61
 }
 
 
@@ -74,36 +53,6 @@
     COPY_PROPERTY_FROM_QSCRIPTVALUE_GETTER(animationURL, QString, setURL, getURL);
     COPY_PROPERTY_FROM_QSCRIPTVALUE_NOCHECK(animationSettings, QString, setFromOldAnimationSettings);
 
-<<<<<<< HEAD
-    if (_animationLoop) {
-        COPY_GROUP_PROPERTY_FROM_QSCRIPTVALUE(animation, fps, float, _animationLoop->setFPS);
-        COPY_GROUP_PROPERTY_FROM_QSCRIPTVALUE(animation, currentFrame, float, _animationLoop->setCurrentFrame);
-        COPY_GROUP_PROPERTY_FROM_QSCRIPTVALUE(animation, running, bool, _animationLoop->setRunning);
-        COPY_GROUP_PROPERTY_FROM_QSCRIPTVALUE(animation, loop, bool, _animationLoop->setLoop);
-        COPY_GROUP_PROPERTY_FROM_QSCRIPTVALUE(animation, firstFrame, float, _animationLoop->setFirstFrame);
-        COPY_GROUP_PROPERTY_FROM_QSCRIPTVALUE(animation, lastFrame, float, _animationLoop->setLastFrame);
-        COPY_GROUP_PROPERTY_FROM_QSCRIPTVALUE(animation, hold, bool, _animationLoop->setHold);
-
-        // legacy property support
-        COPY_PROPERTY_FROM_QSCRIPTVALUE_GETTER(animationFPS, float, _animationLoop->setFPS, _animationLoop->getFPS);
-        COPY_PROPERTY_FROM_QSCRIPTVALUE_GETTER(animationIsPlaying, bool, _animationLoop->setRunning, _animationLoop->getRunning);
-        COPY_PROPERTY_FROM_QSCRIPTVALUE_GETTER(animationFrameIndex, float, _animationLoop->setCurrentFrame, _animationLoop->getCurrentFrame);
-
-    } else {
-        COPY_GROUP_PROPERTY_FROM_QSCRIPTVALUE(animation, fps, float, setFPS);
-        COPY_GROUP_PROPERTY_FROM_QSCRIPTVALUE(animation, currentFrame, float, setCurrentFrame);
-        COPY_GROUP_PROPERTY_FROM_QSCRIPTVALUE(animation, running, bool, setRunning);
-        COPY_GROUP_PROPERTY_FROM_QSCRIPTVALUE(animation, loop, bool, setLoop);
-        COPY_GROUP_PROPERTY_FROM_QSCRIPTVALUE(animation, firstFrame, float, setFirstFrame);
-        COPY_GROUP_PROPERTY_FROM_QSCRIPTVALUE(animation, lastFrame, float, setLastFrame);
-        COPY_GROUP_PROPERTY_FROM_QSCRIPTVALUE(animation, hold, bool, setHold);
-
-        // legacy property support
-        COPY_PROPERTY_FROM_QSCRIPTVALUE_GETTER(animationFPS, float, setFPS, getFPS);
-        COPY_PROPERTY_FROM_QSCRIPTVALUE_GETTER(animationIsPlaying, bool, setRunning, getRunning);
-        COPY_PROPERTY_FROM_QSCRIPTVALUE_GETTER(animationFrameIndex, float, setCurrentFrame, getCurrentFrame);
-    }
-=======
     COPY_GROUP_PROPERTY_FROM_QSCRIPTVALUE(animation, fps, float, setFPS);
     COPY_GROUP_PROPERTY_FROM_QSCRIPTVALUE(animation, currentFrame, float, setCurrentFrame);
     COPY_GROUP_PROPERTY_FROM_QSCRIPTVALUE(animation, running, bool, setRunning);
@@ -116,31 +65,11 @@
     COPY_PROPERTY_FROM_QSCRIPTVALUE_GETTER(animationFPS, float, setFPS, getFPS);
     COPY_PROPERTY_FROM_QSCRIPTVALUE_GETTER(animationIsPlaying, bool, setRunning, getRunning);
     COPY_PROPERTY_FROM_QSCRIPTVALUE_GETTER(animationFrameIndex, float, setCurrentFrame, getCurrentFrame);
->>>>>>> 98b1fe61
 }
 
 void AnimationPropertyGroup::merge(const AnimationPropertyGroup& other) {
     COPY_PROPERTY_IF_CHANGED(url);
-<<<<<<< HEAD
     COPY_PROPERTY_IF_CHANGED(allowTranslation);
-    if (_animationLoop) {
-        _fps = _animationLoop->getFPS();
-        _currentFrame = _animationLoop->getCurrentFrame();
-        _running = _animationLoop->getRunning();
-        _loop = _animationLoop->getLoop();
-        _firstFrame = _animationLoop->getFirstFrame();
-        _lastFrame = _animationLoop->getLastFrame();
-        _hold = _animationLoop->getHold();
-    } else {
-        COPY_PROPERTY_IF_CHANGED(fps);
-        COPY_PROPERTY_IF_CHANGED(currentFrame);
-        COPY_PROPERTY_IF_CHANGED(running);
-        COPY_PROPERTY_IF_CHANGED(loop);
-        COPY_PROPERTY_IF_CHANGED(firstFrame);
-        COPY_PROPERTY_IF_CHANGED(lastFrame);
-        COPY_PROPERTY_IF_CHANGED(hold);
-    }
-=======
     COPY_PROPERTY_IF_CHANGED(fps);
     COPY_PROPERTY_IF_CHANGED(currentFrame);
     COPY_PROPERTY_IF_CHANGED(running);
@@ -148,7 +77,6 @@
     COPY_PROPERTY_IF_CHANGED(firstFrame);
     COPY_PROPERTY_IF_CHANGED(lastFrame);
     COPY_PROPERTY_IF_CHANGED(hold);
->>>>>>> 98b1fe61
 }
 
 void AnimationPropertyGroup::setFromOldAnimationSettings(const QString& value) {
@@ -156,16 +84,6 @@
     // if it includes fps, currentFrame, or running, those values will be parsed out and
     // will over ride the regular animation settings
 
-<<<<<<< HEAD
-    float fps = _animationLoop ? _animationLoop->getFPS() : getFPS();
-    float currentFrame = _animationLoop ? _animationLoop->getCurrentFrame() : getCurrentFrame();
-    bool running = _animationLoop ? _animationLoop->getRunning() : getRunning();
-    float firstFrame = _animationLoop ? _animationLoop->getFirstFrame() : getFirstFrame();
-    float lastFrame = _animationLoop ? _animationLoop->getLastFrame() : getLastFrame();
-    bool loop = _animationLoop ? _animationLoop->getLoop() : getLoop();
-    bool hold = _animationLoop ? _animationLoop->getHold() : getHold();
-    bool allowTranslation = getAllowTranslation();
-=======
     float fps = getFPS();
     float currentFrame = getCurrentFrame();
     bool running = getRunning();
@@ -173,7 +91,7 @@
     float lastFrame = getLastFrame();
     bool loop = getLoop();
     bool hold = getHold();
->>>>>>> 98b1fe61
+    bool allowTranslation = getAllowTranslation();
 
     QJsonDocument settingsAsJson = QJsonDocument::fromJson(value.toUtf8());
     QJsonObject settingsAsJsonObject = settingsAsJson.object();
@@ -208,31 +126,11 @@
         running = settingsMap["hold"].toBool();
     }
 
-<<<<<<< HEAD
     if (settingsMap.contains("allowTranslation")) {
         allowTranslation = settingsMap["allowTranslation"].toBool();
     }
 
-    if (_animationLoop) {
-        _animationLoop->setFPS(fps);
-        _animationLoop->setCurrentFrame(currentFrame);
-        _animationLoop->setRunning(running);
-        _animationLoop->setFirstFrame(firstFrame);
-        _animationLoop->setLastFrame(lastFrame);
-        _animationLoop->setLoop(loop);
-        _animationLoop->setHold(hold);
-    } else {
-        setFPS(fps);
-        setCurrentFrame(currentFrame);
-        setRunning(running);
-        setFirstFrame(firstFrame);
-        setLastFrame(lastFrame);
-        setLoop(loop);
-        setHold(hold);
-    }
-
     setAllowTranslation(allowTranslation);
-=======
     setFPS(fps);
     setCurrentFrame(currentFrame);
     setRunning(running);
@@ -240,7 +138,6 @@
     setLastFrame(lastFrame);
     setLoop(loop);
     setHold(hold);
->>>>>>> 98b1fe61
 }
 
 
@@ -278,27 +175,7 @@
     bool successPropertyFits = true;
 
     APPEND_ENTITY_PROPERTY(PROP_ANIMATION_URL, getURL());
-<<<<<<< HEAD
     APPEND_ENTITY_PROPERTY(PROP_ANIMATION_ALLOW_TRANSLATION, getAllowTranslation());
-
-    if (_animationLoop) {
-        APPEND_ENTITY_PROPERTY(PROP_ANIMATION_FPS, _animationLoop->getFPS());
-        APPEND_ENTITY_PROPERTY(PROP_ANIMATION_FRAME_INDEX, _animationLoop->getCurrentFrame());
-        APPEND_ENTITY_PROPERTY(PROP_ANIMATION_PLAYING, _animationLoop->getRunning());
-        APPEND_ENTITY_PROPERTY(PROP_ANIMATION_LOOP, _animationLoop->getLoop());
-        APPEND_ENTITY_PROPERTY(PROP_ANIMATION_FIRST_FRAME, _animationLoop->getFirstFrame());
-        APPEND_ENTITY_PROPERTY(PROP_ANIMATION_LAST_FRAME, _animationLoop->getLastFrame());
-        APPEND_ENTITY_PROPERTY(PROP_ANIMATION_HOLD, _animationLoop->getHold());
-    } else {
-        APPEND_ENTITY_PROPERTY(PROP_ANIMATION_FPS, getFPS());
-        APPEND_ENTITY_PROPERTY(PROP_ANIMATION_FRAME_INDEX, getCurrentFrame());
-        APPEND_ENTITY_PROPERTY(PROP_ANIMATION_PLAYING, getRunning());
-        APPEND_ENTITY_PROPERTY(PROP_ANIMATION_LOOP, getLoop());
-        APPEND_ENTITY_PROPERTY(PROP_ANIMATION_FIRST_FRAME, getFirstFrame());
-        APPEND_ENTITY_PROPERTY(PROP_ANIMATION_LAST_FRAME, getLastFrame());
-        APPEND_ENTITY_PROPERTY(PROP_ANIMATION_HOLD, getHold());
-    }
-=======
     APPEND_ENTITY_PROPERTY(PROP_ANIMATION_FPS, getFPS());
     APPEND_ENTITY_PROPERTY(PROP_ANIMATION_FRAME_INDEX, getCurrentFrame());
     APPEND_ENTITY_PROPERTY(PROP_ANIMATION_PLAYING, getRunning());
@@ -306,7 +183,6 @@
     APPEND_ENTITY_PROPERTY(PROP_ANIMATION_FIRST_FRAME, getFirstFrame());
     APPEND_ENTITY_PROPERTY(PROP_ANIMATION_LAST_FRAME, getLastFrame());
     APPEND_ENTITY_PROPERTY(PROP_ANIMATION_HOLD, getHold());
->>>>>>> 98b1fe61
 
     return true;
 }
@@ -376,27 +252,7 @@
 
 void AnimationPropertyGroup::getProperties(EntityItemProperties& properties) const {
     COPY_ENTITY_GROUP_PROPERTY_TO_PROPERTIES(Animation, URL, getURL);
-<<<<<<< HEAD
     COPY_ENTITY_GROUP_PROPERTY_TO_PROPERTIES(Animation, AllowTranslation, getAllowTranslation);
-
-    if (_animationLoop) {
-        COPY_ENTITY_GROUP_PROPERTY_TO_PROPERTIES(Animation, FPS, _animationLoop->getFPS);
-        COPY_ENTITY_GROUP_PROPERTY_TO_PROPERTIES(Animation, CurrentFrame, _animationLoop->getCurrentFrame);
-        COPY_ENTITY_GROUP_PROPERTY_TO_PROPERTIES(Animation, Running, _animationLoop->getRunning);
-        COPY_ENTITY_GROUP_PROPERTY_TO_PROPERTIES(Animation, Loop, _animationLoop->getLoop);
-        COPY_ENTITY_GROUP_PROPERTY_TO_PROPERTIES(Animation, FirstFrame, _animationLoop->getFirstFrame);
-        COPY_ENTITY_GROUP_PROPERTY_TO_PROPERTIES(Animation, LastFrame, _animationLoop->getLastFrame);
-        COPY_ENTITY_GROUP_PROPERTY_TO_PROPERTIES(Animation, Hold, _animationLoop->getHold);
-    } else {
-        COPY_ENTITY_GROUP_PROPERTY_TO_PROPERTIES(Animation, FPS, getFPS);
-        COPY_ENTITY_GROUP_PROPERTY_TO_PROPERTIES(Animation, CurrentFrame, getCurrentFrame);
-        COPY_ENTITY_GROUP_PROPERTY_TO_PROPERTIES(Animation, Running, getRunning);
-        COPY_ENTITY_GROUP_PROPERTY_TO_PROPERTIES(Animation, Loop, getLoop);
-        COPY_ENTITY_GROUP_PROPERTY_TO_PROPERTIES(Animation, FirstFrame, getFirstFrame);
-        COPY_ENTITY_GROUP_PROPERTY_TO_PROPERTIES(Animation, LastFrame, getLastFrame);
-        COPY_ENTITY_GROUP_PROPERTY_TO_PROPERTIES(Animation, Hold, getHold);
-    }
-=======
     COPY_ENTITY_GROUP_PROPERTY_TO_PROPERTIES(Animation, FPS, getFPS);
     COPY_ENTITY_GROUP_PROPERTY_TO_PROPERTIES(Animation, CurrentFrame, getCurrentFrame);
     COPY_ENTITY_GROUP_PROPERTY_TO_PROPERTIES(Animation, Running, getRunning);
@@ -404,35 +260,13 @@
     COPY_ENTITY_GROUP_PROPERTY_TO_PROPERTIES(Animation, FirstFrame, getFirstFrame);
     COPY_ENTITY_GROUP_PROPERTY_TO_PROPERTIES(Animation, LastFrame, getLastFrame);
     COPY_ENTITY_GROUP_PROPERTY_TO_PROPERTIES(Animation, Hold, getHold);
->>>>>>> 98b1fe61
 }
 
 bool AnimationPropertyGroup::setProperties(const EntityItemProperties& properties) {
     bool somethingChanged = false;
 
     SET_ENTITY_GROUP_PROPERTY_FROM_PROPERTIES(Animation, URL, url, setURL);
-<<<<<<< HEAD
     SET_ENTITY_GROUP_PROPERTY_FROM_PROPERTIES(Animation, AllowTranslation, allowTranslation, setAllowTranslation);
-
-    if (_animationLoop) {
-        SET_ENTITY_GROUP_PROPERTY_FROM_PROPERTIES(Animation, FPS, fps, _animationLoop->setFPS);
-        SET_ENTITY_GROUP_PROPERTY_FROM_PROPERTIES(Animation, CurrentFrame, currentFrame, _animationLoop->setCurrentFrame);
-        SET_ENTITY_GROUP_PROPERTY_FROM_PROPERTIES(Animation, Running, running, _animationLoop->setRunning);
-        SET_ENTITY_GROUP_PROPERTY_FROM_PROPERTIES(Animation, Loop, loop, _animationLoop->setLoop);
-        SET_ENTITY_GROUP_PROPERTY_FROM_PROPERTIES(Animation, FirstFrame, firstFrame, _animationLoop->setFirstFrame);
-        SET_ENTITY_GROUP_PROPERTY_FROM_PROPERTIES(Animation, LastFrame, lastFrame, _animationLoop->setLastFrame);
-        SET_ENTITY_GROUP_PROPERTY_FROM_PROPERTIES(Animation, Hold, hold, _animationLoop->setHold);
-    } else {
-        SET_ENTITY_GROUP_PROPERTY_FROM_PROPERTIES(Animation, FPS, fps, setFPS);
-        SET_ENTITY_GROUP_PROPERTY_FROM_PROPERTIES(Animation, CurrentFrame, currentFrame, setCurrentFrame);
-        SET_ENTITY_GROUP_PROPERTY_FROM_PROPERTIES(Animation, Running, running, setRunning);
-        SET_ENTITY_GROUP_PROPERTY_FROM_PROPERTIES(Animation, Loop, loop, setLoop);
-        SET_ENTITY_GROUP_PROPERTY_FROM_PROPERTIES(Animation, FirstFrame, firstFrame, setFirstFrame);
-        SET_ENTITY_GROUP_PROPERTY_FROM_PROPERTIES(Animation, LastFrame, lastFrame, setLastFrame);
-        SET_ENTITY_GROUP_PROPERTY_FROM_PROPERTIES(Animation, Hold, hold, setHold);
-    }
-
-=======
     SET_ENTITY_GROUP_PROPERTY_FROM_PROPERTIES(Animation, FPS, fps, setFPS);
     SET_ENTITY_GROUP_PROPERTY_FROM_PROPERTIES(Animation, CurrentFrame, currentFrame, setCurrentFrame);
     SET_ENTITY_GROUP_PROPERTY_FROM_PROPERTIES(Animation, Running, running, setRunning);
@@ -440,7 +274,6 @@
     SET_ENTITY_GROUP_PROPERTY_FROM_PROPERTIES(Animation, FirstFrame, firstFrame, setFirstFrame);
     SET_ENTITY_GROUP_PROPERTY_FROM_PROPERTIES(Animation, LastFrame, lastFrame, setLastFrame);
     SET_ENTITY_GROUP_PROPERTY_FROM_PROPERTIES(Animation, Hold, hold, setHold);
->>>>>>> 98b1fe61
     return somethingChanged;
 }
 
@@ -471,27 +304,7 @@
     bool successPropertyFits = true;
 
     APPEND_ENTITY_PROPERTY(PROP_ANIMATION_URL, getURL());
-<<<<<<< HEAD
     APPEND_ENTITY_PROPERTY(PROP_ANIMATION_ALLOW_TRANSLATION, getAllowTranslation());
-
-    if (_animationLoop) {
-        APPEND_ENTITY_PROPERTY(PROP_ANIMATION_FPS, _animationLoop->getFPS());
-        APPEND_ENTITY_PROPERTY(PROP_ANIMATION_FRAME_INDEX, _animationLoop->getCurrentFrame());
-        APPEND_ENTITY_PROPERTY(PROP_ANIMATION_PLAYING, _animationLoop->getRunning());
-        APPEND_ENTITY_PROPERTY(PROP_ANIMATION_LOOP, _animationLoop->getLoop());
-        APPEND_ENTITY_PROPERTY(PROP_ANIMATION_FIRST_FRAME, _animationLoop->getFirstFrame());
-        APPEND_ENTITY_PROPERTY(PROP_ANIMATION_LAST_FRAME, _animationLoop->getLastFrame());
-        APPEND_ENTITY_PROPERTY(PROP_ANIMATION_HOLD, _animationLoop->getHold());
-    } else {
-        APPEND_ENTITY_PROPERTY(PROP_ANIMATION_FPS, getFPS());
-        APPEND_ENTITY_PROPERTY(PROP_ANIMATION_FRAME_INDEX, getCurrentFrame());
-        APPEND_ENTITY_PROPERTY(PROP_ANIMATION_PLAYING, getRunning());
-        APPEND_ENTITY_PROPERTY(PROP_ANIMATION_LOOP, getLoop());
-        APPEND_ENTITY_PROPERTY(PROP_ANIMATION_FIRST_FRAME, getFirstFrame());
-        APPEND_ENTITY_PROPERTY(PROP_ANIMATION_LAST_FRAME, getLastFrame());
-        APPEND_ENTITY_PROPERTY(PROP_ANIMATION_HOLD, getHold());
-    }
-=======
     APPEND_ENTITY_PROPERTY(PROP_ANIMATION_FPS, getFPS());
     APPEND_ENTITY_PROPERTY(PROP_ANIMATION_FRAME_INDEX, getCurrentFrame());
     APPEND_ENTITY_PROPERTY(PROP_ANIMATION_PLAYING, getRunning());
@@ -499,7 +312,6 @@
     APPEND_ENTITY_PROPERTY(PROP_ANIMATION_FIRST_FRAME, getFirstFrame());
     APPEND_ENTITY_PROPERTY(PROP_ANIMATION_LAST_FRAME, getLastFrame());
     APPEND_ENTITY_PROPERTY(PROP_ANIMATION_HOLD, getHold());
->>>>>>> 98b1fe61
 }
 
 int AnimationPropertyGroup::readEntitySubclassDataFromBuffer(const unsigned char* data, int bytesLeftToRead,
@@ -511,30 +323,7 @@
     const unsigned char* dataAt = data;
 
     READ_ENTITY_PROPERTY(PROP_ANIMATION_URL, QString, setURL);
-<<<<<<< HEAD
     READ_ENTITY_PROPERTY(PROP_ANIMATION_ALLOW_TRANSLATION, bool, setAllowTranslation);
-
-
-    if (_animationLoop) {
-        // apply new properties to our associated AnimationLoop
-        READ_ENTITY_PROPERTY(PROP_ANIMATION_FPS, float, _animationLoop->setFPS);
-        READ_ENTITY_PROPERTY(PROP_ANIMATION_FRAME_INDEX, float, _animationLoop->setCurrentFrame);
-        READ_ENTITY_PROPERTY(PROP_ANIMATION_PLAYING, bool, _animationLoop->setRunning);
-        READ_ENTITY_PROPERTY(PROP_ANIMATION_LOOP, bool, _animationLoop->setLoop);
-        READ_ENTITY_PROPERTY(PROP_ANIMATION_FIRST_FRAME, float, _animationLoop->setFirstFrame);
-        READ_ENTITY_PROPERTY(PROP_ANIMATION_LAST_FRAME, float, _animationLoop->setLastFrame);
-        READ_ENTITY_PROPERTY(PROP_ANIMATION_HOLD, bool, _animationLoop->setHold);
-    } else {
-        READ_ENTITY_PROPERTY(PROP_ANIMATION_FPS, float, setFPS);
-        READ_ENTITY_PROPERTY(PROP_ANIMATION_FRAME_INDEX, float, setCurrentFrame);
-        READ_ENTITY_PROPERTY(PROP_ANIMATION_PLAYING, bool, setRunning);
-        READ_ENTITY_PROPERTY(PROP_ANIMATION_LOOP, bool, setLoop);
-        READ_ENTITY_PROPERTY(PROP_ANIMATION_FIRST_FRAME, float, setFirstFrame);
-        READ_ENTITY_PROPERTY(PROP_ANIMATION_LAST_FRAME, float, setLastFrame);
-        READ_ENTITY_PROPERTY(PROP_ANIMATION_HOLD, bool, setHold);
-    }
-
-=======
     READ_ENTITY_PROPERTY(PROP_ANIMATION_FPS, float, setFPS);
     READ_ENTITY_PROPERTY(PROP_ANIMATION_FRAME_INDEX, float, setCurrentFrame);
     READ_ENTITY_PROPERTY(PROP_ANIMATION_PLAYING, bool, setRunning);
@@ -542,6 +331,5 @@
     READ_ENTITY_PROPERTY(PROP_ANIMATION_FIRST_FRAME, float, setFirstFrame);
     READ_ENTITY_PROPERTY(PROP_ANIMATION_LAST_FRAME, float, setLastFrame);
     READ_ENTITY_PROPERTY(PROP_ANIMATION_HOLD, bool, setHold);
->>>>>>> 98b1fe61
     return bytesRead;
 }
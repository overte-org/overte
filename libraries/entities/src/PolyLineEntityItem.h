--- conflicted
+++ resolved
@@ -89,15 +89,8 @@
                                              BoxFace& face, glm::vec3& surfaceNormal,
                                              void** intersectedObject, bool precisionPicking) const override { return false; }
 
-<<<<<<< HEAD
     // disable these external interfaces as PolyLineEntities caculate their own dimensions based on the points they contain
     virtual void setRegistrationPoint(const glm::vec3& value) override {};
-    virtual void setScale(const glm::vec3& scale) override {};
-    virtual void setScale(float value) override {};
-=======
-	// disable these external interfaces as PolyLineEntities caculate their own dimensions based on the points they contain
-	virtual void setRegistrationPoint(const glm::vec3& value) override {};
->>>>>>> a889ca1b
 
     virtual void debugDump() const override;
     static const float DEFAULT_LINE_WIDTH;

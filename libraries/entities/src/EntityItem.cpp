//
//  EntityItem.cpp
//  libraries/models/src
//
//  Created by Brad Hefta-Gaub on 12/4/13.
//  Copyright 2013 High Fidelity, Inc.
//
//  Distributed under the Apache License, Version 2.0.
//  See the accompanying file LICENSE or http://www.apache.org/licenses/LICENSE-2.0.html
//

#include "EntityItem.h"

#include <QtCore/QObject>
#include <QtEndian>
#include <QJsonDocument>
#include <NetworkingConstants.h>
#include <MetaverseAPI.h>
#include <NetworkAccessManager.h>
#include <QtNetwork/QNetworkReply>
#include <QtNetwork/QNetworkRequest>

#include <glm/gtx/transform.hpp>
#include <glm/gtx/component_wise.hpp>

#include <BufferParser.h>
#include <ByteCountCoding.h>
#include <GLMHelpers.h>
#include <Octree.h>
#include <PhysicsHelpers.h>
#include <Profile.h>
#include <RegisteredMetaTypes.h>
#include <SharedUtil.h> // usecTimestampNow()
#include <LogHandler.h>
#include <Extents.h>
#include <QVariantGLM.h>
#include <Grab.h>

#include "EntityScriptingInterface.h"
#include "EntitiesLogging.h"
#include "EntityTree.h"
#include "EntitySimulation.h"
#include "EntityDynamicFactoryInterface.h"

//#define WANT_DEBUG

Q_DECLARE_METATYPE(EntityItemPointer);
int entityItemPointernMetaTypeId = qRegisterMetaType<EntityItemPointer>();

int EntityItem::_maxActionsDataSize = 800;
quint64 EntityItem::_rememberDeletedActionTime = 20 * USECS_PER_SECOND;

EntityItem::EntityItem(const EntityItemID& entityItemID) :
    SpatiallyNestable(NestableType::Entity, entityItemID)
{
    setLocalVelocity(ENTITY_ITEM_DEFAULT_VELOCITY);
    setLocalAngularVelocity(ENTITY_ITEM_DEFAULT_ANGULAR_VELOCITY);
    setUnscaledDimensions(ENTITY_ITEM_DEFAULT_DIMENSIONS);
    // explicitly set transform parts to set dirty flags used by batch rendering
    locationChanged();
    dimensionsChanged();
    quint64 now = usecTimestampNow();
    _lastSimulated = now;
    _lastUpdated = now;
}

EntityItem::~EntityItem() {
    // these pointers MUST be correct at delete, else we probably have a dangling backpointer
    // to this EntityItem in the corresponding data structure.
    assert(!_simulated || (!_element && !_physicsInfo));
    assert(!_element);
    assert(!_physicsInfo);
}

EntityPropertyFlags EntityItem::getEntityProperties(EncodeBitstreamParams& params) const {
    EntityPropertyFlags requestedProperties;

    // Core
    requestedProperties += PROP_SIMULATION_OWNER;
    requestedProperties += PROP_PARENT_ID;
    requestedProperties += PROP_PARENT_JOINT_INDEX;
    requestedProperties += PROP_VISIBLE;
    requestedProperties += PROP_NAME;
    requestedProperties += PROP_LOCKED;
    requestedProperties += PROP_USER_DATA;
    requestedProperties += PROP_PRIVATE_USER_DATA;
    requestedProperties += PROP_HREF;
    requestedProperties += PROP_DESCRIPTION;
    requestedProperties += PROP_POSITION;
    requestedProperties += PROP_DIMENSIONS;
    requestedProperties += PROP_ROTATION;
    requestedProperties += PROP_REGISTRATION_POINT;
    requestedProperties += PROP_CREATED;
    requestedProperties += PROP_LAST_EDITED_BY;
    requestedProperties += PROP_ENTITY_HOST_TYPE;
    requestedProperties += PROP_OWNING_AVATAR_ID;
    requestedProperties += PROP_PARENT_ID;
    requestedProperties += PROP_PARENT_JOINT_INDEX;
    requestedProperties += PROP_QUERY_AA_CUBE;
    requestedProperties += PROP_CAN_CAST_SHADOW;
    requestedProperties += PROP_VISIBLE_IN_SECONDARY_CAMERA;
    requestedProperties += PROP_RENDER_LAYER;
    requestedProperties += PROP_PRIMITIVE_MODE;
    requestedProperties += PROP_IGNORE_PICK_INTERSECTION;
    requestedProperties += PROP_RENDER_WITH_ZONES;
    requestedProperties += PROP_BILLBOARD_MODE;
    requestedProperties += PROP_TAGS;
    requestedProperties += _grabProperties.getEntityProperties(params);
    requestedProperties += PROP_MIRROR_MODE;
    requestedProperties += PROP_PORTAL_EXIT_ID;

    // Physics
    requestedProperties += PROP_DENSITY;
    requestedProperties += PROP_VELOCITY;
    requestedProperties += PROP_ANGULAR_VELOCITY;
    requestedProperties += PROP_GRAVITY;
    requestedProperties += PROP_ACCELERATION;
    requestedProperties += PROP_DAMPING;
    requestedProperties += PROP_ANGULAR_DAMPING;
    requestedProperties += PROP_RESTITUTION;
    requestedProperties += PROP_FRICTION;
    requestedProperties += PROP_LIFETIME;
    requestedProperties += PROP_COLLISIONLESS;
    requestedProperties += PROP_COLLISION_MASK;
    requestedProperties += PROP_DYNAMIC;
    requestedProperties += PROP_COLLISION_SOUND_URL;
    requestedProperties += PROP_ACTION_DATA;

    // Cloning
    requestedProperties += PROP_CLONEABLE;
    requestedProperties += PROP_CLONE_LIFETIME;
    requestedProperties += PROP_CLONE_LIMIT;
    requestedProperties += PROP_CLONE_DYNAMIC;
    requestedProperties += PROP_CLONE_AVATAR_ENTITY;
    requestedProperties += PROP_CLONE_ORIGIN_ID;

    // Scripts
    requestedProperties += PROP_SCRIPT;
    requestedProperties += PROP_SCRIPT_TIMESTAMP;
    requestedProperties += PROP_SERVER_SCRIPTS;

    // Certifiable properties
    requestedProperties += PROP_ITEM_NAME;
    requestedProperties += PROP_ITEM_DESCRIPTION;
    requestedProperties += PROP_ITEM_CATEGORIES;
    requestedProperties += PROP_ITEM_ARTIST;
    requestedProperties += PROP_ITEM_LICENSE;
    requestedProperties += PROP_LIMITED_RUN;
    requestedProperties += PROP_MARKETPLACE_ID;
    requestedProperties += PROP_EDITION_NUMBER;
    requestedProperties += PROP_ENTITY_INSTANCE_NUMBER;
    requestedProperties += PROP_CERTIFICATE_ID;
    requestedProperties += PROP_CERTIFICATE_TYPE;
    requestedProperties += PROP_STATIC_CERTIFICATE_VERSION;

    return requestedProperties;
}

OctreeElement::AppendState EntityItem::appendEntityData(OctreePacketData* packetData, EncodeBitstreamParams& params,
                                            EntityTreeElementExtraEncodeDataPointer entityTreeElementExtraEncodeData,
                                            const bool destinationNodeCanGetAndSetPrivateUserData) const {

    // ALL this fits...
    //    object ID [16 bytes]
    //    ByteCountCoded(type code) [~1 byte]
    //    last edited [8 bytes]
    //    ByteCountCoded(last_edited to last_updated delta) [~1-8 bytes]
    //    PropertyFlags<>( everything ) [1-2 bytes]
    // ~27-35 bytes...

    OctreeElement::AppendState appendState = OctreeElement::COMPLETED; // assume the best

    // encode our ID as a byte count coded byte stream
    QByteArray encodedID = getID().toRfc4122();

    // encode our type as a byte count coded byte stream
    ByteCountCoded<quint32> typeCoder = getType();
    QByteArray encodedType = typeCoder;

    // last updated (animations, non-physics changes)
    quint64 updateDelta = getLastUpdated() <= getLastEdited() ? 0 : getLastUpdated() - getLastEdited();
    ByteCountCoded<quint64> updateDeltaCoder = updateDelta;
    QByteArray encodedUpdateDelta = updateDeltaCoder;

    // last simulated (velocity, angular velocity, physics changes)
    quint64 simulatedDelta = getLastSimulated() <= getLastEdited() ? 0 : getLastSimulated() - getLastEdited();
    ByteCountCoded<quint64> simulatedDeltaCoder = simulatedDelta;
    QByteArray encodedSimulatedDelta = simulatedDeltaCoder;


    EntityPropertyFlags propertyFlags(PROP_LAST_ITEM);
    EntityPropertyFlags requestedProperties = getEntityProperties(params);

    // these properties are not sent over the wire
    requestedProperties -= PROP_ENTITY_HOST_TYPE;
    requestedProperties -= PROP_OWNING_AVATAR_ID;
    requestedProperties -= PROP_VISIBLE_IN_SECONDARY_CAMERA;

    // If we are being called for a subsequent pass at appendEntityData() that failed to completely encode this item,
    // then our entityTreeElementExtraEncodeData should include data about which properties we need to append.
    if (entityTreeElementExtraEncodeData && entityTreeElementExtraEncodeData->entities.contains(getEntityItemID())) {
        requestedProperties = entityTreeElementExtraEncodeData->entities.value(getEntityItemID());
    }

    QString privateUserData = "";
    if (destinationNodeCanGetAndSetPrivateUserData) {
        privateUserData = getPrivateUserData();
    }

    EntityPropertyFlags propertiesDidntFit = requestedProperties;

    LevelDetails entityLevel = packetData->startLevel();

    quint64 lastEdited = getLastEdited();

    #ifdef WANT_DEBUG
        float editedAgo = getEditedAgo();
        QString agoAsString = formatSecondsElapsed(editedAgo);
        qCDebug(entities) << "Writing entity " << getEntityItemID() << " to buffer, lastEdited =" << lastEdited
                        << " ago=" << editedAgo << "seconds - " << agoAsString;
    #endif

    bool successIDFits = false;
    bool successTypeFits = false;
    bool successCreatedFits = false;
    bool successLastEditedFits = false;
    bool successLastUpdatedFits = false;
    bool successLastSimulatedFits = false;
    bool successPropertyFlagsFits = false;
    int propertyFlagsOffset = 0;
    int oldPropertyFlagsLength = 0;
    QByteArray encodedPropertyFlags;
    int propertyCount = 0;

    successIDFits = packetData->appendRawData(encodedID);
    if (successIDFits) {
        successTypeFits = packetData->appendRawData(encodedType);
    }
    if (successTypeFits) {
        successCreatedFits = packetData->appendValue(_created);
    }
    if (successCreatedFits) {
        successLastEditedFits = packetData->appendValue(lastEdited);
    }
    if (successLastEditedFits) {
        successLastUpdatedFits = packetData->appendRawData(encodedUpdateDelta);
    }
    if (successLastUpdatedFits) {
        successLastSimulatedFits = packetData->appendRawData(encodedSimulatedDelta);
    }

    if (successLastSimulatedFits) {
        propertyFlagsOffset = packetData->getUncompressedByteOffset();
        encodedPropertyFlags = propertyFlags;
        oldPropertyFlagsLength = encodedPropertyFlags.length();
        successPropertyFlagsFits = packetData->appendRawData(encodedPropertyFlags);
    }

    bool headerFits = successIDFits && successTypeFits && successCreatedFits && successLastEditedFits
                              && successLastUpdatedFits && successPropertyFlagsFits;

    int startOfEntityItemData = packetData->getUncompressedByteOffset();

    if (headerFits) {
        bool successPropertyFits;

        propertyFlags -= PROP_LAST_ITEM; // clear the last item for now, we may or may not set it as the actual item

        // NOTE: When we enable partial packing of entity properties, we'll want to pack simulationOwner, transform, and velocity properties near each other
        // since they will commonly be transmitted together.  simulationOwner must always go first, to avoid race conditions of simulation ownership bids
        // These items would go here once supported....
        //      PROP_PAGED_PROPERTY,
        //      PROP_CUSTOM_PROPERTIES_INCLUDED,

        APPEND_ENTITY_PROPERTY(PROP_SIMULATION_OWNER, _simulationOwner.toByteArray());
        // convert AVATAR_SELF_ID to actual sessionUUID.
        QUuid actualParentID = getParentID();
        auto nodeList = DependencyManager::get<NodeList>();
        if (actualParentID == AVATAR_SELF_ID) {
            actualParentID = nodeList->getSessionUUID();
        }
        APPEND_ENTITY_PROPERTY(PROP_PARENT_ID, actualParentID);
        APPEND_ENTITY_PROPERTY(PROP_PARENT_JOINT_INDEX, getParentJointIndex());
        APPEND_ENTITY_PROPERTY(PROP_VISIBLE, getVisible());
        APPEND_ENTITY_PROPERTY(PROP_NAME, getName());
        APPEND_ENTITY_PROPERTY(PROP_LOCKED, getLocked());
        APPEND_ENTITY_PROPERTY(PROP_USER_DATA, getUserData());
        APPEND_ENTITY_PROPERTY(PROP_PRIVATE_USER_DATA, privateUserData);
        APPEND_ENTITY_PROPERTY(PROP_HREF, getHref());
        APPEND_ENTITY_PROPERTY(PROP_DESCRIPTION, getDescription());
        APPEND_ENTITY_PROPERTY(PROP_POSITION, getLocalPosition());
        APPEND_ENTITY_PROPERTY(PROP_DIMENSIONS, getScaledDimensions());
        APPEND_ENTITY_PROPERTY(PROP_ROTATION, getLocalOrientation());
        APPEND_ENTITY_PROPERTY(PROP_REGISTRATION_POINT, getRegistrationPoint());
        APPEND_ENTITY_PROPERTY(PROP_CREATED, getCreated());
        APPEND_ENTITY_PROPERTY(PROP_LAST_EDITED_BY, getLastEditedBy());
        // APPEND_ENTITY_PROPERTY(PROP_ENTITY_HOST_TYPE, (uint32_t)getEntityHostType());  // not sent over the wire
        // APPEND_ENTITY_PROPERTY(PROP_OWNING_AVATAR_ID, getOwningAvatarID());            // not sent over the wire
        APPEND_ENTITY_PROPERTY(PROP_QUERY_AA_CUBE, getQueryAACube());
        APPEND_ENTITY_PROPERTY(PROP_CAN_CAST_SHADOW, getCanCastShadow());
        // APPEND_ENTITY_PROPERTY(PROP_VISIBLE_IN_SECONDARY_CAMERA, getIsVisibleInSecondaryCamera()); // not sent over the wire
        APPEND_ENTITY_PROPERTY(PROP_RENDER_LAYER, (uint32_t)getRenderLayer());
        APPEND_ENTITY_PROPERTY(PROP_PRIMITIVE_MODE, (uint32_t)getPrimitiveMode());
        APPEND_ENTITY_PROPERTY(PROP_IGNORE_PICK_INTERSECTION, getIgnorePickIntersection());
        APPEND_ENTITY_PROPERTY(PROP_RENDER_WITH_ZONES, getRenderWithZones());
        APPEND_ENTITY_PROPERTY(PROP_BILLBOARD_MODE, (uint32_t)getBillboardMode());
        APPEND_ENTITY_PROPERTY(PROP_TAGS, getTags());
        withReadLock([&] {
            _grabProperties.appendSubclassData(packetData, params, entityTreeElementExtraEncodeData, requestedProperties,
                propertyFlags, propertiesDidntFit, propertyCount, appendState);
        });
        APPEND_ENTITY_PROPERTY(PROP_MIRROR_MODE, (uint32_t)getMirrorMode());
        APPEND_ENTITY_PROPERTY(PROP_PORTAL_EXIT_ID, getPortalExitID());

        // Physics
        APPEND_ENTITY_PROPERTY(PROP_DENSITY, getDensity());
        APPEND_ENTITY_PROPERTY(PROP_VELOCITY, getLocalVelocity());
        APPEND_ENTITY_PROPERTY(PROP_ANGULAR_VELOCITY, getLocalAngularVelocity());
        APPEND_ENTITY_PROPERTY(PROP_GRAVITY, getGravity());
        APPEND_ENTITY_PROPERTY(PROP_ACCELERATION, getAcceleration());
        APPEND_ENTITY_PROPERTY(PROP_DAMPING, getDamping());
        APPEND_ENTITY_PROPERTY(PROP_ANGULAR_DAMPING, getAngularDamping());
        APPEND_ENTITY_PROPERTY(PROP_RESTITUTION, getRestitution());
        APPEND_ENTITY_PROPERTY(PROP_FRICTION, getFriction());
        APPEND_ENTITY_PROPERTY(PROP_LIFETIME, getLifetime());
        APPEND_ENTITY_PROPERTY(PROP_COLLISIONLESS, getCollisionless());
        APPEND_ENTITY_PROPERTY(PROP_COLLISION_MASK, getCollisionMask());
        APPEND_ENTITY_PROPERTY(PROP_DYNAMIC, getDynamic());
        APPEND_ENTITY_PROPERTY(PROP_COLLISION_SOUND_URL, getCollisionSoundURL());
        APPEND_ENTITY_PROPERTY(PROP_ACTION_DATA, getDynamicData());

        // Cloning
        APPEND_ENTITY_PROPERTY(PROP_CLONEABLE, getCloneable());
        APPEND_ENTITY_PROPERTY(PROP_CLONE_LIFETIME, getCloneLifetime());
        APPEND_ENTITY_PROPERTY(PROP_CLONE_LIMIT, getCloneLimit());
        APPEND_ENTITY_PROPERTY(PROP_CLONE_DYNAMIC, getCloneDynamic());
        APPEND_ENTITY_PROPERTY(PROP_CLONE_AVATAR_ENTITY, getCloneAvatarEntity());
        APPEND_ENTITY_PROPERTY(PROP_CLONE_ORIGIN_ID, getCloneOriginID());

        // Scripts
        APPEND_ENTITY_PROPERTY(PROP_SCRIPT, getScript());
        APPEND_ENTITY_PROPERTY(PROP_SCRIPT_TIMESTAMP, getScriptTimestamp());
        APPEND_ENTITY_PROPERTY(PROP_SERVER_SCRIPTS, getServerScripts());

        // Certifiable Properties
        APPEND_ENTITY_PROPERTY(PROP_ITEM_NAME, QString());
        APPEND_ENTITY_PROPERTY(PROP_ITEM_DESCRIPTION, QString());
        APPEND_ENTITY_PROPERTY(PROP_ITEM_CATEGORIES, QString());
        APPEND_ENTITY_PROPERTY(PROP_ITEM_ARTIST, QString());
        APPEND_ENTITY_PROPERTY(PROP_ITEM_LICENSE, QString());
        APPEND_ENTITY_PROPERTY(PROP_LIMITED_RUN, quint32(-1));
        APPEND_ENTITY_PROPERTY(PROP_MARKETPLACE_ID, QString());
        APPEND_ENTITY_PROPERTY(PROP_EDITION_NUMBER, 0U);
        APPEND_ENTITY_PROPERTY(PROP_ENTITY_INSTANCE_NUMBER, 0U);
        APPEND_ENTITY_PROPERTY(PROP_CERTIFICATE_ID, QString());
        APPEND_ENTITY_PROPERTY(PROP_CERTIFICATE_TYPE, QString());
        APPEND_ENTITY_PROPERTY(PROP_STATIC_CERTIFICATE_VERSION, 0U);

        appendSubclassData(packetData, params, entityTreeElementExtraEncodeData,
                                requestedProperties,
                                propertyFlags,
                                propertiesDidntFit,
                                propertyCount,
                                appendState);
    }

    if (propertyCount > 0) {
        int endOfEntityItemData = packetData->getUncompressedByteOffset();
        encodedPropertyFlags = propertyFlags;
        int newPropertyFlagsLength = encodedPropertyFlags.length();
        packetData->updatePriorBytes(propertyFlagsOffset,
                (const unsigned char*)encodedPropertyFlags.constData(), encodedPropertyFlags.length());

        // if the size of the PropertyFlags shrunk, we need to shift everything down to front of packet.
        if (newPropertyFlagsLength < oldPropertyFlagsLength) {
            int oldSize = packetData->getUncompressedSize();
            const unsigned char* modelItemData = packetData->getUncompressedData(propertyFlagsOffset + oldPropertyFlagsLength);
            int modelItemDataLength = endOfEntityItemData - startOfEntityItemData;
            int newEntityItemDataStart = propertyFlagsOffset + newPropertyFlagsLength;
            packetData->updatePriorBytes(newEntityItemDataStart, modelItemData, modelItemDataLength);
            int newSize = oldSize - (oldPropertyFlagsLength - newPropertyFlagsLength);
            packetData->setUncompressedSize(newSize);

        } else {
            assert(newPropertyFlagsLength == oldPropertyFlagsLength); // should not have grown
        }

        packetData->endLevel(entityLevel);
    } else {
        packetData->discardLevel(entityLevel);
        appendState = OctreeElement::NONE; // if we got here, then we didn't include the item
    }

    // If any part of the model items didn't fit, then the element is considered partial
    if (appendState != OctreeElement::COMPLETED) {
        // add this item into our list for the next appendElementData() pass
        entityTreeElementExtraEncodeData->entities.insert(getEntityItemID(), propertiesDidntFit);
    }

    // if any part of our entity was sent, call trackSend
    if (appendState != OctreeElement::NONE) {
        params.trackSend(getID(), getLastEdited());
    }

    return appendState;
}

// TODO: My goal is to get rid of this concept completely. The old code (and some of the current code) used this
// result to calculate if a packet being sent to it was potentially bad or corrupt. I've adjusted this to now
// only consider the minimum header bytes as being required. But it would be preferable to completely eliminate
// this logic from the callers.
int EntityItem::expectedBytes() {
    // Header bytes
    //    object ID [16 bytes]
    //    ByteCountCoded(type code) [~1 byte]
    //    last edited [8 bytes]
    //    ByteCountCoded(last_edited to last_updated delta) [~1-8 bytes]
    //    PropertyFlags<>( everything ) [1-2 bytes]
    // ~27-35 bytes...
    const int MINIMUM_HEADER_BYTES = 27;
    return MINIMUM_HEADER_BYTES;
}

const uint8_t PENDING_STATE_NOTHING = 0;
const uint8_t PENDING_STATE_TAKE = 1;
const uint8_t PENDING_STATE_RELEASE = 2;

// clients use this method to unpack FULL updates from entity-server
int EntityItem::readEntityDataFromBuffer(const unsigned char* data, int bytesLeftToRead, ReadBitstreamToTreeParams& args) {
    setSourceUUID(args.sourceUUID);

    args.entitiesPerPacket++;

    // Header bytes
    //    object ID [16 bytes]
    //    ByteCountCoded(type code) [~1 byte]
    //    last edited [8 bytes]
    //    ByteCountCoded(last_edited to last_updated delta) [~1-8 bytes]
    //    PropertyFlags<>( everything ) [1-2 bytes]
    // ~27-35 bytes...
    const int MINIMUM_HEADER_BYTES = 27;

    if (bytesLeftToRead < MINIMUM_HEADER_BYTES) {
        return 0;
    }

    int64_t clockSkew = 0;
    uint64_t maxPingRoundTrip = 33333; // two frames periods at 60 fps
    if (args.sourceNode) {
        clockSkew = args.sourceNode->getClockSkewUsec();
        const float MSECS_PER_USEC = 1000;
        maxPingRoundTrip += args.sourceNode->getPingMs() * MSECS_PER_USEC;
    }

    BufferParser parser(data, bytesLeftToRead);

#ifdef DEBUG
#define VALIDATE_ENTITY_ITEM_PARSER 1
#endif

#ifdef VALIDATE_ENTITY_ITEM_PARSER
    int bytesRead = 0;
    int originalLength = bytesLeftToRead;
    // TODO: figure out a way to avoid the big deep copy below.
    QByteArray originalDataBuffer((const char*)data, originalLength); // big deep copy!
    const unsigned char* dataAt = data;
#endif

    // id
    parser.readUuid(_id);
#ifdef VALIDATE_ENTITY_ITEM_PARSER
    {
        QByteArray encodedID = originalDataBuffer.mid(bytesRead, NUM_BYTES_RFC4122_UUID); // maximum possible size
        QUuid id = QUuid::fromRfc4122(encodedID);
        dataAt += encodedID.size();
        bytesRead += encodedID.size();
        Q_ASSERT(id == _id);
        Q_ASSERT(parser.offset() == (unsigned int) bytesRead);
    }
#endif

    // type
    parser.readCompressedCount<quint32>((quint32&)_type);
#ifdef VALIDATE_ENTITY_ITEM_PARSER
    QByteArray encodedType = originalDataBuffer.mid(bytesRead); // maximum possible size
    ByteCountCoded<quint32> typeCoder = encodedType;
    encodedType = typeCoder; // determine true length
    dataAt += encodedType.size();
    bytesRead += encodedType.size();
    quint32 type = typeCoder;
    EntityTypes::EntityType oldType = (EntityTypes::EntityType)type;
    Q_ASSERT(oldType == _type);
    Q_ASSERT(parser.offset() == (unsigned int) bytesRead);
#endif

    bool overwriteLocalData = true; // assume the new content overwrites our local data
    quint64 now = usecTimestampNow();
    bool somethingChanged = false;

    // _created
    {
        quint64 createdFromBuffer = 0;
        parser.readValue(createdFromBuffer);
#ifdef VALIDATE_ENTITY_ITEM_PARSER
        {
            quint64 createdFromBuffer2 = 0;
            memcpy(&createdFromBuffer2, dataAt, sizeof(createdFromBuffer2));
            dataAt += sizeof(createdFromBuffer2);
            bytesRead += sizeof(createdFromBuffer2);
            Q_ASSERT(createdFromBuffer2 == createdFromBuffer);
            Q_ASSERT(parser.offset() == (unsigned int) bytesRead);
        }
#endif
        if (_created == UNKNOWN_CREATED_TIME) {
            // we don't yet have a _created timestamp, so we accept this one
            createdFromBuffer -= clockSkew;
            if (createdFromBuffer > now || createdFromBuffer == UNKNOWN_CREATED_TIME) {
                createdFromBuffer = now;
            }
            _created = createdFromBuffer;
        }
    }

    #ifdef WANT_DEBUG
    {
        quint64 lastEdited = getLastEdited();
        float editedAgo = getEditedAgo();
        QString agoAsString = formatSecondsElapsed(editedAgo);
        QString ageAsString = formatSecondsElapsed(getAge());
        qCDebug(entities) << "------------------------------------------";
        qCDebug(entities) << "Loading entity " << getEntityItemID() << " from buffer...";
        qCDebug(entities) << "------------------------------------------";
        debugDump();
        qCDebug(entities) << "------------------------------------------";
        qCDebug(entities) << "    _created =" << _created;
        qCDebug(entities) << "    age=" << getAge() << "seconds - " << ageAsString;
        qCDebug(entities) << "    lastEdited =" << lastEdited;
        qCDebug(entities) << "    ago=" << editedAgo << "seconds - " << agoAsString;
    }
    #endif

    quint64 lastEditedFromBuffer = 0;

    // TODO: we could make this encoded as a delta from _created
    // _lastEdited
    parser.readValue(lastEditedFromBuffer);
#ifdef VALIDATE_ENTITY_ITEM_PARSER
    {
        quint64 lastEditedFromBuffer2 = 0;
        memcpy(&lastEditedFromBuffer2, dataAt, sizeof(lastEditedFromBuffer2));
        dataAt += sizeof(lastEditedFromBuffer2);
        bytesRead += sizeof(lastEditedFromBuffer2);
        Q_ASSERT(lastEditedFromBuffer2 == lastEditedFromBuffer);
        Q_ASSERT(parser.offset() == (unsigned int) bytesRead);
    }
#endif
    quint64 lastEditedFromBufferAdjusted = lastEditedFromBuffer == 0 ? 0 : lastEditedFromBuffer - clockSkew;
    if (lastEditedFromBufferAdjusted > now) {
        lastEditedFromBufferAdjusted = now;
    }

    bool fromSameServerEdit = (lastEditedFromBuffer == _lastEditedFromRemoteInRemoteTime);

    #ifdef WANT_DEBUG
        qCDebug(entities) << "data from server **************** ";
        qCDebug(entities) << "                           entityItemID:" << getEntityItemID();
        qCDebug(entities) << "                                    now:" << now;
        qCDebug(entities) << "                          getLastEdited:" << debugTime(getLastEdited(), now);
        qCDebug(entities) << "                   lastEditedFromBuffer:" << debugTime(lastEditedFromBuffer, now);
        qCDebug(entities) << "                              clockSkew:" << clockSkew;
        qCDebug(entities) << "           lastEditedFromBufferAdjusted:" << debugTime(lastEditedFromBufferAdjusted, now);
        qCDebug(entities) << "                  _lastEditedFromRemote:" << debugTime(_lastEditedFromRemote, now);
        qCDebug(entities) << "      _lastEditedFromRemoteInRemoteTime:" << debugTime(_lastEditedFromRemoteInRemoteTime, now);
        qCDebug(entities) << "                     fromSameServerEdit:" << fromSameServerEdit;
    #endif

    bool ignoreServerPacket = false; // assume we'll use this server packet

    // If this packet is from the same server edit as the last packet we accepted from the server
    // we probably want to use it.
    if (fromSameServerEdit) {
        // If this is from the same sever packet, then check against any local changes since we got
        // the most recent packet from this server time
        if (_lastEdited > _lastEditedFromRemote) {
            ignoreServerPacket = true;
        }
    } else {
        // If this isn't from the same sever packet, then honor our skew adjusted times...
        // If we've changed our local tree more recently than the new data from this packet
        // then we will not be changing our values, instead we just read and skip the data
        if (_lastEdited > lastEditedFromBufferAdjusted) {
            ignoreServerPacket = true;
        }
    }

    // before proceeding, check to see if this is an entity that we know has been deleted, which
    // might happen in the case of out-of-order and/or recorvered packets, if we've deleted the entity
    // we can confidently ignore this packet
    EntityTreePointer tree = getTree();
    if (tree && tree->isDeletedEntity(_id)) {
        #ifdef WANT_DEBUG
            qCDebug(entities) << "Received packet for previously deleted entity [" << _id << "] ignoring. "
                "(inside " << __FUNCTION__ << ")";
        #endif
        ignoreServerPacket = true;
    }

    if (ignoreServerPacket) {
        overwriteLocalData = false;
        #ifdef WANT_DEBUG
            qCDebug(entities) << "IGNORING old data from server!!! ****************";
            debugDump();
        #endif
    } else {
        #ifdef WANT_DEBUG
            qCDebug(entities) << "USING NEW data from server!!! ****************";
            debugDump();
        #endif

        // don't allow _lastEdited to be in the future
        _lastEdited = lastEditedFromBufferAdjusted;
        _lastEditedFromRemote = now;
        _lastEditedFromRemoteInRemoteTime = lastEditedFromBuffer;
    }

    // last updated is stored as ByteCountCoded delta from lastEdited
    quint64 updateDelta;
    parser.readCompressedCount(updateDelta);
#ifdef VALIDATE_ENTITY_ITEM_PARSER
    {
        QByteArray encodedUpdateDelta = originalDataBuffer.mid(bytesRead); // maximum possible size
        ByteCountCoded<quint64> updateDeltaCoder = encodedUpdateDelta;
        quint64 updateDelta2 = updateDeltaCoder;
        Q_ASSERT(updateDelta == updateDelta2);
        encodedUpdateDelta = updateDeltaCoder; // determine true length
        dataAt += encodedUpdateDelta.size();
        bytesRead += encodedUpdateDelta.size();
        Q_ASSERT(parser.offset() == (unsigned int) bytesRead);
    }
#endif

    if (overwriteLocalData) {
        _lastUpdated = lastEditedFromBufferAdjusted + updateDelta; // don't adjust for clock skew since we already did that
        #ifdef WANT_DEBUG
            qCDebug(entities) << "                           _lastUpdated:" << debugTime(_lastUpdated, now);
            qCDebug(entities) << "                            _lastEdited:" << debugTime(_lastEdited, now);
            qCDebug(entities) << "           lastEditedFromBufferAdjusted:" << debugTime(lastEditedFromBufferAdjusted, now);
        #endif
    }

    // Newer bitstreams will have a last simulated and a last updated value
    quint64 lastSimulatedFromBufferAdjusted = now;
    // last simulated is stored as ByteCountCoded delta from lastEdited
    quint64 simulatedDelta;
    parser.readCompressedCount(simulatedDelta);
#ifdef VALIDATE_ENTITY_ITEM_PARSER
    {
        QByteArray encodedSimulatedDelta = originalDataBuffer.mid(bytesRead); // maximum possible size
        ByteCountCoded<quint64> simulatedDeltaCoder = encodedSimulatedDelta;
        quint64 simulatedDelta2 = simulatedDeltaCoder;
        Q_ASSERT(simulatedDelta2 == simulatedDelta);
        encodedSimulatedDelta = simulatedDeltaCoder; // determine true length
        dataAt += encodedSimulatedDelta.size();
        bytesRead += encodedSimulatedDelta.size();
        Q_ASSERT(parser.offset() == (unsigned int) bytesRead);
    }
#endif

    if (overwriteLocalData) {
        lastSimulatedFromBufferAdjusted = lastEditedFromBufferAdjusted + simulatedDelta; // don't adjust for clock skew since we already did that
        if (lastSimulatedFromBufferAdjusted > now) {
            lastSimulatedFromBufferAdjusted = now;
        }
        #ifdef WANT_DEBUG
            qCDebug(entities) << "                            _lastEdited:" << debugTime(_lastEdited, now);
            qCDebug(entities) << "           lastEditedFromBufferAdjusted:" << debugTime(lastEditedFromBufferAdjusted, now);
            qCDebug(entities) << "        lastSimulatedFromBufferAdjusted:" << debugTime(lastSimulatedFromBufferAdjusted, now);
        #endif
    }

    #ifdef WANT_DEBUG
        if (overwriteLocalData) {
            qCDebug(entities) << "EntityItem::readEntityDataFromBuffer()... changed entity:" << getEntityItemID();
            qCDebug(entities) << "                          getLastEdited:" << debugTime(getLastEdited(), now);
            qCDebug(entities) << "                       getLastSimulated:" << debugTime(getLastSimulated(), now);
            qCDebug(entities) << "                         getLastUpdated:" << debugTime(getLastUpdated(), now);
        }
    #endif


    // Property Flags
    EntityPropertyFlags propertyFlags;
    parser.readFlags(propertyFlags);
#ifdef VALIDATE_ENTITY_ITEM_PARSER
    {
        QByteArray encodedPropertyFlags = originalDataBuffer.mid(bytesRead); // maximum possible size
        EntityPropertyFlags propertyFlags2 = encodedPropertyFlags;
        dataAt += propertyFlags.getEncodedLength();
        bytesRead += propertyFlags.getEncodedLength();
        Q_ASSERT(propertyFlags2 == propertyFlags);
        Q_ASSERT(parser.offset() == (unsigned int)bytesRead);
    }
#endif

#ifdef VALIDATE_ENTITY_ITEM_PARSER
    Q_ASSERT(parser.data() + parser.offset() == dataAt);
#else
    const unsigned char* dataAt = parser.data() + parser.offset();
    int bytesRead = (int)parser.offset();
#endif

    auto nodeList = DependencyManager::get<NodeList>();
    const QUuid& myNodeID = nodeList->getSessionUUID();
    bool weOwnSimulation = _simulationOwner.matchesValidID(myNodeID);

    // NOTE: the server is authoritative for changes to simOwnerID so we always unpack ownership data
    // even when we would otherwise ignore the rest of the packet.

    bool filterRejection = false;
    if (propertyFlags.getHasProperty(PROP_SIMULATION_OWNER)) {
        QByteArray simOwnerData;
        int bytes = OctreePacketData::unpackDataFromBytes(dataAt, simOwnerData);
        SimulationOwner newSimOwner;
        newSimOwner.fromByteArray(simOwnerData);
        dataAt += bytes;
        bytesRead += bytes;

        if (wantTerseEditLogging() && _simulationOwner != newSimOwner) {
            qCDebug(entities) << "sim ownership for" << getDebugName() << "is now" << newSimOwner;
        }
        // This is used in the custom physics setters, below. When an entity-server filter alters
        // or rejects a set of properties, it clears this. In such cases, we don't want those custom
        // setters to ignore what the server says.
        filterRejection = newSimOwner.getID().isNull();
        if (weOwnSimulation) {
            if (newSimOwner.getID().isNull() && !pendingRelease(lastEditedFromBufferAdjusted)) {
                // entity-server is trying to clear our ownership (probably at our own request)
                // but we actually want to own it, therefore we ignore this clear event
                // and pretend that we own it (e.g. we assume we'll receive ownership soon)

                // However, for now, when the server uses a newer time than what we sent, listen to what we're told.
                if (overwriteLocalData) {
                    weOwnSimulation = false;
                }
            } else if (_simulationOwner.set(newSimOwner)) {
                markDirtyFlags(Simulation::DIRTY_SIMULATOR_ID);
                somethingChanged = true;
                // recompute weOwnSimulation for later
                weOwnSimulation = _simulationOwner.matchesValidID(myNodeID);
            }
        } else if (_pendingOwnershipState == PENDING_STATE_TAKE) {
            // we're waiting to receive acceptance of a bid
            // this ownership data either satisifies our bid or does not
            bool bidIsSatisfied = newSimOwner.getID() == myNodeID &&
                (newSimOwner.getPriority() == _pendingOwnershipPriority ||
                 (_pendingOwnershipPriority == VOLUNTEER_SIMULATION_PRIORITY &&
                  newSimOwner.getPriority() == RECRUIT_SIMULATION_PRIORITY));

            if (newSimOwner.getID().isNull()) {
                // the entity-server is clearing someone else's ownership
                if (!_simulationOwner.isNull()) {
                    markDirtyFlags(Simulation::DIRTY_SIMULATOR_ID);
                    somethingChanged = true;
                    _simulationOwner.clearCurrentOwner();
                }
            } else {
                if (newSimOwner.getID() != _simulationOwner.getID()) {
                    markDirtyFlags(Simulation::DIRTY_SIMULATOR_ID);
                }
                if (_simulationOwner.set(newSimOwner)) {
                    // the entity-server changed ownership
                    somethingChanged = true;
                }
            }
            if (bidIsSatisfied || (somethingChanged && _pendingOwnershipTimestamp < now - maxPingRoundTrip)) {
                // the bid has been satisfied, or it has been invalidated by data sent AFTER the bid should have been received
                // in either case: accept our fate and clear pending state
                _pendingOwnershipState = PENDING_STATE_NOTHING;
                _pendingOwnershipPriority = 0;
            }
            weOwnSimulation = bidIsSatisfied || (_simulationOwner.getID() == myNodeID);
        } else {
            // we are not waiting to take ownership
            if (newSimOwner.getID() != _simulationOwner.getID()) {
                markDirtyFlags(Simulation::DIRTY_SIMULATOR_ID);
            }
            if (_simulationOwner.set(newSimOwner)) {
                // the entity-server changed ownership...
                somethingChanged = true;
                if (newSimOwner.getID() == myNodeID) {
                    // we have recieved ownership
                    weOwnSimulation = true;
                    // accept our fate and clear pendingState (just in case)
                    _pendingOwnershipState = PENDING_STATE_NOTHING;
                    _pendingOwnershipPriority = 0;
                }
            }
        }
    }

    auto lastEdited = lastEditedFromBufferAdjusted;
    bool otherOverwrites = overwriteLocalData && !weOwnSimulation;
    // calculate hasGrab once outside the lambda rather than calling it every time inside
    bool hasGrab = stillHasGrab();
    auto shouldUpdate = [lastEdited, otherOverwrites, filterRejection, hasGrab](quint64 updatedTimestamp, bool valueChanged) {
        if (hasGrab) {
            return false;
        }
        bool simulationChanged = lastEdited > updatedTimestamp;
        return otherOverwrites && simulationChanged && (valueChanged || filterRejection);
    };

    // Core
    // PROP_SIMULATION_OWNER handled above
    {   // parentID and parentJointIndex are protected by simulation ownership
        bool oldOverwrite = overwriteLocalData;
        overwriteLocalData = overwriteLocalData && !weOwnSimulation;
        READ_ENTITY_PROPERTY(PROP_PARENT_ID, QUuid, setParentID);
        READ_ENTITY_PROPERTY(PROP_PARENT_JOINT_INDEX, quint16, setParentJointIndex);
        overwriteLocalData = oldOverwrite;
    }
    READ_ENTITY_PROPERTY(PROP_VISIBLE, bool, setVisible);
    READ_ENTITY_PROPERTY(PROP_NAME, QString, setName);
    READ_ENTITY_PROPERTY(PROP_LOCKED, bool, setLocked);
    READ_ENTITY_PROPERTY(PROP_USER_DATA, QString, setUserData);
    READ_ENTITY_PROPERTY(PROP_PRIVATE_USER_DATA, QString, setPrivateUserData);
    READ_ENTITY_PROPERTY(PROP_HREF, QString, setHref);
    READ_ENTITY_PROPERTY(PROP_DESCRIPTION, QString, setDescription);
    {   // When we own the simulation we don't accept updates to the entity's transform/velocities
        // we also want to ignore any duplicate packets that have the same "recently updated" values
        // as a packet we've already recieved. This is because we want multiple edits of the same
        // information to be idempotent, but if we applied new physics properties we'd resimulation
        // with small differences in results.

        // Because the regular streaming property "setters" only have access to the new value, we've
        // made these lambdas that can access other details about the previous updates to suppress
        // any duplicates.

        // Note: duplicate packets are expected and not wrong. They may be sent for any number of
        // reasons and the contract is that the client handles them in an idempotent manner.
        auto customUpdatePositionFromNetwork = [this, shouldUpdate, lastEdited](glm::vec3 value) {
            if (shouldUpdate(_lastUpdatedPositionTimestamp, value != _lastUpdatedPositionValue)) {
                setPosition(value);
                _lastUpdatedPositionTimestamp = lastEdited;
                _lastUpdatedPositionValue = value;
            }
        };
        READ_ENTITY_PROPERTY(PROP_POSITION, glm::vec3, customUpdatePositionFromNetwork);
    }
    READ_ENTITY_PROPERTY(PROP_DIMENSIONS, glm::vec3, setScaledDimensions);
    {   // See comment above
        auto customUpdateRotationFromNetwork = [this, shouldUpdate, lastEdited](glm::quat value) {
            if (shouldUpdate(_lastUpdatedRotationTimestamp, value != _lastUpdatedRotationValue)) {
                setRotation(value);
                _lastUpdatedRotationTimestamp = lastEdited;
                _lastUpdatedRotationValue = value;
            }
        };
        READ_ENTITY_PROPERTY(PROP_ROTATION, glm::quat, customUpdateRotationFromNetwork);
    }
    READ_ENTITY_PROPERTY(PROP_REGISTRATION_POINT, glm::vec3, setRegistrationPoint);
    READ_ENTITY_PROPERTY(PROP_CREATED, quint64, setCreated);
    READ_ENTITY_PROPERTY(PROP_LAST_EDITED_BY, QUuid, setLastEditedBy);
    // READ_ENTITY_PROPERTY(PROP_ENTITY_HOST_TYPE, entity::HostType, setEntityHostType); // not sent over the wire
    // READ_ENTITY_PROPERTY(PROP_OWNING_AVATAR_ID, QUuuid, setOwningAvatarID);           // not sent over the wire
    {   // See comment above
        auto customUpdateQueryAACubeFromNetwork = [this, shouldUpdate, lastEdited](AACube value) {
            if (shouldUpdate(_lastUpdatedQueryAACubeTimestamp, value != _lastUpdatedQueryAACubeValue)) {
                setQueryAACube(value);
                _lastUpdatedQueryAACubeTimestamp = lastEdited;
                _lastUpdatedQueryAACubeValue = value;
            }
        };
        READ_ENTITY_PROPERTY(PROP_QUERY_AA_CUBE, AACube, customUpdateQueryAACubeFromNetwork);
    }
    READ_ENTITY_PROPERTY(PROP_CAN_CAST_SHADOW, bool, setCanCastShadow);
    // READ_ENTITY_PROPERTY(PROP_VISIBLE_IN_SECONDARY_CAMERA, bool, setIsVisibleInSecondaryCamera);  // not sent over the wire
    READ_ENTITY_PROPERTY(PROP_RENDER_LAYER, RenderLayer, setRenderLayer);
    READ_ENTITY_PROPERTY(PROP_PRIMITIVE_MODE, PrimitiveMode, setPrimitiveMode);
    READ_ENTITY_PROPERTY(PROP_IGNORE_PICK_INTERSECTION, bool, setIgnorePickIntersection);
    READ_ENTITY_PROPERTY(PROP_RENDER_WITH_ZONES, QVector<QUuid>, setRenderWithZones);
    READ_ENTITY_PROPERTY(PROP_BILLBOARD_MODE, BillboardMode, setBillboardMode);
    READ_ENTITY_PROPERTY(PROP_TAGS, QSet<QString>, setTags);
    withWriteLock([&] {
        int bytesFromGrab = _grabProperties.readEntitySubclassDataFromBuffer(dataAt, (bytesLeftToRead - bytesRead), args,
            propertyFlags, overwriteLocalData,
            somethingChanged);
        bytesRead += bytesFromGrab;
        dataAt += bytesFromGrab;
    });
    READ_ENTITY_PROPERTY(PROP_MIRROR_MODE, MirrorMode, setMirrorMode);
    READ_ENTITY_PROPERTY(PROP_PORTAL_EXIT_ID, QUuid, setPortalExitID);

    READ_ENTITY_PROPERTY(PROP_DENSITY, float, setDensity);
    {
        auto customUpdateVelocityFromNetwork = [this, shouldUpdate, lastEdited](glm::vec3 value) {
            if (shouldUpdate(_lastUpdatedVelocityTimestamp, value != _lastUpdatedVelocityValue)) {
                setVelocity(value);
                _lastUpdatedVelocityTimestamp = lastEdited;
                _lastUpdatedVelocityValue = value;
            }
        };
        READ_ENTITY_PROPERTY(PROP_VELOCITY, glm::vec3, customUpdateVelocityFromNetwork);
        auto customUpdateAngularVelocityFromNetwork = [this, shouldUpdate, lastEdited](glm::vec3 value){
            if (shouldUpdate(_lastUpdatedAngularVelocityTimestamp, value != _lastUpdatedAngularVelocityValue)) {
                setAngularVelocity(value);
                _lastUpdatedAngularVelocityTimestamp = lastEdited;
                _lastUpdatedAngularVelocityValue = value;
            }
        };
        READ_ENTITY_PROPERTY(PROP_ANGULAR_VELOCITY, glm::vec3, customUpdateAngularVelocityFromNetwork);
        READ_ENTITY_PROPERTY(PROP_GRAVITY, glm::vec3, setGravity);
        auto customSetAcceleration = [this, shouldUpdate, lastEdited](glm::vec3 value){
            if (shouldUpdate(_lastUpdatedAccelerationTimestamp, value != _lastUpdatedAccelerationValue)) {
                setAcceleration(value);
                _lastUpdatedAccelerationTimestamp = lastEdited;
                _lastUpdatedAccelerationValue = value;
            }
        };
        READ_ENTITY_PROPERTY(PROP_ACCELERATION, glm::vec3, customSetAcceleration);
    }
    READ_ENTITY_PROPERTY(PROP_DAMPING, float, setDamping);
    READ_ENTITY_PROPERTY(PROP_ANGULAR_DAMPING, float, setAngularDamping);
    READ_ENTITY_PROPERTY(PROP_RESTITUTION, float, setRestitution);
    READ_ENTITY_PROPERTY(PROP_FRICTION, float, setFriction);
    READ_ENTITY_PROPERTY(PROP_LIFETIME, float, setLifetime);
    READ_ENTITY_PROPERTY(PROP_COLLISIONLESS, bool, setCollisionless);
    READ_ENTITY_PROPERTY(PROP_COLLISION_MASK, uint16_t, setCollisionMask);
    READ_ENTITY_PROPERTY(PROP_DYNAMIC, bool, setDynamic);
    READ_ENTITY_PROPERTY(PROP_COLLISION_SOUND_URL, QString, setCollisionSoundURL);
    READ_ENTITY_PROPERTY(PROP_ACTION_DATA, QByteArray, setDynamicData);

    // Cloning
    READ_ENTITY_PROPERTY(PROP_CLONEABLE, bool, setCloneable);
    READ_ENTITY_PROPERTY(PROP_CLONE_LIFETIME, float, setCloneLifetime);
    READ_ENTITY_PROPERTY(PROP_CLONE_LIMIT, float, setCloneLimit);
    READ_ENTITY_PROPERTY(PROP_CLONE_DYNAMIC, bool, setCloneDynamic);
    READ_ENTITY_PROPERTY(PROP_CLONE_AVATAR_ENTITY, bool, setCloneAvatarEntity);
    READ_ENTITY_PROPERTY(PROP_CLONE_ORIGIN_ID, QUuid, setCloneOriginID);

    // Scripts
    READ_ENTITY_PROPERTY(PROP_SCRIPT, QString, setScript);
    READ_ENTITY_PROPERTY(PROP_SCRIPT_TIMESTAMP, quint64, setScriptTimestamp);
    {
        // We use this scope to work around an issue stopping server script changes
        // from being received by an entity script server running a script that continously updates an entity.
        // Basically, we'll allow recent changes to the server scripts even if there are local changes to other properties
        // that have been made more recently.
        bool oldOverwrite = overwriteLocalData;
        overwriteLocalData = !ignoreServerPacket || (lastEditedFromBufferAdjusted > _serverScriptsChangedTimestamp);
        READ_ENTITY_PROPERTY(PROP_SERVER_SCRIPTS, QString, setServerScripts);
        overwriteLocalData = oldOverwrite;
    }

    // Certifiable props
    SKIP_ENTITY_PROPERTY(PROP_ITEM_NAME, QString);
    SKIP_ENTITY_PROPERTY(PROP_ITEM_DESCRIPTION, QString);
    SKIP_ENTITY_PROPERTY(PROP_ITEM_CATEGORIES, QString);
    SKIP_ENTITY_PROPERTY(PROP_ITEM_ARTIST, QString);
    SKIP_ENTITY_PROPERTY(PROP_ITEM_LICENSE, QString);
    SKIP_ENTITY_PROPERTY(PROP_LIMITED_RUN, quint32);
    SKIP_ENTITY_PROPERTY(PROP_MARKETPLACE_ID, QString);
    SKIP_ENTITY_PROPERTY(PROP_EDITION_NUMBER, quint32);
    SKIP_ENTITY_PROPERTY(PROP_ENTITY_INSTANCE_NUMBER, quint32);
    SKIP_ENTITY_PROPERTY(PROP_CERTIFICATE_ID, QString);
    SKIP_ENTITY_PROPERTY(PROP_CERTIFICATE_TYPE, QString);
    SKIP_ENTITY_PROPERTY(PROP_STATIC_CERTIFICATE_VERSION, quint32);

    bytesRead += readEntitySubclassDataFromBuffer(dataAt, (bytesLeftToRead - bytesRead), args,
                                                  propertyFlags, overwriteLocalData, somethingChanged);

    ////////////////////////////////////
    // WARNING: Do not add stream content here after the subclass. Always add it before the subclass
    //
    // NOTE: we had a bad version of the stream that we added stream data after the subclass. We can attempt to recover
    // by doing this parsing here... but it's not likely going to fully recover the content.
    //

    if (overwriteLocalData &&
            !hasGrab &&
            (getDirtyFlags() & (Simulation::DIRTY_TRANSFORM | Simulation::DIRTY_VELOCITIES))) {
        // NOTE: This code is attempting to "repair" the old data we just got from the server to make it more
        // closely match where the entities should be if they'd stepped forward in time to "now". The server
        // is sending us data with a known "last simulated" time. That time is likely in the past, and therefore
        // this "new" data is actually slightly out of date. We calculate the time we need to skip forward and
        // use our simulation helper routine to get a best estimate of where the entity should be.
        //
        // NOTE: We don't want to do this in the hasGrab case because grabs "know best"
        // (e.g. grabs will prevent drift between distributed physics simulations).
        //
        float skipTimeForward = (float)(now - lastSimulatedFromBufferAdjusted) / (float)(USECS_PER_SECOND);

        // we want to extrapolate the motion forward to compensate for packet travel time, but
        // we don't want the side effect of flag setting.
        stepKinematicMotion(skipTimeForward);
    }

    if (overwriteLocalData) {
        if (!_simulationOwner.matchesValidID(myNodeID)) {
            _lastSimulated = now;
        }
    }

    // Tracking for editing roundtrips here. We will tell our EntityTree that we just got incoming data about
    // and entity that was edited at some time in the past. The tree will determine how it wants to track this
    // information.
    EntityTreeElementPointer element = _element; // use local copy of _element for logic below
    if (element && element->getTree()) {
        element->getTree()->trackIncomingEntityLastEdited(lastEditedFromBufferAdjusted, bytesRead);
    }

    if (somethingChanged) {
        somethingChangedNotification();
    }

    return bytesRead;
}

void EntityItem::debugDump() const {
    auto position = getWorldPosition();
    qCDebug(entities) << "EntityItem id:" << getEntityItemID();
    qCDebug(entities, " edited ago:%f", (double)getEditedAgo());
    qCDebug(entities, " position:%f,%f,%f", (double)position.x, (double)position.y, (double)position.z);
    qCDebug(entities) << " dimensions:" << getScaledDimensions();
}

// adjust any internal timestamps to fix clock skew for this server
void EntityItem::adjustEditPacketForClockSkew(QByteArray& buffer, qint64 clockSkew) {
    unsigned char* dataAt = reinterpret_cast<unsigned char*>(buffer.data());
    int octets = numberOfThreeBitSectionsInCode(dataAt);
    int lengthOfOctcode = (int)bytesRequiredForCodeLength(octets);
    dataAt += lengthOfOctcode;

    // lastEdited
    quint64 lastEditedInLocalTime;
    memcpy(&lastEditedInLocalTime, dataAt, sizeof(lastEditedInLocalTime));
    quint64 lastEditedInServerTime = lastEditedInLocalTime > 0 ? lastEditedInLocalTime + clockSkew : 0;
    memcpy(dataAt, &lastEditedInServerTime, sizeof(lastEditedInServerTime));
    #ifdef WANT_DEBUG
        qCDebug(entities, "EntityItem::adjustEditPacketForClockSkew()...");
        qCDebug(entities) << "     lastEditedInLocalTime: " << lastEditedInLocalTime;
        qCDebug(entities) << "                 clockSkew: " << clockSkew;
        qCDebug(entities) << "    lastEditedInServerTime: " << lastEditedInServerTime;
    #endif
    //assert(lastEditedInLocalTime > (quint64)0);
}

float EntityItem::computeMass() const {
    glm::vec3 dimensions = getScaledDimensions();
    return getDensity() * _volumeMultiplier * dimensions.x * dimensions.y * dimensions.z;
}

void EntityItem::setDensity(float density) {
    float clampedDensity = glm::max(glm::min(density, ENTITY_ITEM_MAX_DENSITY), ENTITY_ITEM_MIN_DENSITY);
    withWriteLock([&] {
        if (_density != clampedDensity) {
            _density = clampedDensity;
            _flags |= Simulation::DIRTY_MASS;
        }
    });
}

void EntityItem::setMass(float mass) {
    // Setting the mass actually changes the _density (at fixed volume), however
    // we must protect the density range to help maintain stability of physics simulation
    // therefore this method might not accept the mass that is supplied.

    glm::vec3 dimensions = getScaledDimensions();
    float volume = _volumeMultiplier * dimensions.x * dimensions.y * dimensions.z;

    // compute new density
    float newDensity = 1.0f;
    if (volume < ENTITY_ITEM_MIN_VOLUME) {
        // avoid divide by zero
        newDensity = glm::min(mass / ENTITY_ITEM_MIN_VOLUME, ENTITY_ITEM_MAX_DENSITY);
    } else {
        newDensity = glm::max(glm::min(mass / volume, ENTITY_ITEM_MAX_DENSITY), ENTITY_ITEM_MIN_DENSITY);
    }
    withWriteLock([&] {
        if (_density != newDensity) {
            _density = newDensity;
            _flags |= Simulation::DIRTY_MASS;
        }
    });
}

void EntityItem::setHref(QString value) {
    auto href = value.toLower();
    // Let's let the user set the value of this property to anything, then let consumers of the property
    // decide what to do with it. Currently, the only in-engine consumers are `EntityTreeRenderer::mousePressEvent()`
    // and `OtherAvatar::handleChangedAvatarEntityData()` (to remove the href property from others' avatar entities).
    //
    // We want this property to be as flexible as possible. The value of this property _should_ only be values that can
    // be handled by `AddressManager::handleLookupString()`. That function will return `false` and not do
    // anything if the value of this property isn't something that function can handle.
    withWriteLock([&] {
        _href = value;
    });
}

void EntityItem::setCollisionSoundURL(const QString& value) {
    bool modified = false;
    withWriteLock([&] {
        if (_collisionSoundURL != value) {
            _collisionSoundURL = value;
            modified = true;
        }
    });
    if (modified) {
        if (auto myTree = getTree()) {
            myTree->notifyNewCollisionSoundURL(value, getEntityItemID());
        }
    }
}

void EntityItem::simulate(const quint64& now) {
    DETAILED_PROFILE_RANGE(simulation_physics, "Simulate");
    if (getLastSimulated() == 0) {
        setLastSimulated(now);
    }

    float timeElapsed = (float)(now - getLastSimulated()) / (float)(USECS_PER_SECOND);

    #ifdef WANT_DEBUG
        qCDebug(entities) << "********** EntityItem::simulate()";
        qCDebug(entities) << "    entity ID=" << getEntityItemID();
        qCDebug(entities) << "    simulator ID=" << getSimulatorID();
        qCDebug(entities) << "    now=" << now;
        qCDebug(entities) << "    _lastSimulated=" << _lastSimulated;
        qCDebug(entities) << "    timeElapsed=" << timeElapsed;
        qCDebug(entities) << "    hasVelocity=" << hasVelocity();
        qCDebug(entities) << "    hasGravity=" << hasGravity();
        qCDebug(entities) << "    hasAcceleration=" << hasAcceleration();
        qCDebug(entities) << "    hasAngularVelocity=" << hasAngularVelocity();
        qCDebug(entities) << "    getAngularVelocity=" << getLocalAngularVelocity();
        qCDebug(entities) << "    isMortal=" << isMortal();
        qCDebug(entities) << "    getAge()=" << getAge();
        qCDebug(entities) << "    getLifetime()=" << getLifetime();


        if (hasVelocity() || hasGravity()) {
            qCDebug(entities) << "    MOVING...=";
            qCDebug(entities) << "        hasVelocity=" << hasVelocity();
            qCDebug(entities) << "        hasGravity=" << hasGravity();
            qCDebug(entities) << "        hasAcceleration=" << hasAcceleration();
            qCDebug(entities) << "        hasAngularVelocity=" << hasAngularVelocity();
            qCDebug(entities) << "        getAngularVelocity=" << getLocalAngularVelocity();
        }
        if (hasAngularVelocity()) {
            qCDebug(entities) << "    CHANGING...=";
            qCDebug(entities) << "        hasAngularVelocity=" << hasAngularVelocity();
            qCDebug(entities) << "        getAngularVelocity=" << getLocalAngularVelocity();
        }
        if (isMortal()) {
            qCDebug(entities) << "    MORTAL...=";
            qCDebug(entities) << "        isMortal=" << isMortal();
            qCDebug(entities) << "        getAge()=" << getAge();
            qCDebug(entities) << "        getLifetime()=" << getLifetime();
        }
        qCDebug(entities) << "     ********** EntityItem::simulate() .... SETTING _lastSimulated=" << _lastSimulated;
    #endif

    if (!stepKinematicMotion(timeElapsed)) {
        // this entity is no longer moving
        // flag it to transition from KINEMATIC to STATIC
        markDirtyFlags(Simulation::DIRTY_MOTION_TYPE);
        setAcceleration(Vectors::ZERO);
    }
    setLastSimulated(now);
}

bool EntityItem::stepKinematicMotion(float timeElapsed) {
    DETAILED_PROFILE_RANGE(simulation_physics, "StepKinematicMotion");
    // get all the data
    Transform transform;
    glm::vec3 linearVelocity;
    glm::vec3 angularVelocity;
    getLocalTransformAndVelocities(transform, linearVelocity, angularVelocity);

    // find out if it is moving
    bool isSpinning = (glm::length2(angularVelocity) > 0.0f);
    float linearSpeedSquared = glm::length2(linearVelocity);
    bool isTranslating = linearSpeedSquared > 0.0f;
    bool moving = isTranslating || isSpinning;
    if (!moving) {
        return false;
    }

    if (timeElapsed <= 0.0f) {
        // someone gave us a useless time value so bail early
        // but return 'true' because it is moving
        return true;
    }

    const float MAX_TIME_ELAPSED = 1.0f; // seconds
    if (timeElapsed > MAX_TIME_ELAPSED) {
        qCDebug(entities) << "kinematic timestep = " << timeElapsed << " truncated to " << MAX_TIME_ELAPSED;
    }
    timeElapsed = glm::min(timeElapsed, MAX_TIME_ELAPSED);

    if (isSpinning) {
        float angularDamping = getAngularDamping();
        // angular damping
        if (angularDamping > 0.0f) {
            angularVelocity *= powf(1.0f - angularDamping, timeElapsed);
        }

        const float MIN_KINEMATIC_ANGULAR_SPEED_SQUARED =
            KINEMATIC_ANGULAR_SPEED_THRESHOLD * KINEMATIC_ANGULAR_SPEED_THRESHOLD;
        if (glm::length2(angularVelocity) < MIN_KINEMATIC_ANGULAR_SPEED_SQUARED) {
            angularVelocity = Vectors::ZERO;
        } else {
            // for improved agreement with the way Bullet integrates rotations we use an approximation
            // and break the integration into bullet-sized substeps
            glm::quat rotation = transform.getRotation();
            float dt = timeElapsed;
            while (dt > 0.0f) {
                glm::quat  dQ = computeBulletRotationStep(angularVelocity, glm::min(dt, PHYSICS_ENGINE_FIXED_SUBSTEP));
                rotation = glm::normalize(dQ * rotation);
                dt -= PHYSICS_ENGINE_FIXED_SUBSTEP;
            }
            transform.setRotation(rotation);
        }
    }

    glm::vec3 position = transform.getTranslation();
    const float MIN_KINEMATIC_LINEAR_SPEED_SQUARED =
        KINEMATIC_LINEAR_SPEED_THRESHOLD * KINEMATIC_LINEAR_SPEED_THRESHOLD;
    if (isTranslating) {
        glm::vec3 deltaVelocity = Vectors::ZERO;

        // linear damping
        float damping = getDamping();
        if (damping > 0.0f) {
            deltaVelocity = (powf(1.0f - damping, timeElapsed) - 1.0f) * linearVelocity;
        }

        const float MIN_KINEMATIC_LINEAR_ACCELERATION_SQUARED = 1.0e-4f; // 0.01 m/sec^2
        vec3 acceleration = getAcceleration();
        if (glm::length2(acceleration) > MIN_KINEMATIC_LINEAR_ACCELERATION_SQUARED) {
            // yes acceleration
            // acceleration is in world-frame but we need it in local-frame
            glm::vec3 linearAcceleration = acceleration;
            bool success;
            Transform parentTransform = getParentTransform(success);
            if (success) {
                linearAcceleration = glm::inverse(parentTransform.getRotation()) * linearAcceleration;
            }
            deltaVelocity += linearAcceleration * timeElapsed;

            if (linearSpeedSquared < MIN_KINEMATIC_LINEAR_SPEED_SQUARED
                    && glm::length2(deltaVelocity) < MIN_KINEMATIC_LINEAR_SPEED_SQUARED
                    && glm::length2(linearVelocity + deltaVelocity) < MIN_KINEMATIC_LINEAR_SPEED_SQUARED) {
                linearVelocity = Vectors::ZERO;
            } else {
                // NOTE: we do NOT include the second-order acceleration term (0.5 * a * dt^2)
                // when computing the displacement because Bullet also ignores that term.  Yes,
                // this is an approximation and it works best when dt is small.
                position += timeElapsed * linearVelocity;
                linearVelocity += deltaVelocity;
            }
        } else {
            // no acceleration
            if (linearSpeedSquared < MIN_KINEMATIC_LINEAR_SPEED_SQUARED) {
                linearVelocity = Vectors::ZERO;
            } else {
                // NOTE: we don't use second-order acceleration term for linear displacement
                // because Bullet doesn't use it.
                position += timeElapsed * linearVelocity;
                linearVelocity += deltaVelocity;
            }
        }
    }

    transform.setTranslation(position);
    setLocalTransformAndVelocities(transform, linearVelocity, angularVelocity);

    return true;
}

bool EntityItem::isMoving() const {
    return hasVelocity() || hasAngularVelocity();
}

bool EntityItem::isMovingRelativeToParent() const {
    return hasLocalVelocity() || hasLocalAngularVelocity();
}

EntityTreePointer EntityItem::getTree() const {
    EntityTreeElementPointer containingElement = getElement();
    EntityTreePointer tree = containingElement ? containingElement->getTree() : nullptr;
    return tree;
}

SpatialParentTree* EntityItem::getParentTree() const {
    return getTree().get();
}

bool EntityItem::wantTerseEditLogging() const {
    EntityTreePointer tree = getTree();
    return tree ? tree->wantTerseEditLogging() : false;
}

glm::mat4 EntityItem::getEntityToWorldMatrix() const {
    glm::mat4 translation = glm::translate(getWorldPosition());
    glm::mat4 rotation = glm::mat4_cast(getWorldOrientation());
    glm::mat4 scale = glm::scale(getScaledDimensions());
    glm::mat4 registration = glm::translate(ENTITY_ITEM_DEFAULT_REGISTRATION_POINT - getRegistrationPoint());
    return translation * rotation * scale * registration;
}

glm::mat4 EntityItem::getWorldToEntityMatrix() const {
    return glm::inverse(getEntityToWorldMatrix());
}

glm::vec3 EntityItem::entityToWorld(const glm::vec3& point) const {
    return glm::vec3(getEntityToWorldMatrix() * glm::vec4(point, 1.0f));
}

glm::vec3 EntityItem::worldToEntity(const glm::vec3& point) const {
    return glm::vec3(getWorldToEntityMatrix() * glm::vec4(point, 1.0f));
}

bool EntityItem::lifetimeHasExpired() const {
    return isMortal() && (getAge() > getLifetime());
}

quint64 EntityItem::getExpiry() const {
    return getCreated() + (quint64)(getLifetime() * (float)USECS_PER_SECOND);
}

EntityItemProperties EntityItem::getProperties(const EntityPropertyFlags& desiredProperties, bool allowEmptyDesiredProperties) const {
    EncodeBitstreamParams params; // unknown
    const EntityPropertyFlags propertyFlags = !allowEmptyDesiredProperties && desiredProperties.isEmpty() ?
        getEntityProperties(params) : desiredProperties;
    EntityItemProperties properties(propertyFlags);
    properties._id = getID();
    properties._idSet = true;
    properties._lastEdited = getLastEdited();

    properties._type = getType();

    // Core
    COPY_ENTITY_PROPERTY_TO_PROPERTIES(simulationOwner, getSimulationOwner);
    COPY_ENTITY_PROPERTY_TO_PROPERTIES(parentID, getParentID);
    COPY_ENTITY_PROPERTY_TO_PROPERTIES(parentJointIndex, getParentJointIndex);
    COPY_ENTITY_PROPERTY_TO_PROPERTIES(visible, getVisible);
    COPY_ENTITY_PROPERTY_TO_PROPERTIES(name, getName);
    COPY_ENTITY_PROPERTY_TO_PROPERTIES(locked, getLocked);
    COPY_ENTITY_PROPERTY_TO_PROPERTIES(userData, getUserData);
    COPY_ENTITY_PROPERTY_TO_PROPERTIES(privateUserData, getPrivateUserData);
    COPY_ENTITY_PROPERTY_TO_PROPERTIES(href, getHref);
    COPY_ENTITY_PROPERTY_TO_PROPERTIES(description, getDescription);
    COPY_ENTITY_PROPERTY_TO_PROPERTIES(position, getLocalPosition);
    COPY_ENTITY_PROPERTY_TO_PROPERTIES(dimensions, getScaledDimensions);
    COPY_ENTITY_PROPERTY_TO_PROPERTIES(rotation, getLocalOrientation);
    COPY_ENTITY_PROPERTY_TO_PROPERTIES(registrationPoint, getRegistrationPoint);
    COPY_ENTITY_PROPERTY_TO_PROPERTIES(created, getCreated);
    COPY_ENTITY_PROPERTY_TO_PROPERTIES(lastEditedBy, getLastEditedBy);
    COPY_ENTITY_PROPERTY_TO_PROPERTIES(entityHostType, getEntityHostType);
    COPY_ENTITY_PROPERTY_TO_PROPERTIES(owningAvatarID, getOwningAvatarIDForProperties);
    COPY_ENTITY_PROPERTY_TO_PROPERTIES(queryAACube, getQueryAACube);
    COPY_ENTITY_PROPERTY_TO_PROPERTIES(canCastShadow, getCanCastShadow);
    COPY_ENTITY_PROPERTY_TO_PROPERTIES(isVisibleInSecondaryCamera, isVisibleInSecondaryCamera);
    COPY_ENTITY_PROPERTY_TO_PROPERTIES(renderLayer, getRenderLayer);
    COPY_ENTITY_PROPERTY_TO_PROPERTIES(primitiveMode, getPrimitiveMode);
    COPY_ENTITY_PROPERTY_TO_PROPERTIES(ignorePickIntersection, getIgnorePickIntersection);
    COPY_ENTITY_PROPERTY_TO_PROPERTIES(renderWithZones, getRenderWithZones);
    COPY_ENTITY_PROPERTY_TO_PROPERTIES(billboardMode, getBillboardMode);
    COPY_ENTITY_PROPERTY_TO_PROPERTIES(tags, getTags);
    withReadLock([&] {
        _grabProperties.getProperties(properties);
    });
    COPY_ENTITY_PROPERTY_TO_PROPERTIES(mirrorMode, getMirrorMode);
    COPY_ENTITY_PROPERTY_TO_PROPERTIES(portalExitID, getPortalExitID);

    // Physics
    COPY_ENTITY_PROPERTY_TO_PROPERTIES(density, getDensity);
    COPY_ENTITY_PROPERTY_TO_PROPERTIES(velocity, getLocalVelocity);
    COPY_ENTITY_PROPERTY_TO_PROPERTIES(angularVelocity, getLocalAngularVelocity);
    COPY_ENTITY_PROPERTY_TO_PROPERTIES(gravity, getGravity);
    COPY_ENTITY_PROPERTY_TO_PROPERTIES(acceleration, getAcceleration);
    COPY_ENTITY_PROPERTY_TO_PROPERTIES(damping, getDamping);
    COPY_ENTITY_PROPERTY_TO_PROPERTIES(angularDamping, getAngularDamping);
    COPY_ENTITY_PROPERTY_TO_PROPERTIES(restitution, getRestitution);
    COPY_ENTITY_PROPERTY_TO_PROPERTIES(friction, getFriction);
    COPY_ENTITY_PROPERTY_TO_PROPERTIES(lifetime, getLifetime);
    COPY_ENTITY_PROPERTY_TO_PROPERTIES(collisionless, getCollisionless);
    COPY_ENTITY_PROPERTY_TO_PROPERTIES(collisionMask, getCollisionMask);
    COPY_ENTITY_PROPERTY_TO_PROPERTIES(dynamic, getDynamic);
    COPY_ENTITY_PROPERTY_TO_PROPERTIES(collisionSoundURL, getCollisionSoundURL);
    COPY_ENTITY_PROPERTY_TO_PROPERTIES(actionData, getDynamicData);

    // Cloning
    COPY_ENTITY_PROPERTY_TO_PROPERTIES(cloneable, getCloneable);
    COPY_ENTITY_PROPERTY_TO_PROPERTIES(cloneLifetime, getCloneLifetime);
    COPY_ENTITY_PROPERTY_TO_PROPERTIES(cloneLimit, getCloneLimit);
    COPY_ENTITY_PROPERTY_TO_PROPERTIES(cloneDynamic, getCloneDynamic);
    COPY_ENTITY_PROPERTY_TO_PROPERTIES(cloneAvatarEntity, getCloneAvatarEntity);
    COPY_ENTITY_PROPERTY_TO_PROPERTIES(cloneOriginID, getCloneOriginID);

    // Scripts
    COPY_ENTITY_PROPERTY_TO_PROPERTIES(script, getScript);
    COPY_ENTITY_PROPERTY_TO_PROPERTIES(scriptTimestamp, getScriptTimestamp);
    COPY_ENTITY_PROPERTY_TO_PROPERTIES(serverScripts, getServerScripts);

    // Script local data
    COPY_ENTITY_PROPERTY_TO_PROPERTIES(localPosition, getLocalPosition);
    COPY_ENTITY_PROPERTY_TO_PROPERTIES(localRotation, getLocalOrientation);
    // FIXME: are these needed?
    //COPY_ENTITY_PROPERTY_TO_PROPERTIES(localVelocity, getLocalVelocity);
    //COPY_ENTITY_PROPERTY_TO_PROPERTIES(localAngularVelocity, getLocalAngularVelocity);
    //COPY_ENTITY_PROPERTY_TO_PROPERTIES(localDimensions, getLocalDimensions);

    properties._defaultSettings = false;

    return properties;
}

void EntityItem::getTransformAndVelocityProperties(EntityItemProperties& properties) const {
    if (!properties._positionChanged) {
        properties._position = getLocalPosition();
    }
    if (!properties._velocityChanged) {
        properties._velocity = getLocalVelocity();
    }
    if (!properties._rotationChanged) {
        properties._rotation = getLocalOrientation();
    }
    if (!properties._angularVelocityChanged) {
        properties._angularVelocity = getLocalAngularVelocity();
    }
    if (!properties._accelerationChanged) {
        properties._acceleration = getAcceleration();
    }

    properties._positionChanged = true;
    properties._velocityChanged = true;
    properties._rotationChanged = true;
    properties._angularVelocityChanged = true;
    properties._accelerationChanged = true;
}

void EntityItem::upgradeScriptSimulationPriority(uint8_t priority) {
    uint8_t newPriority = glm::max(priority, _scriptSimulationPriority);
    if (newPriority < SCRIPT_GRAB_SIMULATION_PRIORITY && stillHasMyGrab()) {
        newPriority = SCRIPT_GRAB_SIMULATION_PRIORITY;
    }
    if (newPriority != _scriptSimulationPriority) {
        // set the dirty flag to trigger a bid or ownership update
        markDirtyFlags(Simulation::DIRTY_SIMULATION_OWNERSHIP_PRIORITY);
        _scriptSimulationPriority = newPriority;
    }
}

void EntityItem::clearScriptSimulationPriority() {
    // DO NOT markDirtyFlags(Simulation::DIRTY_SIMULATION_OWNERSHIP_PRIORITY) here, because this
    // is only ever called from the code that actually handles the dirty flags, and it knows best.
    _scriptSimulationPriority = stillHasMyGrab() ? SCRIPT_GRAB_SIMULATION_PRIORITY : 0;
}

void EntityItem::setPendingOwnershipPriority(uint8_t priority) {
    _pendingOwnershipTimestamp = usecTimestampNow();
    _pendingOwnershipPriority = priority;
    _pendingOwnershipState = (_pendingOwnershipPriority == 0) ? PENDING_STATE_RELEASE : PENDING_STATE_TAKE;
}

bool EntityItem::pendingRelease(uint64_t timestamp) const {
    return _pendingOwnershipPriority == 0 &&
        _pendingOwnershipState == PENDING_STATE_RELEASE &&
        _pendingOwnershipTimestamp >= timestamp;
}

bool EntityItem::stillWaitingToTakeOwnership(uint64_t timestamp) const {
    return _pendingOwnershipPriority > 0 &&
        _pendingOwnershipState == PENDING_STATE_TAKE &&
        _pendingOwnershipTimestamp >= timestamp;
}

bool EntityItem::setProperties(const EntityItemProperties& properties) {
    bool somethingChanged = false;

    // Core
    SET_ENTITY_PROPERTY_FROM_PROPERTIES(simulationOwner, setSimulationOwner);
    SET_ENTITY_PROPERTY_FROM_PROPERTIES(parentID, setParentID);
    SET_ENTITY_PROPERTY_FROM_PROPERTIES(parentJointIndex, setParentJointIndex);
    SET_ENTITY_PROPERTY_FROM_PROPERTIES(visible, setVisible);
    SET_ENTITY_PROPERTY_FROM_PROPERTIES(name, setName);
    SET_ENTITY_PROPERTY_FROM_PROPERTIES(locked, setLocked);
    SET_ENTITY_PROPERTY_FROM_PROPERTIES(userData, setUserData);
    SET_ENTITY_PROPERTY_FROM_PROPERTIES(privateUserData, setPrivateUserData);
    SET_ENTITY_PROPERTY_FROM_PROPERTIES(href, setHref);
    SET_ENTITY_PROPERTY_FROM_PROPERTIES(description, setDescription);
    SET_ENTITY_PROPERTY_FROM_PROPERTIES(position, setPosition);
    SET_ENTITY_PROPERTY_FROM_PROPERTIES(dimensions, setScaledDimensions);
    SET_ENTITY_PROPERTY_FROM_PROPERTIES(rotation, setRotation);
    SET_ENTITY_PROPERTY_FROM_PROPERTIES(registrationPoint, setRegistrationPoint);
    SET_ENTITY_PROPERTY_FROM_PROPERTIES(created, setCreated);
    SET_ENTITY_PROPERTY_FROM_PROPERTIES(lastEditedBy, setLastEditedBy);
    SET_ENTITY_PROPERTY_FROM_PROPERTIES(entityHostType, setEntityHostType);
    SET_ENTITY_PROPERTY_FROM_PROPERTIES(owningAvatarID, setOwningAvatarID);
    SET_ENTITY_PROPERTY_FROM_PROPERTIES(queryAACube, setQueryAACube);
    SET_ENTITY_PROPERTY_FROM_PROPERTIES(canCastShadow, setCanCastShadow);
    SET_ENTITY_PROPERTY_FROM_PROPERTIES(isVisibleInSecondaryCamera, setIsVisibleInSecondaryCamera);
    SET_ENTITY_PROPERTY_FROM_PROPERTIES(renderLayer, setRenderLayer);
    SET_ENTITY_PROPERTY_FROM_PROPERTIES(primitiveMode, setPrimitiveMode);
    SET_ENTITY_PROPERTY_FROM_PROPERTIES(ignorePickIntersection, setIgnorePickIntersection);
    SET_ENTITY_PROPERTY_FROM_PROPERTIES(renderWithZones, setRenderWithZones);
    SET_ENTITY_PROPERTY_FROM_PROPERTIES(billboardMode, setBillboardMode);
    SET_ENTITY_PROPERTY_FROM_PROPERTIES(tags, setTags);
    withWriteLock([&] {
        bool grabPropertiesChanged = _grabProperties.setProperties(properties);
        somethingChanged |= grabPropertiesChanged;
    });
    SET_ENTITY_PROPERTY_FROM_PROPERTIES(mirrorMode, setMirrorMode);
    SET_ENTITY_PROPERTY_FROM_PROPERTIES(portalExitID, setPortalExitID);

    // Physics
    SET_ENTITY_PROPERTY_FROM_PROPERTIES(density, setDensity);
    SET_ENTITY_PROPERTY_FROM_PROPERTIES(velocity, setVelocity);
    SET_ENTITY_PROPERTY_FROM_PROPERTIES(angularVelocity, setAngularVelocity);
    SET_ENTITY_PROPERTY_FROM_PROPERTIES(gravity, setGravity);
    SET_ENTITY_PROPERTY_FROM_PROPERTIES(acceleration, setAcceleration);
    SET_ENTITY_PROPERTY_FROM_PROPERTIES(damping, setDamping);
    SET_ENTITY_PROPERTY_FROM_PROPERTIES(angularDamping, setAngularDamping);
    SET_ENTITY_PROPERTY_FROM_PROPERTIES(restitution, setRestitution);
    SET_ENTITY_PROPERTY_FROM_PROPERTIES(friction, setFriction);
    SET_ENTITY_PROPERTY_FROM_PROPERTIES(lifetime, setLifetime);
    SET_ENTITY_PROPERTY_FROM_PROPERTIES(collisionless, setCollisionless);
    SET_ENTITY_PROPERTY_FROM_PROPERTIES(collisionMask, setCollisionMask);
    SET_ENTITY_PROPERTY_FROM_PROPERTIES(dynamic, setDynamic);
    SET_ENTITY_PROPERTY_FROM_PROPERTIES(collisionSoundURL, setCollisionSoundURL);
    SET_ENTITY_PROPERTY_FROM_PROPERTIES(actionData, setDynamicData);

    // Cloning
    SET_ENTITY_PROPERTY_FROM_PROPERTIES(cloneable, setCloneable);
    SET_ENTITY_PROPERTY_FROM_PROPERTIES(cloneLifetime, setCloneLifetime);
    SET_ENTITY_PROPERTY_FROM_PROPERTIES(cloneLimit, setCloneLimit);
    SET_ENTITY_PROPERTY_FROM_PROPERTIES(cloneDynamic, setCloneDynamic);
    SET_ENTITY_PROPERTY_FROM_PROPERTIES(cloneAvatarEntity, setCloneAvatarEntity);
    SET_ENTITY_PROPERTY_FROM_PROPERTIES(cloneOriginID, setCloneOriginID);

    // Scripts
    SET_ENTITY_PROPERTY_FROM_PROPERTIES(script, setScript);
    SET_ENTITY_PROPERTY_FROM_PROPERTIES(scriptTimestamp, setScriptTimestamp);
    SET_ENTITY_PROPERTY_FROM_PROPERTIES(serverScripts, setServerScripts);

    if (updateQueryAACube()) {
        somethingChanged = true;
    }

    // Now check the sub classes
    somethingChanged |= setSubClassProperties(properties);

    // Finally notify if change detected
    if (somethingChanged) {
        uint64_t now = usecTimestampNow();
        #ifdef WANT_DEBUG
            int elapsed = now - getLastEdited();
            qCDebug(entities) << "EntityItem::setProperties() AFTER update... edited AGO=" << elapsed <<
                    "now=" << now << " getLastEdited()=" << getLastEdited();
        #endif
        setLastEdited(properties._lastEdited);
        if (getDirtyFlags() & (Simulation::DIRTY_TRANSFORM | Simulation::DIRTY_VELOCITIES)) {
            // anything that sets the transform or velocity must update _lastSimulated which is used
            // for kinematic extrapolation (e.g. we want to extrapolate forward from this moment
            // when position and/or velocity was changed).
            _lastSimulated = now;
        }
        somethingChangedNotification();
    }

    // timestamps
    quint64 timestamp = properties.getCreated();
    if (_created == UNKNOWN_CREATED_TIME && timestamp != UNKNOWN_CREATED_TIME) {
        quint64 now = usecTimestampNow();
        if (timestamp > now) {
            timestamp = now;
        }
        _created = timestamp;
    }

    return somethingChanged;
}

void EntityItem::recordCreationTime() {
    if (_created == UNKNOWN_CREATED_TIME) {
        _created = usecTimestampNow();
    }
    auto now = usecTimestampNow();
    _lastEdited = _created;
    _lastUpdated = now;
    _lastSimulated = now;
}

const Transform EntityItem::getTransformToCenter(bool& success) const {
    Transform result = getTransform(success);
    glm::vec3 pivot = getPivot();
    if (pivot != ENTITY_ITEM_ZERO_VEC3) {
        result.postTranslate(pivot);
    }
    glm::vec3 registrationPoint = getRegistrationPoint();
    if (registrationPoint != ENTITY_ITEM_HALF_VEC3) { // If it is not already centered, translate to center
        result.postTranslate((ENTITY_ITEM_HALF_VEC3 - registrationPoint) * getScaledDimensions()); // Position to center
    }
    return result;
}

const Transform EntityItem::getTransformToCenterWithOnlyLocalRotation(bool& success) const {
    Transform result = getTransformWithOnlyLocalRotation(success);
    glm::vec3 pivot = getPivot();
    if (pivot != ENTITY_ITEM_ZERO_VEC3) {
        result.postTranslate(pivot);
    }
    glm::vec3 registrationPoint = getRegistrationPoint();
    if (registrationPoint != ENTITY_ITEM_HALF_VEC3) { // If it is not already centered, translate to center
        result.postTranslate((ENTITY_ITEM_HALF_VEC3 - registrationPoint) * getScaledDimensions()); // Position to center
    }
    return result;
}

/// The maximum bounding cube for the entity, independent of it's rotation.
/// This accounts for the registration point (upon which rotation occurs around).
///
AACube EntityItem::getMaximumAACube(bool& success) const {
    if (_recalcMaxAACube) {
        glm::vec3 centerOfRotation = getWorldPosition(success); // also where _registration point is
        if (success) {
            _recalcMaxAACube = false;
            // we want to compute the furthestExtent that an entity can extend out from its "position"
            // to do this we compute the max of these two vec3s: registration and 1-registration
            // and then scale by dimensions and add the absolute value of the pivot
            glm::vec3 registrationPoint = getRegistrationPoint();
            glm::vec3 maxExtents = getScaledDimensions() * glm::max(registrationPoint, glm::vec3(1.0f) - registrationPoint);

            // there exists a sphere that contains maxExtents for all rotations
            float radius = glm::length(maxExtents);

            // put a cube around the sphere
            // TODO? replace _maxAACube with _boundingSphereRadius
            glm::vec3 minimumCorner = (centerOfRotation + getWorldOrientation() * getPivot()) - glm::vec3(radius, radius, radius);
            _maxAACube = AACube(minimumCorner, radius * 2.0f);
        }
    } else {
        success = true;
    }
    return _maxAACube;
}

/// The minimum bounding cube for the entity accounting for it's rotation.
/// This accounts for the registration point (upon which rotation occurs around).
///
AACube EntityItem::getMinimumAACube(bool& success) const {
    if (_recalcMinAACube) {
        // position represents the position of the registration point.
        glm::vec3 position = getWorldPosition(success);
        if (success) {
            _recalcMinAACube = false;
            glm::vec3 dimensions = getScaledDimensions();
            glm::vec3 registrationPoint = getRegistrationPoint();
            glm::vec3 pivot = getPivot();
            glm::vec3 unrotatedMinRelativeToEntity = -(dimensions * registrationPoint);
            glm::vec3 unrotatedMaxRelativeToEntity = dimensions * (ENTITY_ITEM_ONE_VEC3 - registrationPoint);
            Extents extents = { unrotatedMinRelativeToEntity, unrotatedMaxRelativeToEntity };
            extents.shiftBy(pivot);
            extents.rotate(getWorldOrientation());

            // shift the extents to be relative to the position/registration point
            extents.shiftBy(position);

            // the cube that best encompasses extents is...
            AABox box(extents);
            glm::vec3 centerOfBox = box.calcCenter();
            float longestSide = box.getLargestDimension();
            float halfLongestSide = longestSide / 2.0f;
            glm::vec3 cornerOfCube = centerOfBox - glm::vec3(halfLongestSide, halfLongestSide, halfLongestSide);

            _minAACube = AACube(cornerOfCube, longestSide);
        }
    } else {
        success = true;
    }
    return _minAACube;
}

AABox EntityItem::getAABox(bool& success) const {
    if (_recalcAABox) {
        // position represents the position of the registration point.
        glm::vec3 position = getWorldPosition(success);
        if (success) {
            _recalcAABox = false;
            glm::vec3 dimensions = getScaledDimensions();
            glm::vec3 registrationPoint = getRegistrationPoint();
            glm::vec3 pivot = getPivot();
            glm::vec3 unrotatedMinRelativeToEntity = -(dimensions * registrationPoint);
            glm::vec3 unrotatedMaxRelativeToEntity = dimensions * (ENTITY_ITEM_ONE_VEC3 - registrationPoint);
            Extents extents = { unrotatedMinRelativeToEntity, unrotatedMaxRelativeToEntity };
            extents.shiftBy(pivot);
            extents.rotate(getWorldOrientation());

            // shift the extents to be relative to the position/registration point
            extents.shiftBy(position);

            _cachedAABox = AABox(extents);
        }
    } else {
        success = true;
    }
    return _cachedAABox;
}

AACube EntityItem::getQueryAACube(bool& success) const {
    AACube result = SpatiallyNestable::getQueryAACube(success);
    if (success) {
        return result;
    }
    // this is for when we've loaded an older json file that didn't have queryAACube properties.
    result = getMaximumAACube(success);
    if (success) {
        _queryAACube = result;
        _queryAACubeSet = true;
    }
    return result;
}

bool EntityItem::shouldPuffQueryAACube() const {
    return hasActions() || isChildOfMyAvatar() || isMovingRelativeToParent();
}

// TODO: get rid of all users of this function...
//    ... radius = cornerToCornerLength / 2.0f
//    ... cornerToCornerLength = sqrt(3 x maxDimension ^ 2)
//    ... radius = sqrt(3 x maxDimension ^ 2) / 2.0f;
float EntityItem::getRadius() const {
    return 0.5f * glm::length(getScaledDimensions());
}

void EntityItem::adjustShapeInfoByRegistration(ShapeInfo& info, bool includePivot) const {
    glm::vec3 offset;
    glm::vec3 registrationPoint = getRegistrationPoint();
    if (registrationPoint != ENTITY_ITEM_DEFAULT_REGISTRATION_POINT) {
        offset += (ENTITY_ITEM_DEFAULT_REGISTRATION_POINT - registrationPoint) * getScaledDimensions();
    }

    if (includePivot) {
        glm::vec3 pivot = getPivot();
        if (pivot != ENTITY_ITEM_ZERO_VEC3) {
            offset += pivot;
        }
    }

    if (offset != ENTITY_ITEM_ZERO_VEC3) {
        info.setOffset(offset);
    }
}

bool EntityItem::contains(const glm::vec3& point) const {
    ShapeType shapeType = getShapeType();

    if (shapeType == SHAPE_TYPE_SPHERE) {
        glm::vec3 dimensions = getScaledDimensions();
        if (dimensions.x == dimensions.y && dimensions.y == dimensions.z) {
            glm::vec3 localPoint = point - (getWorldPosition() + getWorldOrientation() * (dimensions * (ENTITY_ITEM_DEFAULT_REGISTRATION_POINT - getRegistrationPoint()) + getPivot()));
            return glm::length2(localPoint) < glm::length2(0.5f * dimensions.x);
        }
    }

    // we transform into the "normalized entity-frame" where the bounding box is centered on the origin
    // and has dimensions <1,1,1>
    glm::vec3 localPoint = glm::vec3(glm::inverse(getEntityToWorldMatrix()) * glm::vec4(point, 1.0f));

    const float NORMALIZED_HALF_SIDE = 0.5f;
    const float NORMALIZED_RADIUS_SQUARED = NORMALIZED_HALF_SIDE * NORMALIZED_HALF_SIDE;
    switch(shapeType) {
        case SHAPE_TYPE_NONE:
            return false;
        case SHAPE_TYPE_CAPSULE_X:
        case SHAPE_TYPE_CAPSULE_Y:
        case SHAPE_TYPE_CAPSULE_Z:
        case SHAPE_TYPE_HULL:
        case SHAPE_TYPE_PLANE:
        case SHAPE_TYPE_COMPOUND:
        case SHAPE_TYPE_SIMPLE_HULL:
        case SHAPE_TYPE_SIMPLE_COMPOUND:
        case SHAPE_TYPE_STATIC_MESH:
        case SHAPE_TYPE_CIRCLE:
        // the above cases not yet supported --> fall through to BOX case
        case SHAPE_TYPE_BOX: {
            localPoint = glm::abs(localPoint);
            return glm::all(glm::lessThanEqual(localPoint, glm::vec3(NORMALIZED_HALF_SIDE)));
        }
        case SHAPE_TYPE_SPHERE:
        case SHAPE_TYPE_ELLIPSOID: {
            // since we've transformed into the normalized space this is just a sphere-point intersection test
            return glm::length2(localPoint) <= NORMALIZED_RADIUS_SQUARED;
        }
        case SHAPE_TYPE_CYLINDER_X:
            return fabsf(localPoint.x) <= NORMALIZED_HALF_SIDE &&
                localPoint.y * localPoint.y + localPoint.z * localPoint.z <= NORMALIZED_RADIUS_SQUARED;
        case SHAPE_TYPE_CYLINDER_Y:
            return fabsf(localPoint.y) <= NORMALIZED_HALF_SIDE &&
                localPoint.z * localPoint.z + localPoint.x * localPoint.x <= NORMALIZED_RADIUS_SQUARED;
        case SHAPE_TYPE_CYLINDER_Z:
            return fabsf(localPoint.z) <= NORMALIZED_HALF_SIDE &&
                localPoint.x * localPoint.x + localPoint.y * localPoint.y <= NORMALIZED_RADIUS_SQUARED;
        default:
            return false;
    }
}

void EntityItem::computeShapeInfo(ShapeInfo& info) {
    info.setParams(getShapeType(), 0.5f * getScaledDimensions());
    adjustShapeInfoByRegistration(info);
}

float EntityItem::getVolumeEstimate() const {
    glm::vec3 dimensions = getScaledDimensions();
    return dimensions.x * dimensions.y * dimensions.z;
}

void EntityItem::setRegistrationPoint(const glm::vec3& value) {
    bool changed = false;
    withWriteLock([&] {
        if (value != _registrationPoint) {
            _registrationPoint = glm::clamp(value, glm::vec3(ENTITY_ITEM_MIN_REGISTRATION_POINT), 
                                                   glm::vec3(ENTITY_ITEM_MAX_REGISTRATION_POINT));
            changed = true;
        }
    });

    if (changed) {
        dimensionsChanged(); // Registration Point affects the bounding box
        markDirtyFlags(Simulation::DIRTY_SHAPE);
    }
}

void EntityItem::setPosition(const glm::vec3& value) {
    if (getLocalPosition() != value) {
        setLocalPosition(value);

        EntityTreePointer tree = getTree();
        markDirtyFlags(Simulation::DIRTY_POSITION);
        if (tree) {
            tree->entityChanged(getThisPointer());
        }
        forEachDescendant([&](SpatiallyNestablePointer object) {
            if (object->getNestableType() == NestableType::Entity) {
                EntityItemPointer entity = std::static_pointer_cast<EntityItem>(object);
                entity->markDirtyFlags(Simulation::DIRTY_POSITION);
                if (tree) {
                    tree->entityChanged(entity);
                }
            }
        });
    }
}

void EntityItem::setParentID(const QUuid& value) {
    QUuid oldParentID = getParentID();
    if (oldParentID != value) {
        _needsRenderUpdate = true;
        EntityTreePointer tree = getTree();
        if (tree && !oldParentID.isNull()) {
            tree->removeFromChildrenOfAvatars(getThisPointer());
        }

        uint32_t oldParentNoBootstrapping = 0;
        uint32_t newParentNoBootstrapping = 0;
        if (!value.isNull() && tree) {
            EntityItemPointer entity = tree->findEntityByEntityItemID(value);
            if (entity) {
                newParentNoBootstrapping = entity->getSpecialFlags() & Simulation::SPECIAL_FLAG_NO_BOOTSTRAPPING;
            }
        }

        if (!oldParentID.isNull() && tree) {
            EntityItemPointer entity = tree->findEntityByEntityItemID(oldParentID);
            if (entity) {
                oldParentNoBootstrapping = entity->getDirtyFlags() & Simulation::SPECIAL_FLAG_NO_BOOTSTRAPPING;
            }
        }

        if (!value.isNull() && (value == Physics::getSessionUUID() || value == AVATAR_SELF_ID)) {
            newParentNoBootstrapping |= Simulation::SPECIAL_FLAG_NO_BOOTSTRAPPING;
        }

        if (!oldParentID.isNull() && (oldParentID == Physics::getSessionUUID() || oldParentID == AVATAR_SELF_ID)) {
            oldParentNoBootstrapping |= Simulation::SPECIAL_FLAG_NO_BOOTSTRAPPING;
        }

        if ((bool)(oldParentNoBootstrapping ^ newParentNoBootstrapping)) {
            if ((bool)(newParentNoBootstrapping & Simulation::SPECIAL_FLAG_NO_BOOTSTRAPPING)) {
                markSpecialFlags(Simulation::SPECIAL_FLAG_NO_BOOTSTRAPPING);
                forEachDescendant([&](SpatiallyNestablePointer object) {
                        if (object->getNestableType() == NestableType::Entity) {
                            EntityItemPointer entity = std::static_pointer_cast<EntityItem>(object);
                            entity->markDirtyFlags(Simulation::DIRTY_COLLISION_GROUP);
                            entity->markSpecialFlags(Simulation::SPECIAL_FLAG_NO_BOOTSTRAPPING);
                        }
                });
            } else {
                clearSpecialFlags(Simulation::SPECIAL_FLAG_NO_BOOTSTRAPPING);
                forEachDescendant([&](SpatiallyNestablePointer object) {
                        if (object->getNestableType() == NestableType::Entity) {
                            EntityItemPointer entity = std::static_pointer_cast<EntityItem>(object);
                            entity->markDirtyFlags(Simulation::DIRTY_COLLISION_GROUP);
                            entity->clearSpecialFlags(Simulation::SPECIAL_FLAG_NO_BOOTSTRAPPING);
                        }
                });
            }
        }

        SpatiallyNestable::setParentID(value);
        // children are forced to be kinematic
        // may need to not collide with own avatar
        markDirtyFlags(Simulation::DIRTY_MOTION_TYPE | Simulation::DIRTY_COLLISION_GROUP);

        if (tree) {
            tree->addToNeedsParentFixupList(getThisPointer());
        }
        updateQueryAACube();
    }
}

glm::vec3 EntityItem::getScaledDimensions() const {
    glm::vec3 scale = getSNScale();
    return getUnscaledDimensions() * scale;
}

void EntityItem::setScaledDimensions(const glm::vec3& value) {
    glm::vec3 parentScale = getSNScale();
    setUnscaledDimensions(value / parentScale);
}

void EntityItem::setUnscaledDimensions(const glm::vec3& value) {
    glm::vec3 newDimensions = glm::max(value, glm::vec3(ENTITY_ITEM_MIN_DIMENSION));
    const float MIN_SCALE_CHANGE_SQUARED = 1.0e-6f;
    if (glm::length2(getUnscaledDimensions() - newDimensions) > MIN_SCALE_CHANGE_SQUARED) {
        withWriteLock([&] {
            _unscaledDimensions = newDimensions;
            _flags |= (Simulation::DIRTY_SHAPE | Simulation::DIRTY_MASS);
            _queryAACubeSet = false;
        });
        locationChanged();
        dimensionsChanged();
    }
}

glm::vec3 EntityItem::getUnscaledDimensions() const {
   return resultWithReadLock<glm::vec3>([&] {
        return _unscaledDimensions;
    });
}

void EntityItem::setRotation(glm::quat rotation) {
    if (getLocalOrientation() != rotation) {
        setLocalOrientation(rotation);
        _flags |= Simulation::DIRTY_ROTATION;
        forEachDescendant([&](SpatiallyNestablePointer object) {
            if (object->getNestableType() == NestableType::Entity) {
                EntityItemPointer entity = std::static_pointer_cast<EntityItem>(object);
                entity->markDirtyFlags(Simulation::DIRTY_ROTATION | Simulation::DIRTY_POSITION);
            }
        });
    }
}

void EntityItem::setVelocity(const glm::vec3& value) {
    glm::vec3 velocity = getLocalVelocity();
    if (velocity != value) {
        float speed = glm::length(value);
        if (!glm::isnan(speed)) {
            const float MIN_LINEAR_SPEED = 0.001f;
            const float MAX_LINEAR_SPEED = 270.0f; // 3m per step at 90Hz
            if (speed < MIN_LINEAR_SPEED) {
                velocity = ENTITY_ITEM_ZERO_VEC3;
            } else if (speed > MAX_LINEAR_SPEED) {
                velocity = (MAX_LINEAR_SPEED / speed) * value;
            } else {
                velocity = value;
            }
            setLocalVelocity(velocity);
            _flags |= Simulation::DIRTY_LINEAR_VELOCITY;
        }
    }
}

void EntityItem::setDamping(float value) {
    auto clampedDamping = glm::clamp(value, ENTITY_ITEM_MIN_DAMPING, ENTITY_ITEM_MAX_DAMPING);
    withWriteLock([&] {
        if (_damping != clampedDamping) {
            _damping = clampedDamping;
            _flags |= Simulation::DIRTY_MATERIAL;
        }
    });
}

void EntityItem::setGravity(const glm::vec3& value) {
    withWriteLock([&] {
        if (_gravity != value) {
            float magnitude = glm::length(value);
            if (!glm::isnan(magnitude)) {
                const float MAX_ACCELERATION_OF_GRAVITY = 10.0f * 9.8f; // 10g
                if (magnitude > MAX_ACCELERATION_OF_GRAVITY) {
                    _gravity = (MAX_ACCELERATION_OF_GRAVITY / magnitude) * value;
                } else {
                    _gravity = value;
                }
                _flags |= Simulation::DIRTY_LINEAR_VELOCITY;
            }
        }
    });
}

void EntityItem::setAngularVelocity(const glm::vec3& value) {
    glm::vec3 angularVelocity = getLocalAngularVelocity();
    if (angularVelocity != value) {
        float speed = glm::length(value);
        if (!glm::isnan(speed)) {
            const float MIN_ANGULAR_SPEED = 0.0002f;
            const float MAX_ANGULAR_SPEED = 9.0f * TWO_PI; // 1/10 rotation per step at 90Hz
            if (speed < MIN_ANGULAR_SPEED) {
                angularVelocity = ENTITY_ITEM_ZERO_VEC3;
            } else if (speed > MAX_ANGULAR_SPEED) {
                angularVelocity = (MAX_ANGULAR_SPEED / speed) * value;
            } else {
                angularVelocity = value;
            }
            setLocalAngularVelocity(angularVelocity);
            _flags |= Simulation::DIRTY_ANGULAR_VELOCITY;
        }
    }
}

void EntityItem::setAngularDamping(float value) {
    auto clampedDamping = glm::clamp(value, ENTITY_ITEM_MIN_DAMPING, ENTITY_ITEM_MAX_DAMPING);
    withWriteLock([&] {
        if (_angularDamping != clampedDamping) {
            _angularDamping = clampedDamping;
            _flags |= Simulation::DIRTY_MATERIAL;
        }
    });
}

void EntityItem::setCollisionless(bool value) {
    withWriteLock([&] {
        if (_collisionless != value) {
            _collisionless = value;
            _flags |= Simulation::DIRTY_COLLISION_GROUP;
        }
    });
}

void EntityItem::setCollisionMask(uint16_t value) {
    withWriteLock([&] {
        if ((_collisionMask & ENTITY_COLLISION_MASK_DEFAULT) != (value & ENTITY_COLLISION_MASK_DEFAULT)) {
            _collisionMask = (value & ENTITY_COLLISION_MASK_DEFAULT);
            _flags |= Simulation::DIRTY_COLLISION_GROUP;
        }
    });
}

void EntityItem::setDynamic(bool value) {
    if (getDynamic() != value) {
        auto shapeType = getShapeType();
        withWriteLock([&] {
            // dynamic and STATIC_MESH are incompatible so we check for that case
            if (value && shapeType == SHAPE_TYPE_STATIC_MESH) {
                if (_dynamic) {
                    _dynamic = false;
                    _flags |= Simulation::DIRTY_MOTION_TYPE;
                }
            } else {
                _dynamic = value;
                _flags |= Simulation::DIRTY_MOTION_TYPE;
            }
        });
    }
}

void EntityItem::setRestitution(float value) {
    float clampedValue = glm::max(glm::min(ENTITY_ITEM_MAX_RESTITUTION, value), ENTITY_ITEM_MIN_RESTITUTION);
    withWriteLock([&] {
        if (_restitution != clampedValue) {
            _restitution = clampedValue;
            _flags |= Simulation::DIRTY_MATERIAL;
        }
    });

}

void EntityItem::setFriction(float value) {
    float clampedValue = glm::max(glm::min(ENTITY_ITEM_MAX_FRICTION, value), ENTITY_ITEM_MIN_FRICTION);
    withWriteLock([&] {
        if (_friction != clampedValue) {
            _friction = clampedValue;
            _flags |= Simulation::DIRTY_MATERIAL;
        }
    });
}

void EntityItem::setLifetime(float value) {
    withWriteLock([&] {
        if (_lifetime != value) {
            _lifetime = value;
            _flags |= Simulation::DIRTY_LIFETIME;
        }
    });
}

void EntityItem::setCreated(quint64 value) {
    withWriteLock([&] {
        if (_created != value) {
            _created = value;
            _flags |= Simulation::DIRTY_LIFETIME;
        }
    });
}

void EntityItem::computeCollisionGroupAndFinalMask(int32_t& group, int32_t& mask) const {
    if (_collisionless) {
        group = BULLET_COLLISION_GROUP_COLLISIONLESS;
        mask = 0;
    } else {
        if (getDynamic()) {
            group = BULLET_COLLISION_GROUP_DYNAMIC;
        } else if (hasActions() || isMovingRelativeToParent()) {
            group = BULLET_COLLISION_GROUP_KINEMATIC;
        } else {
            group = BULLET_COLLISION_GROUP_STATIC;
        }

        uint16_t userMask = getCollisionMask();

        if ((bool)(userMask & USER_COLLISION_GROUP_MY_AVATAR) !=
                (bool)(userMask & USER_COLLISION_GROUP_OTHER_AVATAR)) {
            // asymmetric avatar collision mask bits
            if (!getSimulatorID().isNull() && getSimulatorID() != Physics::getSessionUUID()) {
                // someone else owns the simulation, so we toggle the avatar bits (swap interpretation)
                userMask ^= USER_COLLISION_MASK_AVATARS | ~userMask;
            }
        }

        if ((bool)(_flags & Simulation::SPECIAL_FLAG_NO_BOOTSTRAPPING)) {
            userMask &= ~USER_COLLISION_GROUP_MY_AVATAR;
        }
        mask = Physics::getDefaultCollisionMask(group) & (int32_t)(userMask);
    }
}

void EntityItem::setSimulationOwner(const QUuid& id, uint8_t priority) {
    if (wantTerseEditLogging() && (id != _simulationOwner.getID() || priority != _simulationOwner.getPriority())) {
        qCDebug(entities) << "sim ownership for" << getDebugName() << "is now" << id << priority;
    }
    _simulationOwner.set(id, priority);
}

void EntityItem::setSimulationOwner(const SimulationOwner& owner) {
    // NOTE: this method only used by EntityServer.  The Interface uses special code in readEntityDataFromBuffer().
    if (wantTerseEditLogging() && _simulationOwner != owner) {
        qCDebug(entities) << "sim ownership for" << getDebugName() << "is now" << owner;
    }

    if (_simulationOwner.set(owner)) {
        markDirtyFlags(Simulation::DIRTY_SIMULATOR_ID);
    }
}

void EntityItem::clearSimulationOwnership() {
    if (wantTerseEditLogging() && !_simulationOwner.isNull()) {
        qCDebug(entities) << "sim ownership for" << getDebugName() << "is now null";
    }

    _simulationOwner.clear();
    // don't bother setting the DIRTY_SIMULATOR_ID flag because:
    // (a) when entity-server calls clearSimulationOwnership() the dirty-flags are meaningless (only used by interface)
    // (b) the interface only calls clearSimulationOwnership() in a context that already knows best about dirty flags
    //markDirtyFlags(Simulation::DIRTY_SIMULATOR_ID);

}

QString EntityItem::actionsToDebugString() {
    QString result;
    QVector<QByteArray> serializedActions;
    QHash<QUuid, EntityDynamicPointer>::const_iterator i = _objectActions.begin();
    while (i != _objectActions.end()) {
        const QUuid id = i.key();
        EntityDynamicPointer action = _objectActions[id];
        EntityDynamicType actionType = action->getType();
        result += QString("") + actionType + ":" + action->getID().toString() + " ";
        i++;
    }
    return result;
}

bool EntityItem::addAction(EntitySimulationPointer simulation, EntityDynamicPointer action) {
    bool result;
    withWriteLock([&] {
        checkWaitingToRemove(simulation);

        result = addActionInternal(simulation, action);
        if (result) {
            action->setIsMine(true);
            _dynamicDataDirty = true;
        } else {
            removeActionInternal(action->getID());
        }
    });
    updateQueryAACube();

    return result;
}

void EntityItem::enableNoBootstrap() {
    if (!(bool)(_flags & Simulation::SPECIAL_FLAG_NO_BOOTSTRAPPING)) {
        _flags |= Simulation::SPECIAL_FLAG_NO_BOOTSTRAPPING;
        _flags |= Simulation::DIRTY_COLLISION_GROUP; // may need to not collide with own avatar

        // NOTE: unlike disableNoBootstrap() below, we do not call simulation->changeEntity() here
        // because most enableNoBootstrap() cases are already correctly handled outside this scope
        // and I didn't want to add redundant work.
        // TODO: cleanup Grabs & dirtySimulationFlags to be more efficient and make more sense.

        forEachDescendant([&](SpatiallyNestablePointer child) {
            if (child->getNestableType() == NestableType::Entity) {
                EntityItemPointer entity = std::static_pointer_cast<EntityItem>(child);
                entity->markDirtyFlags(Simulation::DIRTY_COLLISION_GROUP);
                entity->markSpecialFlags(Simulation::SPECIAL_FLAG_NO_BOOTSTRAPPING);
            }
        });
    }
}

void EntityItem::disableNoBootstrap() {
    if (!stillHasMyGrab()) {
        _flags &= ~Simulation::SPECIAL_FLAG_NO_BOOTSTRAPPING;
        _flags |= Simulation::DIRTY_COLLISION_GROUP; // may need to not collide with own avatar

        EntityTreePointer entityTree = getTree();
        assert(entityTree);
        EntitySimulationPointer simulation = entityTree->getSimulation();
        assert(simulation);
        simulation->changeEntity(getThisPointer());

        forEachDescendant([&](SpatiallyNestablePointer child) {
            if (child->getNestableType() == NestableType::Entity) {
                EntityItemPointer entity = std::static_pointer_cast<EntityItem>(child);
                entity->markDirtyFlags(Simulation::DIRTY_COLLISION_GROUP);
                entity->clearSpecialFlags(Simulation::SPECIAL_FLAG_NO_BOOTSTRAPPING);
                simulation->changeEntity(entity);
            }
        });
    }
}


bool EntityItem::addActionInternal(EntitySimulationPointer simulation, EntityDynamicPointer action) {
    assert(action);
    assert(simulation);
    auto actionOwnerEntity = action->getOwnerEntity().lock();
    assert(actionOwnerEntity);
    assert(actionOwnerEntity.get() == this);

    const QUuid& actionID = action->getID();
    assert(!_objectActions.contains(actionID) || _objectActions[actionID] == action);
    _objectActions[actionID] = action;
    simulation->addDynamic(action);

    bool success;
    QByteArray newDataCache;
    serializeActions(success, newDataCache);
    if (success) {
        _allActionsDataCache = newDataCache;
        _flags |= Simulation::DIRTY_PHYSICS_ACTIVATION;

        auto actionType = action->getType();
        if (actionType == DYNAMIC_TYPE_HOLD || actionType == DYNAMIC_TYPE_FAR_GRAB) {
            enableNoBootstrap();
        }
    } else {
        qCDebug(entities) << "EntityItem::addActionInternal -- serializeActions failed";
    }
    return success;
}

bool EntityItem::updateAction(EntitySimulationPointer simulation, const QUuid& actionID, const QVariantMap& arguments) {
    bool success = false;
    withWriteLock([&] {
        checkWaitingToRemove(simulation);

        if (!_objectActions.contains(actionID)) {
            return;
        }

        EntityDynamicPointer action = _objectActions[actionID];

        success = action->updateArguments(arguments);
        if (success) {
            action->setIsMine(true);
            serializeActions(success, _allActionsDataCache);
            _flags |= Simulation::DIRTY_PHYSICS_ACTIVATION;
        } else {
            qCDebug(entities) << "EntityItem::updateAction failed";
        }
    });
    return success;
}

bool EntityItem::removeAction(EntitySimulationPointer simulation, const QUuid& actionID) {
    // TODO: some action
    bool success = false;
    withWriteLock([&] {
        checkWaitingToRemove(simulation);
        success = removeActionInternal(actionID);
    });
    updateQueryAACube();

    return success;
}

bool EntityItem::stillHasGrab() const {
    return !(_grabs.empty());
}

// returns 'true' if there exists an action that returns 'true' for EntityActionInterface::isMine()
// (e.g. the action belongs to the MyAvatar instance)
bool EntityItem::stillHasMyGrab() const {
    bool foundGrab = false;
    if (!_grabs.empty()) {
        _grabsLock.withReadLock([&] {
            foreach (const GrabPointer &grab, _grabs) {
                if (grab->getOwnerID() == Physics::getSessionUUID()) {
                    foundGrab = true;
                    break;
                }
            }
        });
    }
    return foundGrab;
}

bool EntityItem::removeActionInternal(const QUuid& actionID, EntitySimulationPointer simulation) {
    _previouslyDeletedActions.insert(actionID, usecTimestampNow());
    if (_objectActions.contains(actionID)) {
        if (!simulation) {
            EntityTreeElementPointer element = _element; // use local copy of _element for logic below
            EntityTreePointer entityTree = element ? element->getTree() : nullptr;
            simulation = entityTree ? entityTree->getSimulation() : nullptr;
        }

        EntityDynamicPointer action = _objectActions[actionID];
        auto removedActionType = action->getType();
        action->setOwnerEntity(nullptr);
        action->setIsMine(false);
        _objectActions.remove(actionID);

        if (removedActionType == DYNAMIC_TYPE_HOLD || removedActionType == DYNAMIC_TYPE_FAR_GRAB) {
            disableNoBootstrap();
        } else {
            // NO-OP: we assume SPECIAL_FLAG_NO_BOOTSTRAPPING bits and collision group are correct
            // because they should have been set correctly when the action was added
            // and/or when children were linked
        }

        if (simulation) {
            action->removeFromSimulation(simulation);
        }

        bool success = true;
        serializeActions(success, _allActionsDataCache);
        _flags |= Simulation::DIRTY_PHYSICS_ACTIVATION;
        setDynamicDataNeedsTransmit(true);
        return success;
    }
    return false;
}

bool EntityItem::clearActions(EntitySimulationPointer simulation) {
    withWriteLock([&] {
        QHash<QUuid, EntityDynamicPointer>::iterator i = _objectActions.begin();
        while (i != _objectActions.end()) {
            const QUuid id = i.key();
            EntityDynamicPointer action = _objectActions[id];
            i = _objectActions.erase(i);
            action->setOwnerEntity(nullptr);
            action->removeFromSimulation(simulation);
        }
        // empty _serializedActions means no actions for the EntityItem
        _actionsToRemove.clear();
        _allActionsDataCache.clear();
        _flags |= Simulation::DIRTY_PHYSICS_ACTIVATION;
        _flags |= Simulation::DIRTY_COLLISION_GROUP; // may need to not collide with own avatar
    });
    return true;
}


void EntityItem::deserializeActions() {
    withWriteLock([&] {
        deserializeActionsInternal();
    });
}


void EntityItem::deserializeActionsInternal() {
    quint64 now = usecTimestampNow();

    if (!_element) {
        qCDebug(entities) << "EntityItem::deserializeActionsInternal -- no _element";
        return;
    }

    EntityTreePointer entityTree = getTree();
    assert(entityTree);
    EntitySimulationPointer simulation = entityTree ? entityTree->getSimulation() : nullptr;
    assert(simulation);

    QVector<QByteArray> serializedActions;
    if (_allActionsDataCache.size() > 0) {
        QDataStream serializedActionsStream(_allActionsDataCache);
        serializedActionsStream >> serializedActions;
    }

    // Keep track of which actions got added or updated by the new dynamicData
    QSet<QUuid> updated;

    foreach(QByteArray serializedAction, serializedActions) {
        QDataStream serializedActionStream(serializedAction);
        EntityDynamicType actionType;
        QUuid actionID;
        serializedActionStream >> actionType;
        serializedActionStream >> actionID;
        if (_previouslyDeletedActions.contains(actionID)) {
            continue;
        }

        if (_objectActions.contains(actionID)) {
            EntityDynamicPointer action = _objectActions[actionID];
            // TODO: make sure types match?  there isn't currently a way to
            // change the type of an existing action.
            if (!action->isMine()) {
                action->deserialize(serializedAction);
            }
            updated << actionID;
        } else {
            auto actionFactory = DependencyManager::get<EntityDynamicFactoryInterface>();
            EntityItemPointer entity = getThisPointer();
            EntityDynamicPointer action = actionFactory->factoryBA(entity, serializedAction);
            if (action) {
                entity->addActionInternal(simulation, action);
                updated << actionID;
            } else {
                HIFI_FCDEBUG(entities(), "EntityItem::deserializeActionsInternal -- action creation failed for"
                        << getID() << _name); // getName();
                removeActionInternal(actionID, nullptr);
            }
        }
    }

    // remove any actions that weren't included in the new data.
    QHash<QUuid, EntityDynamicPointer>::const_iterator i = _objectActions.begin();
    while (i != _objectActions.end()) {
        QUuid id = i.key();
        if (!updated.contains(id)) {
            EntityDynamicPointer action = i.value();

            if (action->isMine()) {
                // we just received an update that didn't include one of our actions.  tell the server about it (again).
                setDynamicDataNeedsTransmit(true);
            } else {
                // don't let someone else delete my action.
                _actionsToRemove << id;
                _previouslyDeletedActions.insert(id, now);
            }
        }
        i++;
    }

    // trim down _previouslyDeletedActions
    QMutableHashIterator<QUuid, quint64> _previouslyDeletedIter(_previouslyDeletedActions);
    while (_previouslyDeletedIter.hasNext()) {
        _previouslyDeletedIter.next();
        if (now - _previouslyDeletedIter.value() > _rememberDeletedActionTime) {
            _previouslyDeletedActions.remove(_previouslyDeletedIter.key());
        }
    }

    _dynamicDataDirty = true;

    return;
}

void EntityItem::checkWaitingToRemove(EntitySimulationPointer simulation) {
    foreach(QUuid actionID, _actionsToRemove) {
        removeActionInternal(actionID, simulation);
    }
    _actionsToRemove.clear();
}

void EntityItem::setDynamicData(QByteArray dynamicData) {
    withWriteLock([&] {
        setDynamicDataInternal(dynamicData);
    });
}

void EntityItem::setDynamicDataInternal(QByteArray dynamicData) {
    if (_allActionsDataCache != dynamicData) {
        _allActionsDataCache = dynamicData;
        deserializeActionsInternal();
    }
    checkWaitingToRemove();
}

void EntityItem::serializeActions(bool& success, QByteArray& result) const {
    if (_objectActions.size() == 0) {
        success = true;
        result.clear();
        return;
    }

    QVector<QByteArray> serializedActions;
    QHash<QUuid, EntityDynamicPointer>::const_iterator i = _objectActions.begin();
    while (i != _objectActions.end()) {
        const QUuid id = i.key();
        EntityDynamicPointer action = _objectActions[id];
        QByteArray bytesForAction = action->serialize();
        serializedActions << bytesForAction;
        i++;
    }

    QDataStream serializedActionsStream(&result, QIODevice::WriteOnly);
    serializedActionsStream << serializedActions;

    if (result.size() >= _maxActionsDataSize) {
        qCDebug(entities) << "EntityItem::serializeActions size is too large -- "
                          << result.size() << ">=" << _maxActionsDataSize;
        success = false;
        return;
    }

    success = true;
    return;
}

const QByteArray EntityItem::getDynamicDataInternal() const {
    if (_dynamicDataDirty) {
        bool success;
        serializeActions(success, _allActionsDataCache);
        if (success) {
            _dynamicDataDirty = false;
        }
    }
    return _allActionsDataCache;
}

const QByteArray EntityItem::getDynamicData() const {
    QByteArray result;

    if (_dynamicDataDirty) {
        withWriteLock([&] {
            getDynamicDataInternal();
            result = _allActionsDataCache;
        });
    } else {
        withReadLock([&] {
            result = _allActionsDataCache;
        });
    }
    return result;
}

QVariantMap EntityItem::getActionArguments(const QUuid& actionID) const {
    QVariantMap result;
    withReadLock([&] {
        if (_objectActions.contains(actionID)) {
            EntityDynamicPointer action = _objectActions[actionID];
            result = action->getArguments();
            result["type"] = EntityDynamicInterface::dynamicTypeToString(action->getType());
        }
    });

    return result;
}

bool EntityItem::shouldSuppressLocationEdits() const {
    // if any of the actions indicate they'd like suppression, suppress
    QHash<QUuid, EntityDynamicPointer>::const_iterator i = _objectActions.begin();
    while (i != _objectActions.end()) {
        if (i.value()->shouldSuppressLocationEdits()) {
            return true;
        }
        i++;
    }

    i = _grabActions.begin();
    while (i != _grabActions.end()) {
        if (i.value()->shouldSuppressLocationEdits()) {
            return true;
        }
        i++;
    }

    // if any of the ancestors are MyAvatar, suppress
    return isChildOfMyAvatar();
}

QList<EntityDynamicPointer> EntityItem::getActionsOfType(EntityDynamicType typeToGet) const {
    QList<EntityDynamicPointer> result;

    for (QHash<QUuid, EntityDynamicPointer>::const_iterator i = _objectActions.begin();
         i != _objectActions.end();
         i++) {
        EntityDynamicPointer action = i.value();
        if (action->getType() == typeToGet && action->isActive()) {
            result += action;
        }
    }

    for (QHash<QUuid, EntityDynamicPointer>::const_iterator i = _grabActions.begin();
         i != _grabActions.end();
         i++) {
        EntityDynamicPointer action = i.value();
        if (action->getType() == typeToGet && action->isActive()) {
            result += action;
        }
    }

    return result;
}

void EntityItem::locationChanged(bool tellPhysics, bool tellChildren) {
    requiresRecalcBoxes();
    if (tellPhysics) {
        _flags |= Simulation::DIRTY_TRANSFORM;
        EntityTreePointer tree = getTree();
        if (tree) {
            tree->entityChanged(getThisPointer());
        }
    }
    SpatiallyNestable::locationChanged(tellPhysics, tellChildren);
    std::pair<int32_t, glm::vec4> data(_spaceIndex, glm::vec4(getWorldPosition(), _boundingRadius));
    emit spaceUpdate(data);
    somethingChangedNotification();
}

void EntityItem::dimensionsChanged() {
    requiresRecalcBoxes();
    SpatiallyNestable::dimensionsChanged(); // Do what you have to do
    _boundingRadius = 0.5f * glm::length(getScaledDimensions());
    std::pair<int32_t, glm::vec4> data(_spaceIndex, glm::vec4(getWorldPosition(), _boundingRadius));
    emit spaceUpdate(data);
    somethingChangedNotification();
}

bool EntityItem::getScalesWithParent() const {
    // keep this logic the same as in EntityItemProperties::getScalesWithParent
    if (isAvatarEntity()) {
        QUuid ancestorID = findAncestorOfType(NestableType::Avatar);
        return !ancestorID.isNull();
    } else {
        return false;
    }
}

void EntityItem::globalizeProperties(EntityItemProperties& properties, const QString& messageTemplate, const glm::vec3& offset) const {
    // TODO -- combine this with convertLocationToScriptSemantics
    bool success;
    auto globalPosition = getWorldPosition(success);
    if (success) {
        properties.setPosition(globalPosition + offset);
        properties.setRotation(getWorldOrientation());
        properties.setDimensions(getScaledDimensions());
        // Should we do velocities and accelerations, too? This could end up being quite involved, which is why the method exists.
    } else {
        properties.setPosition(getQueryAACube().calcCenter() + offset); // best we can do
    }
    if (!messageTemplate.isEmpty()) {
        QString name = properties.getName();
        if (name.isEmpty()) {
            name = EntityTypes::getEntityTypeName(properties.getType());
        }
        qCWarning(entities) << messageTemplate.arg(getEntityItemID().toString()).arg(name).arg(properties.getParentID().toString());
    }
    QUuid empty;
    properties.setParentID(empty);
}


bool EntityItem::matchesJSONFilters(const QJsonObject& jsonFilters) const {

    // The intention for the query JSON filter and this method is to be flexible to handle a variety of filters for
    // ALL entity properties. Some work will need to be done to the property system so that it can be more flexible
    // (to grab the value and default value of a property given the string representation of that property, for example)

    // currently the only property filter we handle in EntityItem is '+' for serverScripts
    // which means that we only handle a filtered query asking for entities where the serverScripts property is non-default

    static const QString SERVER_SCRIPTS_PROPERTY = "serverScripts";
    static const QString ENTITY_TYPE_PROPERTY = "type";

    foreach(const auto& property, jsonFilters.keys()) {
        if (property == SERVER_SCRIPTS_PROPERTY && jsonFilters[property] == EntityQueryFilterSymbol::NonDefault) {
            // check if this entity has a non-default value for serverScripts
            if (_serverScripts != ENTITY_ITEM_DEFAULT_SERVER_SCRIPTS) {
                return true;
            } else {
                return false;
            }
        } else if (property == ENTITY_TYPE_PROPERTY) {
            return (jsonFilters[property] == EntityTypes::getEntityTypeName(getType()) );
        }
    }

    // the json filter syntax did not match what we expected, return a match
    return true;
}

quint64 EntityItem::getLastSimulated() const {
    quint64 result;
    withReadLock([&] {
        result = _lastSimulated;
    });
    return result;
}

void EntityItem::setLastSimulated(quint64 now) {
    withWriteLock([&] {
        _lastSimulated = now;
    });
}

quint64 EntityItem::getLastEdited() const {
    quint64 result;
    withReadLock([&] {
        result = _lastEdited;
    });
    return result;
}

void EntityItem::setLastEdited(quint64 lastEdited) {
    if (lastEdited == 0 || lastEdited > _lastEdited) {
        withWriteLock([&] {
            _lastEdited = _lastUpdated = lastEdited;
            _changedOnServer = glm::max(lastEdited, _changedOnServer);
        });
    }
}

void EntityItem::markAsChangedOnServer() {
    withWriteLock([&] {
        _changedOnServer = usecTimestampNow();
    });
}

quint64 EntityItem::getLastChangedOnServer() const {
    quint64 result;
    withReadLock([&] {
        result = _changedOnServer;
    });
    return result;
}

void EntityItem::update(const quint64& now) {
    withWriteLock([&] {
        _lastUpdated = now;
    });
}

quint64 EntityItem::getLastUpdated() const {
    quint64 result;
    withReadLock([&] {
        result = _lastUpdated;
    });
    return result;
}

void EntityItem::requiresRecalcBoxes() {
    withWriteLock([&] {
        _recalcAABox = true;
        _recalcMinAACube = true;
        _recalcMaxAACube = true;
    });
}

QString EntityItem::getHref() const {
    QString result;
    withReadLock([&] {
        result = _href;
    });
    return result;
}

QString EntityItem::getDescription() const {
    QString result;
    withReadLock([&] {
        result = _description;
    });
    return result;
}

void EntityItem::setDescription(const QString& value) {
    withWriteLock([&] {
        _description = value;
    });
}

glm::vec3 EntityItem::getGravity() const {
    glm::vec3 result;
    withReadLock([&] {
        result = _gravity;
    });
    return result;
}

glm::vec3 EntityItem::getAcceleration() const {
    glm::vec3 result;
    withReadLock([&] {
        result = _acceleration;
    });
    return result;
}

void EntityItem::setAcceleration(const glm::vec3& value) {
    withWriteLock([&] {
        _acceleration = value;
    });
}

float EntityItem::getDamping() const {
    float result;
    withReadLock([&] {
        result = _damping;
    });
    return result;
}

float EntityItem::getRestitution() const {
    float result;
    withReadLock([&] {
        result = _restitution;
    });
    return result;
}

float EntityItem::getFriction() const {
    float result;
    withReadLock([&] {
        result = _friction;
    });
    return result;
}

// lifetime related properties.
float EntityItem::getLifetime() const {
    float result;
    withReadLock([&] {
        result = _lifetime;
    });
    return result;
}

quint64 EntityItem::getCreated() const {
    quint64 result;
    withReadLock([&] {
        result = _created;
    });
    return result;
}

QString EntityItem::getScript() const {
    QString result;
    withReadLock([&] {
        result = _script;
    });
    return result;
}

void EntityItem::setScript(const QString& value) {
    withWriteLock([&] {
        _script = value;
    });
}

quint64 EntityItem::getScriptTimestamp() const {
    quint64 result;
    withReadLock([&] {
        result = _scriptTimestamp;
    });
    return result;
}

void EntityItem::setScriptTimestamp(const quint64 value) {
    withWriteLock([&] {
        _scriptTimestamp = value;
    });
}

QString EntityItem::getServerScripts() const {
    QString result;
    withReadLock([&] {
        result = _serverScripts;
    });
    return result;
}

void EntityItem::setServerScripts(const QString& serverScripts) {
    withWriteLock([&] {
        _serverScripts = serverScripts;
        _serverScriptsChangedTimestamp = usecTimestampNow();
    });
}

QString EntityItem::getCollisionSoundURL() const {
    QString result;
    withReadLock([&] {
        result = _collisionSoundURL;
    });
    return result;
}

glm::vec3 EntityItem::getRegistrationPoint() const {
    return resultWithReadLock<glm::vec3>([&] {
        return _registrationPoint;
    });
}

float EntityItem::getAngularDamping() const {
    float result;
    withReadLock([&] {
        result = _angularDamping;
    });
    return result;
}

QString EntityItem::getName() const {
    QString result;
    withReadLock([&] {
        result = _name;
    });
    return result;
}

void EntityItem::setName(const QString& value) {
    withWriteLock([&] {
        _name = value;
    });
}

QString EntityItem::getDebugName() {
    QString result = getName();
    if (result.isEmpty()) {
        result = getID().toString();
    }
    return result;
}

bool EntityItem::getVisible() const {
    bool result;
    withReadLock([&] {
        result = _visible;
    });
    return result;
}

void EntityItem::setVisible(bool value) {
    bool changed;
    withWriteLock([&] {
        changed = _visible != value;
        _needsRenderUpdate |= changed;
        _visible = value;
    });

    if (changed) {
        bumpAncestorChainRenderableVersion();
    }
}

bool EntityItem::isVisibleInSecondaryCamera() const {
    bool result;
    withReadLock([&] {
        result = _isVisibleInSecondaryCamera;
    });
    return result;
}

void EntityItem::setIsVisibleInSecondaryCamera(bool value) {
    withWriteLock([&] {
        _needsRenderUpdate |= _isVisibleInSecondaryCamera != value;
        _isVisibleInSecondaryCamera = value;
    });
}

RenderLayer EntityItem::getRenderLayer() const {
    return resultWithReadLock<RenderLayer>([&] {
        return _renderLayer;
    });
}

void EntityItem::setRenderLayer(RenderLayer value) {
    withWriteLock([&] {
        _needsRenderUpdate |= _renderLayer != value;
        _renderLayer = value;
    });
}

PrimitiveMode EntityItem::getPrimitiveMode() const {
    return resultWithReadLock<PrimitiveMode>([&] {
        return _primitiveMode;
    });
}

void EntityItem::setPrimitiveMode(PrimitiveMode value) {
    withWriteLock([&] {
        _needsRenderUpdate |= _primitiveMode != value;
        _primitiveMode = value;
    });
}

bool EntityItem::getCauterized() const {
    return resultWithReadLock<bool>([&] {
        return _cauterized;
    });
}

void EntityItem::setCauterized(bool value) {
    bool needsRenderUpdate = false;
    withWriteLock([&] {
        needsRenderUpdate = _cauterized != value;
        _needsRenderUpdate |= needsRenderUpdate;
        _cauterized = value;
    });
    if (needsRenderUpdate) {
        somethingChangedNotification();
    }
}

bool EntityItem::getIgnorePickIntersection() const {
    return resultWithReadLock<bool>([&] {
        return _ignorePickIntersection;
    });
}

void EntityItem::setIgnorePickIntersection(bool value) {
    withWriteLock([&] {
        _ignorePickIntersection = value;
    });
}

bool EntityItem::getCanCastShadow() const {
    bool result;
    withReadLock([&] {
        result = _canCastShadow;
    });
    return result;
}

void EntityItem::setCanCastShadow(bool value) {
    withWriteLock([&] {
        _needsRenderUpdate |= _canCastShadow != value;
        _canCastShadow = value;
    });
}

bool EntityItem::getCullWithParent() const {
    bool result;
    withReadLock([&] {
        result = _cullWithParent;
    });
    return result;
}

void EntityItem::setCullWithParent(bool value) {
    bool needsRenderUpdate = false;
    withWriteLock([&] {
        needsRenderUpdate = _cullWithParent != value;
        _needsRenderUpdate |= needsRenderUpdate;
        _cullWithParent = value;
    });
    if (needsRenderUpdate) {
        somethingChangedNotification();
    }
}

bool EntityItem::isChildOfMyAvatar() const {
    QUuid ancestorID = findAncestorOfType(NestableType::Avatar);
    return !ancestorID.isNull() && (ancestorID == Physics::getSessionUUID() || ancestorID == AVATAR_SELF_ID);
}

bool EntityItem::getCollisionless() const {
    bool result;
    withReadLock([&] {
        result = _collisionless;
    });
    return result;
}

uint16_t EntityItem::getCollisionMask() const {
    return _collisionMask;
}

bool EntityItem::getDynamic() const {
    if (SHAPE_TYPE_STATIC_MESH == getShapeType()) {
        return false;
    }
    return _dynamic;
}

bool EntityItem::getLocked() const {
    return _locked;
}

void EntityItem::setLocked(bool value) {
    bool changed { false };
    withWriteLock([&] {
        if (_locked != value) {
            _locked = value;
            changed = true;
        }
    });
    if (changed) {
        markDirtyFlags(Simulation::DIRTY_MOTION_TYPE);
        EntityTreePointer tree = getTree();
        if (tree) {
            tree->entityChanged(getThisPointer());
        }
    }
}

QString EntityItem::getUserData() const {
    QString result;
    withReadLock([&] {
        result = _userData;
    });
    return result;
}

void EntityItem::setUserData(const QString& value) {
    withWriteLock([&] {
        _userData = value;
    });
}

QString EntityItem::getPrivateUserData() const {
    QString result;
    withReadLock([&] {
        result = _privateUserData;
    });
    return result;
}

void EntityItem::setPrivateUserData(const QString& value) {
    withWriteLock([&] {
        _privateUserData = value;
    });
}

uint32_t EntityItem::getDirtyFlags() const {
    uint32_t result;
    withReadLock([&] {
        result = _flags & Simulation::DIRTY_FLAGS_MASK;
    });
    return result;
}

void EntityItem::markDirtyFlags(uint32_t mask) {
    withWriteLock([&] {
        mask &= Simulation::DIRTY_FLAGS_MASK;
        _flags |= mask;
    });
}

void EntityItem::clearDirtyFlags(uint32_t mask) {
    withWriteLock([&] {
        mask &= Simulation::DIRTY_FLAGS_MASK;
        _flags &= ~mask;
    });
}

uint32_t EntityItem::getSpecialFlags() const {
    uint32_t result;
    withReadLock([&] {
        result = _flags & Simulation::SPECIAL_FLAGS_MASK;
    });
    return result;
}

void EntityItem::markSpecialFlags(uint32_t mask) {
    withWriteLock([&] {
        mask &= Simulation::SPECIAL_FLAGS_MASK;
        _flags |= mask;
    });
}

void EntityItem::clearSpecialFlags(uint32_t mask) {
    withWriteLock([&] {
        mask &= Simulation::SPECIAL_FLAGS_MASK;
        _flags &= ~mask;
    });
}

float EntityItem::getDensity() const {
    float result;
    withReadLock([&] {
        result = _density;
    });
    return result;
}

EntityItem::ChangeHandlerId EntityItem::registerChangeHandler(const ChangeHandlerCallback& handler) {
    ChangeHandlerId result = QUuid::createUuid();
    withWriteLock([&] {
        _changeHandlers[result] = handler;
    });
    return result;
}

void EntityItem::deregisterChangeHandler(const ChangeHandlerId& changeHandlerId) {
    withWriteLock([&] {
        _changeHandlers.remove(changeHandlerId);
    });
}

void EntityItem::somethingChangedNotification() {
    auto id = getEntityItemID();
    withReadLock([&] {
        for (const auto& handler : _changeHandlers.values()) {
            handler(id);
        }
    });
}

void EntityItem::collectChildrenForDelete(std::vector<EntityItemPointer>& entitiesToDelete, const QUuid& sessionID) const {
    // Deleting an entity has consequences for its children, however there are rules dictating what can be deleted.
    // This method helps enforce those rules: not for this entity, but for its children.
    for (SpatiallyNestablePointer child : getChildren()) {
        if (child && child->getNestableType() == NestableType::Entity) {
            EntityItemPointer childEntity = std::static_pointer_cast<EntityItem>(child);
            // NOTE: null sessionID means "collect ALL known children", else we only collect: local-entities and myAvatar-entities
            if (sessionID.isNull() || childEntity->isLocalEntity() || childEntity->isMyAvatarEntity()) {
                if (std::find(entitiesToDelete.begin(), entitiesToDelete.end(), childEntity) == entitiesToDelete.end()) {
                    entitiesToDelete.push_back(childEntity);
                    childEntity->collectChildrenForDelete(entitiesToDelete, sessionID);
                }
            }
        }
    }
}

void EntityItem::setSpaceIndex(int32_t index) {
    assert(_spaceIndex == -1);
    _spaceIndex = index;
}

void EntityItem::preDelete() {
}

bool EntityItem::getCloneable() const {
    bool result;
    withReadLock([&] {
        result = _cloneable;
    });
    return result;
}

void EntityItem::setCloneable(bool value) {
    withWriteLock([&] {
        _cloneable = value;
    });
}

float EntityItem::getCloneLifetime() const {
    float result;
    withReadLock([&] {
        result = _cloneLifetime;
    });
    return result;
}

void EntityItem::setCloneLifetime(float value) {
    withWriteLock([&] {
        _cloneLifetime = value;
    });
}

float EntityItem::getCloneLimit() const {
    float result;
    withReadLock([&] {
        result = _cloneLimit;
    });
    return result;
}

void EntityItem::setCloneLimit(float value) {
    withWriteLock([&] {
        _cloneLimit = value;
    });
}

bool EntityItem::getCloneDynamic() const {
    bool result;
    withReadLock([&] {
        result = _cloneDynamic;
    });
    return result;
}

void EntityItem::setCloneDynamic(bool value) {
    withWriteLock([&] {
        _cloneDynamic = value;
    });
}

bool EntityItem::getCloneAvatarEntity() const {
    bool result;
    withReadLock([&] {
        result = _cloneAvatarEntity;
    });
    return result;
}

void EntityItem::setCloneAvatarEntity(bool value) {
    withWriteLock([&] {
        _cloneAvatarEntity = value;
    });
}

const QUuid EntityItem::getCloneOriginID() const {
    QUuid result;
    withReadLock([&] {
        result = _cloneOriginID;
    });
    return result;
}

void EntityItem::setCloneOriginID(const QUuid& value) {
    withWriteLock([&] {
        _cloneOriginID = value;
    });
}

void EntityItem::addCloneID(const QUuid& cloneID) {
    withWriteLock([&] {
        if (!_cloneIDs.contains(cloneID)) {
            _cloneIDs.append(cloneID);
        }
    });
}

void EntityItem::removeCloneID(const QUuid& cloneID) {
    withWriteLock([&] {
        int index = _cloneIDs.indexOf(cloneID);
        if (index >= 0) {
            _cloneIDs.removeAt(index);
        }
    });
}

const QVector<QUuid> EntityItem::getCloneIDs() const {
    QVector<QUuid> result;
    withReadLock([&] {
        result = _cloneIDs;
    });
    return result;
}

void EntityItem::setCloneIDs(const QVector<QUuid>& cloneIDs) {
    withWriteLock([&] {
        _cloneIDs = cloneIDs;
    });
}

bool EntityItem::shouldPreloadScript() const {
    return !_script.isEmpty() && ((_loadedScript != _script) || (_loadedScriptTimestamp != _scriptTimestamp));
}

void EntityItem::scriptHasPreloaded() {
    _loadedScript = _script;
    _loadedScriptTimestamp = _scriptTimestamp;
}

void EntityItem::scriptHasUnloaded() {
    _loadedScript = "";
    _loadedScriptTimestamp = 0;
    _scriptPreloadFinished = false;
}

void EntityItem::setScriptHasFinishedPreload(bool value) {
    _scriptPreloadFinished = value;
}

bool EntityItem::isScriptPreloadFinished() {
    return _scriptPreloadFinished;
}

void EntityItem::prepareForSimulationOwnershipBid(EntityItemProperties& properties, uint64_t now, uint8_t priority) {
    if (dynamicDataNeedsTransmit()) {
        setDynamicDataNeedsTransmit(false);
        properties.setActionData(getDynamicData());
    }

    if (updateQueryAACube()) {
        // due to parenting, the server may not know where something is in world-space, so include the bounding cube.
        properties.setQueryAACube(getQueryAACube());
    }

    // set the LastEdited of the properties but NOT the entity itself
    properties.setLastEdited(now);

    clearScriptSimulationPriority();
    properties.setSimulationOwner(Physics::getSessionUUID(), priority);
    setPendingOwnershipPriority(priority);

    // TODO: figure out if it would be OK to NOT bother set these properties here
    properties.setEntityHostType(getEntityHostType());
    properties.setOwningAvatarID(getOwningAvatarID());
    setLastBroadcast(now); // for debug/physics status icons
}

bool EntityItem::isWearable() const {
    return isVisible() &&
        (getParentID() == DependencyManager::get<NodeList>()->getSessionUUID() || getParentID() == AVATAR_SELF_ID);
}

bool EntityItem::isMyAvatarEntity() const {
    return _hostType == entity::HostType::AVATAR && AVATAR_SELF_ID == _owningAvatarID;
};

QUuid EntityItem::getOwningAvatarIDForProperties() const {
    if (isMyAvatarEntity()) {
        // NOTE: we always store AVATAR_SELF_ID for MyAvatar's avatar entities,
        // however for EntityItemProperties to be consumed by outside contexts (e.g. JS)
        // we use the actual "sessionUUID" which is conveniently cached in the Physics namespace
        return Physics::getSessionUUID();
    }
    return _owningAvatarID;
}

void EntityItem::setOwningAvatarID(const QUuid& owningAvatarID) {
    if (!owningAvatarID.isNull() && owningAvatarID == Physics::getSessionUUID()) {
        _owningAvatarID = AVATAR_SELF_ID;
    } else {
        _owningAvatarID = owningAvatarID;
    }
}

void EntityItem::addGrab(GrabPointer grab) {
    enableNoBootstrap();
    SpatiallyNestable::addGrab(grab);

    if (!getParentID().isNull()) {
        return;
    }

    int jointIndex = grab->getParentJointIndex();
    bool isFarGrab = jointIndex == FARGRAB_RIGHTHAND_INDEX
        || jointIndex == FARGRAB_LEFTHAND_INDEX
        || jointIndex == FARGRAB_MOUSE_INDEX;

    // GRAB HACK: FarGrab doesn't work on non-dynamic things yet, but we really really want NearGrab
    // (aka Hold) to work for such ojects, hence we filter the useAction case like so:
    bool useAction = getDynamic() || (_physicsInfo && !isFarGrab);
    if (useAction) {
        EntityTreePointer entityTree = getTree();
        assert(entityTree);
        EntitySimulationPointer simulation = entityTree->getSimulation();
        assert(simulation);

        auto actionFactory = DependencyManager::get<EntityDynamicFactoryInterface>();
        QUuid actionID = QUuid::createUuid();

        EntityDynamicType dynamicType;
        QVariantMap arguments;
        if (isFarGrab) {
            // add a far-grab action
            dynamicType = DYNAMIC_TYPE_FAR_GRAB;
            arguments["otherID"] = grab->getOwnerID();
            arguments["otherJointIndex"] = jointIndex;
            arguments["targetPosition"] = vec3ToQMap(grab->getPositionalOffset());
            arguments["targetRotation"] = quatToQMap(grab->getRotationalOffset());
            arguments["linearTimeScale"] = 0.05;
            arguments["angularTimeScale"] = 0.05;
        } else {
            // add a near-grab action
            dynamicType = DYNAMIC_TYPE_HOLD;
            arguments["holderID"] = grab->getOwnerID();
            arguments["hand"] = grab->getHand();
            arguments["timeScale"] = 0.05;
            arguments["relativePosition"] = vec3ToQMap(grab->getPositionalOffset());
            arguments["relativeRotation"] = quatToQMap(grab->getRotationalOffset());
            arguments["kinematic"] = _grabProperties.getGrabKinematic();
            arguments["kinematicSetVelocity"] = true;
            arguments["ignoreIK"] = _grabProperties.getGrabFollowsController();
        }
        EntityDynamicPointer action = actionFactory->factory(dynamicType, actionID, getThisPointer(), arguments);
        grab->setActionID(actionID);
        _grabActions[actionID] = action;
        simulation->addDynamic(action);
        markDirtyFlags(Simulation::DIRTY_MOTION_TYPE);
        simulation->changeEntity(getThisPointer());

        // don't forget to set isMine() for locally-created grabs
        action->setIsMine(grab->getOwnerID() == Physics::getSessionUUID());
    }
}

void EntityItem::removeGrab(GrabPointer grab) {
    int oldNumGrabs = _grabs.size();
    SpatiallyNestable::removeGrab(grab);
    if (!getDynamic() && _grabs.size() != oldNumGrabs) {
        // GRAB HACK: the expected behavior is for non-dynamic grabbed things to NOT be throwable
        // so we slam the velocities to zero here whenever the number of grabs change.
        // NOTE: if there is still another grab in effect this shouldn't interfere with the object's motion
        // because that grab will slam the position+velocities next frame.
        setLocalVelocity(glm::vec3(0.0f));
        setAngularVelocity(glm::vec3(0.0f));
    }

    QUuid actionID = grab->getActionID();
    if (!actionID.isNull()) {
        EntityDynamicPointer action = _grabActions.value(actionID);
        if (action) {
            _grabActions.remove(actionID);
            EntityTreePointer entityTree = getTree();
            EntitySimulationPointer simulation = entityTree ? entityTree->getSimulation() : nullptr;
            if (simulation) {
                action->removeFromSimulation(simulation);
                action->removeFromOwner();
            }
        }
    }
    disableNoBootstrap();
}

void EntityItem::disableGrab(GrabPointer grab) {
    QUuid actionID = grab->getActionID();
    if (!actionID.isNull()) {
        EntityDynamicPointer action = _grabActions.value(actionID);
        if (action) {
            action->deactivate();
        }
    }
}

void EntityItem::setRenderWithZones(const QVector<QUuid>& renderWithZones) {
    withWriteLock([&] {
        if (_renderWithZones != renderWithZones) {
            _needsZoneOcclusionUpdate = true;
            _renderWithZones = renderWithZones;
        }
    });
}

QVector<QUuid> EntityItem::getRenderWithZones() const {
    return resultWithReadLock<QVector<QUuid>>([&] {
        return _renderWithZones;
    });
}

BillboardMode EntityItem::getBillboardMode() const {
    return resultWithReadLock<BillboardMode>([&] {
        return _billboardMode;
    });
}

void EntityItem::setBillboardMode(BillboardMode value) {
    withWriteLock([&] {
        _needsRenderUpdate |= _billboardMode != value;
        _billboardMode = value;
    });
}

<<<<<<< HEAD
void EntityItem::setTags(const QSet<QString>& tags) {
    withWriteLock([&] {
        _tags = tags;
    });
}

QSet<QString> EntityItem::getTags() const {
    return resultWithReadLock<QSet<QString>>([&] { return _tags; });
=======
MirrorMode EntityItem::getMirrorMode() const {
    return resultWithReadLock<MirrorMode>([&] {
        return _mirrorMode;
    });
}

void EntityItem::setMirrorMode(MirrorMode value) {
    withWriteLock([&] {
        _needsRenderUpdate |= _mirrorMode != value;
        _mirrorMode = value;
    });
}

QUuid EntityItem::getPortalExitID() const {
    return resultWithReadLock<QUuid>([&] {
        return _portalExitID;
    });
}

void EntityItem::setPortalExitID(const QUuid& value) {
    withWriteLock([&] {
        _needsRenderUpdate |= _portalExitID != value;
        _portalExitID = value;
    });
>>>>>>> ca094dc6
}<|MERGE_RESOLUTION|>--- conflicted
+++ resolved
@@ -3569,16 +3569,6 @@
     });
 }
 
-<<<<<<< HEAD
-void EntityItem::setTags(const QSet<QString>& tags) {
-    withWriteLock([&] {
-        _tags = tags;
-    });
-}
-
-QSet<QString> EntityItem::getTags() const {
-    return resultWithReadLock<QSet<QString>>([&] { return _tags; });
-=======
 MirrorMode EntityItem::getMirrorMode() const {
     return resultWithReadLock<MirrorMode>([&] {
         return _mirrorMode;
@@ -3603,5 +3593,16 @@
         _needsRenderUpdate |= _portalExitID != value;
         _portalExitID = value;
     });
->>>>>>> ca094dc6
+}
+
+void EntityItem::setTags(const QSet<QString>& tags) {
+    withWriteLock([&] {
+        _tags = tags;
+    });
+}
+
+QSet<QString> EntityItem::getTags() const {
+    return resultWithReadLock<QSet<QString>>([&] {
+      return _tags;
+    });
 }
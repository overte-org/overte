--- conflicted
+++ resolved
@@ -32,10 +32,6 @@
     _type = EntityTypes::Light;
     
     // default property values
-<<<<<<< HEAD
-    // const quint8 MAX_COLOR = 255;
-=======
->>>>>>> 6e10ed7f
     _color[RED_INDEX] = _color[GREEN_INDEX] = _color[BLUE_INDEX] = 0;
     _intensity = 1.0f;
     _exponent = 0.0f;

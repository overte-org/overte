//
//  EntityItem.h
//  libraries/entities/src
//
//  Created by Brad Hefta-Gaub on 12/4/13.
//  Copyright 2013 High Fidelity, Inc.
//
//  Distributed under the Apache License, Version 2.0.
//  See the accompanying file LICENSE or http://www.apache.org/licenses/LICENSE-2.0.html
//

#ifndef hifi_EntityItem_h
#define hifi_EntityItem_h

#include <stdint.h>

#include <glm/glm.hpp>

#include <AACubeShape.h>
#include <AnimationCache.h> // for Animation, AnimationCache, and AnimationPointer classes
#include <CollisionInfo.h>
#include <Octree.h> // for EncodeBitstreamParams class
#include <OctreeElement.h> // for OctreeElement::AppendState
#include <OctreePacketData.h>
#include <ShapeInfo.h>
#include <VoxelDetail.h>

#include "EntityItemID.h" 
#include "EntityItemProperties.h" 
#include "EntityTypes.h"

class EntityTree;
class EntityTreeElement;
class EntityTreeElementExtraEncodeData;

#define DONT_ALLOW_INSTANTIATION virtual void pureVirtualFunctionPlaceHolder() = 0;
#define ALLOW_INSTANTIATION virtual void pureVirtualFunctionPlaceHolder() { };

/// EntityItem class this is the base class for all entity types. It handles the basic properties and functionality available
/// to all other entity types. In particular: postion, size, rotation, age, lifetime, velocity, gravity. You can not instantiate
/// one directly, instead you must only construct one of it's derived classes with additional features.
class EntityItem  {

public:
<<<<<<< HEAD
    enum EntityUpdateFlags {
        // flags for things that need to be relayed to physics engine
        UPDATE_POSITION = 0x0001,
        UPDATE_VELOCITY = 0x0002,
        UPDATE_GRAVITY = 0x0004,
        UPDATE_MASS = 0x0008,
        UPDATE_COLLISION_GROUP = 0x0010,
        UPDATE_MOTION_TYPE = 0x0020,
        UPDATE_SHAPE = 0x0040,
        //...
        // add new flags here in the middle
        //...
        // non-physics stuff
        UPDATE_SCRIPT = 0x2000,
        UPDATE_LIFETIME = 0x4000,
        UPDATE_APPEARANCE = 0x8000
=======
    enum EntityDirtyFlags {
        DIRTY_POSITION = 0x0001,
        DIRTY_VELOCITY = 0x0002,
        DIRTY_MASS = 0x0004,
        DIRTY_COLLISION_GROUP = 0x0008,
        DIRTY_MOTION_TYPE = 0x0010,
        DIRTY_SHAPE = 0x0020,
        DIRTY_LIFETIME = 0x0040,
        DIRTY_UPDATEABLE = 0x0080,
        // add new simulation-relevant flags above
        // all other flags below
        DIRTY_SCRIPT = 0x8000
>>>>>>> 651e5500
    };

    DONT_ALLOW_INSTANTIATION // This class can not be instantiated directly
    
    EntityItem(const EntityItemID& entityItemID);
    EntityItem(const EntityItemID& entityItemID, const EntityItemProperties& properties);
    virtual ~EntityItem();

    // ID and EntityItemID related methods
    QUuid getID() const { return _id; }
    void setID(const QUuid& id) { _id = id; }
    uint32_t getCreatorTokenID() const { return _creatorTokenID; }
    void setCreatorTokenID(uint32_t creatorTokenID) { _creatorTokenID = creatorTokenID; }
    bool isNewlyCreated() const { return _newlyCreated; }
    bool isKnownID() const { return getID() != UNKNOWN_ENTITY_ID; }
    EntityItemID getEntityItemID() const { return EntityItemID(getID(), getCreatorTokenID(), getID() != UNKNOWN_ENTITY_ID); }

    // methods for getting/setting all properties of an entity
    virtual EntityItemProperties getProperties() const;
    
    /// returns true if something changed
    virtual bool setProperties(const EntityItemProperties& properties, bool forceCopy = false);

    /// Override this in your derived class if you'd like to be informed when something about the state of the entity
    /// has changed. This will be called with properties change or when new data is loaded from a stream
    virtual void somethingChangedNotification() { }

    quint64 getLastSimulated() const { return _lastSimulated; } /// Last simulated time of this entity universal usecs

     /// Last edited time of this entity universal usecs
    quint64 getLastEdited() const { return _lastEdited; }
    void setLastEdited(quint64 lastEdited) 
        { _lastEdited = _lastSimulated = _lastUpdated = lastEdited; _changedOnServer = glm::max(lastEdited, _changedOnServer); }
    float getEditedAgo() const /// Elapsed seconds since this entity was last edited
        { return (float)(usecTimestampNow() - getLastEdited()) / (float)USECS_PER_SECOND; }

    void markAsChangedOnServer() {  _changedOnServer = usecTimestampNow();  }
    quint64 getLastChangedOnServer() const { return _changedOnServer; }

    // TODO: eventually only include properties changed since the params.lastViewFrustumSent time
    virtual EntityPropertyFlags getEntityProperties(EncodeBitstreamParams& params) const;
        
    virtual OctreeElement::AppendState appendEntityData(OctreePacketData* packetData, EncodeBitstreamParams& params,
                                                EntityTreeElementExtraEncodeData* entityTreeElementExtraEncodeData) const;

    virtual void appendSubclassData(OctreePacketData* packetData, EncodeBitstreamParams& params, 
                                    EntityTreeElementExtraEncodeData* entityTreeElementExtraEncodeData,
                                    EntityPropertyFlags& requestedProperties,
                                    EntityPropertyFlags& propertyFlags,
                                    EntityPropertyFlags& propertiesDidntFit,
                                    int& propertyCount, 
                                    OctreeElement::AppendState& appendState) const { /* do nothing*/ };

    static EntityItemID readEntityItemIDFromBuffer(const unsigned char* data, int bytesLeftToRead, 
                                    ReadBitstreamToTreeParams& args);

    virtual int readEntityDataFromBuffer(const unsigned char* data, int bytesLeftToRead, ReadBitstreamToTreeParams& args);

    virtual int readEntitySubclassDataFromBuffer(const unsigned char* data, int bytesLeftToRead, 
                                                ReadBitstreamToTreeParams& args,
                                                EntityPropertyFlags& propertyFlags, bool overwriteLocalData) 
                                                { return 0; }

    virtual void render(RenderArgs* args) { } // by default entity items don't know how to render

    static int expectedBytes();

    static bool encodeEntityEditMessageDetails(PacketType command, EntityItemID id, const EntityItemProperties& details,
                        unsigned char* bufferOut, int sizeIn, int& sizeOut);

    static void adjustEditPacketForClockSkew(unsigned char* codeColorBuffer, size_t length, int clockSkew);

    // perform update
    virtual void update(const quint64& now) { _lastUpdated = now; }
    
    // perform linear extrapolation for SimpleEntitySimulation
    void simulate(const quint64& now);
    
    virtual bool needsToCallUpdate() const { return false; }

    virtual void debugDump() const;
    
    virtual bool supportsDetailedRayIntersection() const { return false; }
    virtual bool findDetailedRayIntersection(const glm::vec3& origin, const glm::vec3& direction,
                         bool& keepSearching, OctreeElement*& element, float& distance, BoxFace& face, 
                         void** intersectedObject, bool precisionPicking) const { return true; }

    // attributes applicable to all entity types
    EntityTypes::EntityType getType() const { return _type; }
    const glm::vec3& getPosition() const { return _position; } /// get position in domain scale units (0.0 - 1.0)
    glm::vec3 getPositionInMeters() const { return _position * (float) TREE_SCALE; } /// get position in meters
    
    /// set position in domain scale units (0.0 - 1.0)
    void setPosition(const glm::vec3& value) { _position = value; recalculateCollisionShape(); }
    void setPositionInMeters(const glm::vec3& value) /// set position in meter units (0.0 - TREE_SCALE)
            { setPosition(glm::clamp(value / (float) TREE_SCALE, 0.0f, 1.0f)); }

    glm::vec3 getCenter() const; /// calculates center of the entity in domain scale units (0.0 - 1.0)
    glm::vec3 getCenterInMeters() const { return getCenter() * (float) TREE_SCALE; }

    static const glm::vec3 DEFAULT_DIMENSIONS;
    const glm::vec3& getDimensions() const { return _dimensions; } /// get dimensions in domain scale units (0.0 - 1.0)
    glm::vec3 getDimensionsInMeters() const { return _dimensions * (float) TREE_SCALE; } /// get dimensions in meters
    float getDistanceToBottomOfEntity() const; /// get the distance from the position of the entity to its "bottom" in y axis
    float getLargestDimension() const { return glm::length(_dimensions); } /// get the largest possible dimension

    /// set dimensions in domain scale units (0.0 - 1.0) this will also reset radius appropriately
    virtual void setDimensions(const glm::vec3& value) { _dimensions = value; recalculateCollisionShape(); }

    /// set dimensions in meter units (0.0 - TREE_SCALE) this will also reset radius appropriately
    void setDimensionsInMeters(const glm::vec3& value) { setDimensions(value / (float) TREE_SCALE); }

    static const glm::quat DEFAULT_ROTATION;
    const glm::quat& getRotation() const { return _rotation; }
    void setRotation(const glm::quat& rotation) { _rotation = rotation; recalculateCollisionShape(); }

    static const float DEFAULT_GLOW_LEVEL;
    float getGlowLevel() const { return _glowLevel; }
    void setGlowLevel(float glowLevel) { _glowLevel = glowLevel; }

    static const float DEFAULT_LOCAL_RENDER_ALPHA;
    float getLocalRenderAlpha() const { return _localRenderAlpha; }
    void setLocalRenderAlpha(float localRenderAlpha) { _localRenderAlpha = localRenderAlpha; }

    static const float DEFAULT_MASS;
    float getMass() const { return _mass; }
    void setMass(float value) { _mass = value; }

    static const glm::vec3 DEFAULT_VELOCITY;
    static const glm::vec3 NO_VELOCITY;
    static const float EPSILON_VELOCITY_LENGTH;
    const glm::vec3& getVelocity() const { return _velocity; } /// velocity in domain scale units (0.0-1.0) per second
    glm::vec3 getVelocityInMeters() const { return _velocity * (float) TREE_SCALE; } /// get velocity in meters
    void setVelocity(const glm::vec3& value) { _velocity = value; } /// velocity in domain scale units (0.0-1.0) per second
    void setVelocityInMeters(const glm::vec3& value) { _velocity = value / (float) TREE_SCALE; } /// velocity in meters
    bool hasVelocity() const { return _velocity != NO_VELOCITY; }

    static const glm::vec3 DEFAULT_GRAVITY;
    static const glm::vec3 REGULAR_GRAVITY;
    static const glm::vec3 NO_GRAVITY;
    const glm::vec3& getGravity() const { return _gravity; } /// gravity in domain scale units (0.0-1.0) per second squared
    glm::vec3 getGravityInMeters() const { return _gravity * (float) TREE_SCALE; } /// get gravity in meters
    void setGravity(const glm::vec3& value) { _gravity = value; } /// gravity in domain scale units (0.0-1.0) per second squared
    void setGravityInMeters(const glm::vec3& value) { _gravity = value / (float) TREE_SCALE; } /// gravity in meters
    bool hasGravity() const { return _gravity != NO_GRAVITY; }
    
    // TODO: this should eventually be updated to support resting on collisions with other surfaces
    bool isRestingOnSurface() const;

    static const float DEFAULT_DAMPING;
    float getDamping() const { return _damping; }
    void setDamping(float value) { _damping = value; }

    // lifetime related properties.
    static const float IMMORTAL; /// special lifetime which means the entity lives for ever. default lifetime
    static const float DEFAULT_LIFETIME;
    float getLifetime() const { return _lifetime; } /// get the lifetime in seconds for the entity
    void setLifetime(float value) { _lifetime = value; } /// set the lifetime in seconds for the entity

    /// is this entity immortal, in that it has no lifetime set, and will exist until manually deleted
    bool isImmortal() const { return _lifetime == IMMORTAL; }

    /// is this entity mortal, in that it has a lifetime set, and will automatically be deleted when that lifetime expires
    bool isMortal() const { return _lifetime != IMMORTAL; }
    
    /// age of this entity in seconds
    float getAge() const { return (float)(usecTimestampNow() - _created) / (float)USECS_PER_SECOND; }
    bool lifetimeHasExpired() const;
    quint64 getExpiry() const;

    // position, size, and bounds related helpers
    float getSize() const; /// get maximum dimension in domain scale units (0.0 - 1.0)
    AACube getMaximumAACube() const;
    AACube getMinimumAACube() const;
    AACube getOldMaximumAACube() const { return _oldMaximumAACube; }
    void setOldMaximumAACube(const AACube& cube) { _oldMaximumAACube = cube; }
    AABox getAABox() const; /// axis aligned bounding box in domain scale units (0.0 - 1.0)

    static const QString DEFAULT_SCRIPT;
    const QString& getScript() const { return _script; }
    void setScript(const QString& value) { _script = value; }

    static const glm::vec3 DEFAULT_REGISTRATION_POINT;
    const glm::vec3& getRegistrationPoint() const { return _registrationPoint; } /// registration point as ratio of entity

    /// registration point as ratio of entity
    void setRegistrationPoint(const glm::vec3& value) 
            { _registrationPoint = glm::clamp(value, 0.0f, 1.0f); recalculateCollisionShape(); }

    static const glm::vec3 NO_ANGULAR_VELOCITY;
    static const glm::vec3 DEFAULT_ANGULAR_VELOCITY;
    const glm::vec3& getAngularVelocity() const { return _angularVelocity; }
    void setAngularVelocity(const glm::vec3& value) { _angularVelocity = value; }
    bool hasAngularVelocity() const { return _angularVelocity != NO_ANGULAR_VELOCITY; }

    static const float DEFAULT_ANGULAR_DAMPING;
    float getAngularDamping() const { return _angularDamping; }
    void setAngularDamping(float value) { _angularDamping = value; }

    static const bool DEFAULT_VISIBLE;
    bool getVisible() const { return _visible; }
    void setVisible(bool value) { _visible = value; }
    bool isVisible() const { return _visible; }
    bool isInvisible() const { return !_visible; }

    static const bool DEFAULT_IGNORE_FOR_COLLISIONS;
    bool getIgnoreForCollisions() const { return _ignoreForCollisions; }
    void setIgnoreForCollisions(bool value) { _ignoreForCollisions = value; }

    static const bool DEFAULT_COLLISIONS_WILL_MOVE;
    bool getCollisionsWillMove() const { return _collisionsWillMove; }
    void setCollisionsWillMove(bool value) { _collisionsWillMove = value; }

    static const bool DEFAULT_LOCKED;
    bool getLocked() const { return _locked; }
    void setLocked(bool value) { _locked = value; }
    
    static const QString DEFAULT_USER_DATA;
    const QString& getUserData() const { return _userData; }
    void setUserData(const QString& value) { _userData = value; }
    
    // TODO: We need to get rid of these users of getRadius()... 
    float getRadius() const;
    
    void applyHardCollision(const CollisionInfo& collisionInfo);
    virtual const Shape& getCollisionShapeInMeters() const { return _collisionShape; }
    virtual bool contains(const glm::vec3& point) const { return getAABox().contains(point); }
    virtual void computeShapeInfo(ShapeInfo& info) const;

    // updateFoo() methods to be used when changes need to be accumulated in the _dirtyFlags
    void updatePosition(const glm::vec3& value);
    void updatePositionInMeters(const glm::vec3& value);
    void updateDimensions(const glm::vec3& value);
    void updateDimensionsInMeters(const glm::vec3& value);
    void updateRotation(const glm::quat& rotation);
    void updateMass(float value);
    void updateVelocity(const glm::vec3& value);
    void updateVelocityInMeters(const glm::vec3& value);
    void updateGravity(const glm::vec3& value);
    void updateGravityInMeters(const glm::vec3& value);
    void updateAngularVelocity(const glm::vec3& value);
    void updateIgnoreForCollisions(bool value);
    void updateCollisionsWillMove(bool value);
    void updateLifetime(float value);
    void updateScript(const QString& value);

<<<<<<< HEAD
    uint32_t getUpdateFlags() const { return _updateFlags; }
    void clearUpdateFlags() { _updateFlags = 0; }

    void* getPhysicsInfo() const { return _physicsInfo; }
    void setPhysicsInfo(void* data) { _physicsInfo = data; }
    SimulationState getSimulationState() const { return _simulationState; }
    void setSimulationState(SimulationState state) { _simulationState = state; }
    
=======
    uint32_t getDirtyFlags() const { return _dirtyFlags; }
    void clearDirtyFlags(uint32_t mask = 0xffff) { _dirtyFlags &= ~mask; }
    
    bool isMoving() const;

>>>>>>> 651e5500
protected:

    virtual void initFromEntityItemID(const EntityItemID& entityItemID); // maybe useful to allow subclasses to init
    virtual void recalculateCollisionShape();

    EntityTypes::EntityType _type;
    QUuid _id;
    uint32_t _creatorTokenID;
    bool _newlyCreated;
    quint64 _lastSimulated; // last time this entity called simulate() 
    quint64 _lastUpdated; // last time this entity called update()
    quint64 _lastEdited; // this is the last official local or remote edit time
    quint64 _lastEditedFromRemote; // this is the last time we received and edit from the server
    quint64 _lastEditedFromRemoteInRemoteTime; // time in server time space the last time we received and edit from the server
    quint64 _created;
    quint64 _changedOnServer;

    glm::vec3 _position;
    glm::vec3 _dimensions;
    glm::quat _rotation;
    float _glowLevel;
    float _localRenderAlpha;
    float _mass;
    glm::vec3 _velocity;
    glm::vec3 _gravity;
    float _damping; // timescale
    float _lifetime;
    QString _script;
    glm::vec3 _registrationPoint;
    glm::vec3 _angularVelocity;
    float _angularDamping; // timescale
    bool _visible;
    bool _ignoreForCollisions;
    bool _collisionsWillMove;
    bool _locked;
    QString _userData;
    
    // NOTE: Radius support is obsolete, but these private helper functions are available for this class to 
    //       parse old data streams
    
    /// set radius in domain scale units (0.0 - 1.0) this will also reset dimensions to be equal for each axis
    void setRadius(float value); 

    AACubeShape _collisionShape;
<<<<<<< HEAD

    // _physicsInfo is a hook reserved for use by the EntitySimulation, which is guaranteed to set _physicsInfo 
    // to a non-NULL value when the EntityItem has a representation in the physics engine.
    void* _physicsInfo; // only set by EntitySimulation
    SimulationState _simulationState; // only set by EntitySimulation
=======
    AACube _oldMaximumAACube;   // remember this so we know where the entity used to live in the tree
>>>>>>> 651e5500

    // DirtyFlags are set whenever a property changes that the EntitySimulation needs to know about.
    uint32_t _dirtyFlags;   // things that have changed from EXTERNAL changes (via script or packet) but NOT from simulation
};



#endif // hifi_EntityItem_h<|MERGE_RESOLUTION|>--- conflicted
+++ resolved
@@ -42,24 +42,6 @@
 class EntityItem  {
 
 public:
-<<<<<<< HEAD
-    enum EntityUpdateFlags {
-        // flags for things that need to be relayed to physics engine
-        UPDATE_POSITION = 0x0001,
-        UPDATE_VELOCITY = 0x0002,
-        UPDATE_GRAVITY = 0x0004,
-        UPDATE_MASS = 0x0008,
-        UPDATE_COLLISION_GROUP = 0x0010,
-        UPDATE_MOTION_TYPE = 0x0020,
-        UPDATE_SHAPE = 0x0040,
-        //...
-        // add new flags here in the middle
-        //...
-        // non-physics stuff
-        UPDATE_SCRIPT = 0x2000,
-        UPDATE_LIFETIME = 0x4000,
-        UPDATE_APPEARANCE = 0x8000
-=======
     enum EntityDirtyFlags {
         DIRTY_POSITION = 0x0001,
         DIRTY_VELOCITY = 0x0002,
@@ -72,7 +54,6 @@
         // add new simulation-relevant flags above
         // all other flags below
         DIRTY_SCRIPT = 0x8000
->>>>>>> 651e5500
     };
 
     DONT_ALLOW_INSTANTIATION // This class can not be instantiated directly
@@ -319,22 +300,16 @@
     void updateLifetime(float value);
     void updateScript(const QString& value);
 
-<<<<<<< HEAD
-    uint32_t getUpdateFlags() const { return _updateFlags; }
-    void clearUpdateFlags() { _updateFlags = 0; }
+    uint32_t getDirtyFlags() const { return _dirtyFlags; }
+    void clearDirtyFlags(uint32_t mask = 0xffff) { _dirtyFlags &= ~mask; }
+    
+    bool isMoving() const;
 
     void* getPhysicsInfo() const { return _physicsInfo; }
     void setPhysicsInfo(void* data) { _physicsInfo = data; }
     SimulationState getSimulationState() const { return _simulationState; }
     void setSimulationState(SimulationState state) { _simulationState = state; }
     
-=======
-    uint32_t getDirtyFlags() const { return _dirtyFlags; }
-    void clearDirtyFlags(uint32_t mask = 0xffff) { _dirtyFlags &= ~mask; }
-    
-    bool isMoving() const;
-
->>>>>>> 651e5500
 protected:
 
     virtual void initFromEntityItemID(const EntityItemID& entityItemID); // maybe useful to allow subclasses to init
@@ -379,15 +354,12 @@
     void setRadius(float value); 
 
     AACubeShape _collisionShape;
-<<<<<<< HEAD
 
     // _physicsInfo is a hook reserved for use by the EntitySimulation, which is guaranteed to set _physicsInfo 
     // to a non-NULL value when the EntityItem has a representation in the physics engine.
     void* _physicsInfo; // only set by EntitySimulation
     SimulationState _simulationState; // only set by EntitySimulation
-=======
     AACube _oldMaximumAACube;   // remember this so we know where the entity used to live in the tree
->>>>>>> 651e5500
 
     // DirtyFlags are set whenever a property changes that the EntitySimulation needs to know about.
     uint32_t _dirtyFlags;   // things that have changed from EXTERNAL changes (via script or packet) but NOT from simulation

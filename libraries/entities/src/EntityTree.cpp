//
//  EntityTree.cpp
//  libraries/entities/src
//
//  Created by Brad Hefta-Gaub on 12/4/13.
//  Copyright 2013 High Fidelity, Inc.
//
//  Distributed under the Apache License, Version 2.0.
//  See the accompanying file LICENSE or http://www.apache.org/licenses/LICENSE-2.0.html
//

#include "EntityTree.h"
#include <QtCore/QDateTime>
#include <QtCore/QQueue>
#include <openssl/err.h>
#include <openssl/pem.h>
#include <openssl/x509.h>
#include <NetworkingConstants.h>
#include "AccountManager.h"
#include <QJsonObject>
#include <QJsonDocument>
#include <QJsonArray>

#include <QtScript/QScriptEngine>

#include <Extents.h>
#include <PerfStat.h>
#include <Profile.h>

#include "EntitySimulation.h"
#include "VariantMapToScriptValue.h"

#include "AddEntityOperator.h"
#include "UpdateEntityOperator.h"
#include "QVariantGLM.h"
#include "EntitiesLogging.h"
#include "RecurseOctreeToMapOperator.h"
#include "LogHandler.h"
#include "EntityEditFilters.h"
#include "EntityDynamicFactoryInterface.h"

static const quint64 DELETED_ENTITIES_EXTRA_USECS_TO_CONSIDER = USECS_PER_MSEC * 50;
const float EntityTree::DEFAULT_MAX_TMP_ENTITY_LIFETIME = 60 * 60; // 1 hour

// combines the ray cast arguments into a single object
class RayArgs {
public:
    // Inputs
    glm::vec3 origin;
    glm::vec3 direction;
    const QVector<EntityItemID>& entityIdsToInclude;
    const QVector<EntityItemID>& entityIdsToDiscard;
    bool visibleOnly;
    bool collidableOnly;
    bool precisionPicking;

    // Outputs
    OctreeElementPointer& element;
    float& distance;
    BoxFace& face;
    glm::vec3& surfaceNormal;
    QVariantMap& extraInfo;
    EntityItemID entityID;
};


EntityTree::EntityTree(bool shouldReaverage) :
    Octree(shouldReaverage)
{
    resetClientEditStats();

    EntityItem::retrieveMarketplacePublicKey();
}

EntityTree::~EntityTree() {
    eraseAllOctreeElements(false);
}

void EntityTree::setEntityScriptSourceWhitelist(const QString& entityScriptSourceWhitelist) { 
    _entityScriptSourceWhitelist = entityScriptSourceWhitelist.split(',', QString::SkipEmptyParts);
}


void EntityTree::createRootElement() {
    _rootElement = createNewElement();
}

OctreeElementPointer EntityTree::createNewElement(unsigned char* octalCode) {
    auto newElement = EntityTreeElementPointer(new EntityTreeElement(octalCode));
    newElement->setTree(std::static_pointer_cast<EntityTree>(shared_from_this()));
    return std::static_pointer_cast<OctreeElement>(newElement);
}

void EntityTree::eraseAllOctreeElements(bool createNewRoot) {
    emit clearingEntities();

    if (_simulation) {
        _simulation->clearEntities();
    }
    QHash<EntityItemID, EntityItemPointer> localMap;
    localMap.swap(_entityMap);
    this->withWriteLock([&] {
        foreach(EntityItemPointer entity, localMap) {
            EntityTreeElementPointer element = entity->getElement();
            if (element) {
                element->cleanupEntities();
            }
        }
    });
    localMap.clear();
    Octree::eraseAllOctreeElements(createNewRoot);

    resetClientEditStats();
    clearDeletedEntities();

    {
        QWriteLocker locker(&_needsParentFixupLock);
        _needsParentFixup.clear();
    }
}

void EntityTree::readBitstreamToTree(const unsigned char* bitstream,
            uint64_t bufferSizeBytes, ReadBitstreamToTreeParams& args) {
    Octree::readBitstreamToTree(bitstream, bufferSizeBytes, args);

    // add entities
    QHash<EntityItemID, EntityItemPointer>::const_iterator itr;
    for (itr = _entitiesToAdd.constBegin(); itr != _entitiesToAdd.constEnd(); ++itr) {
        const EntityItemPointer& entityItem = itr.value();
        AddEntityOperator theOperator(getThisPointer(), entityItem);
        recurseTreeWithOperator(&theOperator);
        postAddEntity(entityItem);
    }
    _entitiesToAdd.clear();

    // move entities
    if (_entityMover.hasMovingEntities()) {
        PerformanceTimer perfTimer("recurseTreeWithOperator");
        recurseTreeWithOperator(&_entityMover);
        _entityMover.reset();
    }
}

int EntityTree::readEntityDataFromBuffer(const unsigned char* data, int bytesLeftToRead, ReadBitstreamToTreeParams& args) {
    const unsigned char* dataAt = data;
    int bytesRead = 0;
    uint16_t numberOfEntities = 0;
    int expectedBytesPerEntity = EntityItem::expectedBytes();

    args.elementsPerPacket++;

    if (bytesLeftToRead >= (int)sizeof(numberOfEntities)) {
        // read our entities in....
        numberOfEntities = *(uint16_t*)dataAt;

        dataAt += sizeof(numberOfEntities);
        bytesLeftToRead -= (int)sizeof(numberOfEntities);
        bytesRead += sizeof(numberOfEntities);

        if (bytesLeftToRead >= (int)(numberOfEntities * expectedBytesPerEntity)) {
            for (uint16_t i = 0; i < numberOfEntities; i++) {
                int bytesForThisEntity = 0;
                EntityItemID entityItemID = EntityItemID::readEntityItemIDFromBuffer(dataAt, bytesLeftToRead);
                EntityItemPointer entity = findEntityByEntityItemID(entityItemID);

                if (entity) {
                    QString entityScriptBefore = entity->getScript();
                    QUuid parentIDBefore = entity->getParentID();
                    QString entityServerScriptsBefore = entity->getServerScripts();
                    quint64 entityScriptTimestampBefore = entity->getScriptTimestamp();

                    bytesForThisEntity = entity->readEntityDataFromBuffer(dataAt, bytesLeftToRead, args);
                    if (entity->getDirtyFlags()) {
                        entityChanged(entity);
                    }
                    _entityMover.addEntityToMoveList(entity, entity->getQueryAACube());

                    QString entityScriptAfter = entity->getScript();
                    QString entityServerScriptsAfter = entity->getServerScripts();
                    quint64 entityScriptTimestampAfter = entity->getScriptTimestamp();
                    bool reload = entityScriptTimestampBefore != entityScriptTimestampAfter;

                    // If the script value has changed on us, or it's timestamp has changed to force
                    // a reload then we want to send out a script changing signal...
                    if (reload || entityScriptBefore != entityScriptAfter) {
                        emitEntityScriptChanging(entityItemID, reload); // the entity script has changed
                    }
                    if (reload || entityServerScriptsBefore != entityServerScriptsAfter) {
                        emitEntityServerScriptChanging(entityItemID, reload); // the entity server script has changed
                    }

                    QUuid parentIDAfter = entity->getParentID();
                    if (parentIDBefore != parentIDAfter) {
                        addToNeedsParentFixupList(entity);
                    }
                } else {
                    entity = EntityTypes::constructEntityItem(dataAt, bytesLeftToRead, args);
                    if (entity) {
                        bytesForThisEntity = entity->readEntityDataFromBuffer(dataAt, bytesLeftToRead, args);

                        // don't add if we've recently deleted....
                        if (!isDeletedEntity(entityItemID)) {
                            _entitiesToAdd.insert(entityItemID, entity);

                            if (entity->getCreated() == UNKNOWN_CREATED_TIME) {
                                entity->recordCreationTime();
                            }
                        #ifdef WANT_DEBUG
                        } else {
                                qCDebug(entities) << "Received packet for previously deleted entity [" <<
                                        entityItemID << "] ignoring. (inside " << __FUNCTION__ << ")";
                        #endif
                        }
                    }
                }
                // Move the buffer forward to read more entities
                dataAt += bytesForThisEntity;
                bytesLeftToRead -= bytesForThisEntity;
                bytesRead += bytesForThisEntity;
            }
        }
    }

    return bytesRead;
}

bool EntityTree::handlesEditPacketType(PacketType packetType) const {
    // we handle these types of "edit" packets
    switch (packetType) {
        case PacketType::EntityAdd:
        case PacketType::EntityClone:
        case PacketType::EntityEdit:
        case PacketType::EntityErase:
        case PacketType::EntityPhysics:
            return true;
        default:
            return false;
    }
}

/// Adds a new entity item to the tree
void EntityTree::postAddEntity(EntityItemPointer entity) {
    assert(entity);

    if (getIsServer()) {
        QString certID(entity->getCertificateID());
        EntityItemID entityItemID = entity->getEntityItemID();
        EntityItemID existingEntityItemID;

        {
            QWriteLocker locker(&_entityCertificateIDMapLock);
            existingEntityItemID = _entityCertificateIDMap.value(certID);
            if (!certID.isEmpty()) {
                _entityCertificateIDMap.insert(certID, entityItemID);
                qCDebug(entities) << "Certificate ID" << certID << "belongs to" << entityItemID;
            }
        }

        // Delete an already-existing entity from the tree if it has the same
        //     CertificateID as the entity we're trying to add.
        if (!existingEntityItemID.isNull()) {
            qCDebug(entities) << "Certificate ID" << certID << "already exists on entity with ID"
                << existingEntityItemID << ". Deleting existing entity.";
            deleteEntity(existingEntityItemID, true);
            return;
        }
    }

    // check to see if we need to simulate this entity..
    if (_simulation) {
        _simulation->addEntity(entity);
    }

    if (!entity->getParentID().isNull()) {
        addToNeedsParentFixupList(entity);
    }

    _isDirty = true;
    emit addingEntity(entity->getEntityItemID());

    // find and hook up any entities with this entity as a (previously) missing parent
    fixupNeedsParentFixups();
}

bool EntityTree::updateEntity(const EntityItemID& entityID, const EntityItemProperties& properties, const SharedNodePointer& senderNode) {
    EntityItemPointer entity;
    {
        QReadLocker locker(&_entityMapLock);
        entity = _entityMap.value(entityID);
    }
    if (!entity) {
        return false;
    }
    return updateEntity(entity, properties, senderNode);
}

bool EntityTree::updateEntity(EntityItemPointer entity, const EntityItemProperties& origProperties,
        const SharedNodePointer& senderNode) {
    EntityTreeElementPointer containingElement = entity->getElement();
    if (!containingElement) {
        return false;
    }

    EntityItemProperties properties = origProperties;

    bool allowLockChange;
    QUuid senderID;
    if (senderNode.isNull()) {
        auto nodeList = DependencyManager::get<NodeList>();
        allowLockChange = nodeList->isAllowedEditor();
        senderID = nodeList->getSessionUUID();
    } else {
        allowLockChange = senderNode->isAllowedEditor();
        senderID = senderNode->getUUID();
    }

    if (!allowLockChange && (entity->getLocked() != properties.getLocked())) {
        qCDebug(entities) << "Refusing disallowed lock adjustment.";
        return false;
    }

    // enforce support for locked entities. If an entity is currently locked, then the only
    // property we allow you to change is the locked property.
    if (entity->getLocked()) {
        if (properties.lockedChanged()) {
            bool wantsLocked = properties.getLocked();
            if (!wantsLocked) {
                EntityItemProperties tempProperties;
                tempProperties.setLocked(wantsLocked);
                tempProperties.setLastEdited(properties.getLastEdited());

                bool success;
                AACube queryCube = entity->getQueryAACube(success);
                if (!success) {
                    qCWarning(entities) << "failed to get query-cube for" << entity->getID();
                }
                UpdateEntityOperator theOperator(getThisPointer(), containingElement, entity, queryCube);
                recurseTreeWithOperator(&theOperator);
                if (entity->setProperties(tempProperties)) {
                    emit editingEntityPointer(entity);
                }
                _isDirty = true;
            }
        }
    } else {
        if (getIsServer()) {
            bool simulationBlocked = !entity->getSimulatorID().isNull();
            if (properties.simulationOwnerChanged()) {
                QUuid submittedID = properties.getSimulationOwner().getID();
                // a legit interface will only submit their own ID or NULL:
                if (submittedID.isNull()) {
                    if (entity->getSimulatorID() == senderID) {
                        // We only allow the simulation owner to clear their own simulationID's.
                        simulationBlocked = false;
                        properties.clearSimulationOwner(); // clear everything
                    }
                    // else: We assume the sender really did believe it was the simulation owner when it sent
                } else if (submittedID == senderID) {
                    // the sender is trying to take or continue ownership
                    if (entity->getSimulatorID().isNull()) {
                        // the sender is taking ownership
                        properties.promoteSimulationPriority(RECRUIT_SIMULATION_PRIORITY);
                        simulationBlocked = false;
                    } else if (entity->getSimulatorID() == senderID) {
                        // the sender is asserting ownership, maybe changing priority
                        simulationBlocked = false;
                    } else {
                        // the sender is trying to steal ownership from another simulator
                        // so we apply the rules for ownership change:
                        // (1) higher priority wins
                        // (2) equal priority wins if ownership filter has expired except...
                        uint8_t oldPriority = entity->getSimulationPriority();
                        uint8_t newPriority = properties.getSimulationOwner().getPriority();
                        if (newPriority > oldPriority ||
                             (newPriority == oldPriority && properties.getSimulationOwner().hasExpired())) {
                            simulationBlocked = false;
                        }
                    }
                    if (!simulationBlocked) {
                        entity->setSimulationOwnershipExpiry(usecTimestampNow() + MAX_INCOMING_SIMULATION_UPDATE_PERIOD);
                    }
                } else {
                    // the entire update is suspect --> ignore it
                    return false;
                }
            } else if (simulationBlocked) {
                simulationBlocked = senderID != entity->getSimulatorID();
                if (!simulationBlocked) {
                    entity->setSimulationOwnershipExpiry(usecTimestampNow() + MAX_INCOMING_SIMULATION_UPDATE_PERIOD);
                }
            }
            if (simulationBlocked) {
                // squash ownership and physics-related changes.
                properties.setSimulationOwnerChanged(false);
                properties.setPositionChanged(false);
                properties.setRotationChanged(false);
                properties.setVelocityChanged(false);
                properties.setAngularVelocityChanged(false);
                properties.setAccelerationChanged(false);
                properties.setParentIDChanged(false);
                properties.setParentJointIndexChanged(false);

                if (wantTerseEditLogging()) {
                    qCDebug(entities) << (senderNode ? senderNode->getUUID() : "null") << "physical edits suppressed";
                }
            }
        }
        // else client accepts what the server says

        QString entityScriptBefore = entity->getScript();
        quint64 entityScriptTimestampBefore = entity->getScriptTimestamp();
        uint32_t preFlags = entity->getDirtyFlags();

        AACube newQueryAACube;
        if (properties.queryAACubeChanged()) {
            newQueryAACube = properties.getQueryAACube();
        } else {
            newQueryAACube = entity->getQueryAACube();
        }
        UpdateEntityOperator theOperator(getThisPointer(), containingElement, entity, newQueryAACube);
        recurseTreeWithOperator(&theOperator);
        if (entity->setProperties(properties)) {
            emit editingEntityPointer(entity);
        }

        // if the entity has children, run UpdateEntityOperator on them.  If the children have children, recurse
        QQueue<SpatiallyNestablePointer> toProcess;
        foreach (SpatiallyNestablePointer child, entity->getChildren()) {
            if (child && child->getNestableType() == NestableType::Entity) {
                toProcess.enqueue(child);
            }
        }

        while (!toProcess.empty()) {
            EntityItemPointer childEntity = std::static_pointer_cast<EntityItem>(toProcess.dequeue());
            if (!childEntity) {
                continue;
            }
            EntityTreeElementPointer childContainingElement = childEntity->getElement();
            if (!childContainingElement) {
                continue;
            }

            bool success;
            AACube queryCube = childEntity->getQueryAACube(success);
            if (!success) {
                addToNeedsParentFixupList(childEntity);
                continue;
            }
            if (!childEntity->getParentID().isNull()) {
                addToNeedsParentFixupList(childEntity);
            }

            UpdateEntityOperator theChildOperator(getThisPointer(), childContainingElement, childEntity, queryCube);
            recurseTreeWithOperator(&theChildOperator);
            foreach (SpatiallyNestablePointer childChild, childEntity->getChildren()) {
                if (childChild && childChild->getNestableType() == NestableType::Entity) {
                    toProcess.enqueue(childChild);
                }
            }
        }

        _isDirty = true;

        uint32_t newFlags = entity->getDirtyFlags() & ~preFlags;
        if (newFlags) {
            if (entity->isSimulated()) {
                assert((bool)_simulation);
                if (newFlags & DIRTY_SIMULATION_FLAGS) {
                    _simulation->changeEntity(entity);
                }
            } else {
                // normally the _simulation clears ALL dirtyFlags, but when not possible we do it explicitly
                entity->clearDirtyFlags();
            }
        }

        QString entityScriptAfter = entity->getScript();
        quint64 entityScriptTimestampAfter = entity->getScriptTimestamp();
        bool reload = entityScriptTimestampBefore != entityScriptTimestampAfter;
        if (entityScriptBefore != entityScriptAfter || reload) {
            emitEntityScriptChanging(entity->getEntityItemID(), reload); // the entity script has changed
        }
    }

    // TODO: this final containingElement check should eventually be removed (or wrapped in an #ifdef DEBUG).
    if (!entity->getElement()) {
        qCWarning(entities) << "EntityTree::updateEntity() we no longer have a containing element for entityID="
                << entity->getEntityItemID();
        return false;
    }

    return true;
}

EntityItemPointer EntityTree::addEntity(const EntityItemID& entityID, const EntityItemProperties& properties) {
    EntityItemPointer result = NULL;
    EntityItemProperties props = properties;

    auto nodeList = DependencyManager::get<NodeList>();
    if (!nodeList) {
        qCDebug(entities) << "EntityTree::addEntity -- can't get NodeList";
        return nullptr;
    }

    if (!properties.getClientOnly() && getIsClient() &&
        !nodeList->getThisNodeCanRez() && !nodeList->getThisNodeCanRezTmp() &&
        !nodeList->getThisNodeCanRezCertified() && !nodeList->getThisNodeCanRezTmpCertified() && !_serverlessDomain) {
        return nullptr;
    }

    bool recordCreationTime = false;
    if (props.getCreated() == UNKNOWN_CREATED_TIME) {
        // the entity's creation time was not specified in properties, which means this is a NEW entity
        // and we must record its creation time
        recordCreationTime = true;
    }

    // You should not call this on existing entities that are already part of the tree! Call updateEntity()
    EntityTreeElementPointer containingElement = getContainingElement(entityID);
    if (containingElement) {
        qCWarning(entities) << "EntityTree::addEntity() on existing entity item with entityID=" << entityID
                          << "containingElement=" << containingElement.get();
        return result;
    }

    // construct the instance of the entity
    EntityTypes::EntityType type = props.getType();
    result = EntityTypes::constructEntityItem(type, entityID, props);

    if (result) {
        if (recordCreationTime) {
            result->recordCreationTime();
        }
        // Recurse the tree and store the entity in the correct tree element
        AddEntityOperator theOperator(getThisPointer(), result);
        recurseTreeWithOperator(&theOperator);
        if (!result->getParentID().isNull()) {
            addToNeedsParentFixupList(result);
        }

        postAddEntity(result);
    }
    return result;
}

void EntityTree::emitEntityScriptChanging(const EntityItemID& entityItemID, bool reload) {
    emit entityScriptChanging(entityItemID, reload);
}

void EntityTree::emitEntityServerScriptChanging(const EntityItemID& entityItemID, bool reload) {
    emit entityServerScriptChanging(entityItemID, reload);
}

void EntityTree::notifyNewCollisionSoundURL(const QString& newURL, const EntityItemID& entityID) {
    emit newCollisionSoundURL(QUrl(newURL), entityID);
}

void EntityTree::setSimulation(EntitySimulationPointer simulation) {
    this->withWriteLock([&] {
        if (simulation) {
            // assert that the simulation's backpointer has already been properly connected
            assert(simulation->getEntityTree().get() == this);
        }
        if (_simulation && _simulation != simulation) {
            _simulation->clearEntities();
        }
        _simulation = simulation;
    });
}

void EntityTree::deleteEntity(const EntityItemID& entityID, bool force, bool ignoreWarnings) {
    EntityTreeElementPointer containingElement = getContainingElement(entityID);
    if (!containingElement) {
        if (!ignoreWarnings) {
            qCWarning(entities) << "EntityTree::deleteEntity() on non-existent entityID=" << entityID;
        }
        return;
    }

    EntityItemPointer existingEntity = containingElement->getEntityWithEntityItemID(entityID);
    if (!existingEntity) {
        if (!ignoreWarnings) {
            qCWarning(entities) << "EntityTree::deleteEntity() on non-existant entity item with entityID=" << entityID;
        }
        return;
    }

    if (existingEntity->getLocked() && !force) {
        if (!ignoreWarnings) {
            qCDebug(entities) << "ERROR! EntityTree::deleteEntity() trying to delete locked entity. entityID=" << entityID;
        }
        return;
    }

    cleanupCloneIDs(entityID);
    unhookChildAvatar(entityID);
    emit deletingEntity(entityID);
    emit deletingEntityPointer(existingEntity.get());

    // NOTE: callers must lock the tree before using this method
    DeleteEntityOperator theOperator(getThisPointer(), entityID);

    existingEntity->forEachDescendant([&](SpatiallyNestablePointer descendant) {
        auto descendantID = descendant->getID();
        theOperator.addEntityIDToDeleteList(descendantID);
        emit deletingEntity(descendantID);
        EntityItemPointer descendantEntity = std::dynamic_pointer_cast<EntityItem>(descendant);
        if (descendantEntity) {
            emit deletingEntityPointer(descendantEntity.get());
        }
    });

    recurseTreeWithOperator(&theOperator);
    processRemovedEntities(theOperator);
    _isDirty = true;
}

void EntityTree::unhookChildAvatar(const EntityItemID entityID) {

    EntityItemPointer entity = findEntityByEntityItemID(entityID);

    entity->forEachDescendant([&](SpatiallyNestablePointer child) {
        if (child->getNestableType() == NestableType::Avatar) {
            child->setParentID(nullptr);
        }
    });
}

void EntityTree::cleanupCloneIDs(const EntityItemID& entityID) {
    EntityItemPointer entity = findEntityByEntityItemID(entityID);
    if (entity) {
        // remove clone ID from it's clone origin's clone ID list if clone origin exists
<<<<<<< HEAD
        const QUuid cloneOriginID = entity->getCloneOriginID();
=======
        const QUuid& cloneOriginID = entity->getCloneOriginID();
>>>>>>> 3730cbe3
        if (!cloneOriginID.isNull()) {
            EntityItemPointer cloneOrigin = findEntityByID(cloneOriginID);
            if (cloneOrigin) {
                cloneOrigin->removeCloneID(entityID);
            }
        }
        // clear the clone origin ID on any clones that this entity had
        const QList<QUuid>& cloneIDs = entity->getCloneIDs();
        foreach(const QUuid& cloneChildID, cloneIDs) {
            EntityItemPointer cloneChild = findEntityByEntityItemID(cloneChildID);
            if (cloneChild) {
                cloneChild->setCloneOriginID(QUuid());
            }
        }
    }
}

void EntityTree::deleteEntities(QSet<EntityItemID> entityIDs, bool force, bool ignoreWarnings) {
    // NOTE: callers must lock the tree before using this method
    DeleteEntityOperator theOperator(getThisPointer());
    foreach(const EntityItemID& entityID, entityIDs) {
        EntityTreeElementPointer containingElement = getContainingElement(entityID);
        if (!containingElement) {
            if (!ignoreWarnings) {
                qCWarning(entities) << "EntityTree::deleteEntities() on non-existent entityID=" << entityID;
            }
            continue;
        }

        EntityItemPointer existingEntity = containingElement->getEntityWithEntityItemID(entityID);
        if (!existingEntity) {
            if (!ignoreWarnings) {
                qCWarning(entities) << "EntityTree::deleteEntities() on non-existent entity item with entityID=" << entityID;
            }
            continue;
        }

        if (existingEntity->getLocked() && !force) {
            if (!ignoreWarnings) {
                qCDebug(entities) << "ERROR! EntityTree::deleteEntities() trying to delete locked entity. entityID=" << entityID;
            }
            continue;
        }

        // tell our delete operator about this entityID
        cleanupCloneIDs(entityID);
        unhookChildAvatar(entityID);
        theOperator.addEntityIDToDeleteList(entityID);
        emit deletingEntity(entityID);
        emit deletingEntityPointer(existingEntity.get());
    }

    if (!theOperator.getEntities().empty()) {
        recurseTreeWithOperator(&theOperator);
        processRemovedEntities(theOperator);
        _isDirty = true;
    }
}

void EntityTree::processRemovedEntities(const DeleteEntityOperator& theOperator) {
    quint64 deletedAt = usecTimestampNow();
    const RemovedEntities& entities = theOperator.getEntities();
    foreach(const EntityToDeleteDetails& details, entities) {
        EntityItemPointer theEntity = details.entity;

        if (getIsServer()) {
            QSet<EntityItemID> childrenIDs;
            theEntity->forEachChild([&](SpatiallyNestablePointer child) {
                if (child->getNestableType() == NestableType::Entity) {
                    childrenIDs += child->getID();
                }
            });
            deleteEntities(childrenIDs, true, true);
        }

        theEntity->die();

        if (getIsServer()) {
            {
                QWriteLocker entityCertificateIDMapLocker(&_entityCertificateIDMapLock);
                QString certID = theEntity->getCertificateID();
                if (theEntity->getEntityItemID() == _entityCertificateIDMap.value(certID)) {
                    _entityCertificateIDMap.remove(certID);
                }
            }

            // set up the deleted entities ID
            QWriteLocker recentlyDeletedEntitiesLocker(&_recentlyDeletedEntitiesLock);
            _recentlyDeletedEntityItemIDs.insert(deletedAt, theEntity->getEntityItemID());
        } else {
            // on the client side, we also remember that we deleted this entity, we don't care about the time
            trackDeletedEntity(theEntity->getEntityItemID());
        }

        if (theEntity->isSimulated()) {
            _simulation->prepareEntityForDelete(theEntity);
        }
    }
}


class FindNearPointArgs {
public:
    glm::vec3 position;
    float targetRadius;
    bool found;
    EntityItemPointer closestEntity;
    float closestEntityDistance;
};


bool EntityTree::findNearPointOperation(const OctreeElementPointer& element, void* extraData) {
    FindNearPointArgs* args = static_cast<FindNearPointArgs*>(extraData);
    EntityTreeElementPointer entityTreeElement = std::static_pointer_cast<EntityTreeElement>(element);

    glm::vec3 penetration;
    bool sphereIntersection = entityTreeElement->getAACube().findSpherePenetration(args->position, args->targetRadius, penetration);

    // If this entityTreeElement contains the point, then search it...
    if (sphereIntersection) {
        EntityItemPointer thisClosestEntity = entityTreeElement->getClosestEntity(args->position);

        // we may have gotten NULL back, meaning no entity was available
        if (thisClosestEntity) {
            glm::vec3 entityPosition = thisClosestEntity->getWorldPosition();
            float distanceFromPointToEntity = glm::distance(entityPosition, args->position);

            // If we're within our target radius
            if (distanceFromPointToEntity <= args->targetRadius) {
                // we are closer than anything else we've found
                if (distanceFromPointToEntity < args->closestEntityDistance) {
                    args->closestEntity = thisClosestEntity;
                    args->closestEntityDistance = distanceFromPointToEntity;
                    args->found = true;
                }
            }
        }

        // we should be able to optimize this...
        return true; // keep searching in case children have closer entities
    }

    // if this element doesn't contain the point, then none of its children can contain the point, so stop searching
    return false;
}

bool findRayIntersectionOp(const OctreeElementPointer& element, void* extraData) {
    RayArgs* args = static_cast<RayArgs*>(extraData);
    bool keepSearching = true;
    EntityTreeElementPointer entityTreeElementPointer = std::static_pointer_cast<EntityTreeElement>(element);
    EntityItemID entityID = entityTreeElementPointer->findRayIntersection(args->origin, args->direction, keepSearching,
        args->element, args->distance, args->face, args->surfaceNormal, args->entityIdsToInclude,
        args->entityIdsToDiscard, args->visibleOnly, args->collidableOnly, args->extraInfo, args->precisionPicking);
    if (!entityID.isNull()) {
        args->entityID = entityID;
    }
    return keepSearching;
}

EntityItemID EntityTree::findRayIntersection(const glm::vec3& origin, const glm::vec3& direction,
                                    QVector<EntityItemID> entityIdsToInclude, QVector<EntityItemID> entityIdsToDiscard,
                                    bool visibleOnly, bool collidableOnly, bool precisionPicking, 
                                    OctreeElementPointer& element, float& distance,
                                    BoxFace& face, glm::vec3& surfaceNormal, QVariantMap& extraInfo,
                                    Octree::lockType lockType, bool* accurateResult) {
    RayArgs args = { origin, direction, entityIdsToInclude, entityIdsToDiscard,
            visibleOnly, collidableOnly, precisionPicking,
            element, distance, face, surfaceNormal, extraInfo, EntityItemID() };
    distance = FLT_MAX;

    bool requireLock = lockType == Octree::Lock;
    bool lockResult = withReadLock([&]{
        recurseTreeWithOperation(findRayIntersectionOp, &args);
    }, requireLock);

    if (accurateResult) {
        *accurateResult = lockResult; // if user asked to accuracy or result, let them know this is accurate
    }

    return args.entityID;
}


EntityItemPointer EntityTree::findClosestEntity(const glm::vec3& position, float targetRadius) {
    FindNearPointArgs args = { position, targetRadius, false, NULL, FLT_MAX };
    withReadLock([&] {
        // NOTE: This should use recursion, since this is a spatial operation
        recurseTreeWithOperation(findNearPointOperation, &args);
    });
    return args.closestEntity;
}

class FindAllNearPointArgs {
public:
    glm::vec3 position;
    float targetRadius;
    QVector<EntityItemPointer> entities;
};


bool EntityTree::findInSphereOperation(const OctreeElementPointer& element, void* extraData) {
    FindAllNearPointArgs* args = static_cast<FindAllNearPointArgs*>(extraData);
    glm::vec3 penetration;
    bool sphereIntersection = element->getAACube().findSpherePenetration(args->position, args->targetRadius, penetration);

    // If this element contains the point, then search it...
    if (sphereIntersection) {
        EntityTreeElementPointer entityTreeElement = std::static_pointer_cast<EntityTreeElement>(element);
        entityTreeElement->getEntities(args->position, args->targetRadius, args->entities);
        return true; // keep searching in case children have closer entities
    }

    // if this element doesn't contain the point, then none of it's children can contain the point, so stop searching
    return false;
}

// NOTE: assumes caller has handled locking
void EntityTree::findEntities(const glm::vec3& center, float radius, QVector<EntityItemPointer>& foundEntities) {
    FindAllNearPointArgs args = { center, radius, QVector<EntityItemPointer>() };
    // NOTE: This should use recursion, since this is a spatial operation
    recurseTreeWithOperation(findInSphereOperation, &args);

    // swap the two lists of entity pointers instead of copy
    foundEntities.swap(args.entities);
}

class FindEntitiesInCubeArgs {
public:
    FindEntitiesInCubeArgs(const AACube& cube)
        : _cube(cube), _foundEntities() {
    }

    AACube _cube;
    QVector<EntityItemPointer> _foundEntities;
};

bool EntityTree::findInCubeOperation(const OctreeElementPointer& element, void* extraData) {
    FindEntitiesInCubeArgs* args = static_cast<FindEntitiesInCubeArgs*>(extraData);
    if (element->getAACube().touches(args->_cube)) {
        EntityTreeElementPointer entityTreeElement = std::static_pointer_cast<EntityTreeElement>(element);
        entityTreeElement->getEntities(args->_cube, args->_foundEntities);
        return true;
    }
    return false;
}

// NOTE: assumes caller has handled locking
void EntityTree::findEntities(const AACube& cube, QVector<EntityItemPointer>& foundEntities) {
    FindEntitiesInCubeArgs args(cube);
    // NOTE: This should use recursion, since this is a spatial operation
    recurseTreeWithOperation(findInCubeOperation, &args);
    // swap the two lists of entity pointers instead of copy
    foundEntities.swap(args._foundEntities);
}

class FindEntitiesInBoxArgs {
public:
    FindEntitiesInBoxArgs(const AABox& box)
    : _box(box), _foundEntities() {
    }

    AABox _box;
    QVector<EntityItemPointer> _foundEntities;
};

bool EntityTree::findInBoxOperation(const OctreeElementPointer& element, void* extraData) {
    FindEntitiesInBoxArgs* args = static_cast<FindEntitiesInBoxArgs*>(extraData);
    if (element->getAACube().touches(args->_box)) {
        EntityTreeElementPointer entityTreeElement = std::static_pointer_cast<EntityTreeElement>(element);
        entityTreeElement->getEntities(args->_box, args->_foundEntities);
        return true;
    }
    return false;
}

// NOTE: assumes caller has handled locking
void EntityTree::findEntities(const AABox& box, QVector<EntityItemPointer>& foundEntities) {
    FindEntitiesInBoxArgs args(box);
    // NOTE: This should use recursion, since this is a spatial operation
    recurseTreeWithOperation(findInBoxOperation, &args);
    // swap the two lists of entity pointers instead of copy
    foundEntities.swap(args._foundEntities);
}

class FindInFrustumArgs {
public:
    ViewFrustum frustum;
    QVector<EntityItemPointer> entities;
};

bool EntityTree::findInFrustumOperation(const OctreeElementPointer& element, void* extraData) {
    FindInFrustumArgs* args = static_cast<FindInFrustumArgs*>(extraData);
    if (element->isInView(args->frustum)) {
        EntityTreeElementPointer entityTreeElement = std::static_pointer_cast<EntityTreeElement>(element);
        entityTreeElement->getEntities(args->frustum, args->entities);
        return true;
    }
    return false;
}

// NOTE: assumes caller has handled locking
void EntityTree::findEntities(const ViewFrustum& frustum, QVector<EntityItemPointer>& foundEntities) {
    FindInFrustumArgs args = { frustum, QVector<EntityItemPointer>() };
    // NOTE: This should use recursion, since this is a spatial operation
    recurseTreeWithOperation(findInFrustumOperation, &args);
    // swap the two lists of entity pointers instead of copy
    foundEntities.swap(args.entities);
}

// NOTE: assumes caller has handled locking
void EntityTree::findEntities(RecurseOctreeOperation& elementFilter,
                              QVector<EntityItemPointer>& foundEntities) {
    recurseTreeWithOperation(elementFilter, nullptr);
}

EntityItemPointer EntityTree::findEntityByID(const QUuid& id) const {
    EntityItemID entityID(id);
    return findEntityByEntityItemID(entityID);
}

EntityItemPointer EntityTree::findEntityByEntityItemID(const EntityItemID& entityID) const {
    EntityItemPointer foundEntity = nullptr;
    {
        QReadLocker locker(&_entityMapLock);
        foundEntity = _entityMap.value(entityID);
    }
    if (foundEntity && !foundEntity->getElement()) {
        // special case to maintain legacy behavior:
        // if the entity is in the map but not in the tree
        // then pretend the entity doesn't exist
        return EntityItemPointer(nullptr);
    } else {
        return foundEntity;
    }
}

void EntityTree::fixupTerseEditLogging(EntityItemProperties& properties, QList<QString>& changedProperties) {
    static quint64 lastTerseLog = 0;
    quint64 now = usecTimestampNow();

    if (now - lastTerseLog > USECS_PER_SECOND) {
        qCDebug(entities) << "-------------------------";
    }
    lastTerseLog = now;

    if (properties.simulationOwnerChanged()) {
        int simIndex = changedProperties.indexOf("simulationOwner");
        if (simIndex >= 0) {
            SimulationOwner simOwner = properties.getSimulationOwner();
            changedProperties[simIndex] = QString("simulationOwner:") + QString::number((int)simOwner.getPriority());
        }
    }

    if (properties.velocityChanged()) {
        int index = changedProperties.indexOf("velocity");
        if (index >= 0) {
            glm::vec3 value = properties.getVelocity();
            changedProperties[index] = QString("velocity:") +
                QString::number((int)value.x) + "," +
                QString::number((int)value.y) + "," +
                QString::number((int)value.z);
        }
    }

    if (properties.gravityChanged()) {
        int index = changedProperties.indexOf("gravity");
        if (index >= 0) {
            glm::vec3 value = properties.getGravity();
            QString changeHint = "0";
            if (value.x + value.y + value.z > 0) {
                changeHint = "+";
            } else if (value.x + value.y + value.z < 0) {
                changeHint = "-";
            }
            changedProperties[index] = QString("gravity:") + changeHint;
        }
    }

    if (properties.actionDataChanged()) {
        int index = changedProperties.indexOf("actionData");
        if (index >= 0) {
            QByteArray value = properties.getActionData();
            QString changeHint = serializedDynamicsToDebugString(value);
            changedProperties[index] = QString("actionData:") + changeHint;
        }
    }

    if (properties.collisionlessChanged()) {
        int index = changedProperties.indexOf("collisionless");
        if (index >= 0) {
            bool value = properties.getCollisionless();
            QString changeHint = "0";
            if (value) {
                changeHint = "1";
            }
            changedProperties[index] = QString("collisionless:") + changeHint;
        }
    }

    if (properties.dynamicChanged()) {
        int index = changedProperties.indexOf("dynamic");
        if (index >= 0) {
            bool value = properties.getDynamic();
            QString changeHint = "0";
            if (value) {
                changeHint = "1";
            }
            changedProperties[index] = QString("dynamic:") + changeHint;
        }
    }

    if (properties.lockedChanged()) {
        int index = changedProperties.indexOf("locked");
        if (index >= 0) {
            bool value = properties.getLocked();
            QString changeHint = "0";
            if (value) {
                changeHint = "1";
            }
            changedProperties[index] = QString("locked:") + changeHint;
        }
    }

    if (properties.userDataChanged()) {
        int index = changedProperties.indexOf("userData");
        if (index >= 0) {
            QString changeHint = properties.getUserData();
            changedProperties[index] = QString("userData:") + changeHint;
        }
    }

    if (properties.parentJointIndexChanged()) {
        int index = changedProperties.indexOf("parentJointIndex");
        if (index >= 0) {
            quint16 value = properties.getParentJointIndex();
            changedProperties[index] = QString("parentJointIndex:") + QString::number((int)value);
        }
    }
    if (properties.parentIDChanged()) {
        int index = changedProperties.indexOf("parentID");
        if (index >= 0) {
            QUuid value = properties.getParentID();
            changedProperties[index] = QString("parentID:") + value.toString();
        }
    }

    if (properties.jointRotationsSetChanged()) {
        int index = changedProperties.indexOf("jointRotationsSet");
        if (index >= 0) {
            auto value = properties.getJointRotationsSet().size();
            changedProperties[index] = QString("jointRotationsSet:") + QString::number((int)value);
        }
    }
    if (properties.jointRotationsChanged()) {
        int index = changedProperties.indexOf("jointRotations");
        if (index >= 0) {
            auto value = properties.getJointRotations().size();
            changedProperties[index] = QString("jointRotations:") + QString::number((int)value);
        }
    }
    if (properties.jointTranslationsSetChanged()) {
        int index = changedProperties.indexOf("jointTranslationsSet");
        if (index >= 0) {
            auto value = properties.getJointTranslationsSet().size();
            changedProperties[index] = QString("jointTranslationsSet:") + QString::number((int)value);
        }
    }
    if (properties.jointTranslationsChanged()) {
        int index = changedProperties.indexOf("jointTranslations");
        if (index >= 0) {
            auto value = properties.getJointTranslations().size();
            changedProperties[index] = QString("jointTranslations:") + QString::number((int)value);
        }
    }
    if (properties.queryAACubeChanged()) {
        int index = changedProperties.indexOf("queryAACube");
        glm::vec3 center = properties.getQueryAACube().calcCenter();
        changedProperties[index] = QString("queryAACube:") +
            QString::number((int)center.x) + "," +
            QString::number((int)center.y) + "," +
            QString::number((int)center.z) + "/" +
            QString::number(properties.getQueryAACube().getDimensions().x);
    }
    if (properties.positionChanged()) {
        int index = changedProperties.indexOf("position");
        glm::vec3 pos = properties.getPosition();
        changedProperties[index] = QString("position:") +
            QString::number((int)pos.x) + "," +
            QString::number((int)pos.y) + "," +
            QString::number((int)pos.z);
    }
    if (properties.lifetimeChanged()) {
        int index = changedProperties.indexOf("lifetime");
        if (index >= 0) {
            float value = properties.getLifetime();
            changedProperties[index] = QString("lifetime:") + QString::number((int)value);
        }
    }
}


bool EntityTree::filterProperties(EntityItemPointer& existingEntity, EntityItemProperties& propertiesIn, EntityItemProperties& propertiesOut, bool& wasChanged, FilterType filterType) {
    bool accepted = true;
    auto entityEditFilters = DependencyManager::get<EntityEditFilters>();
    if (entityEditFilters) {
        auto position = existingEntity ? existingEntity->getWorldPosition() : propertiesIn.getPosition();
        auto entityID = existingEntity ? existingEntity->getEntityItemID() : EntityItemID();
        accepted = entityEditFilters->filter(position, propertiesIn, propertiesOut, wasChanged, filterType, entityID, existingEntity);
    }

    return accepted;
}

void EntityTree::bumpTimestamp(EntityItemProperties& properties) { //fixme put class/header
    const quint64 LAST_EDITED_SERVERSIDE_BUMP = 1; // usec
    // also bump up the lastEdited time of the properties so that the interface that created this edit
    // will accept our adjustment to lifetime back into its own entity-tree.
    if (properties.getLastEdited() == UNKNOWN_CREATED_TIME) {
        properties.setLastEdited(usecTimestampNow());
    }
    properties.setLastEdited(properties.getLastEdited() + LAST_EDITED_SERVERSIDE_BUMP);
}

bool EntityTree::isScriptInWhitelist(const QString& scriptProperty) {

    // grab a URL representation of the entity script so we can check the host for this script
    auto entityScriptURL = QUrl::fromUserInput(scriptProperty);

    for (const auto& whiteListedPrefix : _entityScriptSourceWhitelist) {
        auto whiteListURL = QUrl::fromUserInput(whiteListedPrefix);

        // check if this script URL matches the whitelist domain and, optionally, is beneath the path
        if (entityScriptURL.host().compare(whiteListURL.host(), Qt::CaseInsensitive) == 0 &&
            entityScriptURL.path().startsWith(whiteListURL.path(), Qt::CaseInsensitive)) {
            return true;
        }
    }

    return false;
}

void EntityTree::startChallengeOwnershipTimer(const EntityItemID& entityItemID) {
    QTimer* _challengeOwnershipTimeoutTimer = new QTimer(this);
    connect(this, &EntityTree::killChallengeOwnershipTimeoutTimer, this, [=](const QString& certID) {
        QReadLocker locker(&_entityCertificateIDMapLock);
        EntityItemID id = _entityCertificateIDMap.value(certID);
        if (entityItemID == id && _challengeOwnershipTimeoutTimer) {
            _challengeOwnershipTimeoutTimer->stop();
            _challengeOwnershipTimeoutTimer->deleteLater();
        }
    });
    connect(_challengeOwnershipTimeoutTimer, &QTimer::timeout, this, [=]() {
        qCDebug(entities) << "Ownership challenge timed out, deleting entity" << entityItemID;
        withWriteLock([&] {
            deleteEntity(entityItemID, true);
        });
        if (_challengeOwnershipTimeoutTimer) {
            _challengeOwnershipTimeoutTimer->stop();
            _challengeOwnershipTimeoutTimer->deleteLater();
        }
    });
    _challengeOwnershipTimeoutTimer->setSingleShot(true);
    _challengeOwnershipTimeoutTimer->start(5000);
}

QByteArray EntityTree::computeNonce(const QString& certID, const QString ownerKey) {
    QUuid nonce = QUuid::createUuid();  //random, 5-hex value, separated by "-"
    QByteArray nonceBytes = nonce.toByteArray();

    QWriteLocker locker(&_certNonceMapLock);
    _certNonceMap.insert(certID, QPair<QUuid, QString>(nonce, ownerKey));

    return nonceBytes;
}

bool EntityTree::verifyNonce(const QString& certID, const QString& nonce, EntityItemID& id) {
    {
        QReadLocker certIdMapLocker(&_entityCertificateIDMapLock);
        id = _entityCertificateIDMap.value(certID);
    }

    QString actualNonce, key;
    {
        QWriteLocker locker(&_certNonceMapLock);
        QPair<QUuid, QString> sent = _certNonceMap.take(certID);
        actualNonce = sent.first.toString();
        key = sent.second;
    }

    QString annotatedKey = "-----BEGIN PUBLIC KEY-----\n" + key.insert(64, "\n") + "\n-----END PUBLIC KEY-----\n"; 
    QByteArray hashedActualNonce = QCryptographicHash::hash(QByteArray(actualNonce.toUtf8()), QCryptographicHash::Sha256);
    bool verificationSuccess = EntityItemProperties::verifySignature(annotatedKey.toUtf8(), hashedActualNonce, QByteArray::fromBase64(nonce.toUtf8()));

    if (verificationSuccess) {
        qCDebug(entities) << "Ownership challenge for Cert ID" << certID << "succeeded.";
    } else {
        qCDebug(entities) << "Ownership challenge for Cert ID" << certID << "failed. Actual nonce:" << actualNonce <<
            "\nHashed actual nonce (digest):" << hashedActualNonce << "\nSent nonce (signature)" << nonce << "\nKey" << key;
    }

    return verificationSuccess;
}

void EntityTree::processChallengeOwnershipRequestPacket(ReceivedMessage& message, const SharedNodePointer& sourceNode) {
    int certIDByteArraySize;
    int textByteArraySize;
    int nodeToChallengeByteArraySize;

    message.readPrimitive(&certIDByteArraySize);
    message.readPrimitive(&textByteArraySize);
    message.readPrimitive(&nodeToChallengeByteArraySize);

    QByteArray certID(message.read(certIDByteArraySize));
    QByteArray text(message.read(textByteArraySize));
    QByteArray nodeToChallenge(message.read(nodeToChallengeByteArraySize));

    sendChallengeOwnershipRequestPacket(certID, text, nodeToChallenge, sourceNode);
}

void EntityTree::processChallengeOwnershipReplyPacket(ReceivedMessage& message, const SharedNodePointer& sourceNode) {
    auto nodeList = DependencyManager::get<NodeList>();

    int certIDByteArraySize;
    int textByteArraySize;
    int challengingNodeUUIDByteArraySize;

    message.readPrimitive(&certIDByteArraySize);
    message.readPrimitive(&textByteArraySize);
    message.readPrimitive(&challengingNodeUUIDByteArraySize);

    QByteArray certID(message.read(certIDByteArraySize));
    QByteArray text(message.read(textByteArraySize));
    QUuid challengingNode = QUuid::fromRfc4122(message.read(challengingNodeUUIDByteArraySize));

    auto challengeOwnershipReplyPacket = NLPacket::create(PacketType::ChallengeOwnershipReply,
        certIDByteArraySize + text.length() + 2 * sizeof(int),
        true);
    challengeOwnershipReplyPacket->writePrimitive(certIDByteArraySize);
    challengeOwnershipReplyPacket->writePrimitive(text.length());
    challengeOwnershipReplyPacket->write(certID);
    challengeOwnershipReplyPacket->write(text);

    nodeList->sendPacket(std::move(challengeOwnershipReplyPacket), *(nodeList->nodeWithUUID(challengingNode)));
}

void EntityTree::sendChallengeOwnershipPacket(const QString& certID, const QString& ownerKey, const EntityItemID& entityItemID, const SharedNodePointer& senderNode) {
    // 1. Obtain a nonce
    auto nodeList = DependencyManager::get<NodeList>();

    QByteArray text = computeNonce(certID, ownerKey);

    if (text == "") {
        qCDebug(entities) << "CRITICAL ERROR: Couldn't compute nonce. Deleting entity...";
        withWriteLock([&] {
            deleteEntity(entityItemID, true);
        });
    } else {
        qCDebug(entities) << "Challenging ownership of Cert ID" << certID;
        // 2. Send the nonce to the rezzing avatar's node
        QByteArray certIDByteArray = certID.toUtf8();
        int certIDByteArraySize = certIDByteArray.size();
        auto challengeOwnershipPacket = NLPacket::create(PacketType::ChallengeOwnership,
            certIDByteArraySize + text.length() + 2 * sizeof(int),
            true);
        challengeOwnershipPacket->writePrimitive(certIDByteArraySize);
        challengeOwnershipPacket->writePrimitive(text.length());
        challengeOwnershipPacket->write(certIDByteArray);
        challengeOwnershipPacket->write(text);
        nodeList->sendPacket(std::move(challengeOwnershipPacket), *senderNode);

        // 3. Kickoff a 10-second timeout timer that deletes the entity if we don't get an ownership response in time
        if (thread() != QThread::currentThread()) {
            QMetaObject::invokeMethod(this, "startChallengeOwnershipTimer", Q_ARG(const EntityItemID&, entityItemID));
            return;
        } else {
            startChallengeOwnershipTimer(entityItemID);
        }
    }
}

void EntityTree::sendChallengeOwnershipRequestPacket(const QByteArray& certID, const QByteArray& text, const QByteArray& nodeToChallenge, const SharedNodePointer& senderNode) {
    auto nodeList = DependencyManager::get<NodeList>();

    // In this case, Client A is challenging Client B. Client A is inspecting a certified entity that it wants
    //     to make sure belongs to Avatar B.
    QByteArray senderNodeUUID = senderNode->getUUID().toRfc4122();

    int certIDByteArraySize = certID.length();
    int TextByteArraySize = text.length();
    int senderNodeUUIDSize = senderNodeUUID.length();

    auto challengeOwnershipPacket = NLPacket::create(PacketType::ChallengeOwnershipRequest,
        certIDByteArraySize + TextByteArraySize + senderNodeUUIDSize + 3 * sizeof(int),
        true);
    challengeOwnershipPacket->writePrimitive(certIDByteArraySize);
    challengeOwnershipPacket->writePrimitive(TextByteArraySize);
    challengeOwnershipPacket->writePrimitive(senderNodeUUIDSize);
    challengeOwnershipPacket->write(certID);
    challengeOwnershipPacket->write(text);
    challengeOwnershipPacket->write(senderNodeUUID);

    nodeList->sendPacket(std::move(challengeOwnershipPacket), *(nodeList->nodeWithUUID(QUuid::fromRfc4122(nodeToChallenge))));
}

void EntityTree::validatePop(const QString& certID, const EntityItemID& entityItemID, const SharedNodePointer& senderNode) {
    // Start owner verification.
    auto nodeList = DependencyManager::get<NodeList>();
    //     First, asynchronously hit "proof_of_purchase_status?transaction_type=transfer" endpoint.
    QNetworkAccessManager& networkAccessManager = NetworkAccessManager::getInstance();
    QNetworkRequest networkRequest;
    networkRequest.setAttribute(QNetworkRequest::FollowRedirectsAttribute, true);
    networkRequest.setHeader(QNetworkRequest::ContentTypeHeader, "application/json");
    QUrl requestURL = NetworkingConstants::METAVERSE_SERVER_URL();
    requestURL.setPath("/api/v1/commerce/proof_of_purchase_status/transfer");
    QJsonObject request;
    request["certificate_id"] = certID;
    networkRequest.setUrl(requestURL);

    QNetworkReply* networkReply = networkAccessManager.put(networkRequest, QJsonDocument(request).toJson());

    connect(networkReply, &QNetworkReply::finished, [=]() {
        QJsonObject jsonObject = QJsonDocument::fromJson(networkReply->readAll()).object();
        jsonObject = jsonObject["data"].toObject();

        if (networkReply->error() == QNetworkReply::NoError) {
            if (!jsonObject["invalid_reason"].toString().isEmpty()) {
                qCDebug(entities) << "invalid_reason not empty, deleting entity" << entityItemID;
                withWriteLock([&] {
                    deleteEntity(entityItemID, true);
                });
            } else if (jsonObject["transfer_status"].toArray().first().toString() == "failed") {
                qCDebug(entities) << "'transfer_status' is 'failed', deleting entity" << entityItemID;
                withWriteLock([&] {
                    deleteEntity(entityItemID, true);
                });
            } else {
                // Second, challenge ownership of the PoP cert
                // (ignore pending status; a failure will be cleaned up during DDV)
                sendChallengeOwnershipPacket(certID,
                    jsonObject["transfer_recipient_key"].toString(),
                    entityItemID,
                    senderNode);
            }
        } else {
            qCDebug(entities) << "Call to" << networkReply->url() << "failed with error" << networkReply->error() << "; deleting entity" << entityItemID
                << "More info:" << jsonObject;
            withWriteLock([&] {
                deleteEntity(entityItemID, true);
            });
        }

        networkReply->deleteLater();
    });
}

void EntityTree::processChallengeOwnershipPacket(ReceivedMessage& message, const SharedNodePointer& sourceNode) {
    int certIDByteArraySize;
    int textByteArraySize;

    message.readPrimitive(&certIDByteArraySize);
    message.readPrimitive(&textByteArraySize);

    QString certID(message.read(certIDByteArraySize));
    QString text(message.read(textByteArraySize));

    emit killChallengeOwnershipTimeoutTimer(certID);

    EntityItemID id;
    if (!verifyNonce(certID, text, id)) {
        if (!id.isNull()) {
            deleteEntity(id, true);
        }
    }
}

int EntityTree::processEditPacketData(ReceivedMessage& message, const unsigned char* editData, int maxLength,
                                     const SharedNodePointer& senderNode) {

    if (!getIsServer()) {
        qCWarning(entities) << "EntityTree::processEditPacketData() should only be called on a server tree.";
        return 0;
    }

    int processedBytes = 0;
    bool isAdd = false;
    bool isClone = false;
    // we handle these types of "edit" packets
    switch (message.getType()) {
        case PacketType::EntityErase: {
            QByteArray dataByteArray = QByteArray::fromRawData(reinterpret_cast<const char*>(editData), maxLength);
            processedBytes = processEraseMessageDetails(dataByteArray, senderNode);
            break;
        }

        case PacketType::EntityClone:
            isClone = true; // fall through to next case
        case PacketType::EntityAdd:
            isAdd = true;  // fall through to next case
            // FALLTHRU
        case PacketType::EntityPhysics:
        case PacketType::EntityEdit: {
            quint64 startDecode = 0, endDecode = 0;
            quint64 startLookup = 0, endLookup = 0;
            quint64 startUpdate = 0, endUpdate = 0;
            quint64 startCreate = 0, endCreate = 0;
            quint64 startFilter = 0, endFilter = 0;
            quint64 startLogging = 0, endLogging = 0;

            bool suppressDisallowedClientScript = false;
            bool suppressDisallowedServerScript = false;
            bool isPhysics = message.getType() == PacketType::EntityPhysics;

            _totalEditMessages++;

            EntityItemID entityItemID;
            EntityItemProperties properties;
            startDecode = usecTimestampNow();

            bool validEditPacket = false;
            EntityItemID entityIDToClone;
            EntityItemPointer entityToClone;
            if (isClone) {
                QByteArray buffer = QByteArray::fromRawData(reinterpret_cast<const char*>(editData), maxLength);
                validEditPacket = EntityItemProperties::decodeCloneEntityMessage(buffer, processedBytes, entityIDToClone, entityItemID);
                entityToClone = findEntityByEntityItemID(entityIDToClone);
                if (entityToClone) {
                    properties = entityToClone->getProperties();
                }
            }
            else {
                validEditPacket = EntityItemProperties::decodeEntityEditPacket(editData, maxLength, processedBytes, entityItemID, properties);
            }

            endDecode = usecTimestampNow();

            EntityItemPointer existingEntity;
            if (!isAdd) {
                // search for the entity by EntityItemID
                startLookup = usecTimestampNow();
                existingEntity = findEntityByEntityItemID(entityItemID);
                endLookup = usecTimestampNow();
                if (!existingEntity) {
                    // this is not an add-entity operation, and we don't know about the identified entity.
                    validEditPacket = false;
                }
            }

            if (validEditPacket && !_entityScriptSourceWhitelist.isEmpty()) {

                bool wasDeletedBecauseOfClientScript = false;

                // check the client entity script to make sure its URL is in the whitelist
                if (!properties.getScript().isEmpty()) {
                    bool clientScriptPassedWhitelist = isScriptInWhitelist(properties.getScript());

                    if (!clientScriptPassedWhitelist) {
                        if (wantEditLogging()) {
                            qCDebug(entities) << "User [" << senderNode->getUUID()
                                << "] attempting to set entity script not on whitelist, edit rejected";
                        }

                        // If this was an add, we also want to tell the client that sent this edit that the entity was not added.
                        if (isAdd) {
                            QWriteLocker locker(&_recentlyDeletedEntitiesLock);
                            _recentlyDeletedEntityItemIDs.insert(usecTimestampNow(), entityItemID);
                            validEditPacket = false;
                            wasDeletedBecauseOfClientScript = true;
                        } else {
                            suppressDisallowedClientScript = true;
                        }
                    }
                }

                // check all server entity scripts to make sure their URLs are in the whitelist
                if (!properties.getServerScripts().isEmpty()) {
                    bool serverScriptPassedWhitelist = isScriptInWhitelist(properties.getServerScripts());

                    if (!serverScriptPassedWhitelist) {
                        if (wantEditLogging()) {
                            qCDebug(entities) << "User [" << senderNode->getUUID()
                                << "] attempting to set server entity script not on whitelist, edit rejected";
                        }

                        // If this was an add, we also want to tell the client that sent this edit that the entity was not added.
                        if (isAdd) {
                            // Make sure we didn't already need to send back a delete because the client script failed
                            // the whitelist check
                            if (!wasDeletedBecauseOfClientScript) {
                                QWriteLocker locker(&_recentlyDeletedEntitiesLock);
                                _recentlyDeletedEntityItemIDs.insert(usecTimestampNow(), entityItemID);
                                validEditPacket = false;
                            }
                        } else {
                            suppressDisallowedServerScript = true;
                        }
                    }
                }

            }

            if (!isClone) {
                if ((isAdd || properties.lifetimeChanged()) &&
                    ((!senderNode->getCanRez() && senderNode->getCanRezTmp()) ||
                    (!senderNode->getCanRezCertified() && senderNode->getCanRezTmpCertified()))) {
                    // this node is only allowed to rez temporary entities.  if need be, cap the lifetime.
                    if (properties.getLifetime() == ENTITY_ITEM_IMMORTAL_LIFETIME ||
                        properties.getLifetime() > _maxTmpEntityLifetime) {
                        properties.setLifetime(_maxTmpEntityLifetime);
                        bumpTimestamp(properties);
                    }
                }

                if (isAdd && properties.getLocked() && !senderNode->isAllowedEditor()) {
                    // if a node can't change locks, don't allow it to create an already-locked entity -- automatically
                    // clear the locked property and allow the unlocked entity to be created.
                    properties.setLocked(false);
                    bumpTimestamp(properties);
                }
            }

            // If we got a valid edit packet, then it could be a new entity or it could be an update to
            // an existing entity... handle appropriately
            if (validEditPacket) {
                startFilter = usecTimestampNow();
                bool wasChanged = false;
                // Having (un)lock rights bypasses the filter, unless it's a physics result.
                FilterType filterType = isPhysics ? FilterType::Physics : (isAdd ? FilterType::Add : FilterType::Edit);
                bool allowed = (!isPhysics && senderNode->isAllowedEditor()) || filterProperties(existingEntity, properties, properties, wasChanged, filterType);
                if (!allowed) {
                    auto timestamp = properties.getLastEdited();
                    properties = EntityItemProperties();
                    properties.setLastEdited(timestamp);
                }
                if (!allowed || wasChanged) {
                    bumpTimestamp(properties);
                    // For now, free ownership on any modification.
                    properties.clearSimulationOwner();
                }
                endFilter = usecTimestampNow();

                if (existingEntity && !isAdd) {

                    if (suppressDisallowedClientScript) {
                        bumpTimestamp(properties);
                        properties.setScript(existingEntity->getScript());
                    }

                    if (suppressDisallowedServerScript) {
                        bumpTimestamp(properties);
                        properties.setServerScripts(existingEntity->getServerScripts());
                    }

                    // if the EntityItem exists, then update it
                    startLogging = usecTimestampNow();
                    if (wantEditLogging()) {
                        qCDebug(entities) << "User [" << senderNode->getUUID() << "] editing entity. ID:" << entityItemID;
                        qCDebug(entities) << "   properties:" << properties;
                    }
                    if (wantTerseEditLogging()) {
                        QList<QString> changedProperties = properties.listChangedProperties();
                        fixupTerseEditLogging(properties, changedProperties);
                        qCDebug(entities) << senderNode->getUUID() << "edit" <<
                            existingEntity->getDebugName() << changedProperties;
                    }
                    endLogging = usecTimestampNow();

                    startUpdate = usecTimestampNow();
                    if (!isPhysics) {
                        properties.setLastEditedBy(senderNode->getUUID());
                    }
                    updateEntity(existingEntity, properties, senderNode);
                    existingEntity->markAsChangedOnServer();
                    endUpdate = usecTimestampNow();
                    _totalUpdates++;
                } else if (isAdd) {
                    bool failedAdd = !allowed;
                    bool isCertified = !properties.getCertificateID().isEmpty();
                    bool isCloneable = properties.getCloneable();
                    int cloneLimit = properties.getCloneLimit();
                    if (!allowed) {
                        qCDebug(entities) << "Filtered entity add. ID:" << entityItemID;
                    } else if (!isClone && !isCertified && !senderNode->getCanRez() && !senderNode->getCanRezTmp()) {
                        failedAdd = true;
                        qCDebug(entities) << "User without 'uncertified rez rights' [" << senderNode->getUUID()
                            << "] attempted to add an uncertified entity with ID:" << entityItemID;
                    } else if (!isClone && isCertified && !senderNode->getCanRezCertified() && !senderNode->getCanRezTmpCertified()) {
                        failedAdd = true;
                        qCDebug(entities) << "User without 'certified rez rights' [" << senderNode->getUUID()
                            << "] attempted to add a certified entity with ID:" << entityItemID;
                    } else if (isClone && isCertified) {
                        failedAdd = true;
                        qCDebug(entities) << "User attempted to clone certified entity from entity ID:" << entityIDToClone;
                    } else if (isClone && !isCloneable) {
                        failedAdd = true;
                        qCDebug(entities) << "User attempted to clone non-cloneable entity from entity ID:" << entityIDToClone;
                    } else if (isClone && entityToClone && entityToClone->getCloneIDs().size() >= cloneLimit) {
                        failedAdd = true;
                        qCDebug(entities) << "User attempted to clone entity ID:" << entityIDToClone << " which reached it's cloneable limit.";
                    } else {
                        if (isClone) {
                            properties.convertToCloneProperties(entityIDToClone);
                        }

                        // this is a new entity... assign a new entityID
                        properties.setCreated(properties.getLastEdited());
                        properties.setLastEditedBy(senderNode->getUUID());
                        startCreate = usecTimestampNow();
                        EntityItemPointer newEntity = addEntity(entityItemID, properties);
                        endCreate = usecTimestampNow();
                        _totalCreates++;

                        if (newEntity && isCertified && getIsServer()) {
                            if (!properties.verifyStaticCertificateProperties()) {
                                qCDebug(entities) << "User" << senderNode->getUUID()
                                    << "attempted to add a certified entity with ID" << entityItemID << "which failed"
                                    << "static certificate verification.";
                                // Delete the entity we just added if it doesn't pass static certificate verification
                                deleteEntity(entityItemID, true);
                            } else {
                                validatePop(properties.getCertificateID(), entityItemID, senderNode);
                            }
                        }

                        if (newEntity && isClone) {
                            entityToClone->addCloneID(newEntity->getEntityItemID());
                            newEntity->setCloneOriginID(entityIDToClone);
                        }

                        if (newEntity) {
                            newEntity->markAsChangedOnServer();
                            notifyNewlyCreatedEntity(*newEntity, senderNode);
                            
                            startLogging = usecTimestampNow();
                            if (wantEditLogging()) {
                                qCDebug(entities) << "User [" << senderNode->getUUID() << "] added entity. ID:"
                                                  << newEntity->getEntityItemID();
                                qCDebug(entities) << "   properties:" << properties;
                            }
                            if (wantTerseEditLogging()) {
                                QList<QString> changedProperties = properties.listChangedProperties();
                                fixupTerseEditLogging(properties, changedProperties);
                                qCDebug(entities) << senderNode->getUUID() << "add" << entityItemID << changedProperties;
                            }
                            endLogging = usecTimestampNow();

                        } else {
                            failedAdd = true;
                            qCDebug(entities) << "Add entity failed ID:" << entityItemID;
                        }
                    }
                    if (failedAdd) { // Let client know it failed, so that they don't have an entity that no one else sees.
                        QWriteLocker locker(&_recentlyDeletedEntitiesLock);
                        _recentlyDeletedEntityItemIDs.insert(usecTimestampNow(), entityItemID);
                    }
                } else {
                    HIFI_FCDEBUG(entities(), "Edit failed. [" << message.getType() <<"] " <<
                            "entity id:" << entityItemID << 
                            "existingEntity pointer:" << existingEntity.get());
                }
            }


            _totalDecodeTime += endDecode - startDecode;
            _totalLookupTime += endLookup - startLookup;
            _totalUpdateTime += endUpdate - startUpdate;
            _totalCreateTime += endCreate - startCreate;
            _totalLoggingTime += endLogging - startLogging;
            _totalFilterTime += endFilter - startFilter;

            break;
        }

        default:
            processedBytes = 0;
            break;
    }
    return processedBytes;
}


void EntityTree::notifyNewlyCreatedEntity(const EntityItem& newEntity, const SharedNodePointer& senderNode) {
    _newlyCreatedHooksLock.lockForRead();
    for (int i = 0; i < _newlyCreatedHooks.size(); i++) {
        _newlyCreatedHooks[i]->entityCreated(newEntity, senderNode);
    }
    _newlyCreatedHooksLock.unlock();
}

void EntityTree::addNewlyCreatedHook(NewlyCreatedEntityHook* hook) {
    _newlyCreatedHooksLock.lockForWrite();
    _newlyCreatedHooks.push_back(hook);
    _newlyCreatedHooksLock.unlock();
}

void EntityTree::removeNewlyCreatedHook(NewlyCreatedEntityHook* hook) {
    _newlyCreatedHooksLock.lockForWrite();
    for (int i = 0; i < _newlyCreatedHooks.size(); i++) {
        if (_newlyCreatedHooks[i] == hook) {
            _newlyCreatedHooks.erase(_newlyCreatedHooks.begin() + i);
            break;
        }
    }
    _newlyCreatedHooksLock.unlock();
}


void EntityTree::releaseSceneEncodeData(OctreeElementExtraEncodeData* extraEncodeData) const {
    extraEncodeData->clear();
}

void EntityTree::entityChanged(EntityItemPointer entity) {
    if (entity->isSimulated()) {
        _simulation->changeEntity(entity);
    }
}

void EntityTree::fixupNeedsParentFixups() {
    PROFILE_RANGE(simulation_physics, "FixupParents");
    MovingEntitiesOperator moveOperator;
    QVector<EntityItemWeakPointer> entitiesToFixup;
    {
        QWriteLocker locker(&_needsParentFixupLock);
        entitiesToFixup = _needsParentFixup;
        _needsParentFixup.clear();
    }

    QMutableVectorIterator<EntityItemWeakPointer> iter(entitiesToFixup);
    while (iter.hasNext()) {
        EntityItemWeakPointer entityWP = iter.next();
        EntityItemPointer entity = entityWP.lock();
        if (!entity) {
            // entity was deleted before we found its parent
            iter.remove();
            continue;
        }

        entity->requiresRecalcBoxes();
        bool queryAACubeSuccess { false };
        bool maxAACubeSuccess { false };
        AACube newCube = entity->getQueryAACube(queryAACubeSuccess);
        if (queryAACubeSuccess) {
            // make sure queryAACube encompasses maxAACube
            AACube maxAACube = entity->getMaximumAACube(maxAACubeSuccess);
            if (maxAACubeSuccess && !newCube.contains(maxAACube)) {
                newCube = maxAACube;
            }
        }

        bool doMove = false;
        if (entity->isParentIDValid() && maxAACubeSuccess) { // maxAACubeSuccess of true means all ancestors are known
            iter.remove(); // this entity is all hooked up; we can remove it from the list
            // this entity's parent was previously not known, and now is.  Update its location in the EntityTree...
            doMove = true;
            // the bounds on the render-item may need to be updated, the rigid body in the physics engine may
            // need to be moved.
            entity->markDirtyFlags(Simulation::DIRTY_MOTION_TYPE |
                                   Simulation::DIRTY_COLLISION_GROUP |
                                   Simulation::DIRTY_TRANSFORM);
            entityChanged(entity);
            entity->forEachDescendant([&](SpatiallyNestablePointer object) {
                if (object->getNestableType() == NestableType::Entity) {
                    EntityItemPointer descendantEntity = std::static_pointer_cast<EntityItem>(object);
                    descendantEntity->markDirtyFlags(Simulation::DIRTY_MOTION_TYPE |
                                                     Simulation::DIRTY_COLLISION_GROUP |
                                                     Simulation::DIRTY_TRANSFORM);
                    entityChanged(descendantEntity);
                }
            });
            entity->locationChanged(true);
            entity->postParentFixup();
        } else if (getIsServer() || _avatarIDs.contains(entity->getParentID())) {
            // this is a child of an avatar, which the entity server will never have
            // a SpatiallyNestable object for.  Add it to a list for cleanup when the avatar leaves.
            if (!_childrenOfAvatars.contains(entity->getParentID())) {
                _childrenOfAvatars[entity->getParentID()] = QSet<EntityItemID>();
            }
            _childrenOfAvatars[entity->getParentID()] += entity->getEntityItemID();
            doMove = true;
            iter.remove(); // and pull it out of the list
        }

        if (queryAACubeSuccess && doMove) {
            moveOperator.addEntityToMoveList(entity, newCube);
        }
    }

    if (moveOperator.hasMovingEntities()) {
        PerformanceTimer perfTimer("recurseTreeWithOperator");
        recurseTreeWithOperator(&moveOperator);
    }

    {
        QWriteLocker locker(&_needsParentFixupLock);
        // add back the entities that did not get fixup
        _needsParentFixup.append(entitiesToFixup);
    }
}

void EntityTree::deleteDescendantsOfAvatar(QUuid avatarID) {
    if (_childrenOfAvatars.contains(avatarID)) {
        deleteEntities(_childrenOfAvatars[avatarID]);
        _childrenOfAvatars.remove(avatarID);
    }
}

void EntityTree::removeFromChildrenOfAvatars(EntityItemPointer entity) {
    QUuid avatarID = entity->getParentID();
    if (_childrenOfAvatars.contains(avatarID)) {
        _childrenOfAvatars[avatarID].remove(entity->getID());
    }
}

void EntityTree::addToNeedsParentFixupList(EntityItemPointer entity) {
    QWriteLocker locker(&_needsParentFixupLock);
    _needsParentFixup.append(entity);
}

void EntityTree::update(bool simulate) {
    PROFILE_RANGE(simulation_physics, "UpdateTree");
    withWriteLock([&] {
        fixupNeedsParentFixups();
        if (simulate && _simulation) {
            _simulation->updateEntities();
            {
                PROFILE_RANGE(simulation_physics, "Deletes");
                SetOfEntities deadEntities;
                _simulation->takeDeadEntities(deadEntities);
                if (!deadEntities.empty()) {
                    // translate into list of ID's
                    QSet<EntityItemID> idsToDelete;

                    for (auto entity : deadEntities) {
                        idsToDelete.insert(entity->getEntityItemID());
                    }

                    // delete these things the roundabout way
                    deleteEntities(idsToDelete, true);
                }
            }
        }
    });
}

quint64 EntityTree::getAdjustedConsiderSince(quint64 sinceTime) {
    return (sinceTime - DELETED_ENTITIES_EXTRA_USECS_TO_CONSIDER);
}


bool EntityTree::hasEntitiesDeletedSince(quint64 sinceTime) {
    quint64 considerEntitiesSince = getAdjustedConsiderSince(sinceTime);

    // we can probably leverage the ordered nature of QMultiMap to do this quickly...
    bool hasSomethingNewer = false;

    QReadLocker locker(&_recentlyDeletedEntitiesLock);
    QMultiMap<quint64, QUuid>::const_iterator iterator = _recentlyDeletedEntityItemIDs.constBegin();
    while (iterator != _recentlyDeletedEntityItemIDs.constEnd()) {
        if (iterator.key() > considerEntitiesSince) {
            hasSomethingNewer = true;
            break; // if we have at least one item, we don't need to keep searching
        }
        ++iterator;
    }

#ifdef EXTRA_ERASE_DEBUGGING
    if (hasSomethingNewer) {
        int elapsed = usecTimestampNow() - considerEntitiesSince;
        int difference = considerEntitiesSince - sinceTime;
        qCDebug(entities) << "EntityTree::hasEntitiesDeletedSince() sinceTime:" << sinceTime 
                    << "considerEntitiesSince:" << considerEntitiesSince << "elapsed:" << elapsed << "difference:" << difference;
    }
#endif

    return hasSomethingNewer;
}

// called by the server when it knows all nodes have been sent deleted packets
void EntityTree::forgetEntitiesDeletedBefore(quint64 sinceTime) {
    quint64 considerSinceTime = sinceTime - DELETED_ENTITIES_EXTRA_USECS_TO_CONSIDER;
    QSet<quint64> keysToRemove;
    QWriteLocker locker(&_recentlyDeletedEntitiesLock);
    QMultiMap<quint64, QUuid>::iterator iterator = _recentlyDeletedEntityItemIDs.begin();

    // First find all the keys in the map that are older and need to be deleted
    while (iterator != _recentlyDeletedEntityItemIDs.end()) {
        if (iterator.key() <= considerSinceTime) {
            keysToRemove << iterator.key();
        }
        ++iterator;
    }

    // Now run through the keysToRemove and remove them
    foreach (quint64 value, keysToRemove) {
        _recentlyDeletedEntityItemIDs.remove(value);
    }
}


bool EntityTree::shouldEraseEntity(EntityItemID entityID, const SharedNodePointer& sourceNode) {
    EntityItemPointer existingEntity;

    auto startLookup = usecTimestampNow();
    existingEntity = findEntityByEntityItemID(entityID);
    auto endLookup = usecTimestampNow();
    _totalLookupTime += endLookup - startLookup;

    auto startFilter = usecTimestampNow();
    FilterType filterType = FilterType::Delete;
    EntityItemProperties dummyProperties;
    bool wasChanged = false;

    bool allowed = (sourceNode->isAllowedEditor()) || filterProperties(existingEntity, dummyProperties, dummyProperties, wasChanged, filterType);
    auto endFilter = usecTimestampNow();

    _totalFilterTime += endFilter - startFilter;

    if (allowed) {
        if (wantEditLogging() || wantTerseEditLogging()) {
            qCDebug(entities) << "User [" << sourceNode->getUUID() << "] deleting entity. ID:" << entityID;
        }
    } else if (wantEditLogging() || wantTerseEditLogging()) {
        qCDebug(entities) << "User [" << sourceNode->getUUID() << "] attempted to deleteentity. ID:" << entityID << " Filter rejected erase.";
    }

    return allowed;
}


// TODO: consider consolidating processEraseMessageDetails() and processEraseMessage()
int EntityTree::processEraseMessage(ReceivedMessage& message, const SharedNodePointer& sourceNode) {
    #ifdef EXTRA_ERASE_DEBUGGING
        qCDebug(entities) << "EntityTree::processEraseMessage()";
    #endif
    withWriteLock([&] {
        message.seek(sizeof(OCTREE_PACKET_FLAGS) + sizeof(OCTREE_PACKET_SEQUENCE) + sizeof(OCTREE_PACKET_SENT_TIME));

        uint16_t numberOfIDs = 0; // placeholder for now
        message.readPrimitive(&numberOfIDs);

        if (numberOfIDs > 0) {
            QSet<EntityItemID> entityItemIDsToDelete;

            for (size_t i = 0; i < numberOfIDs; i++) {

                if (NUM_BYTES_RFC4122_UUID > message.getBytesLeftToRead()) {
                    qCDebug(entities) << "EntityTree::processEraseMessage().... bailing because not enough bytes in buffer";
                    break; // bail to prevent buffer overflow
                }

                QUuid entityID = QUuid::fromRfc4122(message.readWithoutCopy(NUM_BYTES_RFC4122_UUID));
                #ifdef EXTRA_ERASE_DEBUGGING
                    qCDebug(entities) << "    ---- EntityTree::processEraseMessage() contained ID:" << entityID;
                #endif

                EntityItemID entityItemID(entityID);

                if (shouldEraseEntity(entityID, sourceNode)) {
                    entityItemIDsToDelete << entityItemID;
                }
            }
            deleteEntities(entityItemIDsToDelete, true, true);
        }
    });
    return message.getPosition();
}

// This version skips over the header
// NOTE: Caller must lock the tree before calling this.
// TODO: consider consolidating processEraseMessageDetails() and processEraseMessage()
int EntityTree::processEraseMessageDetails(const QByteArray& dataByteArray, const SharedNodePointer& sourceNode) {
    #ifdef EXTRA_ERASE_DEBUGGING
        qCDebug(entities) << "EntityTree::processEraseMessageDetails()";
    #endif
    const unsigned char* packetData = (const unsigned char*)dataByteArray.constData();
    const unsigned char* dataAt = packetData;
    size_t packetLength = dataByteArray.size();
    size_t processedBytes = 0;

    uint16_t numberOfIds = 0; // placeholder for now
    memcpy(&numberOfIds, dataAt, sizeof(numberOfIds));
    dataAt += sizeof(numberOfIds);
    processedBytes += sizeof(numberOfIds);

    if (numberOfIds > 0) {
        QSet<EntityItemID> entityItemIDsToDelete;

        for (size_t i = 0; i < numberOfIds; i++) {


            if (processedBytes + NUM_BYTES_RFC4122_UUID > packetLength) {
                qCDebug(entities) << "EntityTree::processEraseMessageDetails().... bailing because not enough bytes in buffer";
                break; // bail to prevent buffer overflow
            }

            QByteArray encodedID = dataByteArray.mid((int)processedBytes, NUM_BYTES_RFC4122_UUID);
            QUuid entityID = QUuid::fromRfc4122(encodedID);
            dataAt += encodedID.size();
            processedBytes += encodedID.size();

            #ifdef EXTRA_ERASE_DEBUGGING
                qCDebug(entities) << "    ---- EntityTree::processEraseMessageDetails() contains id:" << entityID;
            #endif

            EntityItemID entityItemID(entityID);

            if (shouldEraseEntity(entityID, sourceNode)) {
                entityItemIDsToDelete << entityItemID;
            }

        }
        deleteEntities(entityItemIDsToDelete, true, true);
    }
    return (int)processedBytes;
}

EntityTreeElementPointer EntityTree::getContainingElement(const EntityItemID& entityItemID)  /*const*/ {
    EntityItemPointer entity;
    {
        QReadLocker locker(&_entityMapLock);
        entity = _entityMap.value(entityItemID);
    }
    if (entity) {
        return entity->getElement();
    }
    return EntityTreeElementPointer(nullptr);
}

void EntityTree::addEntityMapEntry(EntityItemPointer entity) {
    EntityItemID id = entity->getEntityItemID();
    QWriteLocker locker(&_entityMapLock);
    EntityItemPointer otherEntity = _entityMap.value(id);
    if (otherEntity) {
        qCWarning(entities) << "EntityTree::addEntityMapEntry() found pre-existing id " << id;
        assert(false);
        return;
    }
    _entityMap.insert(id, entity);
}

void EntityTree::clearEntityMapEntry(const EntityItemID& id) {
    QWriteLocker locker(&_entityMapLock);
    _entityMap.remove(id);
}

void EntityTree::debugDumpMap() {
    // QHash's are implicitly shared, so we make a shared copy and use that instead.
    // This way we might be able to avoid both a lock and a true copy.
    QHash<EntityItemID, EntityItemPointer> localMap(_entityMap);
    qCDebug(entities) << "EntityTree::debugDumpMap() --------------------------";
    QHashIterator<EntityItemID, EntityItemPointer> i(localMap);
    while (i.hasNext()) {
        i.next();
        qCDebug(entities) << i.key() << ": " << i.value()->getElement().get();
    }
    qCDebug(entities) << "-----------------------------------------------------";
}

class ContentsDimensionOperator : public RecurseOctreeOperator {
public:
    virtual bool preRecursion(const OctreeElementPointer& element) override;
    virtual bool postRecursion(const OctreeElementPointer& element) override { return true; }
    glm::vec3 getDimensions() const { return _contentExtents.size(); }
    float getLargestDimension() const { return _contentExtents.largestDimension(); }
private:
    Extents _contentExtents;
};

bool ContentsDimensionOperator::preRecursion(const OctreeElementPointer& element) {
    EntityTreeElementPointer entityTreeElement = std::static_pointer_cast<EntityTreeElement>(element);
    entityTreeElement->expandExtentsToContents(_contentExtents);
    return true;
}

glm::vec3 EntityTree::getContentsDimensions() {
    ContentsDimensionOperator theOperator;
    recurseTreeWithOperator(&theOperator);
    return theOperator.getDimensions();
}

float EntityTree::getContentsLargestDimension() {
    ContentsDimensionOperator theOperator;
    recurseTreeWithOperator(&theOperator);
    return theOperator.getLargestDimension();
}

class DebugOperator : public RecurseOctreeOperator {
public:
    virtual bool preRecursion(const OctreeElementPointer& element) override;
    virtual bool postRecursion(const OctreeElementPointer& element) override { return true; }
};

bool DebugOperator::preRecursion(const OctreeElementPointer& element) {
    EntityTreeElementPointer entityTreeElement = std::static_pointer_cast<EntityTreeElement>(element);
    qCDebug(entities) << "EntityTreeElement [" << entityTreeElement.get() << "]";
    entityTreeElement->debugDump();
    return true;
}

void EntityTree::dumpTree() {
    DebugOperator theOperator;
    recurseTreeWithOperator(&theOperator);
}

class PruneOperator : public RecurseOctreeOperator {
public:
    virtual bool preRecursion(const OctreeElementPointer& element) override { return true; }
    virtual bool postRecursion(const OctreeElementPointer& element) override;
};

bool PruneOperator::postRecursion(const OctreeElementPointer& element) {
    EntityTreeElementPointer entityTreeElement = std::static_pointer_cast<EntityTreeElement>(element);
    entityTreeElement->pruneChildren();
    return true;
}

void EntityTree::pruneTree() {
    PruneOperator theOperator;
    recurseTreeWithOperator(&theOperator);
}


QByteArray EntityTree::remapActionDataIDs(QByteArray actionData, QHash<EntityItemID, EntityItemID>& map) {
    if (actionData.isEmpty()) {
        return actionData;
    }

    QDataStream serializedActionsStream(actionData);
    QVector<QByteArray> serializedActions;
    serializedActionsStream >> serializedActions;

    auto actionFactory = DependencyManager::get<EntityDynamicFactoryInterface>();

    QHash<QUuid, EntityDynamicPointer> remappedActions;
    foreach(QByteArray serializedAction, serializedActions) {
        QDataStream serializedActionStream(serializedAction);
        EntityDynamicType actionType;
        QUuid oldActionID;
        serializedActionStream >> actionType;
        serializedActionStream >> oldActionID;
        EntityDynamicPointer action = actionFactory->factoryBA(nullptr, serializedAction);
        if (action) {
            action->remapIDs(map);
            remappedActions[action->getID()] = action;
        }
    }

    QVector<QByteArray> remappedSerializedActions;

    QHash<QUuid, EntityDynamicPointer>::const_iterator i = remappedActions.begin();
    while (i != remappedActions.end()) {
        EntityDynamicPointer action = i.value();
        QByteArray bytesForAction = action->serialize();
        remappedSerializedActions << bytesForAction;
        i++;
    }

    QByteArray result;
    QDataStream remappedSerializedActionsStream(&result, QIODevice::WriteOnly);
    remappedSerializedActionsStream << remappedSerializedActions;
    return result;
}

QVector<EntityItemID> EntityTree::sendEntities(EntityEditPacketSender* packetSender, EntityTreePointer localTree,
                                               float x, float y, float z) {
    SendEntitiesOperationArgs args;
    args.ourTree = this;
    args.otherTree = localTree;
    args.root = glm::vec3(x, y, z);
    // If this is called repeatedly (e.g., multiple pastes with the same data), the new elements will clash unless we
    // use new identifiers.  We need to keep a map so that we can map parent identifiers correctly.
    QHash<EntityItemID, EntityItemID> map;

    args.map = &map;
    withReadLock([&] {
        recurseTreeWithOperation(sendEntitiesOperation, &args);
    });

    // The values from map are used as the list of successfully "sent" entities.  If some didn't actually make it,
    // pull them out.  Bogus entries could happen if part of the imported data makes some reference to an entity
    // that isn't in the data being imported.  For those that made it, fix up their queryAACubes and send an
    // add-entity packet to the server.

    // fix the queryAACubes of any children that were read in before their parents, get them into the correct element
    MovingEntitiesOperator moveOperator;
    QHash<EntityItemID, EntityItemID>::iterator i = map.begin();
    while (i != map.end()) {
        EntityItemID newID = i.value();
        EntityItemPointer entity = localTree->findEntityByEntityItemID(newID);
        if (entity) {
            if (!entity->getParentID().isNull()) {
                addToNeedsParentFixupList(entity);
            }
            entity->forceQueryAACubeUpdate();
            entity->updateQueryAACube();
            moveOperator.addEntityToMoveList(entity, entity->getQueryAACube());
            i++;
        } else {
            i = map.erase(i);
        }
    }
    if (moveOperator.hasMovingEntities()) {
        PerformanceTimer perfTimer("recurseTreeWithOperator");
        localTree->recurseTreeWithOperator(&moveOperator);
    }

    if (!_serverlessDomain) {
        // send add-entity packets to the server
        i = map.begin();
        while (i != map.end()) {
            EntityItemID newID = i.value();
            EntityItemPointer entity = localTree->findEntityByEntityItemID(newID);
            if (entity) {
                // queue the packet to send to the server
                entity->updateQueryAACube();
                EntityItemProperties properties = entity->getProperties();
                properties.markAllChanged(); // so the entire property set is considered new, since we're making a new entity
                packetSender->queueEditEntityMessage(PacketType::EntityAdd, localTree, newID, properties);
                i++;
            } else {
                i = map.erase(i);
            }
        }
        packetSender->releaseQueuedMessages();
    }

    return map.values().toVector();
}

bool EntityTree::sendEntitiesOperation(const OctreeElementPointer& element, void* extraData) {
    SendEntitiesOperationArgs* args = static_cast<SendEntitiesOperationArgs*>(extraData);
    EntityTreeElementPointer entityTreeElement = std::static_pointer_cast<EntityTreeElement>(element);

    auto getMapped = [&args](EntityItemID oldID) {
        if (oldID.isNull()) {
            return EntityItemID();
        }

        QHash<EntityItemID, EntityItemID>::iterator iter = args->map->find(oldID);
        if (iter == args->map->end()) {
            EntityItemID newID;
            if (oldID == AVATAR_SELF_ID) {
                auto nodeList = DependencyManager::get<NodeList>();
                newID = EntityItemID(nodeList->getSessionUUID());
            } else {
                newID = QUuid::createUuid();
            }
            args->map->insert(oldID, newID);
            return newID;
        }
        return iter.value();
    };

    entityTreeElement->forEachEntity([&args, &getMapped, &element](EntityItemPointer item) {
        EntityItemID oldID = item->getEntityItemID();
        EntityItemID newID = getMapped(oldID);
        EntityItemProperties properties = item->getProperties();

        EntityItemID oldParentID = properties.getParentID();
        if (oldParentID.isInvalidID()) {  // no parent
            properties.setPosition(properties.getPosition() + args->root);
        } else {
            EntityItemPointer parentEntity = args->ourTree->findEntityByEntityItemID(oldParentID);
            if (parentEntity || oldParentID == AVATAR_SELF_ID) { // map the parent
                properties.setParentID(getMapped(oldParentID));
                // But do not add root offset in this case.
            } else { // Should not happen, but let's try to be helpful...
                item->globalizeProperties(properties, "Cannot find %3 parent of %2 %1", args->root);
            }
        }

        properties.setXNNeighborID(getMapped(properties.getXNNeighborID()));
        properties.setXPNeighborID(getMapped(properties.getXPNeighborID()));
        properties.setYNNeighborID(getMapped(properties.getYNNeighborID()));
        properties.setYPNeighborID(getMapped(properties.getYPNeighborID()));
        properties.setZNNeighborID(getMapped(properties.getZNNeighborID()));
        properties.setZPNeighborID(getMapped(properties.getZPNeighborID()));

        QByteArray actionData = properties.getActionData();
        properties.setActionData(remapActionDataIDs(actionData, *args->map));

        // set creation time to "now" for imported entities
        properties.setCreated(usecTimestampNow());

        EntityTreeElementPointer entityTreeElement = std::static_pointer_cast<EntityTreeElement>(element);
        EntityTreePointer tree = entityTreeElement->getTree();

        // also update the local tree instantly (note: this is not our tree, but an alternate tree)
        if (args->otherTree) {
            args->otherTree->withWriteLock([&] {
                EntityItemPointer entity = args->otherTree->addEntity(newID, properties);
                if (entity) {
                    entity->deserializeActions();
                }
                // else: there was an error adding this entity
            });
        }
        return newID;
    });

    return true;
}

bool EntityTree::writeToMap(QVariantMap& entityDescription, OctreeElementPointer element, bool skipDefaultValues,
                            bool skipThoseWithBadParents) {
    if (! entityDescription.contains("Entities")) {
        entityDescription["Entities"] = QVariantList();
    }
    entityDescription["DataVersion"] = _persistDataVersion;
    entityDescription["Id"] = _persistID;
    QScriptEngine scriptEngine;
    RecurseOctreeToMapOperator theOperator(entityDescription, element, &scriptEngine, skipDefaultValues,
                                            skipThoseWithBadParents, _myAvatar);
    withReadLock([&] {
        recurseTreeWithOperator(&theOperator);
    });
    return true;
}

bool EntityTree::readFromMap(QVariantMap& map) {
    // These are needed to deal with older content (before adding inheritance modes)
    int contentVersion = map["Version"].toInt();
    bool needsConversion = (contentVersion < (int)EntityVersion::ZoneLightInheritModes);

    if (map.contains("Id")) {
        _persistID = map["Id"].toUuid();
    }

    if (map.contains("DataVersion")) {
        _persistDataVersion = map["DataVersion"].toInt();
    }

    _namedPaths.clear();
    if (map.contains("Paths")) {
        QVariantMap namedPathsMap = map["Paths"].toMap();
        for(QVariantMap::const_iterator iter = namedPathsMap.begin(); iter != namedPathsMap.end(); ++iter) {
            QString namedPathName = iter.key();
            QString namedPathViewPoint = iter.value().toString();
            _namedPaths[namedPathName] = namedPathViewPoint;
        }
    }

    // map will have a top-level list keyed as "Entities".  This will be extracted
    // and iterated over.  Each member of this list is converted to a QVariantMap, then
    // to a QScriptValue, and then to EntityItemProperties.  These properties are used
    // to add the new entity to the EntityTree.
    QVariantList entitiesQList = map["Entities"].toList();
    QScriptEngine scriptEngine;

    if (entitiesQList.length() == 0) {
        // Empty map or invalidly formed file.
        return false;
    }

    QMap<QUuid, QList<QUuid>> cloneIDs;

    bool success = true;
    foreach (QVariant entityVariant, entitiesQList) {
        // QVariantMap --> QScriptValue --> EntityItemProperties --> Entity
        QVariantMap entityMap = entityVariant.toMap();

        // handle parentJointName for wearables
        if (_myAvatar && entityMap.contains("parentJointName") && entityMap.contains("parentID") &&
            QUuid(entityMap["parentID"].toString()) == AVATAR_SELF_ID) {

            entityMap["parentJointIndex"] = _myAvatar->getJointIndex(entityMap["parentJointName"].toString());

            qCDebug(entities) << "Found parentJointName " << entityMap["parentJointName"].toString() <<
                " mapped it to parentJointIndex " << entityMap["parentJointIndex"].toInt();
        }

        QScriptValue entityScriptValue = variantMapToScriptValue(entityMap, scriptEngine);
        EntityItemProperties properties;
        EntityItemPropertiesFromScriptValueIgnoreReadOnly(entityScriptValue, properties);

        EntityItemID entityItemID;
        if (entityMap.contains("id")) {
            entityItemID = EntityItemID(QUuid(entityMap["id"].toString()));
        } else {
            entityItemID = EntityItemID(QUuid::createUuid());
        }

        if (properties.getClientOnly()) {
            auto nodeList = DependencyManager::get<NodeList>();
            const QUuid myNodeID = nodeList->getSessionUUID();
            properties.setOwningAvatarID(myNodeID);
        }

        // Fix for older content not containing mode fields in the zones
        if (needsConversion && (properties.getType() == EntityTypes::EntityType::Zone)) {
            // The legacy version had no keylight mode - this is set to on
            properties.setKeyLightMode(COMPONENT_MODE_ENABLED);
            
            // The ambient URL has been moved from "keyLight" to "ambientLight"
            if (entityMap.contains("keyLight")) {
                QVariantMap keyLightObject = entityMap["keyLight"].toMap();
                properties.getAmbientLight().setAmbientURL(keyLightObject["ambientURL"].toString());
            }

            // Copy the skybox URL if the ambient URL is empty, as this is the legacy behaviour
            // Use skybox value only if it is not empty, else set ambientMode to inherit (to use default URL)
            properties.setAmbientLightMode(COMPONENT_MODE_ENABLED);
            if (properties.getAmbientLight().getAmbientURL() == "") {
                if (properties.getSkybox().getURL() != "") {
                    properties.getAmbientLight().setAmbientURL(properties.getSkybox().getURL());
                } else {
                    properties.setAmbientLightMode(COMPONENT_MODE_INHERIT);
                }
            }

            // The background should be enabled if the mode is skybox
            // Note that if the values are default then they are not stored in the JSON file
            if (entityMap.contains("backgroundMode") && (entityMap["backgroundMode"].toString() == "skybox")) {
                properties.setSkyboxMode(COMPONENT_MODE_ENABLED);
            } else {
                properties.setSkyboxMode(COMPONENT_MODE_INHERIT);
            }
        }

        // Convert old materials so that they use materialData instead of userData
        if (contentVersion < (int)EntityVersion::MaterialData && properties.getType() == EntityTypes::EntityType::Material) {
            if (properties.getMaterialURL().startsWith("userData")) {
                QString materialURL = properties.getMaterialURL();
                properties.setMaterialURL(materialURL.replace("userData", "materialData"));

                QJsonObject userData = QJsonDocument::fromJson(properties.getUserData().toUtf8()).object();
                QJsonObject materialData;
                QJsonValue materialVersion = userData["materialVersion"];
                if (!materialVersion.isNull()) {
                    materialData.insert("materialVersion", materialVersion);
                    userData.remove("materialVersion");
                }
                QJsonValue materials = userData["materials"];
                if (!materials.isNull()) {
                    materialData.insert("materials", materials);
                    userData.remove("materials");
                }

                properties.setMaterialData(QJsonDocument(materialData).toJson());
                properties.setUserData(QJsonDocument(userData).toJson());
            }
        }

        EntityItemPointer entity = addEntity(entityItemID, properties);
        if (!entity) {
            qCDebug(entities) << "adding Entity failed:" << entityItemID << properties.getType();
            success = false;
        }

        const QUuid& cloneOriginID = entity->getCloneOriginID();
        if (!cloneOriginID.isNull()) {
            cloneIDs[cloneOriginID].push_back(entity->getEntityItemID());
        }
    }

    for (auto iter = cloneIDs.begin(); iter != cloneIDs.end(); ++iter) {
        const QUuid& entityID = iter.key();
        const QList<QUuid>& cloneIDs = iter.value();
        EntityItemPointer entity = findEntityByID(entityID);
        if (entity) {
            entity->setCloneIDs(cloneIDs);
        }
    }

    return success;
}

void EntityTree::resetClientEditStats() {
    _treeResetTime = usecTimestampNow();
    _maxEditDelta = 0;
    _totalEditDeltas = 0;
    _totalTrackedEdits = 0;
}



void EntityTree::trackIncomingEntityLastEdited(quint64 lastEditedTime, int bytesRead) {
    // we don't want to track all edit deltas, just those edits that have happend
    // since we connected to this domain. This will filter out all previously created
    // content and only track new edits
    if (lastEditedTime > _treeResetTime) {
        quint64 now = usecTimestampNow();
        quint64 sinceEdit = now - lastEditedTime;

        _totalEditDeltas += sinceEdit;
        _totalEditBytes += bytesRead;
        _totalTrackedEdits++;
        if (sinceEdit > _maxEditDelta) {
            _maxEditDelta = sinceEdit;
        }
    }
}

int EntityTree::getJointIndex(const QUuid& entityID, const QString& name) const {
    EntityTree* nonConstThis = const_cast<EntityTree*>(this);
    EntityItemPointer entity = nonConstThis->findEntityByEntityItemID(entityID);
    if (!entity) {
        return -1;
    }
    return entity->getJointIndex(name);
}

QStringList EntityTree::getJointNames(const QUuid& entityID) const {
    EntityTree* nonConstThis = const_cast<EntityTree*>(this);
    EntityItemPointer entity = nonConstThis->findEntityByEntityItemID(entityID);
    if (!entity) {
        return QStringList();
    }
    return entity->getJointNames();
}

std::function<bool(const QUuid&, graphics::MaterialLayer, const std::string&)> EntityTree::_addMaterialToEntityOperator = nullptr;
std::function<bool(const QUuid&, graphics::MaterialPointer, const std::string&)> EntityTree::_removeMaterialFromEntityOperator = nullptr;
std::function<bool(const QUuid&, graphics::MaterialLayer, const std::string&)> EntityTree::_addMaterialToAvatarOperator = nullptr;
std::function<bool(const QUuid&, graphics::MaterialPointer, const std::string&)> EntityTree::_removeMaterialFromAvatarOperator = nullptr;
std::function<bool(const QUuid&, graphics::MaterialLayer, const std::string&)> EntityTree::_addMaterialToOverlayOperator = nullptr;
std::function<bool(const QUuid&, graphics::MaterialPointer, const std::string&)> EntityTree::_removeMaterialFromOverlayOperator = nullptr;

bool EntityTree::addMaterialToEntity(const QUuid& entityID, graphics::MaterialLayer material, const std::string& parentMaterialName) {
    if (_addMaterialToEntityOperator) {
        return _addMaterialToEntityOperator(entityID, material, parentMaterialName);
    }
    return false;
}

bool EntityTree::removeMaterialFromEntity(const QUuid& entityID, graphics::MaterialPointer material, const std::string& parentMaterialName) {
    if (_removeMaterialFromEntityOperator) {
        return _removeMaterialFromEntityOperator(entityID, material, parentMaterialName);
    }
    return false;
}

bool EntityTree::addMaterialToAvatar(const QUuid& avatarID, graphics::MaterialLayer material, const std::string& parentMaterialName) {
    if (_addMaterialToAvatarOperator) {
        return _addMaterialToAvatarOperator(avatarID, material, parentMaterialName);
    }
    return false;
}

bool EntityTree::removeMaterialFromAvatar(const QUuid& avatarID, graphics::MaterialPointer material, const std::string& parentMaterialName) {
    if (_removeMaterialFromAvatarOperator) {
        return _removeMaterialFromAvatarOperator(avatarID, material, parentMaterialName);
    }
    return false;
}

bool EntityTree::addMaterialToOverlay(const QUuid& overlayID, graphics::MaterialLayer material, const std::string& parentMaterialName) {
    if (_addMaterialToOverlayOperator) {
        return _addMaterialToOverlayOperator(overlayID, material, parentMaterialName);
    }
    return false;
}

bool EntityTree::removeMaterialFromOverlay(const QUuid& overlayID, graphics::MaterialPointer material, const std::string& parentMaterialName) {
    if (_removeMaterialFromOverlayOperator) {
        return _removeMaterialFromOverlayOperator(overlayID, material, parentMaterialName);
    }
    return false;
}<|MERGE_RESOLUTION|>--- conflicted
+++ resolved
@@ -631,11 +631,7 @@
     EntityItemPointer entity = findEntityByEntityItemID(entityID);
     if (entity) {
         // remove clone ID from it's clone origin's clone ID list if clone origin exists
-<<<<<<< HEAD
-        const QUuid cloneOriginID = entity->getCloneOriginID();
-=======
         const QUuid& cloneOriginID = entity->getCloneOriginID();
->>>>>>> 3730cbe3
         if (!cloneOriginID.isNull()) {
             EntityItemPointer cloneOrigin = findEntityByID(cloneOriginID);
             if (cloneOrigin) {

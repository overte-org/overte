--- conflicted
+++ resolved
@@ -1802,11 +1802,7 @@
 
 void EntityTree::update(bool simulate) {
     PROFILE_RANGE(simulation_physics, "UpdateTree");
-<<<<<<< HEAD
-    PerformanceTimer perfTimer("UpdateTreen");
-=======
     PerformanceTimer perfTimer("updateTree");
->>>>>>> a689c582
     withWriteLock([&] {
         fixupNeedsParentFixups();
         if (simulate && _simulation) {

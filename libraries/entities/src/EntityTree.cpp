//
//  EntityTree.cpp
//  libraries/entities/src
//
//  Created by Brad Hefta-Gaub on 12/4/13.
//  Copyright 2013 High Fidelity, Inc.
//
//  Distributed under the Apache License, Version 2.0.
//  See the accompanying file LICENSE or http://www.apache.org/licenses/LICENSE-2.0.html
//

#include <PerfStat.h>

#include "EntityTree.h"
#include "EntitySimulation.h"

#include "AddEntityOperator.h"
#include "DeleteEntityOperator.h"
#include "EntityMotionState.h"
#include "MovingEntitiesOperator.h"
#include "UpdateEntityOperator.h"

EntityTree::EntityTree(bool shouldReaverage) : Octree(shouldReaverage), _simulation(NULL) {
    _rootElement = createNewElement();
}

EntityTree::~EntityTree() {
    eraseAllOctreeElements(false);
}

EntityTreeElement* EntityTree::createNewElement(unsigned char * octalCode) {
    EntityTreeElement* newElement = new EntityTreeElement(octalCode);
    newElement->setTree(this);
    return newElement;
}

void EntityTree::eraseAllOctreeElements(bool createNewRoot) {
    // this would be a good place to clean up our entities...
    if (_simulation) {
        _simulation->clearEntities();
    }
    _entityToElementMap.clear();
    Octree::eraseAllOctreeElements(createNewRoot);
}

bool EntityTree::handlesEditPacketType(PacketType packetType) const {
    // we handle these types of "edit" packets
    switch (packetType) {
        case PacketTypeEntityAddOrEdit:
        case PacketTypeEntityErase:
            return true;
        default:
            return false;
    }
}

/// Give an EntityItemID and EntityItemProperties, this will either find the correct entity that already exists
/// in the tree or it will create a new entity of the type specified by the properties and return that item.
/// In the case that it creates a new item, the item will be properly added to the tree and all appropriate lookup hashes.
EntityItem* EntityTree::getOrCreateEntityItem(const EntityItemID& entityID, const EntityItemProperties& properties) {
    EntityItem* result = NULL;

    // we need to first see if we already have the entity in our tree by finding the containing element of the entity
    EntityTreeElement* containingElement = getContainingElement(entityID);
    if (containingElement) {
        result = containingElement->getEntityWithEntityItemID(entityID);
    }
    
    // if the element does not exist, then create a new one of the specified type...
    if (!result) {
        result = addEntity(entityID, properties);
    }
    return result;
}

/// Adds a new entity item to the tree
<<<<<<< HEAD
void EntityTree::addEntityInternal(EntityItem* entity) {
    // You should not call this on existing entities that are already part of the tree! Call updateEntity()
    EntityItemID entityID = entity->getEntityItemID();
    EntityTreeElement* containingElement = getContainingElement(entityID);
    if (containingElement) {
        // should probably assert here
        qDebug() << "UNEXPECTED!!!! don't call addEntityInternal() on existing EntityItems. entityID=" << entityID;
        return;
    }

    // Recurse the tree and store the entity in the correct tree element
    AddEntityOperator theOperator(this, entity);
    recurseTreeWithOperator(&theOperator);

=======
void EntityTree::postAddEntity(EntityItem* entity) {
    assert(entity);
>>>>>>> 3781c234
    // check to see if we need to simulate this entity..
    if (_simulation) {
        _simulation->addEntity(entity);
    }
    _isDirty = true;
<<<<<<< HEAD

    // finally emit the signal
=======
>>>>>>> 3781c234
    emit addingEntity(entity->getEntityItemID());
}

bool EntityTree::updateEntity(const EntityItemID& entityID, const EntityItemProperties& properties) {
    EntityTreeElement* containingElement = getContainingElement(entityID);
    if (!containingElement) {
        qDebug() << "UNEXPECTED!!!!  EntityTree::updateEntity() entityID doesn't exist!!! entityID=" << entityID;
        return false;
    }

    EntityItem* existingEntity = containingElement->getEntityWithEntityItemID(entityID);
    if (!existingEntity) {
        qDebug() << "UNEXPECTED!!!! don't call updateEntity() on entity items that don't exist. entityID=" << entityID;
        return false;
    }
    
    // enforce support for locked entities. If an entity is currently locked, then the only
    // property we allow you to change is the locked property.
    if (existingEntity->getLocked()) {
        if (properties.lockedChanged()) {
            bool wantsLocked = properties.getLocked();
            if (!wantsLocked) {
                EntityItemProperties tempProperties;
                tempProperties.setLocked(wantsLocked);
                UpdateEntityOperator theOperator(this, containingElement, existingEntity, tempProperties);
                recurseTreeWithOperator(&theOperator);
                _isDirty = true;
                if (_simulation && existingEntity->getUpdateFlags() != 0) {
                    _simulation->entityChanged(existingEntity);
                }
            }
        }
    } else {
        UpdateEntityOperator theOperator(this, containingElement, existingEntity, properties);
        recurseTreeWithOperator(&theOperator);
        _isDirty = true;

        if (_simulation && existingEntity->getUpdateFlags() != 0) {
            _simulation->entityChanged(existingEntity);
        }

        uint32_t flags = existingEntity->getUpdateFlags();
        if (flags & EntityItem::UPDATE_SCRIPT) {
            emit entityScriptChanging(existingEntity->getEntityItemID());
        }
    }
    
    containingElement = getContainingElement(entityID);
    if (!containingElement) {
        qDebug() << "UNEXPECTED!!!! after updateEntity() we no longer have a containing element??? entityID=" << entityID;
        return false;
    }
    
    return true;
}


EntityItem* EntityTree::addEntity(const EntityItemID& entityID, const EntityItemProperties& properties) {
    EntityItem* result = NULL;

    // NOTE: This method is used in the client and the server tree. In the client, it's possible to create EntityItems 
    // that do not yet have known IDs. In the server tree however we don't want to have entities without known IDs.
    if (getIsServer() && !entityID.isKnownID) {
        qDebug() << "UNEXPECTED!!! ----- EntityTree::addEntity()... (getIsSever() && !entityID.isKnownID)";
        return result;
    }

    // You should not call this on existing entities that are already part of the tree! Call updateEntity()
    EntityTreeElement* containingElement = getContainingElement(entityID);
    if (containingElement) {
        qDebug() << "UNEXPECTED!!! ----- don't call addEntity() on existing entity items. entityID=" << entityID 
                    << "containingElement=" << containingElement;
        return result;
    }

    // construct the instance of the entity
    EntityTypes::EntityType type = properties.getType();
    result = EntityTypes::constructEntityItem(type, entityID, properties);

    if (result) {
<<<<<<< HEAD
        // this does the actual adding of the entity
        addEntityInternal(result);
=======
        // Recurse the tree and store the entity in the correct tree element
        AddEntityOperator theOperator(this, result);
        recurseTreeWithOperator(&theOperator);

        postAddEntity(result);
>>>>>>> 3781c234
    }
    return result;
}


void EntityTree::trackDeletedEntity(EntityItem* entity) {
    if (_simulation) {
        _simulation->removeEntity(entity);
    }
    // this is only needed on the server to send delete messages for recently deleted entities to the viewers
    if (getIsServer()) {
        // set up the deleted entities ID
        quint64 deletedAt = usecTimestampNow();
        _recentlyDeletedEntitiesLock.lockForWrite();
        _recentlyDeletedEntityItemIDs.insert(deletedAt, entity->getEntityItemID().id);
        _recentlyDeletedEntitiesLock.unlock();
    }
}

<<<<<<< HEAD
=======
void EntityTree::emitEntityScriptChanging(const EntityItemID& entityItemID) {
    emit entityScriptChanging(entityItemID);
}

>>>>>>> 3781c234
void EntityTree::setSimulation(EntitySimulation* simulation) {
    if (simulation) {
        // assert that the simulation's backpointer has already been properly connected
        assert(simulation->getEntityTree() == this);
    } 
    if (_simulation && _simulation != simulation) {
        // It's important to clearEntities() on the simulation since taht will update each
        // EntityItem::_simulationState correctly so as to not confuse the next _simulation.
        _simulation->clearEntities();
    }
    _simulation = simulation;
}

void EntityTree::deleteEntity(const EntityItemID& entityID) {
    emit deletingEntity(entityID);

    // NOTE: callers must lock the tree before using this method
    DeleteEntityOperator theOperator(this, entityID);
    recurseTreeWithOperator(&theOperator);
    _isDirty = true;
}

void EntityTree::deleteEntities(QSet<EntityItemID> entityIDs) {
    // NOTE: callers must lock the tree before using this method
    DeleteEntityOperator theOperator(this);
    foreach(const EntityItemID& entityID, entityIDs) {
        // tell our delete operator about this entityID
        theOperator.addEntityIDToDeleteList(entityID);
        emit deletingEntity(entityID);
    }

    recurseTreeWithOperator(&theOperator);
    _isDirty = true;
}

/// This method is used to find and fix entity IDs that are shifting from creator token based to known ID based entity IDs. 
/// This should only be used on a client side (viewing) tree. The typical usage is that a local editor has been creating 
/// entities in the local tree, those entities have creatorToken based entity IDs. But those entity edits are also sent up to
/// the server, and the server eventually sends back to the client two messages that can come in varying order. The first 
/// message would be a typical query/viewing data message conversation in which the viewer "sees" the newly created entity. 
/// Those entities that have been seen, will have the authoritative "known ID". Therefore there is a potential that there can 
/// be two copies of the same entity in the tree: the "local only" "creator token" version of the entity and the "seen" 
/// "knownID" version of the entity. The server also sends an "entityAdded" message to the client which contains the mapping 
/// of the creator token to the known ID. These messages can come in any order, so we need to handle the follow cases:
///
///     Case A: The local edit occurs, the addEntity message arrives, the "viewed data" has not yet arrived.
///             In this case, we can expect that our local tree has only one copy of the entity (the creator token), 
///             and we only really need to fix up that entity with a new version of the ID that includes the knownID
///
///     Case B: The local edit occurs, the "viewed data" for the new entity arrives, then the addEntity message arrives.
///             In this case, we can expect that our local tree has two copies of the entity (the creator token, and the
///             known ID version). We end up with two version of the entity because the server sends viewers only the 
///             known ID version without a creator token. And we don't yet know the mapping until we get the mapping message.
///             In this case we need to fix up that entity with a new version of the ID that includes the knownID and
///             we need to delete the extra copy of the entity.
///
/// This method handles both of these cases.
///
/// NOTE: unlike some operations on the tree, this process does not mark the tree as being changed. This is because
/// we're not changing the content of the tree, we're only changing the internal IDs that map entities from creator
/// based to known IDs. This means we don't have to recurse the tree to mark the changed path as dirty.
void EntityTree::handleAddEntityResponse(const QByteArray& packet) {

    if (!getIsClient()) {
        qDebug() << "UNEXPECTED!!! EntityTree::handleAddEntityResponse() with !getIsClient() ***";
        return;
    }

    const unsigned char* dataAt = reinterpret_cast<const unsigned char*>(packet.data());
    int numBytesPacketHeader = numBytesForPacketHeader(packet);
    int bytesRead = numBytesPacketHeader;
    dataAt += numBytesPacketHeader;

    uint32_t creatorTokenID;
    memcpy(&creatorTokenID, dataAt, sizeof(creatorTokenID));
    dataAt += sizeof(creatorTokenID);
    bytesRead += sizeof(creatorTokenID);

    QUuid entityID = QUuid::fromRfc4122(packet.mid(bytesRead, NUM_BYTES_RFC4122_UUID));
    dataAt += NUM_BYTES_RFC4122_UUID;

    // First, look for the existing entity in the tree..
    EntityItemID searchEntityID;
    searchEntityID.id = entityID;
    searchEntityID.creatorTokenID = creatorTokenID;

    lockForWrite();

    // find the creator token version, it's containing element, and the entity itself    
    EntityItem* foundEntity = NULL;
    EntityItemID  creatorTokenVersion = searchEntityID.convertToCreatorTokenVersion();
    EntityItemID  knownIDVersion = searchEntityID.convertToKnownIDVersion();


    // First look for and find the "viewed version" of this entity... it's possible we got
    // the known ID version sent to us between us creating our local version, and getting this
    // remapping message. If this happened, we actually want to find and delete that version of
    // the entity.
    EntityTreeElement* knownIDVersionContainingElement = getContainingElement(knownIDVersion);
    if (knownIDVersionContainingElement) {
        foundEntity = knownIDVersionContainingElement->getEntityWithEntityItemID(knownIDVersion);
        if (foundEntity) {
            knownIDVersionContainingElement->removeEntityWithEntityItemID(knownIDVersion);
            setContainingElement(knownIDVersion, NULL);
        }
    }

    EntityTreeElement* creatorTokenContainingElement = getContainingElement(creatorTokenVersion);
    if (creatorTokenContainingElement) {
        foundEntity = creatorTokenContainingElement->getEntityWithEntityItemID(creatorTokenVersion);
        if (foundEntity) {
            creatorTokenContainingElement->updateEntityItemID(creatorTokenVersion, knownIDVersion);
            setContainingElement(creatorTokenVersion, NULL);
            setContainingElement(knownIDVersion, creatorTokenContainingElement);
            
            // because the ID of the entity is switching, we need to emit these signals for any 
            // listeners who care about the changing of IDs
            emit changingEntityID(creatorTokenVersion, knownIDVersion);
        }
    }
    unlock();
}


class FindNearPointArgs {
public:
    glm::vec3 position;
    float targetRadius;
    bool found;
    const EntityItem* closestEntity;
    float closestEntityDistance;
};


bool EntityTree::findNearPointOperation(OctreeElement* element, void* extraData) {
    FindNearPointArgs* args = static_cast<FindNearPointArgs*>(extraData);
    EntityTreeElement* entityTreeElement = static_cast<EntityTreeElement*>(element);

    glm::vec3 penetration;
    bool sphereIntersection = entityTreeElement->getAACube().findSpherePenetration(args->position,
                                                                    args->targetRadius, penetration);

    // If this entityTreeElement contains the point, then search it...
    if (sphereIntersection) {
        const EntityItem* thisClosestEntity = entityTreeElement->getClosestEntity(args->position);

        // we may have gotten NULL back, meaning no entity was available
        if (thisClosestEntity) {
            glm::vec3 entityPosition = thisClosestEntity->getPosition();
            float distanceFromPointToEntity = glm::distance(entityPosition, args->position);

            // If we're within our target radius
            if (distanceFromPointToEntity <= args->targetRadius) {
                // we are closer than anything else we've found
                if (distanceFromPointToEntity < args->closestEntityDistance) {
                    args->closestEntity = thisClosestEntity;
                    args->closestEntityDistance = distanceFromPointToEntity;
                    args->found = true;
                }
            }
        }

        // we should be able to optimize this...
        return true; // keep searching in case children have closer entities
    }

    // if this element doesn't contain the point, then none of it's children can contain the point, so stop searching
    return false;
}

const EntityItem* EntityTree::findClosestEntity(glm::vec3 position, float targetRadius) {
    FindNearPointArgs args = { position, targetRadius, false, NULL, FLT_MAX };
    lockForRead();
    // NOTE: This should use recursion, since this is a spatial operation
    recurseTreeWithOperation(findNearPointOperation, &args);
    unlock();
    return args.closestEntity;
}

class FindAllNearPointArgs {
public:
    glm::vec3 position;
    float targetRadius;
    QVector<const EntityItem*> entities;
};


bool EntityTree::findInSphereOperation(OctreeElement* element, void* extraData) {
    FindAllNearPointArgs* args = static_cast<FindAllNearPointArgs*>(extraData);
    glm::vec3 penetration;
    bool sphereIntersection = element->getAACube().findSpherePenetration(args->position,
                                                                    args->targetRadius, penetration);

    // If this element contains the point, then search it...
    if (sphereIntersection) {
        EntityTreeElement* entityTreeElement = static_cast<EntityTreeElement*>(element);
        entityTreeElement->getEntities(args->position, args->targetRadius, args->entities);
        return true; // keep searching in case children have closer entities
    }

    // if this element doesn't contain the point, then none of it's children can contain the point, so stop searching
    return false;
}

// NOTE: assumes caller has handled locking
void EntityTree::findEntities(const glm::vec3& center, float radius, QVector<const EntityItem*>& foundEntities) {
    FindAllNearPointArgs args = { center, radius };
    // NOTE: This should use recursion, since this is a spatial operation
    recurseTreeWithOperation(findInSphereOperation, &args);

    // swap the two lists of entity pointers instead of copy
    foundEntities.swap(args.entities);
}

class FindEntitiesInCubeArgs {
public:
    FindEntitiesInCubeArgs(const AACube& cube) 
        : _cube(cube), _foundEntities() {
    }

    AACube _cube;
    QVector<EntityItem*> _foundEntities;
};

bool EntityTree::findInCubeOperation(OctreeElement* element, void* extraData) {
    FindEntitiesInCubeArgs* args = static_cast<FindEntitiesInCubeArgs*>(extraData);
    const AACube& elementCube = element->getAACube();
    if (elementCube.touches(args->_cube)) {
        EntityTreeElement* entityTreeElement = static_cast<EntityTreeElement*>(element);
        entityTreeElement->getEntities(args->_cube, args->_foundEntities);
        return true;
    }
    return false;
}

// NOTE: assumes caller has handled locking
void EntityTree::findEntities(const AACube& cube, QVector<EntityItem*>& foundEntities) {
    FindEntitiesInCubeArgs args(cube);
    // NOTE: This should use recursion, since this is a spatial operation
    recurseTreeWithOperation(findInCubeOperation, &args);
    // swap the two lists of entity pointers instead of copy
    foundEntities.swap(args._foundEntities);
}

EntityItem* EntityTree::findEntityByID(const QUuid& id) {
    EntityItemID entityID(id);
    return findEntityByEntityItemID(entityID);
}

EntityItem* EntityTree::findEntityByEntityItemID(const EntityItemID& entityID) /*const*/ {
    EntityItem* foundEntity = NULL;
    EntityTreeElement* containingElement = getContainingElement(entityID);
    if (containingElement) {
        foundEntity = containingElement->getEntityWithEntityItemID(entityID);
    }
    return foundEntity;
}

EntityItemID EntityTree::assignEntityID(const EntityItemID& entityItemID) {
    if (!getIsServer()) {
        qDebug() << "UNEXPECTED!!! assignEntityID should only be called on a server tree. entityItemID:" << entityItemID;
        return entityItemID;
    }

    if (getContainingElement(entityItemID)) {
        qDebug() << "UNEXPECTED!!! don't call assignEntityID() for existing entityIDs. entityItemID:" << entityItemID;
        return entityItemID;
    }

    // The EntityItemID is responsible for assigning actual IDs and keeping track of them.
    return entityItemID.assignActualIDForToken();
}

int EntityTree::processEditPacketData(PacketType packetType, const unsigned char* packetData, int packetLength,
                    const unsigned char* editData, int maxLength, const SharedNodePointer& senderNode) {

    if (!getIsServer()) {
        qDebug() << "UNEXPECTED!!! processEditPacketData() should only be called on a server tree.";
        return 0;
    }

    int processedBytes = 0;
    // we handle these types of "edit" packets
    switch (packetType) {
        case PacketTypeEntityErase: {
            QByteArray dataByteArray((const char*)editData, maxLength);
            processedBytes = processEraseMessageDetails(dataByteArray, senderNode);
            break;
        }
        
        case PacketTypeEntityAddOrEdit: {
            EntityItemID entityItemID;
            EntityItemProperties properties;
            bool validEditPacket = EntityItemProperties::decodeEntityEditPacket(editData, maxLength,
                                                    processedBytes, entityItemID, properties);

            // If we got a valid edit packet, then it could be a new entity or it could be an update to
            // an existing entity... handle appropriately
            if (validEditPacket) {
            
                // If this is a knownID, then it should exist in our tree
                if (entityItemID.isKnownID) {
                    // search for the entity by EntityItemID
                    EntityItem* existingEntity = findEntityByEntityItemID(entityItemID);
                    
                    // if the EntityItem exists, then update it
                    if (existingEntity) {
                        updateEntity(entityItemID, properties);
                        existingEntity->markAsChangedOnServer();
                    } else {
                        qDebug() << "User attempted to edit an unknown entity. ID:" << entityItemID;
                    }
                } else {
                    // this is a new entity... assign a new entityID
                    entityItemID = assignEntityID(entityItemID);
                    EntityItem* newEntity = addEntity(entityItemID, properties);
                    if (newEntity) {
                        newEntity->markAsChangedOnServer();
                        notifyNewlyCreatedEntity(*newEntity, senderNode);
                    }
                }
            }
            break;
        }

        default:
            processedBytes = 0;
            break;
    }
    return processedBytes;
}


void EntityTree::notifyNewlyCreatedEntity(const EntityItem& newEntity, const SharedNodePointer& senderNode) {
    _newlyCreatedHooksLock.lockForRead();
    for (int i = 0; i < _newlyCreatedHooks.size(); i++) {
        _newlyCreatedHooks[i]->entityCreated(newEntity, senderNode);
    }
    _newlyCreatedHooksLock.unlock();
}

void EntityTree::addNewlyCreatedHook(NewlyCreatedEntityHook* hook) {
    _newlyCreatedHooksLock.lockForWrite();
    _newlyCreatedHooks.push_back(hook);
    _newlyCreatedHooksLock.unlock();
}

void EntityTree::removeNewlyCreatedHook(NewlyCreatedEntityHook* hook) {
    _newlyCreatedHooksLock.lockForWrite();
    for (int i = 0; i < _newlyCreatedHooks.size(); i++) {
        if (_newlyCreatedHooks[i] == hook) {
            _newlyCreatedHooks.erase(_newlyCreatedHooks.begin() + i);
            break;
        }
    }
    _newlyCreatedHooksLock.unlock();
}


void EntityTree::releaseSceneEncodeData(OctreeElementExtraEncodeData* extraEncodeData) const {
    foreach(void* extraData, *extraEncodeData) {
        EntityTreeElementExtraEncodeData* thisExtraEncodeData = static_cast<EntityTreeElementExtraEncodeData*>(extraData);
        delete thisExtraEncodeData;
    }
    extraEncodeData->clear();
}

void EntityTree::entityChanged(EntityItem* entity) {
    if (_simulation) {
        _simulation->entityChanged(entity);
    }
}

/* TODO: andrew to port this to new EntitySimuation 
void EntityTree::addEntityToPhysicsEngine(EntityItem* entity) {
#ifdef USE_BULLET_PHYSICS
    EntityMotionState* motionState = entity->createMotionState();
    if (!_physicsEngine->addEntity(static_cast<CustomMotionState*>(motionState))) {
        // failed to add to engine: probably because of bad shape,
        // probably because entity is too big or too small
        entity->destroyMotionState();
    }
#endif // USE_BULLET_PHYSICS
}

void EntityTree::removeEntityFromPhysicsEngine(EntityItem* entity) {
#ifdef USE_BULLET_PHYSICS
    EntityMotionState* motionState = entity->getMotionState();
    if (motionState) {
        _physicsEngine->removeEntity(static_cast<CustomMotionState*>(motionState));
    }
#endif // USE_BULLET_PHYSICS
}

void EntityTree::updateChangedEntities(quint64 now, QSet<EntityItemID>& entitiesToDelete) {
    // TODO: switch these to iterators so we can remove items that get deleted
    foreach (EntityItem* thisEntity, _changedEntities) {
        // check to see if the lifetime has expired, for immortal entities this is always false
        if (thisEntity->lifetimeHasExpired()) {
            qDebug() << "Lifetime has expired for entity:" << thisEntity->getEntityItemID();
            entitiesToDelete << thisEntity->getEntityItemID();
            clearEntityState(thisEntity);
        } else {
            uint32_t flags = thisEntity->getUpdateFlags();
            if (flags & EntityItem::UPDATE_SCRIPT) {
                emit entityScriptChanging(thisEntity->getEntityItemID());
            }

            updateEntityState(thisEntity);
            if (_physicsEngine && thisEntity->getMotionState()) {
                _physicsEngine->updateEntity(thisEntity->getMotionState(), flags);
            }
        }
        thisEntity->clearUpdateFlags();
    }
    _changedEntities.clear();
}

void EntityTree::updateMovingEntities(quint64 now, QSet<EntityItemID>& entitiesToDelete) {
    PerformanceTimer perfTimer("updateMovingEntities");
    if (_movingEntities.size() > 0) {
        MovingEntitiesOperator moveOperator(this);
        {
            PerformanceTimer perfTimer("_movingEntities");

            // TODO: switch these to iterators so we can remove items that get deleted
            for (int i = 0; i < _movingEntities.size(); i++) {
                EntityItem* thisEntity = _movingEntities[i];

                // always check to see if the lifetime has expired, for immortal entities this is always false
                if (thisEntity->lifetimeHasExpired()) {
                    qDebug() << "Lifetime has expired for entity:" << thisEntity->getEntityItemID();
                    entitiesToDelete << thisEntity->getEntityItemID();
                    clearEntityState(thisEntity);
                } else {
                    AACube oldCube, newCube;
                    EntityMotionState* motionState = thisEntity->getMotionState();
                    if (motionState) {
                        motionState->getBoundingCubes(oldCube, newCube);
                    } else {
                        oldCube = thisEntity->getMaximumAACube();
                        thisEntity->update(now);
                        newCube = thisEntity->getMaximumAACube();
                    }
                    
                    // check to see if this movement has sent the entity outside of the domain.
                    AACube domainBounds(glm::vec3(0.0f,0.0f,0.0f), 1.0f);
                    if (!domainBounds.touches(newCube)) {
                        qDebug() << "Entity " << thisEntity->getEntityItemID() << " moved out of domain bounds.";
                        entitiesToDelete << thisEntity->getEntityItemID();
                        clearEntityState(thisEntity);
                    } else if (newCube != oldCube) {
                        moveOperator.addEntityToMoveList(thisEntity, oldCube, newCube);
                        updateEntityState(thisEntity);
                    }
                }
            }
            deleteEntities(idsToDelete);
        }
        unlock();
    }
}
*/

void EntityTree::update() {
    if (_simulation) {
        lockForWrite();
        QSet<EntityItem*> entitiesToDelete;
        _simulation->update(entitiesToDelete);
        if (entitiesToDelete.size() > 0) {
            // translate into list of ID's
            QSet<EntityItemID> idsToDelete;
            foreach (EntityItem* entity, entitiesToDelete) {
                idsToDelete.insert(entity->getEntityItemID());
            }
            deleteEntities(idsToDelete);
        }
        unlock();
    }
}

bool EntityTree::hasEntitiesDeletedSince(quint64 sinceTime) {
    // we can probably leverage the ordered nature of QMultiMap to do this quickly...
    bool hasSomethingNewer = false;

    _recentlyDeletedEntitiesLock.lockForRead();
    QMultiMap<quint64, QUuid>::const_iterator iterator = _recentlyDeletedEntityItemIDs.constBegin();
    while (iterator != _recentlyDeletedEntityItemIDs.constEnd()) {
        if (iterator.key() > sinceTime) {
            hasSomethingNewer = true;
        }
        ++iterator;
    }
    _recentlyDeletedEntitiesLock.unlock();
    return hasSomethingNewer;
}

// sinceTime is an in/out parameter - it will be side effected with the last time sent out
bool EntityTree::encodeEntitiesDeletedSince(OCTREE_PACKET_SEQUENCE sequenceNumber, quint64& sinceTime, unsigned char* outputBuffer,
                                            size_t maxLength, size_t& outputLength) {
    bool hasMoreToSend = true;

    unsigned char* copyAt = outputBuffer;
    size_t numBytesPacketHeader = populatePacketHeader(reinterpret_cast<char*>(outputBuffer), PacketTypeEntityErase);
    copyAt += numBytesPacketHeader;
    outputLength = numBytesPacketHeader;

    // pack in flags
    OCTREE_PACKET_FLAGS flags = 0;
    OCTREE_PACKET_FLAGS* flagsAt = (OCTREE_PACKET_FLAGS*)copyAt;
    *flagsAt = flags;
    copyAt += sizeof(OCTREE_PACKET_FLAGS);
    outputLength += sizeof(OCTREE_PACKET_FLAGS);

    // pack in sequence number
    OCTREE_PACKET_SEQUENCE* sequenceAt = (OCTREE_PACKET_SEQUENCE*)copyAt;
    *sequenceAt = sequenceNumber;
    copyAt += sizeof(OCTREE_PACKET_SEQUENCE);
    outputLength += sizeof(OCTREE_PACKET_SEQUENCE);

    // pack in timestamp
    OCTREE_PACKET_SENT_TIME now = usecTimestampNow();
    OCTREE_PACKET_SENT_TIME* timeAt = (OCTREE_PACKET_SENT_TIME*)copyAt;
    *timeAt = now;
    copyAt += sizeof(OCTREE_PACKET_SENT_TIME);
    outputLength += sizeof(OCTREE_PACKET_SENT_TIME);

    uint16_t numberOfIds = 0; // placeholder for now
    unsigned char* numberOfIDsAt = copyAt;
    memcpy(copyAt, &numberOfIds, sizeof(numberOfIds));
    copyAt += sizeof(numberOfIds);
    outputLength += sizeof(numberOfIds);
    
    // we keep a multi map of entity IDs to timestamps, we only want to include the entity IDs that have been
    // deleted since we last sent to this node
    _recentlyDeletedEntitiesLock.lockForRead();

    QMultiMap<quint64, QUuid>::const_iterator iterator = _recentlyDeletedEntityItemIDs.constBegin();
    while (iterator != _recentlyDeletedEntityItemIDs.constEnd()) {
        QList<QUuid> values = _recentlyDeletedEntityItemIDs.values(iterator.key());
        for (int valueItem = 0; valueItem < values.size(); ++valueItem) {

            // if the timestamp is more recent then out last sent time, include it
            if (iterator.key() > sinceTime) {
                QUuid entityID = values.at(valueItem);
                QByteArray encodedEntityID = entityID.toRfc4122();
                memcpy(copyAt, encodedEntityID.constData(), NUM_BYTES_RFC4122_UUID);
                copyAt += NUM_BYTES_RFC4122_UUID;
                outputLength += NUM_BYTES_RFC4122_UUID;
                numberOfIds++;

                // check to make sure we have room for one more id...
                if (outputLength + NUM_BYTES_RFC4122_UUID > maxLength) {
                    break;
                }
            }
        }

        // check to make sure we have room for one more id...
        if (outputLength + NUM_BYTES_RFC4122_UUID > maxLength) {

            // let our caller know how far we got
            sinceTime = iterator.key();
            break;
        }
        ++iterator;
    }

    // if we got to the end, then we're done sending
    if (iterator == _recentlyDeletedEntityItemIDs.constEnd()) {
        hasMoreToSend = false;
    }
    _recentlyDeletedEntitiesLock.unlock();

    // replace the correct count for ids included
    memcpy(numberOfIDsAt, &numberOfIds, sizeof(numberOfIds));
    
    return hasMoreToSend;
}


// called by the server when it knows all nodes have been sent deleted packets
void EntityTree::forgetEntitiesDeletedBefore(quint64 sinceTime) {
    QSet<quint64> keysToRemove;

    _recentlyDeletedEntitiesLock.lockForWrite();
    QMultiMap<quint64, QUuid>::iterator iterator = _recentlyDeletedEntityItemIDs.begin();

    // First find all the keys in the map that are older and need to be deleted
    while (iterator != _recentlyDeletedEntityItemIDs.end()) {
        if (iterator.key() <= sinceTime) {
            keysToRemove << iterator.key();
        }
        ++iterator;
    }

    // Now run through the keysToRemove and remove them
    foreach (quint64 value, keysToRemove) {
        _recentlyDeletedEntityItemIDs.remove(value);
    }
    
    _recentlyDeletedEntitiesLock.unlock();
}


// TODO: consider consolidating processEraseMessageDetails() and processEraseMessage()
int EntityTree::processEraseMessage(const QByteArray& dataByteArray, const SharedNodePointer& sourceNode) {
    lockForWrite();
    const unsigned char* packetData = (const unsigned char*)dataByteArray.constData();
    const unsigned char* dataAt = packetData;
    size_t packetLength = dataByteArray.size();

    size_t numBytesPacketHeader = numBytesForPacketHeader(dataByteArray);
    size_t processedBytes = numBytesPacketHeader;
    dataAt += numBytesPacketHeader;

    dataAt += sizeof(OCTREE_PACKET_FLAGS);
    processedBytes += sizeof(OCTREE_PACKET_FLAGS);

    dataAt += sizeof(OCTREE_PACKET_SEQUENCE);
    processedBytes += sizeof(OCTREE_PACKET_SEQUENCE);

    dataAt += sizeof(OCTREE_PACKET_SENT_TIME);
    processedBytes += sizeof(OCTREE_PACKET_SENT_TIME);

    uint16_t numberOfIds = 0; // placeholder for now
    memcpy(&numberOfIds, dataAt, sizeof(numberOfIds));
    dataAt += sizeof(numberOfIds);
    processedBytes += sizeof(numberOfIds);

    if (numberOfIds > 0) {
        QSet<EntityItemID> entityItemIDsToDelete;

        for (size_t i = 0; i < numberOfIds; i++) {

            if (processedBytes + NUM_BYTES_RFC4122_UUID > packetLength) {
                qDebug() << "EntityTree::processEraseMessage().... bailing because not enough bytes in buffer";
                break; // bail to prevent buffer overflow
            }

            QByteArray encodedID = dataByteArray.mid(processedBytes, NUM_BYTES_RFC4122_UUID);
            QUuid entityID = QUuid::fromRfc4122(encodedID);
            dataAt += encodedID.size();
            processedBytes += encodedID.size();
            
            EntityItemID entityItemID(entityID);
            entityItemIDsToDelete << entityItemID;
        }
        deleteEntities(entityItemIDsToDelete);
    }
    unlock();
    
    return processedBytes;
}

// This version skips over the header
// NOTE: Caller must lock the tree before calling this.
// TODO: consider consolidating processEraseMessageDetails() and processEraseMessage()
int EntityTree::processEraseMessageDetails(const QByteArray& dataByteArray, const SharedNodePointer& sourceNode) {
    const unsigned char* packetData = (const unsigned char*)dataByteArray.constData();
    const unsigned char* dataAt = packetData;
    size_t packetLength = dataByteArray.size();
    size_t processedBytes = 0;

    uint16_t numberOfIds = 0; // placeholder for now
    memcpy(&numberOfIds, dataAt, sizeof(numberOfIds));
    dataAt += sizeof(numberOfIds);
    processedBytes += sizeof(numberOfIds);

    if (numberOfIds > 0) {
        QSet<EntityItemID> entityItemIDsToDelete;

        for (size_t i = 0; i < numberOfIds; i++) {


            if (processedBytes + NUM_BYTES_RFC4122_UUID > packetLength) {
                qDebug() << "EntityTree::processEraseMessageDetails().... bailing because not enough bytes in buffer";
                break; // bail to prevent buffer overflow
            }

            QByteArray encodedID = dataByteArray.mid(processedBytes, NUM_BYTES_RFC4122_UUID);
            QUuid entityID = QUuid::fromRfc4122(encodedID);
            dataAt += encodedID.size();
            processedBytes += encodedID.size();
            
            EntityItemID entityItemID(entityID);
            entityItemIDsToDelete << entityItemID;
        }
        deleteEntities(entityItemIDsToDelete);
    }
    return processedBytes;
}

EntityTreeElement* EntityTree::getContainingElement(const EntityItemID& entityItemID)  /*const*/ {
    // TODO: do we need to make this thread safe? Or is it acceptable as is
    EntityTreeElement* element = _entityToElementMap.value(entityItemID);
    if (!element && entityItemID.creatorTokenID != UNKNOWN_ENTITY_TOKEN){
        // check the creator token version too...
        EntityItemID creatorTokenOnly;
        creatorTokenOnly.id = UNKNOWN_ENTITY_ID;
        creatorTokenOnly.creatorTokenID = entityItemID.creatorTokenID;
        creatorTokenOnly.isKnownID = false;
        element = _entityToElementMap.value(creatorTokenOnly);
    }
    return element;
}

// TODO: do we need to make this thread safe? Or is it acceptable as is
void EntityTree::resetContainingElement(const EntityItemID& entityItemID, EntityTreeElement* element) {
    if (entityItemID.id == UNKNOWN_ENTITY_ID) {
        //assert(entityItemID.id != UNKNOWN_ENTITY_ID);
        qDebug() << "UNEXPECTED! resetContainingElement() called with UNKNOWN_ENTITY_ID. entityItemID:" << entityItemID;
        return;
    }
    if (entityItemID.creatorTokenID == UNKNOWN_ENTITY_TOKEN) {
        //assert(entityItemID.creatorTokenID != UNKNOWN_ENTITY_TOKEN);
        qDebug() << "UNEXPECTED! resetContainingElement() called with UNKNOWN_ENTITY_TOKEN. entityItemID:" << entityItemID;
        return;
    }
    if (!element) {
        //assert(element);
        qDebug() << "UNEXPECTED! resetContainingElement() called with NULL element. entityItemID:" << entityItemID;
        return;
    }
    
    // remove the old version with the creatorTokenID
    EntityItemID creatorTokenVersion;
    creatorTokenVersion.id = UNKNOWN_ENTITY_ID;
    creatorTokenVersion.isKnownID = false;
    creatorTokenVersion.creatorTokenID = entityItemID.creatorTokenID;
    _entityToElementMap.remove(creatorTokenVersion);

    // set the new version with both creator token and real ID
    _entityToElementMap[entityItemID] = element;
}

void EntityTree::setContainingElement(const EntityItemID& entityItemID, EntityTreeElement* element) {
    // TODO: do we need to make this thread safe? Or is it acceptable as is
    
    // If we're a sever side tree, we always remove the creator tokens from our map items
    EntityItemID storedEntityItemID = entityItemID;
    
    if (getIsServer()) {
        storedEntityItemID.creatorTokenID = UNKNOWN_ENTITY_TOKEN;
    }
    
    if (element) {
        _entityToElementMap[storedEntityItemID] = element;
    } else {
        _entityToElementMap.remove(storedEntityItemID);
    }
}

void EntityTree::debugDumpMap() {
    qDebug() << "EntityTree::debugDumpMap() --------------------------";
    QHashIterator<EntityItemID, EntityTreeElement*> i(_entityToElementMap);
    while (i.hasNext()) {
        i.next();
        qDebug() << i.key() << ": " << i.value();
    }
    qDebug() << "-----------------------------------------------------";
}

class DebugOperator : public RecurseOctreeOperator {
public:
    virtual bool preRecursion(OctreeElement* element);
    virtual bool postRecursion(OctreeElement* element) { return true; }
};

bool DebugOperator::preRecursion(OctreeElement* element) {
    EntityTreeElement* entityTreeElement = static_cast<EntityTreeElement*>(element);
    qDebug() << "EntityTreeElement [" << entityTreeElement << "]";
    entityTreeElement->debugDump();
    return true;
}

void EntityTree::dumpTree() {
    DebugOperator theOperator;
    recurseTreeWithOperator(&theOperator);
}

class PruneOperator : public RecurseOctreeOperator {
public:
    virtual bool preRecursion(OctreeElement* element) { return true; }
    virtual bool postRecursion(OctreeElement* element);
};

bool PruneOperator::postRecursion(OctreeElement* element) {
    EntityTreeElement* entityTreeElement = static_cast<EntityTreeElement*>(element);
    entityTreeElement->pruneChildren();
    return true;
}

void EntityTree::pruneTree() {
    PruneOperator theOperator;
    recurseTreeWithOperator(&theOperator);
}

void EntityTree::sendEntities(EntityEditPacketSender* packetSender, EntityTree* localTree, float x, float y, float z) {
    SendEntitiesOperationArgs args;
    args.packetSender = packetSender;
    args.localTree = localTree;
    args.root = glm::vec3(x, y, z);
    recurseTreeWithOperation(sendEntitiesOperation, &args);
    packetSender->releaseQueuedMessages();
}

bool EntityTree::sendEntitiesOperation(OctreeElement* element, void* extraData) {
    SendEntitiesOperationArgs* args = static_cast<SendEntitiesOperationArgs*>(extraData);
    EntityTreeElement* entityTreeElement = static_cast<EntityTreeElement*>(element);

    const QList<EntityItem*>&  entities = entityTreeElement->getEntities();
    for (int i = 0; i < entities.size(); i++) {
        EntityItemID newID(NEW_ENTITY, EntityItemID::getNextCreatorTokenID(), false);
        EntityItemProperties properties = entities[i]->getProperties();
        properties.setPosition(properties.getPosition() + args->root);
        properties.markAllChanged(); // so the entire property set is considered new, since we're making a new entity

        // queue the packet to send to the server
        args->packetSender->queueEditEntityMessage(PacketTypeEntityAddOrEdit, newID, properties);

        // also update the local tree instantly (note: this is not our tree, but an alternate tree)
        if (args->localTree) {
            args->localTree->lockForWrite();
            args->localTree->addEntity(newID, properties);
            args->localTree->unlock();
        }
    }

    return true;
}
<|MERGE_RESOLUTION|>--- conflicted
+++ resolved
@@ -74,35 +74,13 @@
 }
 
 /// Adds a new entity item to the tree
-<<<<<<< HEAD
-void EntityTree::addEntityInternal(EntityItem* entity) {
-    // You should not call this on existing entities that are already part of the tree! Call updateEntity()
-    EntityItemID entityID = entity->getEntityItemID();
-    EntityTreeElement* containingElement = getContainingElement(entityID);
-    if (containingElement) {
-        // should probably assert here
-        qDebug() << "UNEXPECTED!!!! don't call addEntityInternal() on existing EntityItems. entityID=" << entityID;
-        return;
-    }
-
-    // Recurse the tree and store the entity in the correct tree element
-    AddEntityOperator theOperator(this, entity);
-    recurseTreeWithOperator(&theOperator);
-
-=======
 void EntityTree::postAddEntity(EntityItem* entity) {
     assert(entity);
->>>>>>> 3781c234
     // check to see if we need to simulate this entity..
     if (_simulation) {
         _simulation->addEntity(entity);
     }
     _isDirty = true;
-<<<<<<< HEAD
-
-    // finally emit the signal
-=======
->>>>>>> 3781c234
     emit addingEntity(entity->getEntityItemID());
 }
 
@@ -183,16 +161,11 @@
     result = EntityTypes::constructEntityItem(type, entityID, properties);
 
     if (result) {
-<<<<<<< HEAD
-        // this does the actual adding of the entity
-        addEntityInternal(result);
-=======
         // Recurse the tree and store the entity in the correct tree element
         AddEntityOperator theOperator(this, result);
         recurseTreeWithOperator(&theOperator);
 
         postAddEntity(result);
->>>>>>> 3781c234
     }
     return result;
 }
@@ -212,13 +185,6 @@
     }
 }
 
-<<<<<<< HEAD
-=======
-void EntityTree::emitEntityScriptChanging(const EntityItemID& entityItemID) {
-    emit entityScriptChanging(entityItemID);
-}
-
->>>>>>> 3781c234
 void EntityTree::setSimulation(EntitySimulation* simulation) {
     if (simulation) {
         // assert that the simulation's backpointer has already been properly connected

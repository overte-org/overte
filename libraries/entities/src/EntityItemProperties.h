--- conflicted
+++ resolved
@@ -154,14 +154,9 @@
     DEFINE_PROPERTY_REF(PROP_HREF, Href, href, QString);
     DEFINE_PROPERTY_REF(PROP_DESCRIPTION, Description, description, QString);
     DEFINE_PROPERTY(PROP_FACE_CAMERA, FaceCamera, faceCamera, bool);
-<<<<<<< HEAD
     DEFINE_PROPERTY(PROP_NORMALS, Normals, normals, QVector<glm::vec3>);
     DEFINE_PROPERTY(PROP_STROKE_WIDTHS, StrokeWidths, strokeWidths, QVector<float>);
-    
-=======
     DEFINE_PROPERTY_REF(PROP_ACTION_DATA, ActionData, actionData, QByteArray);
-
->>>>>>> db8d8a34
     static QString getBackgroundModeString(BackgroundMode mode);
 
 

//
//  EntityPropertyFlags.h
//  libraries/entities/src
//
//  Created by Brad Hefta-Gaub on 12/4/13.
//  Copyright 2013 High Fidelity, Inc.
//
//  Distributed under the Apache License, Version 2.0.
//  See the accompanying file LICENSE or http://www.apache.org/licenses/LICENSE-2.0.html
//

#ifndef hifi_EntityPropertyFlags_h
#define hifi_EntityPropertyFlags_h

#include <PropertyFlags.h>

enum EntityPropertyList {
    PROP_PAGED_PROPERTY,
    PROP_CUSTOM_PROPERTIES_INCLUDED,
    
    // these properties are supported by the EntityItem base class
    PROP_VISIBLE,
    PROP_POSITION,
    PROP_RADIUS, // NOTE: PROP_RADIUS is obsolete and only included in old format streams
    PROP_DIMENSIONS = PROP_RADIUS,
    PROP_ROTATION,
    PROP_DENSITY,
    PROP_VELOCITY,
    PROP_GRAVITY,
    PROP_DAMPING,
    PROP_LIFETIME,
    PROP_SCRIPT,

    // these properties are supported by some derived classes
    PROP_COLOR,
    
    // these are used by models only
    PROP_MODEL_URL,
    PROP_ANIMATION_URL,
    PROP_ANIMATION_FPS,
    PROP_ANIMATION_FRAME_INDEX,
    PROP_ANIMATION_PLAYING,

    // these properties are supported by the EntityItem base class
    PROP_REGISTRATION_POINT,
    PROP_ANGULAR_VELOCITY,
    PROP_ANGULAR_DAMPING,
    PROP_IGNORE_FOR_COLLISIONS,
    PROP_COLLISIONS_WILL_MOVE,

    // property used by Light entity
    PROP_IS_SPOTLIGHT,
    PROP_DIFFUSE_COLOR,
    PROP_AMBIENT_COLOR_UNUSED,
    PROP_SPECULAR_COLOR_UNUSED,
    PROP_INTENSITY, // Previously PROP_CONSTANT_ATTENUATION
    PROP_LINEAR_ATTENUATION_UNUSED,
    PROP_QUADRATIC_ATTENUATION_UNUSED,
    PROP_EXPONENT,
    PROP_CUTOFF,

    // available to all entities
    PROP_LOCKED,

    PROP_TEXTURES,  // used by Model entities
    PROP_ANIMATION_SETTINGS,  // used by Model entities
    PROP_USER_DATA,  // all entities
    PROP_SHAPE_TYPE, // used by Model + zones entities

    // used by ParticleEffect entities
    PROP_MAX_PARTICLES,
    PROP_LIFESPAN,
    PROP_EMIT_RATE,
    PROP_EMIT_SPEED,
    PROP_EMIT_STRENGTH,
    PROP_EMIT_ACCELERATION,
    PROP_PARTICLE_RADIUS,

    PROP_COMPOUND_SHAPE_URL, // used by Model + zones entities
    PROP_MARKETPLACE_ID, // all entities
    PROP_ACCELERATION, // all entities
    PROP_SIMULATION_OWNER, // formerly known as PROP_SIMULATOR_ID
    PROP_NAME, // all entities
    PROP_COLLISION_SOUND_URL,
    PROP_RESTITUTION,
    PROP_FRICTION,

    PROP_VOXEL_VOLUME_SIZE,
    PROP_VOXEL_DATA,
    PROP_VOXEL_SURFACE_STYLE,

    //for lines
    PROP_LINE_WIDTH,
    PROP_LINE_POINTS,

    // used by hyperlinks
    PROP_HREF,
    PROP_DESCRIPTION,

    PROP_FACE_CAMERA,
    PROP_SCRIPT_TIMESTAMP,

    PROP_ACTION_DATA,

    PROP_X_TEXTURE_URL, // used by PolyVox
    PROP_Y_TEXTURE_URL, // used by PolyVox
    PROP_Z_TEXTURE_URL, // used by PolyVox

    // Used by PolyLine entity
    PROP_NORMALS,
    PROP_STROKE_WIDTHS,

    // used by particles
    PROP_SPEED_SPREAD,
    PROP_ACCELERATION_SPREAD,

    PROP_X_N_NEIGHBOR_ID, // used by PolyVox
    PROP_Y_N_NEIGHBOR_ID, // used by PolyVox
    PROP_Z_N_NEIGHBOR_ID, // used by PolyVox
    PROP_X_P_NEIGHBOR_ID, // used by PolyVox
    PROP_Y_P_NEIGHBOR_ID, // used by PolyVox
    PROP_Z_P_NEIGHBOR_ID, // used by PolyVox

    // Used by particles
    PROP_RADIUS_SPREAD,
    PROP_RADIUS_START,
    PROP_RADIUS_FINISH,

    PROP_ALPHA,  // Supported by some derived classes

    //Used by particles
    PROP_COLOR_SPREAD,
    PROP_COLOR_START,
    PROP_COLOR_FINISH,
    PROP_ALPHA_SPREAD,
    PROP_ALPHA_START,
    PROP_ALPHA_FINISH,
    PROP_EMIT_ORIENTATION,
    PROP_EMIT_DIMENSIONS,
    PROP_EMIT_RADIUS_START,
    PROP_POLAR_START,
    PROP_POLAR_FINISH,
    PROP_AZIMUTH_START,
    PROP_AZIMUTH_FINISH,

    PROP_ANIMATION_LOOP,
    PROP_ANIMATION_FIRST_FRAME,
    PROP_ANIMATION_LAST_FRAME,
    PROP_ANIMATION_HOLD,
    PROP_ANIMATION_START_AUTOMATICALLY,

<<<<<<< HEAD
    PROP_PARENT_ID,
    PROP_PARENT_JOINT_INDEX,
=======
    PROP_ADDITIVE_BLENDING,
>>>>>>> eecb5b91

    ////////////////////////////////////////////////////////////////////////////////////////////////////
    // ATTENTION: add new properties to end of list just ABOVE this line
    PROP_AFTER_LAST_ITEM,
    ////////////////////////////////////////////////////////////////////////////////////////////////////

    ////////////////////////////////////////////////////////////////////////////////////////////////////
    // WARNING! Do not add props here unless you intentionally mean to reuse PROP_ indexes
    //
    // These properties of TextEntity piggy back off of properties of ModelEntities, the type doesn't matter
    // since the derived class knows how to interpret it's own properties and knows the types it expects
    PROP_TEXT_COLOR = PROP_COLOR,
    PROP_TEXT = PROP_MODEL_URL,
    PROP_LINE_HEIGHT = PROP_ANIMATION_URL,
    PROP_BACKGROUND_COLOR = PROP_ANIMATION_FPS,
    PROP_COLLISION_MODEL_URL_OLD_VERSION = PROP_ANIMATION_FPS + 1,

    // Aliases/Piggyback properties for Zones. These properties intentionally reuse the enum values for
    // other properties which will never overlap with each other. We do this so that we don't have to expand
    // the size of the properties bitflags mask
    PROP_KEYLIGHT_COLOR = PROP_COLOR,
    PROP_KEYLIGHT_INTENSITY = PROP_INTENSITY,
    PROP_KEYLIGHT_AMBIENT_INTENSITY = PROP_CUTOFF,
    PROP_KEYLIGHT_DIRECTION = PROP_EXPONENT,
    PROP_STAGE_SUN_MODEL_ENABLED = PROP_IS_SPOTLIGHT,
    PROP_STAGE_LATITUDE = PROP_DIFFUSE_COLOR,
    PROP_STAGE_LONGITUDE = PROP_AMBIENT_COLOR_UNUSED,
    PROP_STAGE_ALTITUDE = PROP_SPECULAR_COLOR_UNUSED,
    PROP_STAGE_DAY = PROP_LINEAR_ATTENUATION_UNUSED,
    PROP_STAGE_HOUR = PROP_QUADRATIC_ATTENUATION_UNUSED,
    PROP_STAGE_AUTOMATIC_HOURDAY = PROP_ANIMATION_FRAME_INDEX,
    PROP_ATMOSPHERE_CENTER = PROP_MAX_PARTICLES,
    PROP_ATMOSPHERE_INNER_RADIUS = PROP_LIFESPAN,
    PROP_ATMOSPHERE_OUTER_RADIUS = PROP_EMIT_RATE,
    PROP_ATMOSPHERE_MIE_SCATTERING = PROP_EMIT_SPEED,
    PROP_ATMOSPHERE_RAYLEIGH_SCATTERING = PROP_EMIT_STRENGTH,
    PROP_ATMOSPHERE_SCATTERING_WAVELENGTHS = PROP_EMIT_ACCELERATION,
    PROP_ATMOSPHERE_HAS_STARS = PROP_PARTICLE_RADIUS,
    PROP_BACKGROUND_MODE = PROP_MODEL_URL,
    PROP_SKYBOX_COLOR = PROP_ANIMATION_URL,
    PROP_SKYBOX_URL = PROP_ANIMATION_FPS,
    PROP_KEYLIGHT_AMBIENT_URL = PROP_ANIMATION_PLAYING,
    
    // Aliases/Piggyback properties for Web. These properties intentionally reuse the enum values for
    // other properties which will never overlap with each other. 
    PROP_SOURCE_URL = PROP_MODEL_URL,

    // Aliases/Piggyback properties for Particle Emmitter. These properties intentionally reuse the enum values for
    // other properties which will never overlap with each other. 
    PROP_EMITTING_PARTICLES = PROP_ANIMATION_PLAYING,

    // WARNING!!! DO NOT ADD PROPS_xxx here unless you really really meant to.... Add them UP above
};

typedef PropertyFlags<EntityPropertyList> EntityPropertyFlags;

// this is set at the top of EntityItemProperties.cpp to PROP_AFTER_LAST_ITEM - 1.  PROP_AFTER_LAST_ITEM is always
// one greater than the last item property due to the enum's auto-incrementing.
extern EntityPropertyList PROP_LAST_ITEM;


#endif // hifi_EntityPropertyFlags_h<|MERGE_RESOLUTION|>--- conflicted
+++ resolved
@@ -149,12 +149,10 @@
     PROP_ANIMATION_HOLD,
     PROP_ANIMATION_START_AUTOMATICALLY,
 
-<<<<<<< HEAD
+    PROP_ADDITIVE_BLENDING,
+
     PROP_PARENT_ID,
     PROP_PARENT_JOINT_INDEX,
-=======
-    PROP_ADDITIVE_BLENDING,
->>>>>>> eecb5b91
 
     ////////////////////////////////////////////////////////////////////////////////////////////////////
     // ATTENTION: add new properties to end of list just ABOVE this line

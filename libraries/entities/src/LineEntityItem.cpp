--- conflicted
+++ resolved
@@ -20,25 +20,20 @@
 #include "EntityTreeElement.h"
 
 
-<<<<<<< HEAD
+
 const float LineEntityItem::DEFAULT_LINE_WIDTH = 2.0f;
 
 
-
-EntityItem* LineEntityItem::factory(const EntityItemID& entityID, const EntityItemProperties& properties) {
-    EntityItem* result = new LineEntityItem(entityID, properties);
-=======
 EntityItemPointer LineEntityItem::factory(const EntityItemID& entityID, const EntityItemProperties& properties) {
     EntityItemPointer result { new LineEntityItem(entityID, properties) };
->>>>>>> b6760368
     return result;
 }
 
 LineEntityItem::LineEntityItem(const EntityItemID& entityItemID, const EntityItemProperties& properties) :
     EntityItem(entityItemID) ,
     _lineWidth(DEFAULT_LINE_WIDTH),
-    _points(QVector<glm::vec3>(0)),
-    _pointsChanged(true)
+    _pointsChanged(true),
+    _points(QVector<glm::vec3>(0))
 {
     _type = EntityTypes::Line;
     _created = properties.getCreated();

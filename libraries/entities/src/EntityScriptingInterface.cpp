--- conflicted
+++ resolved
@@ -206,12 +206,6 @@
             // All of parentID, parentJointIndex, position, rotation are needed to make sense of any of them.
             // If any of these changed, pull any missing properties from the entity.
             EntityItemPointer entity = _entityTree->findEntityByEntityItemID(entityID);
-<<<<<<< HEAD
-            if (entity && !scriptSideProperties.parentIDChanged()) {
-                properties.setParentID(entity->getParentID());
-            }
-            if (entity && !scriptSideProperties.parentJointIndexChanged()) {
-=======
             if (!entity) {
                 return;
             }
@@ -219,7 +213,6 @@
                 properties.setParentID(entity->getParentID());
             }
             if (!scriptSideProperties.parentJointIndexChanged()) {
->>>>>>> 3e3fd894
                 properties.setParentJointIndex(entity->getParentJointIndex());
             }
             if (!scriptSideProperties.localPositionChanged() && !scriptSideProperties.positionChanged()) {

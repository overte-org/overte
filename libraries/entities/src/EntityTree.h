--- conflicted
+++ resolved
@@ -19,11 +19,7 @@
 
 
 class Model;
-<<<<<<< HEAD
-class PhysicsEngine;
-=======
 class EntitySimulation;
->>>>>>> d84f57fa
 
 class NewlyCreatedEntityHook {
 public:
@@ -149,18 +145,11 @@
 
     void trackDeletedEntity(EntityItem* entity);
 
-<<<<<<< HEAD
-    QList<EntityItem*>& getMovingEntities() { return _movingEntities; }
-
-    void setPhysicsEngine(PhysicsEngine* engine);
-    
-=======
     void emitAddingEntity(const EntityItemID& entityItemID);
     void emitEntityScriptChanging(const EntityItemID& entityItemID);
 
     void setSimulation(EntitySimulation* simulation);
 
->>>>>>> d84f57fa
 signals:
     void deletingEntity(const EntityItemID& entityID);
     void addingEntity(const EntityItemID& entityID);
@@ -184,17 +173,7 @@
     EntityItemFBXService* _fbxService;
 
     QHash<EntityItemID, EntityTreeElement*> _entityToElementMap;
-<<<<<<< HEAD
-
-    QList<EntityItem*> _movingEntities; // entities that need to be updated
-    QList<EntityItem*> _mortalEntities; // entities that need to be checked for expiry
-
-    QSet<EntityItem*> _changedEntities; // entities that have changed in the last frame
-
-    PhysicsEngine* _physicsEngine;
-=======
     EntitySimulation* _simulation;
->>>>>>> d84f57fa
 };
 
 #endif // hifi_EntityTree_h
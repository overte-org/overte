--- conflicted
+++ resolved
@@ -117,11 +117,7 @@
 
     // check if the avatar is a child of this entity, If so set the avatar parentID to null
     void unhookChildAvatar(const EntityItemID entityID);
-<<<<<<< HEAD
-    void removeCloneIDFromCloneParent(const EntityItemID& entityID);
-=======
     void cleanupCloneIDs(const EntityItemID& entityID);
->>>>>>> 1e2d2819
     void deleteEntity(const EntityItemID& entityID, bool force = false, bool ignoreWarnings = true);
     void deleteEntities(QSet<EntityItemID> entityIDs, bool force = false, bool ignoreWarnings = true);
 

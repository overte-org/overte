//
//  KeyLightPropertyGroup.cpp
//  libraries/entities/src
//
//  Created by Sam Gateau on 2015/10/23.
//  Copyright 2013 High Fidelity, Inc.
//
//  Distributed under the Apache License, Version 2.0.
//  See the accompanying file LICENSE or http://www.apache.org/licenses/LICENSE-2.0.html
//

#include "KeyLightPropertyGroup.h"

#include <QJsonDocument>
#include <OctreePacketData.h>

#include "EntityItemProperties.h"
#include "EntityItemPropertiesMacros.h"

const xColor KeyLightPropertyGroup::DEFAULT_KEYLIGHT_COLOR = { 255, 255, 255 };
const float KeyLightPropertyGroup::DEFAULT_KEYLIGHT_INTENSITY = 1.0f;
const float KeyLightPropertyGroup::DEFAULT_KEYLIGHT_AMBIENT_INTENSITY = 0.5f;
const glm::vec3 KeyLightPropertyGroup::DEFAULT_KEYLIGHT_DIRECTION = { 0.0f, -1.0f, 0.0f };

void KeyLightPropertyGroup::copyToScriptValue(const EntityPropertyFlags& desiredProperties, QScriptValue& properties, 
    QScriptEngine* engine, bool skipDefaults, EntityItemProperties& defaultEntityProperties) const {
        
    COPY_GROUP_PROPERTY_TO_QSCRIPTVALUE(PROP_KEYLIGHT_COLOR, KeyLight, keyLight, Color, color);
    COPY_GROUP_PROPERTY_TO_QSCRIPTVALUE(PROP_KEYLIGHT_INTENSITY, KeyLight, keyLight, Intensity, intensity);
    COPY_GROUP_PROPERTY_TO_QSCRIPTVALUE(PROP_KEYLIGHT_DIRECTION, KeyLight, keyLight, Direction, direction);
}

void KeyLightPropertyGroup::copyFromScriptValue(const QScriptValue& object, bool& _defaultSettings) {
    COPY_GROUP_PROPERTY_FROM_QSCRIPTVALUE(keyLight, color, xColor, setColor);
    COPY_GROUP_PROPERTY_FROM_QSCRIPTVALUE(keyLight, intensity, float, setIntensity);
    COPY_GROUP_PROPERTY_FROM_QSCRIPTVALUE(keyLight, direction, glmVec3, setDirection);
    
    // legacy property support
    COPY_PROPERTY_FROM_QSCRIPTVALUE_GETTER(keyLightColor, xColor, setColor, getColor);
    COPY_PROPERTY_FROM_QSCRIPTVALUE_GETTER(keyLightIntensity, float, setIntensity, getIntensity);
    COPY_PROPERTY_FROM_QSCRIPTVALUE_GETTER(keyLightDirection, glmVec3, setDirection, getDirection);
}

void KeyLightPropertyGroup::merge(const KeyLightPropertyGroup& other) {
    COPY_PROPERTY_IF_CHANGED(color);
    COPY_PROPERTY_IF_CHANGED(intensity);
    COPY_PROPERTY_IF_CHANGED(direction);
}

void KeyLightPropertyGroup::debugDump() const {
    qCDebug(entities) << "   KeyLightPropertyGroup: ---------------------------------------------";
    qCDebug(entities) << "        color:" << getColor(); // << "," << getColor()[1] << "," << getColor()[2];
    qCDebug(entities) << "        intensity:" << getIntensity();
    qCDebug(entities) << "        direction:" << getDirection();
}

void KeyLightPropertyGroup::listChangedProperties(QList<QString>& out) {
    if (colorChanged()) {
        out << "keyLight-color";
    }
    if (intensityChanged()) {
        out << "keyLight-intensity";
    }
    if (directionChanged()) {
        out << "keyLight-direction";
    }
}

bool KeyLightPropertyGroup::appendToEditPacket(OctreePacketData* packetData,
    EntityPropertyFlags& requestedProperties,
    EntityPropertyFlags& propertyFlags,
    EntityPropertyFlags& propertiesDidntFit,
    int& propertyCount, 
    OctreeElement::AppendState& appendState) const {

    bool successPropertyFits = true;
    
    APPEND_ENTITY_PROPERTY(PROP_KEYLIGHT_COLOR, getColor());
    APPEND_ENTITY_PROPERTY(PROP_KEYLIGHT_INTENSITY, getIntensity());
    APPEND_ENTITY_PROPERTY(PROP_KEYLIGHT_DIRECTION, getDirection());
    
    return true;
}

<<<<<<< HEAD
bool KeyLightPropertyGroup::decodeFromEditPacket(EntityPropertyFlags& propertyFlags, const unsigned char*& dataAt,
=======
bool KeyLightPropertyGroup::decodeFromEditPacket(EntityPropertyFlags& propertyFlags, const unsigned char*& dataAt, 
>>>>>>> 539ee829
    int& processedBytes) {
        
    int bytesRead = 0;
    bool overwriteLocalData = true;
    bool somethingChanged = false;
    
    READ_ENTITY_PROPERTY(PROP_KEYLIGHT_COLOR, xColor, setColor);
    READ_ENTITY_PROPERTY(PROP_KEYLIGHT_INTENSITY, float, setIntensity);
    READ_ENTITY_PROPERTY(PROP_KEYLIGHT_DIRECTION, glm::vec3, setDirection);
<<<<<<< HEAD
    
=======
>>>>>>> 539ee829
   
    DECODE_GROUP_PROPERTY_HAS_CHANGED(PROP_KEYLIGHT_COLOR, Color);
    DECODE_GROUP_PROPERTY_HAS_CHANGED(PROP_KEYLIGHT_INTENSITY, Intensity);
    DECODE_GROUP_PROPERTY_HAS_CHANGED(PROP_KEYLIGHT_DIRECTION, Direction);
    
    processedBytes += bytesRead;

    Q_UNUSED(somethingChanged);

    return true;
}

void KeyLightPropertyGroup::markAllChanged() {
    _colorChanged = true;
    _intensityChanged = true;
    _directionChanged = true;
}

EntityPropertyFlags KeyLightPropertyGroup::getChangedProperties() const {
    EntityPropertyFlags changedProperties;
 
    CHECK_PROPERTY_CHANGE(PROP_KEYLIGHT_COLOR, color);
    CHECK_PROPERTY_CHANGE(PROP_KEYLIGHT_INTENSITY, intensity);
    CHECK_PROPERTY_CHANGE(PROP_KEYLIGHT_DIRECTION, direction);
    
    return changedProperties;
}

void KeyLightPropertyGroup::getProperties(EntityItemProperties& properties) const {  
    COPY_ENTITY_GROUP_PROPERTY_TO_PROPERTIES(KeyLight, Color, getColor);
    COPY_ENTITY_GROUP_PROPERTY_TO_PROPERTIES(KeyLight, Intensity, getIntensity);
    COPY_ENTITY_GROUP_PROPERTY_TO_PROPERTIES(KeyLight, Direction, getDirection);
}

bool KeyLightPropertyGroup::setProperties(const EntityItemProperties& properties) {
    bool somethingChanged = false;

    SET_ENTITY_GROUP_PROPERTY_FROM_PROPERTIES(KeyLight, Color, color, setColor);
    SET_ENTITY_GROUP_PROPERTY_FROM_PROPERTIES(KeyLight, Intensity, intensity, setIntensity);
    SET_ENTITY_GROUP_PROPERTY_FROM_PROPERTIES(KeyLight, Direction, direction, setDirection);

    return somethingChanged;
}

EntityPropertyFlags KeyLightPropertyGroup::getEntityProperties(EncodeBitstreamParams& params) const {
    EntityPropertyFlags requestedProperties;

    requestedProperties += PROP_KEYLIGHT_COLOR;
    requestedProperties += PROP_KEYLIGHT_INTENSITY;
    requestedProperties += PROP_KEYLIGHT_DIRECTION;

    return requestedProperties;
}
    
void KeyLightPropertyGroup::appendSubclassData(OctreePacketData* packetData, EncodeBitstreamParams& params, 
                                EntityTreeElementExtraEncodeDataPointer entityTreeElementExtraEncodeData,
                                EntityPropertyFlags& requestedProperties,
                                EntityPropertyFlags& propertyFlags,
                                EntityPropertyFlags& propertiesDidntFit,
                                int& propertyCount, 
                                OctreeElement::AppendState& appendState) const {

    bool successPropertyFits = true;

    APPEND_ENTITY_PROPERTY(PROP_KEYLIGHT_COLOR, getColor());
    APPEND_ENTITY_PROPERTY(PROP_KEYLIGHT_INTENSITY, getIntensity());
    APPEND_ENTITY_PROPERTY(PROP_KEYLIGHT_DIRECTION, getDirection());
}

int KeyLightPropertyGroup::readEntitySubclassDataFromBuffer(const unsigned char* data, int bytesLeftToRead, 
                                            ReadBitstreamToTreeParams& args,
                                            EntityPropertyFlags& propertyFlags, bool overwriteLocalData,
                                            bool& somethingChanged) {

    int bytesRead = 0;
    const unsigned char* dataAt = data;
    
    READ_ENTITY_PROPERTY(PROP_KEYLIGHT_COLOR, xColor, setColor);
    READ_ENTITY_PROPERTY(PROP_KEYLIGHT_INTENSITY, float, setIntensity);
    READ_ENTITY_PROPERTY(PROP_KEYLIGHT_DIRECTION, glm::vec3, setDirection);

    return bytesRead;
}<|MERGE_RESOLUTION|>--- conflicted
+++ resolved
@@ -82,11 +82,7 @@
     return true;
 }
 
-<<<<<<< HEAD
-bool KeyLightPropertyGroup::decodeFromEditPacket(EntityPropertyFlags& propertyFlags, const unsigned char*& dataAt,
-=======
 bool KeyLightPropertyGroup::decodeFromEditPacket(EntityPropertyFlags& propertyFlags, const unsigned char*& dataAt, 
->>>>>>> 539ee829
     int& processedBytes) {
         
     int bytesRead = 0;
@@ -96,10 +92,6 @@
     READ_ENTITY_PROPERTY(PROP_KEYLIGHT_COLOR, xColor, setColor);
     READ_ENTITY_PROPERTY(PROP_KEYLIGHT_INTENSITY, float, setIntensity);
     READ_ENTITY_PROPERTY(PROP_KEYLIGHT_DIRECTION, glm::vec3, setDirection);
-<<<<<<< HEAD
-    
-=======
->>>>>>> 539ee829
    
     DECODE_GROUP_PROPERTY_HAS_CHANGED(PROP_KEYLIGHT_COLOR, Color);
     DECODE_GROUP_PROPERTY_HAS_CHANGED(PROP_KEYLIGHT_INTENSITY, Intensity);

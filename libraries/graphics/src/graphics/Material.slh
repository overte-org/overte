<!
//  Material.slh
//  fragment shader
//
//  Created by Sam Gateau on 12/16/14.
//  Copyright 2013 High Fidelity, Inc.
//
//  Distributed under the Apache License, Version 2.0.
//  See the accompanying file LICENSE or http://www.apache.org/licenses/LICENSE-2.0.html
!>
<@if not MODEL_MATERIAL_SLH@>
<@def MODEL_MATERIAL_SLH@>

<@include graphics/ShaderConstants.h@>


const int MAX_TEXCOORDS = 2;

struct TexMapArray { 
    mat4 _texcoordTransforms0;
    mat4 _texcoordTransforms1;
    vec4 _lightmapParams;
};

<@func declareMaterialTexMapArrayBuffer()@>

<@func evalTexMapArrayTexcoord0(texMapArray, inTexcoord0, outTexcoord0)@>
{
    <$outTexcoord0$> = (<$texMapArray$>._texcoordTransforms0 * vec4(<$inTexcoord0$>.st, 0.0, 1.0)).st;
}
<@endfunc@>

<@func evalTexMapArrayTexcoord1(texMapArray, inTexcoord1, outTexcoord1)@>
{
    <$outTexcoord1$> = (<$texMapArray$>._texcoordTransforms1 * vec4(<$inTexcoord1$>.st, 0.0, 1.0)).st;
}
<@endfunc@>

<@endfunc@>

// The material values (at least the material key) must be precisely bitwise accurate
// to what is provided by the uniform buffer, or the material key has the wrong bits

struct Material {
    vec4 _emissiveOpacity;
    vec4 _albedoRoughness;
    vec4 _metallicScatteringSpare2;
    vec4 _keySpare3;
};

<<<<<<< HEAD
layout(std140, binding=GRAPHICS_BUFFER_MATERIAL) uniform materialBuffer {
=======
LAYOUT(binding=GRAPHICS_BUFFER_MATERIAL) uniform materialBuffer {
>>>>>>> 7b04cbd0
    Material _mat;
    TexMapArray _texMapArray;
};

Material getMaterial() {
    return _mat;
}
TexMapArray getTexMapArray() {
    return _texMapArray;
}

vec3 getMaterialEmissive(Material m) { return m._emissiveOpacity.rgb; }
float getMaterialOpacity(Material m) { return m._emissiveOpacity.a; }

vec3 getMaterialAlbedo(Material m) { return m._albedoRoughness.rgb; }
float getMaterialRoughness(Material m) { return m._albedoRoughness.a; }
float getMaterialShininess(Material m) { return 1.0 - getMaterialRoughness(m); }

float getMaterialMetallic(Material m) { return m._metallicScatteringSpare2.x; }
float getMaterialScattering(Material m) { return m._metallicScatteringSpare2.y; }

BITFIELD getMaterialKey(Material m) { return floatBitsToInt(m._keySpare3.x); }

const BITFIELD EMISSIVE_VAL_BIT              = 0x00000001;
const BITFIELD UNLIT_VAL_BIT                 = 0x00000002;
const BITFIELD ALBEDO_VAL_BIT                = 0x00000004;
const BITFIELD METALLIC_VAL_BIT              = 0x00000008;
const BITFIELD GLOSSY_VAL_BIT                = 0x00000010;
const BITFIELD OPACITY_VAL_BIT               = 0x00000020;
const BITFIELD OPACITY_MASK_MAP_BIT          = 0x00000040;
const BITFIELD OPACITY_TRANSLUCENT_MAP_BIT   = 0x00000080;
const BITFIELD SCATTERING_VAL_BIT            = 0x00000100;


const BITFIELD EMISSIVE_MAP_BIT              = 0x00000200;
const BITFIELD ALBEDO_MAP_BIT                = 0x00000400;
const BITFIELD METALLIC_MAP_BIT              = 0x00000800;
const BITFIELD ROUGHNESS_MAP_BIT             = 0x00001000;
const BITFIELD NORMAL_MAP_BIT                = 0x00002000;
const BITFIELD OCCLUSION_MAP_BIT             = 0x00004000;
const BITFIELD LIGHTMAP_MAP_BIT              = 0x00008000;
const BITFIELD SCATTERING_MAP_BIT            = 0x00010000;

<@endif@><|MERGE_RESOLUTION|>--- conflicted
+++ resolved
@@ -48,11 +48,7 @@
     vec4 _keySpare3;
 };
 
-<<<<<<< HEAD
-layout(std140, binding=GRAPHICS_BUFFER_MATERIAL) uniform materialBuffer {
-=======
-LAYOUT(binding=GRAPHICS_BUFFER_MATERIAL) uniform materialBuffer {
->>>>>>> 7b04cbd0
+LAYOUT_STD140(binding=GRAPHICS_BUFFER_MATERIAL) uniform materialBuffer {
     Material _mat;
     TexMapArray _texMapArray;
 };

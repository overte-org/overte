--- conflicted
+++ resolved
@@ -98,13 +98,8 @@
 }
 vec2 evalTexCoordSet(int layer, mat2 uvs, int channel) {
     // We support up to 4 texCoord sets (0 - 3, 2 bits per channel), but currently we only use 0 and 1 (see setTexCoordSet in Material.h)
-<<<<<<< HEAD
     const uint MAX_TEX_COORD_SET = 3u;
-    return uvs[(_texMapArray._texCoordSets >> (2 * channel)) & MAX_TEX_COORD_SET];
-=======
-    const int MAX_TEX_COORD_SET = 3;
     return uvs[(materialBuffers[layer]._texMapArray._texCoordSets >> (2 * channel)) & MAX_TEX_COORD_SET];
->>>>>>> 6884a8c8
 }
 
 <@if not HIFI_USE_MTOON@>

--- conflicted
+++ resolved
@@ -28,12 +28,8 @@
 
 class PrepareJointsTask {
 public:
-<<<<<<< HEAD
     using Config = PrepareJointsConfig;
     using Input = baker::VaryingSet2<std::vector<hfm::Joint>, hifi::VariantHash /*mapping*/>;
-=======
-    using Input = baker::VaryingSet2<std::vector<hfm::Joint>, baker::GeometryMappingPair /*mapping*/>;
->>>>>>> 88da09c2
     using Output = baker::VaryingSet3<std::vector<hfm::Joint>, QMap<int, glm::quat> /*jointRotationOffsets*/, QHash<QString, int> /*jointIndices*/>;
     using JobModel = baker::Job::ModelIO<PrepareJointsTask, Input, Output, Config>;
 

//
//  Created by Sam Gondelman on 1/18/2018
//  Copyright 2018 High Fidelity, Inc.
<<<<<<< HEAD
//  Copyright 2020 Vircadia contributors.
//  Copyright 2023 Overte e.V.
=======
//  Copyright 2024 Overte e.V.
>>>>>>> 68fffe00
//
//  Distributed under the Apache License, Version 2.0.
//  See the accompanying file LICENSE or http://www.apache.org/licenses/LICENSE-2.0.html
//

#include "RenderableMaterialEntityItem.h"

#include "RenderPipelines.h"
#include "GeometryCache.h"

#include <procedural/Procedural.h>

using namespace render;
using namespace render::entities;

void MaterialEntityRenderer::doRenderUpdateSynchronousTyped(const ScenePointer& scene, Transaction& transaction, const TypedEntityPointer& entity) {
    void* key = (void*)this;
    AbstractViewStateInterface::instance()->pushPostUpdateLambda(key, [this, entity] {
        withWriteLock([&] {
            _renderTransform = getModelTransform();
            // Material entities should fit inside a cube entity of the same size, so a sphere that has dimensions 1x1x1
            // is a half unit sphere.  However, the geometry cache renders a UNIT sphere, so we need to scale down.
            const float MATERIAL_ENTITY_SCALE = 0.5f;
            _renderTransform.postScale(MATERIAL_ENTITY_SCALE);
            _renderTransform.postScale(ENTITY_ITEM_DEFAULT_DIMENSIONS);
        });
    });
}

void MaterialEntityRenderer::doRenderUpdateAsynchronousTyped(const TypedEntityPointer& entity) {
    bool deleteNeeded = false;
    bool addNeeded = _retryApply;
    bool transformChanged = false;
    {
        MaterialMappingMode mode = entity->getMaterialMappingMode();
        if (mode != _materialMappingMode) {
            _materialMappingMode = mode;
            transformChanged = true;
        }
    }
    {
        bool repeat = entity->getMaterialRepeat();
        if (repeat != _materialRepeat) {
            _materialRepeat = repeat;
            transformChanged = true;
        }
    }
    {
        glm::vec2 mappingPos = entity->getMaterialMappingPos();
        glm::vec2 mappingScale = entity->getMaterialMappingScale();
        float mappingRot = entity->getMaterialMappingRot();
        if (mappingPos != _materialMappingPos || mappingScale != _materialMappingScale || mappingRot != _materialMappingRot) {
            _materialMappingPos = mappingPos;
            _materialMappingScale = mappingScale;
            _materialMappingRot = mappingRot;
            transformChanged |= _materialMappingMode == MaterialMappingMode::UV;
        }
    }
    {
        Transform transform = entity->getTransform();
        glm::vec3 dimensions = entity->getUnscaledDimensions();
        if (transform != _transform || dimensions != _dimensions) {
            _transform = transform;
            _dimensions = dimensions;
            transformChanged |= _materialMappingMode == MaterialMappingMode::PROJECTED;
        }
    }

    {
        auto material = getMaterial();
        // Update the old material regardless of if it's going to change
        if (transformChanged && material && !_parentID.isNull()) {
            deleteNeeded = true;
            addNeeded = true;
            applyTextureTransform(material);
        }
    }

    bool usingMaterialData = _materialURL.startsWith("materialData");
    bool usingEntityID = _materialURL.startsWith("{");
    bool materialDataChanged = false;
    bool urlChanged = false;
    std::string newCurrentMaterialName = _currentMaterialName;
    QString targetEntityID = _materialURL;
    {
        QString materialURL = entity->getMaterialURL();
        if (materialURL != _materialURL) {
            _materialURL = materialURL;
            usingMaterialData = _materialURL.startsWith("materialData");
            usingEntityID = _materialURL.startsWith("{");
            targetEntityID = _materialURL;
            if (_materialURL.contains("#")) {
                auto split = _materialURL.split("#");
                newCurrentMaterialName = split.last().toStdString();
                if (usingEntityID) {
                    targetEntityID = split.first();
                }
            } else if (_materialURL.contains("?")) {
                qDebug() << "DEPRECATED: Use # instead of ? for material URLS:" << _materialURL;
                auto split = _materialURL.split("?");
                newCurrentMaterialName = split.last().toStdString();
                if (usingEntityID) {
                    targetEntityID = split.first();
                }
            }

            if (usingMaterialData) {
                materialDataChanged = true;
            } else {
                urlChanged = true;
            }
        }
    }

    QUuid oldParentID = _parentID;
    QString oldParentMaterialName = _parentMaterialName;
    {
        QString materialData = entity->getMaterialData();
        if (materialData != _materialData) {
            _materialData = materialData;
            if (usingMaterialData) {
                materialDataChanged = true;
            }
        }
    }
    {
        QString parentMaterialName = entity->getParentMaterialName();
        if (parentMaterialName != _parentMaterialName) {
            _parentMaterialName = parentMaterialName;
            deleteNeeded = true;
            addNeeded = true;
        }
    }
    {
        QUuid parentID = entity->getParentID();
        if (parentID != _parentID) {
            _parentID = parentID;
            deleteNeeded = true;
            addNeeded = true;
        }
    }
    {
        quint16 priority = entity->getPriority();
        if (priority != _priority) {
            _priority = priority;
            deleteNeeded = true;
            addNeeded = true;
        }
    }

    if (urlChanged && !usingMaterialData && !usingEntityID) {
        _networkMaterial = DependencyManager::get<MaterialCache>()->getMaterial(_materialURL);
        auto onMaterialRequestFinished = [this, entity, oldParentID, oldParentMaterialName, newCurrentMaterialName](bool success) {
            deleteMaterial(oldParentID, oldParentMaterialName);
            if (success) {
                _texturesLoaded = false;
                _parsedMaterials = _networkMaterial->parsedMaterials;
                setCurrentMaterialName(newCurrentMaterialName);
                applyMaterial(entity);
                emit requestRenderUpdate();
            } else {
                _retryApply = false;
                _texturesLoaded = true;
            }
        };
        if (_networkMaterial) {
            if (_networkMaterial->isLoaded()) {
                onMaterialRequestFinished(!_networkMaterial->isFailed());
            } else {
                connect(_networkMaterial.data(), &Resource::finished, this, [this, onMaterialRequestFinished](bool success) {
                    onMaterialRequestFinished(success);
                });
            }
        }
    } else if (urlChanged && usingEntityID) {
        deleteMaterial(oldParentID, oldParentMaterialName);
        _texturesLoaded = true;
        _parsedMaterials = NetworkMaterialResource::parseMaterialForUUID(QJsonValue(targetEntityID));
        // Since our material changed, the current name might not be valid anymore, so we need to update
        setCurrentMaterialName(newCurrentMaterialName);
        applyMaterial(entity);
    } else if (materialDataChanged && usingMaterialData) {
        deleteMaterial(oldParentID, oldParentMaterialName);
        _texturesLoaded = false;
        _parsedMaterials = NetworkMaterialResource::parseJSONMaterials(QJsonDocument::fromJson(_materialData.toUtf8()), _materialURL);
        // Since our material changed, the current name might not be valid anymore, so we need to update
        setCurrentMaterialName(newCurrentMaterialName);
        applyMaterial(entity);
    } else {
        if (newCurrentMaterialName != _currentMaterialName) {
            setCurrentMaterialName(newCurrentMaterialName);
        }

        if (deleteNeeded) {
            deleteMaterial(oldParentID, oldParentMaterialName);
        }
        if (addNeeded) {
            applyMaterial(entity);
        }
    }

    {
        auto material = getMaterial();
        bool newTexturesLoaded = material ? !material->isMissingTexture() : false;
        if (!_texturesLoaded && newTexturesLoaded) {
            material->checkResetOpacityMap();
        }
        _texturesLoaded = newTexturesLoaded;
    }

    if (!_texturesLoaded || _retryApply) {
        emit requestRenderUpdate();
    }
}

ItemKey MaterialEntityRenderer::getKey() {
    auto builder = ItemKey::Builder().withTypeShape().withTagBits(getTagMask()).withLayer(getHifiRenderLayer());

    if (!_visible || !_parentID.isNull()) {
        builder.withInvisible();
    }

    const auto drawMaterial = getMaterial();
    if (drawMaterial) {
        auto matKey = drawMaterial->getKey();
        if (matKey.isTranslucent()) {
            builder.withTransparent();
        }

        if (drawMaterial->getOutlineWidthMode() != NetworkMToonMaterial::OutlineWidthMode::OUTLINE_NONE && drawMaterial->getOutlineWidth() > 0.0f) {
            builder.withOutline();
        }
    }

    return builder.build();
}

ShapeKey MaterialEntityRenderer::getShapeKey() {
    ShapeKey::Builder builder;
    graphics::MaterialKey drawMaterialKey;
    const auto drawMaterial = getMaterial();
    if (drawMaterial) {
        drawMaterialKey = drawMaterial->getKey();
    }

    if (drawMaterialKey.isTranslucent()) {
        builder.withTranslucent();
    }

    if (drawMaterial) {
        builder.withCullFaceMode(drawMaterial->getCullFaceMode());
    }

    if (drawMaterial && drawMaterial->isProcedural() && drawMaterial->isReady()) {
        builder.withOwnPipeline();
    } else {
        builder.withMaterial();

        if (drawMaterialKey.isNormalMap()) {
            builder.withTangents();
        }

        if (drawMaterial && drawMaterial->isMToon()) {
            builder.withMToon();
        } else {
            if (drawMaterialKey.isLightMap()) {
                builder.withLightMap();
            }
            if (drawMaterialKey.isUnlit()) {
                builder.withUnlit();
            }
        }
    }

    if (_primitiveMode == PrimitiveMode::LINES) {
        builder.withWireframe();
    }

    return builder.build();
}

HighlightStyle MaterialEntityRenderer::getOutlineStyle(const ViewFrustum& viewFrustum, const size_t height) const {
    if (const auto drawMaterial = getMaterial()) {
        glm::vec3 position;
        withReadLock([&] {
            position = _renderTransform.getTranslation();
        });
        return HighlightStyle::calculateOutlineStyle(drawMaterial->getOutlineWidthMode(), drawMaterial->getOutlineWidth(),
                                                     drawMaterial->getOutline(), position, viewFrustum, height);
    }
    return HighlightStyle();
}

void MaterialEntityRenderer::doRender(RenderArgs* args) {
    PerformanceTimer perfTimer("RenderableMaterialEntityItem::render");
    Q_ASSERT(args->_batch);
    gpu::Batch& batch = *args->_batch;

    // Don't render if our parent is set or our material is null
    if (!_parentID.isNull()) {
        return;
    }

    graphics::MaterialPointer drawMaterial = getMaterial();
    bool proceduralRender = false;
    Transform textureTransform;
    textureTransform.setTranslation(glm::vec3(_materialMappingPos, 0));
    textureTransform.setRotation(glm::vec3(0, 0, glm::radians(_materialMappingRot)));
    textureTransform.setScale(glm::vec3(_materialMappingScale, 1));

    Transform transform;
    withReadLock([&] {
        transform = _renderTransform;
    });

    if (!drawMaterial) {
        return;
    }

    if (drawMaterial->isProcedural() && drawMaterial->isReady()) {
        proceduralRender = true;
    }

    transform.setRotation(BillboardModeHelpers::getBillboardRotation(transform.getTranslation(), transform.getRotation(), _billboardMode,
        args->_renderMode == RenderArgs::RenderMode::SHADOW_RENDER_MODE ? BillboardModeHelpers::getPrimaryViewFrustumPosition() : args->getViewFrustum().getPosition()));
    batch.setModelTransform(transform, _prevRenderTransform);
    if (args->_renderMode == Args::RenderMode::DEFAULT_RENDER_MODE || args->_renderMode == Args::RenderMode::MIRROR_RENDER_MODE) {
        _prevRenderTransform = transform;
    }

    if (!proceduralRender) {
        drawMaterial->setTextureTransforms(textureTransform, MaterialMappingMode::UV, true);
        // bind the material
        if (RenderPipelines::bindMaterial(drawMaterial, batch, args->_renderMode, args->_enableTexturing)) {
            args->_details._materialSwitches++;
        }

        // Draw!
        DependencyManager::get<GeometryCache>()->renderSphere(batch);
    } else {
        auto proceduralDrawMaterial = std::static_pointer_cast<graphics::ProceduralMaterial>(drawMaterial);
        glm::vec4 outColor = glm::vec4(drawMaterial->getAlbedo(), drawMaterial->getOpacity());
        outColor = proceduralDrawMaterial->getColor(outColor);
        proceduralDrawMaterial->prepare(batch, transform.getTranslation(), transform.getScale(),
                                        transform.getRotation(), _created, ProceduralProgramKey(outColor.a < 1.0f));
        if (render::ShapeKey(args->_globalShapeKey).isWireframe() || _primitiveMode == PrimitiveMode::LINES) {
            DependencyManager::get<GeometryCache>()->renderWireSphere(batch, outColor);
        } else {
            DependencyManager::get<GeometryCache>()->renderSphere(batch, outColor);
        }
    }

    args->_details._trianglesRendered += (int)DependencyManager::get<GeometryCache>()->getSphereTriangleCount();
}

void MaterialEntityRenderer::setCurrentMaterialName(const std::string& currentMaterialName) {
    if (_parsedMaterials.networkMaterials.find(currentMaterialName) != _parsedMaterials.networkMaterials.end()) {
        _currentMaterialName = currentMaterialName;
    } else if (_parsedMaterials.names.size() > 0) {
        _currentMaterialName = _parsedMaterials.names[0];
    }
}

std::shared_ptr<NetworkMaterial> MaterialEntityRenderer::getMaterial() const {
    auto material = _parsedMaterials.networkMaterials.find(_currentMaterialName);
    if (material != _parsedMaterials.networkMaterials.end()) {
        return material->second;
    } else {
        return nullptr;
    }
}

void MaterialEntityRenderer::deleteMaterial(const QUuid& oldParentID, const QString& oldParentMaterialName) {
    std::shared_ptr<NetworkMaterial> material = _appliedMaterial;
    if (!material || oldParentID.isNull()) {
        return;
    }

    // Our parent could be an entity or an avatar
    std::string oldParentMaterialNameStd = oldParentMaterialName.toStdString();
    if (EntityTreeRenderer::removeMaterialFromEntity(oldParentID, material, oldParentMaterialNameStd)) {
        _appliedMaterial = nullptr;
        return;
    }

    if (EntityTreeRenderer::removeMaterialFromAvatar(oldParentID, material, oldParentMaterialNameStd)) {
        _appliedMaterial = nullptr;
        return;
    }

    // if a remove fails, our parent is gone, so we don't need to retry, EXCEPT:
    // MyAvatar can change UUIDs when you switch domains, which leads to a timing issue.  Let's just make
    // sure we weren't attached to MyAvatar by trying this (if we weren't, this will have no effect)
    if (EntityTreeRenderer::removeMaterialFromAvatar(AVATAR_SELF_ID, material, oldParentMaterialNameStd)) {
        _appliedMaterial = nullptr;
        return;
    }
}

void MaterialEntityRenderer::applyTextureTransform(std::shared_ptr<NetworkMaterial>& material) {
    Transform textureTransform;
    if (_materialMappingMode == MaterialMappingMode::UV) {
        textureTransform.setTranslation(glm::vec3(_materialMappingPos, 0.0f));
        textureTransform.setRotation(glm::vec3(0.0f, 0.0f, glm::radians(_materialMappingRot)));
        textureTransform.setScale(glm::vec3(_materialMappingScale, 1.0f));
    } else if (_materialMappingMode == MaterialMappingMode::PROJECTED) {
        textureTransform = _transform;
        textureTransform.postScale(_dimensions);
        // Pass the inverse transform here so we don't need to compute it in the shaders
        textureTransform.evalFromRawMatrix(textureTransform.getInverseMatrix());
    }
    material->setTextureTransforms(textureTransform, _materialMappingMode, _materialRepeat);
}

void MaterialEntityRenderer::applyMaterial(const TypedEntityPointer& entity) {
    _retryApply = false;

    std::shared_ptr<NetworkMaterial> material = getMaterial();
    QUuid parentID = _parentID;
    if (!material || parentID.isNull()) {
        _appliedMaterial = nullptr;
        return;
    }

    applyTextureTransform(material);

    graphics::MaterialLayer materialLayer = graphics::MaterialLayer(material, _priority);

    if (material->isProcedural()) {
        auto procedural = std::static_pointer_cast<graphics::ProceduralMaterial>(material);
        procedural->setBoundOperator([this](RenderArgs* args) { return getBound(args); });
        entity->setHasVertexShader(procedural->hasVertexShader());
    }

    // Our parent could be an entity or an avatar
    std::string parentMaterialName = _parentMaterialName.toStdString();
    if (EntityTreeRenderer::addMaterialToEntity(parentID, materialLayer, parentMaterialName)) {
        _appliedMaterial = material;
        return;
    }

    if (EntityTreeRenderer::addMaterialToAvatar(parentID, materialLayer, parentMaterialName)) {
        _appliedMaterial = material;
        return;
    }

    // if we've reached this point, we couldn't find our parent, so we need to try again later
    _retryApply = true;
}<|MERGE_RESOLUTION|>--- conflicted
+++ resolved
@@ -1,12 +1,7 @@
 //
 //  Created by Sam Gondelman on 1/18/2018
 //  Copyright 2018 High Fidelity, Inc.
-<<<<<<< HEAD
-//  Copyright 2020 Vircadia contributors.
-//  Copyright 2023 Overte e.V.
-=======
 //  Copyright 2024 Overte e.V.
->>>>>>> 68fffe00
 //
 //  Distributed under the Apache License, Version 2.0.
 //  See the accompanying file LICENSE or http://www.apache.org/licenses/LICENSE-2.0.html

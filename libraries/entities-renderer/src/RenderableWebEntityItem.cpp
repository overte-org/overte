--- conflicted
+++ resolved
@@ -268,7 +268,8 @@
 
         if (_webSurface->getRootItem() && _webSurface->getRootItem()->objectName() == "tabletRoot") {
             auto tabletScriptingInterface = DependencyManager::get<TabletScriptingInterface>();
-            tabletScriptingInterface->setQmlTabletRoot("com.highfidelity.interface.tablet.system", _webSurface->getRootItem(), _webSurface.data());
+            tabletScriptingInterface->setQmlTabletRoot("com.highfidelity.interface.tablet.system",
+                                                       _webSurface->getRootItem(), _webSurface.data());
         }
     }
     _webSurface->getRootContext()->setContextProperty("globalPosition", vec3toVariant(getPosition()));
@@ -276,30 +277,17 @@
 
 
 void RenderableWebEntityItem::setSourceUrl(const QString& value) {
-<<<<<<< HEAD
-    if (_sourceUrl != value) {
-
-        qCDebug(entities) << "Setting web entity source URL to " << value;
-
-        _sourceUrl = value;
-        if (_webSurface) {
-            AbstractViewStateInterface::instance()->postLambdaEvent([this] {
-                loadSourceURL();
-                if (_contentType == htmlContent) {
-                    _webSurface->getRootItem()->setProperty("url", _sourceUrl);
-                }
-            });
-        }
-=======
     auto valueBeforeSuperclassSet = _sourceUrl;
 
     WebEntityItem::setSourceUrl(value);
 
     if (_sourceUrl != valueBeforeSuperclassSet && _webSurface) {
         AbstractViewStateInterface::instance()->postLambdaEvent([this] {
-            _webSurface->getRootItem()->setProperty("url", _sourceUrl);
+            loadSourceURL();
+            if (_contentType == htmlContent) {
+                _webSurface->getRootItem()->setProperty("url", _sourceUrl);
+            }
         });
->>>>>>> 45a4ec34
     }
 }
 

//
//  Created by Bradley Austin Davis on 2015/05/12
//  Copyright 2013 High Fidelity, Inc.
//
//  Distributed under the Apache License, Version 2.0.
//  See the accompanying file LICENSE or http://www.apache.org/licenses/LICENSE-2.0.html
//

#include "RenderableWebEntityItem.h"

#include <QMouseEvent>
#include <QQuickItem>
#include <QQuickWindow>
#include <QQmlContext>
#include <QOpenGLContext>

#include <glm/gtx/quaternion.hpp>

#include <GeometryCache.h>
#include <PerfStat.h>
#include <gl/OffscreenQmlSurface.h>
#include <AbstractViewStateInterface.h>
#include <GLMHelpers.h>
#include <PathUtils.h>
#include <TextureCache.h>
#include <gpu/Context.h>

#include "EntityTreeRenderer.h"
#include "EntitiesRendererLogging.h"

const float METERS_TO_INCHES = 39.3701f;
static uint32_t _currentWebCount { 0 };
// Don't allow more than 100 concurrent web views
static const uint32_t MAX_CONCURRENT_WEB_VIEWS = 100;
// If a web-view hasn't been rendered for 30 seconds, de-allocate the framebuffer
static uint64_t MAX_NO_RENDER_INTERVAL = 30 * USECS_PER_SECOND;

static int MAX_WINDOW_SIZE = 4096;
static float OPAQUE_ALPHA_THRESHOLD = 0.99f;

EntityItemPointer RenderableWebEntityItem::factory(const EntityItemID& entityID, const EntityItemProperties& properties) {
    EntityItemPointer entity{ new RenderableWebEntityItem(entityID) };
    entity->setProperties(properties);
    return entity;
}

RenderableWebEntityItem::RenderableWebEntityItem(const EntityItemID& entityItemID) :
    WebEntityItem(entityItemID) {
    qDebug() << "Created web entity " << getID();

    _touchDevice.setCapabilities(QTouchDevice::Position);
    _touchDevice.setType(QTouchDevice::TouchScreen);
    _touchDevice.setName("RenderableWebEntityItemTouchDevice");
    _touchDevice.setMaximumTouchPoints(4);
}

RenderableWebEntityItem::~RenderableWebEntityItem() {
    destroyWebSurface();
    qDebug() << "Destroyed web entity " << getID();
}

bool RenderableWebEntityItem::buildWebSurface(EntityTreeRenderer* renderer) {
    if (_currentWebCount >= MAX_CONCURRENT_WEB_VIEWS) {
        qWarning() << "Too many concurrent web views to create new view";
        return false;
    }
    qDebug() << "Building web surface";

    QString javaScriptToInject;
    QFile webChannelFile(":qtwebchannel/qwebchannel.js");
    QFile createGlobalEventBridgeFile(PathUtils::resourcesPath() + "/html/createGlobalEventBridge.js");
    if (webChannelFile.open(QFile::ReadOnly | QFile::Text) &&
        createGlobalEventBridgeFile.open(QFile::ReadOnly | QFile::Text)) {
        QString webChannelStr = QTextStream(&webChannelFile).readAll();
        QString createGlobalEventBridgeStr = QTextStream(&createGlobalEventBridgeFile).readAll();

        // concatenate these js files
        javaScriptToInject = webChannelStr + createGlobalEventBridgeStr;
    } else {
        qCWarning(entitiesrenderer) << "unable to find qwebchannel.js or createGlobalEventBridge.js";
    }

    ++_currentWebCount;
    // Save the original GL context, because creating a QML surface will create a new context
    QOpenGLContext * currentContext = QOpenGLContext::currentContext();
    QSurface * currentSurface = currentContext->surface();

    auto deleter = [](OffscreenQmlSurface* webSurface) {
        AbstractViewStateInterface::instance()->postLambdaEvent([webSurface] {
            webSurface->deleteLater();
        });
    };
    _webSurface = QSharedPointer<OffscreenQmlSurface>(new OffscreenQmlSurface(), deleter);

    // The lifetime of the QML surface MUST be managed by the main thread
    // Additionally, we MUST use local variables copied by value, rather than
    // member variables, since they would implicitly refer to a this that 
    // is no longer valid

    _webSurface->create(currentContext);
    _webSurface->setBaseUrl(QUrl::fromLocalFile(PathUtils::resourcesPath() + "/qml/controls/"));
    _webSurface->load("WebView.qml", [&](QQmlContext* context, QObject* obj) {
        context->setContextProperty("eventBridgeJavaScriptToInject", QVariant(javaScriptToInject));
    });
    _webSurface->resume();
    _webSurface->getRootItem()->setProperty("url", _sourceUrl);
    _webSurface->getRootContext()->setContextProperty("desktop", QVariant());
<<<<<<< HEAD
    _connection = QObject::connect(_webSurface, &OffscreenQmlSurface::textureUpdated, [&](GLuint textureId) {
        _texture = textureId;
    });

    // forward web events to EntityScriptingInterface
    auto entities = DependencyManager::get<EntityScriptingInterface>();
    const EntityItemID entityItemID = getID();
    QObject::connect(_webSurface, &OffscreenQmlSurface::webEventReceived, [=](const QVariant& message) {
        emit entities->webEventReceived(entityItemID, message);
    });

=======
    _webSurface->getRootContext()->setContextProperty("webEntity", _webEntityAPIHelper);
>>>>>>> d18394f2
    // Restore the original GL context
    currentContext->makeCurrent(currentSurface);

    auto forwardPointerEvent = [=](const EntityItemID& entityItemID, const PointerEvent& event) {
        if (entityItemID == getID()) {
            handlePointerEvent(event);
        }
    };
    _mousePressConnection = QObject::connect(renderer, &EntityTreeRenderer::mousePressOnEntity, forwardPointerEvent);
    _mouseReleaseConnection = QObject::connect(renderer, &EntityTreeRenderer::mouseReleaseOnEntity, forwardPointerEvent);
    _mouseMoveConnection = QObject::connect(renderer, &EntityTreeRenderer::mouseMoveOnEntity, forwardPointerEvent);
    _hoverLeaveConnection = QObject::connect(renderer, &EntityTreeRenderer::hoverLeaveEntity, [=](const EntityItemID& entityItemID, const PointerEvent& event) {
        if (this->_pressed && this->getID() == entityItemID) {
            // If the user mouses off the entity while the button is down, simulate a touch end.
            QTouchEvent::TouchPoint point;
            point.setId(event.getID());
            point.setState(Qt::TouchPointReleased);
            glm::vec2 windowPos = event.getPos2D() * (METERS_TO_INCHES * _dpi);
            QPointF windowPoint(windowPos.x, windowPos.y);
            point.setScenePos(windowPoint);
            point.setPos(windowPoint);
            QList<QTouchEvent::TouchPoint> touchPoints;
            touchPoints.push_back(point);
            QTouchEvent* touchEvent = new QTouchEvent(QEvent::TouchEnd, nullptr, Qt::NoModifier, Qt::TouchPointReleased, touchPoints);
            touchEvent->setWindow(_webSurface->getWindow());
            touchEvent->setDevice(&_touchDevice);
            touchEvent->setTarget(_webSurface->getRootItem());
            QCoreApplication::postEvent(_webSurface->getWindow(), touchEvent);
        }
    });
    return true;
}

glm::vec2 RenderableWebEntityItem::getWindowSize() const {
    glm::vec2 dims = glm::vec2(getDimensions());
    dims *= METERS_TO_INCHES * _dpi;

    // ensure no side is never larger then MAX_WINDOW_SIZE
    float max = (dims.x > dims.y) ? dims.x : dims.y;
    if (max > MAX_WINDOW_SIZE) {
        dims *= MAX_WINDOW_SIZE / max;
    }

    return dims;
}

void RenderableWebEntityItem::render(RenderArgs* args) {
    checkFading();

    #ifdef WANT_EXTRA_DEBUGGING
    {
        gpu::Batch& batch = *args->_batch;
        batch.setModelTransform(getTransformToCenter()); // we want to include the scale as well
        glm::vec4 cubeColor{ 1.0f, 0.0f, 0.0f, 1.0f};
        DependencyManager::get<GeometryCache>()->renderWireCube(batch, 1.0f, cubeColor);
    }
    #endif

    if (!_webSurface) {
        if (!buildWebSurface(static_cast<EntityTreeRenderer*>(args->_renderer))) {
            return;
        }
        _fadeStartTime = usecTimestampNow();
    }

    _lastRenderTime = usecTimestampNow();

    glm::vec2 windowSize = getWindowSize();

    // The offscreen surface is idempotent for resizes (bails early
    // if it's a no-op), so it's safe to just call resize every frame
    // without worrying about excessive overhead.
    _webSurface->resize(QSize(windowSize.x, windowSize.y));

    if (!_texture) {
        auto webSurface = _webSurface;
        auto recycler = [webSurface] (uint32_t recycleTexture, void* recycleFence) {
            webSurface->releaseTexture({ recycleTexture, recycleFence });
        };
        _texture = gpu::TexturePointer(gpu::Texture::createExternal2D(recycler));
        _texture->setSource(__FUNCTION__);
    }
    OffscreenQmlSurface::TextureAndFence newTextureAndFence;
    bool newTextureAvailable = _webSurface->fetchTexture(newTextureAndFence);
    if (newTextureAvailable) {
        _texture->setExternalTexture(newTextureAndFence.first, newTextureAndFence.second);
    }

    PerformanceTimer perfTimer("RenderableWebEntityItem::render");
    Q_ASSERT(getType() == EntityTypes::Web);
    static const glm::vec2 texMin(0.0f), texMax(1.0f), topLeft(-0.5f), bottomRight(0.5f);

    Q_ASSERT(args->_batch);
    gpu::Batch& batch = *args->_batch;

    bool success;
    batch.setModelTransform(getTransformToCenter(success));
    if (!success) {
        return;
    }
    batch.setResourceTexture(0, _texture);

    float fadeRatio = _isFading ? Interpolate::calculateFadeRatio(_fadeStartTime) : 1.0f;

    batch._glColor4f(1.0f, 1.0f, 1.0f, fadeRatio);

    if (fadeRatio < OPAQUE_ALPHA_THRESHOLD) {
        DependencyManager::get<GeometryCache>()->bindTransparentWebBrowserProgram(batch);
    } else {
        DependencyManager::get<GeometryCache>()->bindOpaqueWebBrowserProgram(batch);
    }
    DependencyManager::get<GeometryCache>()->renderQuad(batch, topLeft, bottomRight, texMin, texMax, glm::vec4(1.0f, 1.0f, 1.0f, fadeRatio));
}

void RenderableWebEntityItem::setSourceUrl(const QString& value) {
    if (_sourceUrl != value) {
        qDebug() << "Setting web entity source URL to " << value;
        _sourceUrl = value;
        if (_webSurface) {
            AbstractViewStateInterface::instance()->postLambdaEvent([this] {
                _webSurface->getRootItem()->setProperty("url", _sourceUrl);
            });
        }
    }
}

void RenderableWebEntityItem::setProxyWindow(QWindow* proxyWindow) {
    if (_webSurface) {
        _webSurface->setProxyWindow(proxyWindow);
    }
}

QObject* RenderableWebEntityItem::getEventHandler() {
    if (!_webSurface) {
        return nullptr;
    }
    return _webSurface->getEventHandler();
}

void RenderableWebEntityItem::handlePointerEvent(const PointerEvent& event) {

    // Ignore mouse interaction if we're locked
    if (getLocked() || !_webSurface) {
        return;
    }

    glm::vec2 windowPos = event.getPos2D() * (METERS_TO_INCHES * _dpi);
    QPointF windowPoint(windowPos.x, windowPos.y);
    if (event.getType() == PointerEvent::Move) {
        // Forward a mouse move event to webSurface
        QMouseEvent* mouseEvent = new QMouseEvent(QEvent::MouseMove, windowPoint, windowPoint, windowPoint, Qt::NoButton, Qt::NoButton, Qt::NoModifier);
        QCoreApplication::postEvent(_webSurface->getWindow(), mouseEvent);
    }

    {
        // Forward a touch update event to webSurface
        if (event.getType() == PointerEvent::Press) {
            this->_pressed = true;
        } else if (event.getType() == PointerEvent::Release) {
            this->_pressed = false;
        }

        QEvent::Type type;
        Qt::TouchPointState touchPointState;
        switch (event.getType()) {
        case PointerEvent::Press:
            type = QEvent::TouchBegin;
            touchPointState = Qt::TouchPointPressed;
            break;
        case PointerEvent::Release:
            type = QEvent::TouchEnd;
            touchPointState = Qt::TouchPointReleased;
            break;
        case PointerEvent::Move:
        default:
            type = QEvent::TouchUpdate;
            touchPointState = Qt::TouchPointMoved;
            break;
        }

        QTouchEvent::TouchPoint point;
        point.setId(event.getID());
        point.setState(touchPointState);
        point.setPos(windowPoint);
        point.setScreenPos(windowPoint);
        QList<QTouchEvent::TouchPoint> touchPoints;
        touchPoints.push_back(point);

        QTouchEvent* touchEvent = new QTouchEvent(type);
        touchEvent->setWindow(_webSurface->getWindow());
        touchEvent->setDevice(&_touchDevice);
        touchEvent->setTarget(_webSurface->getRootItem());
        touchEvent->setTouchPoints(touchPoints);
        touchEvent->setTouchPointStates(touchPointState);

        _lastTouchEvent = *touchEvent;

        QCoreApplication::postEvent(_webSurface->getWindow(), touchEvent);
    }
}

void RenderableWebEntityItem::destroyWebSurface() {
    if (_webSurface) {
        --_currentWebCount;
        _webSurface->pause();
        _webSurface->disconnect(_connection);
        QObject::disconnect(_mousePressConnection);
        _mousePressConnection = QMetaObject::Connection();
        QObject::disconnect(_mouseReleaseConnection);
        _mouseReleaseConnection = QMetaObject::Connection();
        QObject::disconnect(_mouseMoveConnection);
        _mouseMoveConnection = QMetaObject::Connection();
        QObject::disconnect(_hoverLeaveConnection);
        _hoverLeaveConnection = QMetaObject::Connection();
        _webSurface.reset();
    }
}

void RenderableWebEntityItem::update(const quint64& now) {
    auto interval = now - _lastRenderTime;
    if (interval > MAX_NO_RENDER_INTERVAL) {
        destroyWebSurface();
    }
}

bool RenderableWebEntityItem::isTransparent() {
    float fadeRatio = _isFading ? Interpolate::calculateFadeRatio(_fadeStartTime) : 1.0f;
    return fadeRatio < OPAQUE_ALPHA_THRESHOLD;
}

void RenderableWebEntityItem::emitScriptEvent(const QVariant& message) {
    if (_webSurface) {
        _webSurface->emitScriptEvent(message);
    }
}<|MERGE_RESOLUTION|>--- conflicted
+++ resolved
@@ -105,21 +105,14 @@
     _webSurface->resume();
     _webSurface->getRootItem()->setProperty("url", _sourceUrl);
     _webSurface->getRootContext()->setContextProperty("desktop", QVariant());
-<<<<<<< HEAD
-    _connection = QObject::connect(_webSurface, &OffscreenQmlSurface::textureUpdated, [&](GLuint textureId) {
-        _texture = textureId;
-    });
 
     // forward web events to EntityScriptingInterface
     auto entities = DependencyManager::get<EntityScriptingInterface>();
     const EntityItemID entityItemID = getID();
-    QObject::connect(_webSurface, &OffscreenQmlSurface::webEventReceived, [=](const QVariant& message) {
+    QObject::connect(_webSurface.data(), &OffscreenQmlSurface::webEventReceived, [=](const QVariant& message) {
         emit entities->webEventReceived(entityItemID, message);
     });
 
-=======
-    _webSurface->getRootContext()->setContextProperty("webEntity", _webEntityAPIHelper);
->>>>>>> d18394f2
     // Restore the original GL context
     currentContext->makeCurrent(currentSurface);
 

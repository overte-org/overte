--- conflicted
+++ resolved
@@ -125,25 +125,12 @@
         return true;
     }
 
-<<<<<<< HEAD
-    if (!hasModel() || (_model && _model->didVisualGeometryRequestFail())) {
-        static glm::vec4 greenColor(0.0f, 1.0f, 0.0f, 1.0f);
-        gpu::Batch& batch = *args->_batch;
-        bool success;
-        auto shapeTransform = getTransformToCenter(success);
-        if (success) {
-            batch.setModelTransform(shapeTransform); // we want to include the scale as well
-            DependencyManager::get<GeometryCache>()->renderWireCubeInstance(args, batch, greenColor);
-        }
-        return;
-=======
     if (_needsInitialSimulation || _needsJointSimulation) {
         return true;
     }
 
     if (_model->getScaleToFitDimensions() != getDimensions()) {
         return true;
->>>>>>> d675ee94
     }
 
     if (_model->getRegistrationPoint() != getRegistrationPoint()) {
@@ -1093,7 +1080,6 @@
     }
 
     _marketplaceEntity = entity->getMarketplaceID().length() != 0;
-    _shouldHighlight = entity->getShouldHighlight();
     _animating = entity->isAnimatingSomething();
 
     withWriteLock([&] {
@@ -1219,17 +1205,6 @@
     withReadLock([&]{
         model = _model;
     });
-
-    // this simple logic should say we set showingEntityHighlight to true whenever we are in marketplace mode and we have a marketplace id, or
-    // whenever we are not set to none and shouldHighlight is true.
-    bool showingEntityHighlight = ((bool)(args->_outlineFlags & (int)RenderArgs::RENDER_OUTLINE_MARKETPLACE_MODE) && _marketplaceEntity != 0) ||
-                                  (args->_outlineFlags != RenderArgs::RENDER_OUTLINE_NONE && _shouldHighlight);
-    if (showingEntityHighlight) {
-        static glm::vec4 yellowColor(1.0f, 1.0f, 0.0f, 1.0f);
-        gpu::Batch& batch = *args->_batch;
-        batch.setModelTransform(_modelTransform); // we want to include the scale as well
-        DependencyManager::get<GeometryCache>()->renderWireCubeInstance(args, batch, yellowColor);
-    }
 
     if (_model && _model->didVisualGeometryRequestFail()) {
         static glm::vec4 greenColor(0.0f, 1.0f, 0.0f, 1.0f);

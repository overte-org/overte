--- conflicted
+++ resolved
@@ -401,13 +401,8 @@
         const QSharedPointer<NetworkGeometry> collisionNetworkGeometry = _model->getCollisionGeometry();
         const QSharedPointer<NetworkGeometry> renderNetworkGeometry = _model->getGeometry();
     
-<<<<<<< HEAD
-        if ((collisionNetworkGeometry && collisionNetworkGeometry->isLoadedWithTextures()) &&
-            (renderNetworkGeometry && renderNetworkGeometry->isLoadedWithTextures())) {
-=======
-        if ((! collisionNetworkGeometry.isNull() && collisionNetworkGeometry->isLoaded()) &&
-            (! renderNetworkGeometry.isNull() && renderNetworkGeometry->isLoaded())) {
->>>>>>> 17c6f41d
+        if ((collisionNetworkGeometry && collisionNetworkGeometry->isLoaded()) &&
+            (renderNetworkGeometry && renderNetworkGeometry->isLoaded())) {
             // we have both URLs AND both geometries AND they are both fully loaded.
             return true;
         }

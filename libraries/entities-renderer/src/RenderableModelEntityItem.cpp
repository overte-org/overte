--- conflicted
+++ resolved
@@ -278,28 +278,9 @@
     ShapeType type = getShapeType();
     if (type == SHAPE_TYPE_COMPOUND) {
 
-<<<<<<< HEAD
-    if (_shapeType != SHAPE_TYPE_COMPOUND && _shapeType != SHAPE_TYPE_CONVEX_HULL) {
-        return true;
-    }
-
-    if (!_model) {
-        return false; // hmm...
-    }
-
-    if (_model->getCollisionURL().isEmpty()) {
-        // no collision-model url, so we're ready to compute a shape (of type None).
-        return true;
-    }
-    if (_model->getURL().isEmpty()) {
-        // we need a render geometry with a scale to proceed, so give up.
-        return true;
-    }
-=======
         if (!_model) {
             return false; // hmm...
         }
->>>>>>> 5b81b5b1
 
         assert(!_model->getCollisionURL().isEmpty());
     
@@ -325,20 +306,10 @@
 }
 
 void RenderableModelEntityItem::computeShapeInfo(ShapeInfo& info) {
-<<<<<<< HEAD
-    if (_shapeType != SHAPE_TYPE_COMPOUND && _shapeType != SHAPE_TYPE_CONVEX_HULL) {
-        info.setParams(getShapeType(), 0.5f * getDimensions());
-        return;
-    }
-
-    if (_model->getCollisionURL().isEmpty() || _model->getURL().isEmpty()) {
-        info.setParams(getShapeType(), 0.5f * getDimensions());
-=======
     ShapeType type = getShapeType();
     if (type != SHAPE_TYPE_COMPOUND) {
         ModelEntityItem::computeShapeInfo(info);
         info.setParams(_shapeType, 0.5f * getDimensions());
->>>>>>> 5b81b5b1
     } else {
         const QSharedPointer<NetworkGeometry> collisionNetworkGeometry = _model->getCollisionGeometry();
 

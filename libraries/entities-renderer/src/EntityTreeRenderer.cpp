//
//  EntityTreeRenderer.cpp
//  interface/src
//
//  Created by Brad Hefta-Gaub on 12/6/13.
//  Copyright 2013 High Fidelity, Inc.
//
//  Distributed under the Apache License, Version 2.0.
//  See the accompanying file LICENSE or http://www.apache.org/licenses/LICENSE-2.0.html
//

#include <gpu/GPUConfig.h>
#include <gpu/GLBackend.h>

#include <glm/gtx/quaternion.hpp>

#include <QEventLoop>
#include <QScriptSyntaxCheckResult>

#include <AbstractScriptingServicesInterface.h>
#include <AbstractViewStateInterface.h>
#include <DeferredLightingEffect.h>
#include <GlowEffect.h>
#include <Model.h>
#include <NetworkAccessManager.h>
#include <PerfStat.h>
#include <SceneScriptingInterface.h>
#include <ScriptEngine.h>
#include <TextureCache.h>
#include <SoundCache.h>


#include "EntityTreeRenderer.h"

#include "RenderableEntityItem.h"

#include "RenderableBoxEntityItem.h"
#include "RenderableLightEntityItem.h"
#include "RenderableModelEntityItem.h"
#include "RenderableParticleEffectEntityItem.h"
#include "RenderableSphereEntityItem.h"
#include "RenderableTextEntityItem.h"
#include "RenderableWebEntityItem.h"
#include "RenderableZoneEntityItem.h"
#include "RenderableLineEntityItem.h"
#include "RenderablePolyVoxEntityItem.h"
#include "EntitiesRendererLogging.h"

EntityTreeRenderer::EntityTreeRenderer(bool wantScripts, AbstractViewStateInterface* viewState, 
                                            AbstractScriptingServicesInterface* scriptingServices) :
    OctreeRenderer(),
    _wantScripts(wantScripts),
    _entitiesScriptEngine(NULL),
    _sandboxScriptEngine(NULL),
    _localAudioInterface(NULL),
    _lastMouseEventValid(false),
    _viewState(viewState),
    _scriptingServices(scriptingServices),
    _displayElementChildProxies(false),
    _displayModelBounds(false),
    _displayModelElementProxy(false),
    _dontDoPrecisionPicking(false)
{
    REGISTER_ENTITY_TYPE_WITH_FACTORY(Model, RenderableModelEntityItem::factory)
    REGISTER_ENTITY_TYPE_WITH_FACTORY(Box, RenderableBoxEntityItem::factory)
    REGISTER_ENTITY_TYPE_WITH_FACTORY(Sphere, RenderableSphereEntityItem::factory)
    REGISTER_ENTITY_TYPE_WITH_FACTORY(Light, RenderableLightEntityItem::factory)
    REGISTER_ENTITY_TYPE_WITH_FACTORY(Text, RenderableTextEntityItem::factory)
    REGISTER_ENTITY_TYPE_WITH_FACTORY(Web, RenderableWebEntityItem::factory)
    REGISTER_ENTITY_TYPE_WITH_FACTORY(ParticleEffect, RenderableParticleEffectEntityItem::factory)
    REGISTER_ENTITY_TYPE_WITH_FACTORY(Zone, RenderableZoneEntityItem::factory)
    REGISTER_ENTITY_TYPE_WITH_FACTORY(Line, RenderableLineEntityItem::factory)
    REGISTER_ENTITY_TYPE_WITH_FACTORY(PolyVox, RenderablePolyVoxEntityItem::factory)
    
    _currentHoverOverEntityID = UNKNOWN_ENTITY_ID;
    _currentClickingOnEntityID = UNKNOWN_ENTITY_ID;
}

EntityTreeRenderer::~EntityTreeRenderer() {
    // NOTE: we don't need to delete _entitiesScriptEngine because it is registered with the application and has a 
    // signal tied to call it's deleteLater on doneRunning
    if (_sandboxScriptEngine) {
        // TODO: consider reworking how _sandboxScriptEngine is managed. It's treated differently than _entitiesScriptEngine
        // because we don't call registerScriptEngineWithApplicationServices() for it. This implementation is confusing and 
        // potentially error prone because it's not a full fledged ScriptEngine that has been fully connected to the 
        // application. We did this so that scripts that were ill-formed could be evaluated but not execute against the 
        // application services. But this means it's shutdown behavior is different from other ScriptEngines
        delete _sandboxScriptEngine;
        _sandboxScriptEngine = NULL;
    }
}

void EntityTreeRenderer::clear() {
    leaveAllEntities();
    foreach (const EntityItemID& entityID, _entityScripts.keys()) {
        checkAndCallUnload(entityID);
    }
    OctreeRenderer::clear();
    _entityScripts.clear();

    auto scene = _viewState->getMain3DScene();
    render::PendingChanges pendingChanges;
    foreach(auto entity, _entitiesInScene) {
        entity->removeFromScene(entity, scene, pendingChanges);
    }
    scene->enqueuePendingChanges(pendingChanges);
    _entitiesInScene.clear();
}

void EntityTreeRenderer::init() {
    OctreeRenderer::init();
    EntityTree* entityTree = static_cast<EntityTree*>(_tree);
    entityTree->setFBXService(this);

    if (_wantScripts) {
        _entitiesScriptEngine = new ScriptEngine(NO_SCRIPT, "Entities",
                                        _scriptingServices->getControllerScriptingInterface());
        _scriptingServices->registerScriptEngineWithApplicationServices(_entitiesScriptEngine);

        _sandboxScriptEngine = new ScriptEngine(NO_SCRIPT, "Entities Sandbox", NULL);
    }

    // make sure our "last avatar position" is something other than our current position, so that on our
    // first chance, we'll check for enter/leave entity events.    
    _lastAvatarPosition = _viewState->getAvatarPosition() + glm::vec3((float)TREE_SCALE);
    
    connect(entityTree, &EntityTree::deletingEntity, this, &EntityTreeRenderer::deletingEntity);
    connect(entityTree, &EntityTree::addingEntity, this, &EntityTreeRenderer::addingEntity);
    connect(entityTree, &EntityTree::entityScriptChanging, this, &EntityTreeRenderer::entitySciptChanging);
}

void EntityTreeRenderer::shutdown() {
    _entitiesScriptEngine->disconnect(); // disconnect all slots/signals from the script engine
    _shuttingDown = true;
}

void EntityTreeRenderer::scriptContentsAvailable(const QUrl& url, const QString& scriptContents) {
    if (_waitingOnPreload.contains(url)) {
        QList<EntityItemID> entityIDs = _waitingOnPreload.values(url);
        _waitingOnPreload.remove(url);
        foreach(EntityItemID entityID, entityIDs) {
            checkAndCallPreload(entityID);
        } 
    }
}

void EntityTreeRenderer::errorInLoadingScript(const QUrl& url) {
    if (_waitingOnPreload.contains(url)) {
        _waitingOnPreload.remove(url);
    }
}

QScriptValue EntityTreeRenderer::loadEntityScript(const EntityItemID& entityItemID, bool isPreload) {
    EntityItemPointer entity = static_cast<EntityTree*>(_tree)->findEntityByEntityItemID(entityItemID);
    return loadEntityScript(entity, isPreload);
}


QString EntityTreeRenderer::loadScriptContents(const QString& scriptMaybeURLorText, bool& isURL, bool& isPending, QUrl& urlOut) {
    isPending = false;
    QUrl url(scriptMaybeURLorText);
    
    // If the url is not valid, this must be script text...
    // We document "direct injection" scripts as starting with "(function...", and that would never be a valid url.
    // But QUrl thinks it is.
    if (!url.isValid() || scriptMaybeURLorText.startsWith("(")) {
        isURL = false;
        return scriptMaybeURLorText;
    }
    isURL = true;
    urlOut = url;

    QString scriptContents; // assume empty
    
    // if the scheme length is one or lower, maybe they typed in a file, let's try
    const int WINDOWS_DRIVE_LETTER_SIZE = 1;
    if (url.scheme().size() <= WINDOWS_DRIVE_LETTER_SIZE) {
        url = QUrl::fromLocalFile(scriptMaybeURLorText);
    }

    // ok, let's see if it's valid... and if so, load it
    if (url.isValid()) {
        if (url.scheme() == "file") {
            QString fileName = url.toLocalFile();
            QFile scriptFile(fileName);
            if (scriptFile.open(QFile::ReadOnly | QFile::Text)) {
                qCDebug(entitiesrenderer) << "Loading file:" << fileName;
                QTextStream in(&scriptFile);
                scriptContents = in.readAll();
            } else {
                qCDebug(entitiesrenderer) << "ERROR Loading file:" << fileName;
            }
        } else {
            auto scriptCache = DependencyManager::get<ScriptCache>();
            
            if (!scriptCache->isInBadScriptList(url)) {
                scriptContents = scriptCache->getScript(url, this, isPending);
            }
        }
    }
    
    return scriptContents;
}


QScriptValue EntityTreeRenderer::loadEntityScript(EntityItemPointer entity, bool isPreload) {
    if (_shuttingDown) {
        return QScriptValue(); // since we're shutting down, we don't load any more scripts
    }
    
    if (!entity) {
        return QScriptValue(); // no entity...
    }
    
    // NOTE: we keep local variables for the entityID and the script because
    // below in loadScriptContents() it's possible for us to execute the
    // application event loop, which may cause our entity to be deleted on
    // us. We don't really need access the entity after this point, can
    // can accomplish all we need to here with just the script "text" and the ID.
    EntityItemID entityID = entity->getEntityItemID();
    QString entityScript = entity->getScript();

    if (_entityScripts.contains(entityID)) {
        EntityScriptDetails details = _entityScripts[entityID];
        
        // check to make sure our script text hasn't changed on us since we last loaded it
        if (details.scriptText == entityScript) {
            return details.scriptObject; // previously loaded
        }
        
        // if we got here, then we previously loaded a script, but the entity's script value
        // has changed and so we need to reload it.
        _entityScripts.remove(entityID);
    }
    if (entityScript.isEmpty()) {
        return QScriptValue(); // no script
    }
    
    bool isURL = false; // loadScriptContents() will tell us if this is a URL or just text.
    bool isPending = false;
    QUrl url;
    QString scriptContents = loadScriptContents(entityScript, isURL, isPending, url);
    
    if (isPending && isPreload && isURL) {
        _waitingOnPreload.insert(url, entityID);
    }

    auto scriptCache = DependencyManager::get<ScriptCache>();

    if (isURL && scriptCache->isInBadScriptList(url)) {
        return QScriptValue(); // no script contents...
    }
    
    if (scriptContents.isEmpty()) {
        return QScriptValue(); // no script contents...
    }
    
    QScriptSyntaxCheckResult syntaxCheck = QScriptEngine::checkSyntax(scriptContents);
    if (syntaxCheck.state() != QScriptSyntaxCheckResult::Valid) {
        qCDebug(entitiesrenderer) << "EntityTreeRenderer::loadEntityScript() entity:" << entityID;
        qCDebug(entitiesrenderer) << "   " << syntaxCheck.errorMessage() << ":"
                          << syntaxCheck.errorLineNumber() << syntaxCheck.errorColumnNumber();
        qCDebug(entitiesrenderer) << "    SCRIPT:" << entityScript;

        scriptCache->addScriptToBadScriptList(url);
        
        return QScriptValue(); // invalid script
    }
    
    if (isURL) {
        _entitiesScriptEngine->setParentURL(entity->getScript());
    }
    QScriptValue entityScriptConstructor = _sandboxScriptEngine->evaluate(scriptContents);
    
    if (!entityScriptConstructor.isFunction()) {
        qCDebug(entitiesrenderer) << "EntityTreeRenderer::loadEntityScript() entity:" << entityID;
        qCDebug(entitiesrenderer) << "    NOT CONSTRUCTOR";
        qCDebug(entitiesrenderer) << "    SCRIPT:" << entityScript;

        scriptCache->addScriptToBadScriptList(url);

        return QScriptValue(); // invalid script
    } else {
        entityScriptConstructor = _entitiesScriptEngine->evaluate(scriptContents);
    }

    QScriptValue entityScriptObject = entityScriptConstructor.construct();
    EntityScriptDetails newDetails = { entityScript, entityScriptObject };
    _entityScripts[entityID] = newDetails;

    if (isURL) {
        _entitiesScriptEngine->setParentURL("");
    }

    return entityScriptObject; // newly constructed
}

QScriptValue EntityTreeRenderer::getPreviouslyLoadedEntityScript(const EntityItemID& entityID) {
    if (_entityScripts.contains(entityID)) {
        EntityScriptDetails details = _entityScripts[entityID];
        return details.scriptObject; // previously loaded
    }
    return QScriptValue(); // no script
}

void EntityTreeRenderer::setTree(Octree* newTree) {
    OctreeRenderer::setTree(newTree);
    static_cast<EntityTree*>(_tree)->setFBXService(this);
}

void EntityTreeRenderer::update() {
    if (_tree && !_shuttingDown) {
        EntityTree* tree = static_cast<EntityTree*>(_tree);
        tree->update();
        
        // check to see if the avatar has moved and if we need to handle enter/leave entity logic
        checkEnterLeaveEntities();

        // Even if we're not moving the mouse, if we started clicking on an entity and we have
        // not yet released the hold then this is still considered a holdingClickOnEntity event
        // and we want to simulate this message here as well as in mouse move
        if (_lastMouseEventValid && !_currentClickingOnEntityID.isInvalidID()) {
            emit holdingClickOnEntity(_currentClickingOnEntityID, _lastMouseEvent);
            QScriptValueList currentClickingEntityArgs = createMouseEventArgs(_currentClickingOnEntityID, _lastMouseEvent);
            QScriptValue currentClickingEntity = loadEntityScript(_currentClickingOnEntityID);
            if (currentClickingEntity.property("holdingClickOnEntity").isValid()) {
                currentClickingEntity.property("holdingClickOnEntity").call(currentClickingEntity, currentClickingEntityArgs);
            }
        }

    }
}

void EntityTreeRenderer::checkEnterLeaveEntities() {
    if (_tree && !_shuttingDown) {
        glm::vec3 avatarPosition = _viewState->getAvatarPosition();
        
        if (avatarPosition != _lastAvatarPosition) {
            float radius = 1.0f; // for now, assume 1 meter radius
            QVector<EntityItemPointer> foundEntities;
            QVector<EntityItemID> entitiesContainingAvatar;
            
            // find the entities near us
            _tree->lockForRead(); // don't let someone else change our tree while we search
            static_cast<EntityTree*>(_tree)->findEntities(avatarPosition, radius, foundEntities);

            // create a list of entities that actually contain the avatar's position
            foreach(EntityItemPointer entity, foundEntities) {
                if (entity->contains(avatarPosition)) {
                    entitiesContainingAvatar << entity->getEntityItemID();
                }
            }
            _tree->unlock();
            
            // Note: at this point we don't need to worry about the tree being locked, because we only deal with
            // EntityItemIDs from here. The loadEntityScript() method is robust against attempting to load scripts
            // for entity IDs that no longer exist. 

            // for all of our previous containing entities, if they are no longer containing then send them a leave event
            foreach(const EntityItemID& entityID, _currentEntitiesInside) {
                if (!entitiesContainingAvatar.contains(entityID)) {
                    emit leaveEntity(entityID);
                    QScriptValueList entityArgs = createEntityArgs(entityID);
                    QScriptValue entityScript = loadEntityScript(entityID);
                    if (entityScript.property("leaveEntity").isValid()) {
                        entityScript.property("leaveEntity").call(entityScript, entityArgs);
                    }

                }
            }

            // for all of our new containing entities, if they weren't previously containing then send them an enter event
            foreach(const EntityItemID& entityID, entitiesContainingAvatar) {
                if (!_currentEntitiesInside.contains(entityID)) {
                    emit enterEntity(entityID);
                    QScriptValueList entityArgs = createEntityArgs(entityID);
                    QScriptValue entityScript = loadEntityScript(entityID);
                    if (entityScript.property("enterEntity").isValid()) {
                        entityScript.property("enterEntity").call(entityScript, entityArgs);
                    }
                }
            }
            _currentEntitiesInside = entitiesContainingAvatar;
            _lastAvatarPosition = avatarPosition;
        }
    }
}

void EntityTreeRenderer::leaveAllEntities() {
    if (_tree && !_shuttingDown) {

        // for all of our previous containing entities, if they are no longer containing then send them a leave event
        foreach(const EntityItemID& entityID, _currentEntitiesInside) {
            emit leaveEntity(entityID);
            QScriptValueList entityArgs = createEntityArgs(entityID);
            QScriptValue entityScript = loadEntityScript(entityID);
            if (entityScript.property("leaveEntity").isValid()) {
                entityScript.property("leaveEntity").call(entityScript, entityArgs);
            }
        }
        _currentEntitiesInside.clear();
        
        // make sure our "last avatar position" is something other than our current position, so that on our
        // first chance, we'll check for enter/leave entity events.    
        _lastAvatarPosition = _viewState->getAvatarPosition() + glm::vec3((float)TREE_SCALE);
    }
}
<<<<<<< HEAD

void EntityTreeRenderer::applyZonePropertiesToScene(std::shared_ptr<ZoneEntityItem> zone) {
    QSharedPointer<SceneScriptingInterface> scene = DependencyManager::get<SceneScriptingInterface>();
    if (zone) {
        if (!_hasPreviousZone) {
            _previousKeyLightColor = scene->getKeyLightColor();
            _previousKeyLightIntensity = scene->getKeyLightIntensity();
            _previousKeyLightAmbientIntensity = scene->getKeyLightAmbientIntensity();
            _previousKeyLightDirection = scene->getKeyLightDirection();
            _previousStageSunModelEnabled = scene->isStageSunModelEnabled();
            _previousStageLongitude = scene->getStageLocationLongitude();
            _previousStageLatitude = scene->getStageLocationLatitude();
            _previousStageAltitude = scene->getStageLocationAltitude();
            _previousStageHour = scene->getStageDayTime();
            _previousStageDay = scene->getStageYearTime();
            _hasPreviousZone = true;
        }
        scene->setKeyLightColor(zone->getKeyLightColorVec3());
        scene->setKeyLightIntensity(zone->getKeyLightIntensity());
        scene->setKeyLightAmbientIntensity(zone->getKeyLightAmbientIntensity());
        scene->setKeyLightDirection(zone->getKeyLightDirection());
        scene->setStageSunModelEnable(zone->getStageProperties().getSunModelEnabled());
        scene->setStageLocation(zone->getStageProperties().getLongitude(), zone->getStageProperties().getLatitude(),
                                zone->getStageProperties().getAltitude());
        scene->setStageDayTime(zone->getStageProperties().calculateHour());
        scene->setStageYearTime(zone->getStageProperties().calculateDay());
        
        if (zone->getBackgroundMode() == BACKGROUND_MODE_ATMOSPHERE) {
            EnvironmentData data = zone->getEnvironmentData();
            glm::vec3 keyLightDirection = scene->getKeyLightDirection();
            glm::vec3 inverseKeyLightDirection = keyLightDirection * -1.0f;
            
            // NOTE: is this right? It seems like the "sun" should be based on the center of the
            //       atmosphere, not where the camera is.
            glm::vec3 keyLightLocation = _viewState->getAvatarPosition()
            + (inverseKeyLightDirection * data.getAtmosphereOuterRadius());
            
            data.setSunLocation(keyLightLocation);
            
            const float KEY_LIGHT_INTENSITY_TO_SUN_BRIGHTNESS_RATIO = 20.0f;
            float sunBrightness = scene->getKeyLightIntensity() * KEY_LIGHT_INTENSITY_TO_SUN_BRIGHTNESS_RATIO;
            data.setSunBrightness(sunBrightness);
            
            _viewState->overrideEnvironmentData(data);
            scene->getSkyStage()->setBackgroundMode(model::SunSkyStage::SKY_DOME);
            
        } else {
            _viewState->endOverrideEnvironmentData();
            auto stage = scene->getSkyStage();
            if (zone->getBackgroundMode() == BACKGROUND_MODE_SKYBOX) {
                stage->getSkybox()->setColor(zone->getSkyboxProperties().getColorVec3());
                if (zone->getSkyboxProperties().getURL().isEmpty()) {
                    stage->getSkybox()->setCubemap(gpu::TexturePointer());
                } else {
                    // Update the Texture of the Skybox with the one pointed by this zone
                    auto cubeMap = DependencyManager::get<TextureCache>()->getTexture(zone->getSkyboxProperties().getURL(), CUBE_TEXTURE);
                    stage->getSkybox()->setCubemap(cubeMap->getGPUTexture());
                }
                stage->setBackgroundMode(model::SunSkyStage::SKY_BOX);
            } else {
                stage->setBackgroundMode(model::SunSkyStage::SKY_DOME); // let the application atmosphere through
            }
        }
    } else {
        if (_hasPreviousZone) {
            scene->setKeyLightColor(_previousKeyLightColor);
            scene->setKeyLightIntensity(_previousKeyLightIntensity);
            scene->setKeyLightAmbientIntensity(_previousKeyLightAmbientIntensity);
            scene->setKeyLightDirection(_previousKeyLightDirection);
            scene->setStageSunModelEnable(_previousStageSunModelEnabled);
            scene->setStageLocation(_previousStageLongitude, _previousStageLatitude,
                                    _previousStageAltitude);
            scene->setStageDayTime(_previousStageHour);
            scene->setStageYearTime(_previousStageDay);
            _hasPreviousZone = false;
        }
        _viewState->endOverrideEnvironmentData();
        scene->getSkyStage()->setBackgroundMode(model::SunSkyStage::SKY_DOME);  // let the application atmosphere through
    }
}

void EntityTreeRenderer::render(RenderArgs* renderArgs) {

    if (_tree && !_shuttingDown) {
        Model::startScene(renderArgs->_renderSide);

        ViewFrustum* frustum = (renderArgs->_renderMode == RenderArgs::SHADOW_RENDER_MODE) ?
            _viewState->getShadowViewFrustum() : _viewState->getCurrentViewFrustum();
        
        // Setup batch transform matrices
        gpu::Batch batch;
        glm::mat4 projMat;
        Transform viewMat;
        frustum->evalProjectionMatrix(projMat);
        frustum->evalViewTransform(viewMat);
        batch.setProjectionTransform(projMat);
        batch.setViewTransform(viewMat);
        
        renderArgs->_renderer = this;
        renderArgs->_batch = &batch;
=======

void EntityTreeRenderer::applyZonePropertiesToScene(std::shared_ptr<ZoneEntityItem> zone) {
    QSharedPointer<SceneScriptingInterface> scene = DependencyManager::get<SceneScriptingInterface>();
    if (zone) {
        if (!_hasPreviousZone) {
            _previousKeyLightColor = scene->getKeyLightColor();
            _previousKeyLightIntensity = scene->getKeyLightIntensity();
            _previousKeyLightAmbientIntensity = scene->getKeyLightAmbientIntensity();
            _previousKeyLightDirection = scene->getKeyLightDirection();
            _previousStageSunModelEnabled = scene->isStageSunModelEnabled();
            _previousStageLongitude = scene->getStageLocationLongitude();
            _previousStageLatitude = scene->getStageLocationLatitude();
            _previousStageAltitude = scene->getStageLocationAltitude();
            _previousStageHour = scene->getStageDayTime();
            _previousStageDay = scene->getStageYearTime();
            _hasPreviousZone = true;
        }
        scene->setKeyLightColor(zone->getKeyLightColorVec3());
        scene->setKeyLightIntensity(zone->getKeyLightIntensity());
        scene->setKeyLightAmbientIntensity(zone->getKeyLightAmbientIntensity());
        scene->setKeyLightDirection(zone->getKeyLightDirection());
        scene->setStageSunModelEnable(zone->getStageProperties().getSunModelEnabled());
        scene->setStageLocation(zone->getStageProperties().getLongitude(), zone->getStageProperties().getLatitude(),
                                zone->getStageProperties().getAltitude());
        scene->setStageDayTime(zone->getStageProperties().calculateHour());
        scene->setStageYearTime(zone->getStageProperties().calculateDay());
        
        if (zone->getBackgroundMode() == BACKGROUND_MODE_ATMOSPHERE) {
            EnvironmentData data = zone->getEnvironmentData();
            glm::vec3 keyLightDirection = scene->getKeyLightDirection();
            glm::vec3 inverseKeyLightDirection = keyLightDirection * -1.0f;
            
            // NOTE: is this right? It seems like the "sun" should be based on the center of the
            //       atmosphere, not where the camera is.
            glm::vec3 keyLightLocation = _viewState->getAvatarPosition()
            + (inverseKeyLightDirection * data.getAtmosphereOuterRadius());
            
            data.setSunLocation(keyLightLocation);
            
            const float KEY_LIGHT_INTENSITY_TO_SUN_BRIGHTNESS_RATIO = 20.0f;
            float sunBrightness = scene->getKeyLightIntensity() * KEY_LIGHT_INTENSITY_TO_SUN_BRIGHTNESS_RATIO;
            data.setSunBrightness(sunBrightness);
            
            _viewState->overrideEnvironmentData(data);
            scene->getSkyStage()->setBackgroundMode(model::SunSkyStage::SKY_DOME);
            
        } else {
            _viewState->endOverrideEnvironmentData();
            auto stage = scene->getSkyStage();
            if (zone->getBackgroundMode() == BACKGROUND_MODE_SKYBOX) {
                stage->getSkybox()->setColor(zone->getSkyboxProperties().getColorVec3());
                if (zone->getSkyboxProperties().getURL().isEmpty()) {
                    stage->getSkybox()->setCubemap(gpu::TexturePointer());
                } else {
                    // Update the Texture of the Skybox with the one pointed by this zone
                    auto cubeMap = DependencyManager::get<TextureCache>()->getTexture(zone->getSkyboxProperties().getURL(), CUBE_TEXTURE);
                    stage->getSkybox()->setCubemap(cubeMap->getGPUTexture());
                }
                stage->setBackgroundMode(model::SunSkyStage::SKY_BOX);
            } else {
                stage->setBackgroundMode(model::SunSkyStage::SKY_DOME); // let the application atmosphere through
            }
        }
    } else {
        if (_hasPreviousZone) {
            scene->setKeyLightColor(_previousKeyLightColor);
            scene->setKeyLightIntensity(_previousKeyLightIntensity);
            scene->setKeyLightAmbientIntensity(_previousKeyLightAmbientIntensity);
            scene->setKeyLightDirection(_previousKeyLightDirection);
            scene->setStageSunModelEnable(_previousStageSunModelEnabled);
            scene->setStageLocation(_previousStageLongitude, _previousStageLatitude,
                                    _previousStageAltitude);
            scene->setStageDayTime(_previousStageHour);
            scene->setStageYearTime(_previousStageDay);
            _hasPreviousZone = false;
        }
        _viewState->endOverrideEnvironmentData();
        scene->getSkyStage()->setBackgroundMode(model::SunSkyStage::SKY_DOME);  // let the application atmosphere through
    }
}

void EntityTreeRenderer::render(RenderArgs* renderArgs) {
>>>>>>> 50f3d2d1

    if (_tree && !_shuttingDown) {
        renderArgs->_renderer = this;

<<<<<<< HEAD
=======
        checkPendingAddToScene(renderArgs);

        Model::startScene(renderArgs->_renderSide);

        ViewFrustum* frustum = (renderArgs->_renderMode == RenderArgs::SHADOW_RENDER_MODE) ?
            _viewState->getShadowViewFrustum() : _viewState->getCurrentViewFrustum();
        
        // Setup batch transform matrices
        gpu::Batch batch;
        glm::mat4 projMat;
        Transform viewMat;
        frustum->evalProjectionMatrix(projMat);
        frustum->evalViewTransform(viewMat);
        batch.setProjectionTransform(projMat);
        batch.setViewTransform(viewMat);
        
        renderArgs->_batch = &batch;

        _tree->lockForRead();

>>>>>>> 50f3d2d1
        // Whenever you're in an intersection between zones, we will always choose the smallest zone.
        _bestZone = NULL; // NOTE: Is this what we want?
        _bestZoneVolume = std::numeric_limits<float>::max();
        _tree->recurseTreeWithOperation(renderOperation, renderArgs);

        applyZonePropertiesToScene(_bestZone);

        // we must call endScene while we still have the tree locked so that no one deletes a model
        // on us while rendering the scene    
        Model::endScene(renderArgs);
        _tree->unlock();
        
        glPushMatrix();
<<<<<<< HEAD
        renderArgs->_context->enqueueBatch(batch);
=======
        renderArgs->_context->render(batch);
>>>>>>> 50f3d2d1
        glPopMatrix();

        renderArgs->_batch = nullptr;
         
        // stats...
        _meshesConsidered = renderArgs->_meshesConsidered;
        _meshesRendered = renderArgs->_meshesRendered;
        _meshesOutOfView = renderArgs->_meshesOutOfView;
        _meshesTooSmall = renderArgs->_meshesTooSmall;

        _elementsTouched = renderArgs->_elementsTouched;
        _itemsRendered = renderArgs->_itemsRendered;
        _itemsOutOfView = renderArgs->_itemsOutOfView;
        _itemsTooSmall = renderArgs->_itemsTooSmall;

        _materialSwitches = renderArgs->_materialSwitches;
        _trianglesRendered = renderArgs->_trianglesRendered;
        _quadsRendered = renderArgs->_quadsRendered;

        _translucentMeshPartsRendered = renderArgs->_translucentMeshPartsRendered;
        _opaqueMeshPartsRendered = renderArgs->_opaqueMeshPartsRendered;
    }
    deleteReleasedModels(); // seems like as good as any other place to do some memory cleanup
}

const FBXGeometry* EntityTreeRenderer::getGeometryForEntity(EntityItemPointer entityItem) {
    const FBXGeometry* result = NULL;
    
    if (entityItem->getType() == EntityTypes::Model) {
        std::shared_ptr<RenderableModelEntityItem> modelEntityItem = 
                                                        std::dynamic_pointer_cast<RenderableModelEntityItem>(entityItem);
        assert(modelEntityItem); // we need this!!!
        Model* model = modelEntityItem->getModel(this);
        if (model) {
            result = &model->getGeometry()->getFBXGeometry();
        }
    }
    return result;
}

const Model* EntityTreeRenderer::getModelForEntityItem(EntityItemPointer entityItem) {
    const Model* result = NULL;
    if (entityItem->getType() == EntityTypes::Model) {
        std::shared_ptr<RenderableModelEntityItem> modelEntityItem = 
                                                        std::dynamic_pointer_cast<RenderableModelEntityItem>(entityItem);
        result = modelEntityItem->getModel(this);
    }
    return result;
}

const FBXGeometry* EntityTreeRenderer::getCollisionGeometryForEntity(EntityItemPointer entityItem) {
    const FBXGeometry* result = NULL;
    
    if (entityItem->getType() == EntityTypes::Model) {
        std::shared_ptr<RenderableModelEntityItem> modelEntityItem = 
                                                        std::dynamic_pointer_cast<RenderableModelEntityItem>(entityItem);
        if (modelEntityItem->hasCompoundShapeURL()) {
            Model* model = modelEntityItem->getModel(this);
            if (model) {
                const QSharedPointer<NetworkGeometry> collisionNetworkGeometry = model->getCollisionGeometry();
                if (!collisionNetworkGeometry.isNull()) {
                    result = &collisionNetworkGeometry->getFBXGeometry();
                }
            }
        }
    }
    return result;
}

void EntityTreeRenderer::renderElementProxy(EntityTreeElement* entityTreeElement, RenderArgs* args) {
    auto deferredLighting = DependencyManager::get<DeferredLightingEffect>();
    Q_ASSERT(args->_batch);
    gpu::Batch& batch = *args->_batch;
    Transform transform;
    
    glm::vec3 elementCenter = entityTreeElement->getAACube().calcCenter();
    float elementSize = entityTreeElement->getScale();
    
    auto drawWireCube = [&](glm::vec3 offset, float size, glm::vec4 color) {
        transform.setTranslation(elementCenter + offset);
        batch.setModelTransform(transform);
        deferredLighting->renderWireCube(batch, size, color);
    };
    
    drawWireCube(glm::vec3(), elementSize, glm::vec4(1.0f, 0.0f, 0.0f, 1.0f));

    if (_displayElementChildProxies) {
        // draw the children
        float halfSize = elementSize / 2.0f;
        float quarterSize = elementSize / 4.0f;
        
        drawWireCube(glm::vec3(-quarterSize, -quarterSize, -quarterSize), halfSize, glm::vec4(1.0f, 1.0f, 0.0f, 1.0f));
        drawWireCube(glm::vec3(quarterSize, -quarterSize, -quarterSize), halfSize, glm::vec4(1.0f, 0.0f, 1.0f, 1.0f));
        drawWireCube(glm::vec3(-quarterSize, quarterSize, -quarterSize), halfSize, glm::vec4(0.0f, 1.0f, 0.0f, 1.0f));
        drawWireCube(glm::vec3(-quarterSize, -quarterSize, quarterSize), halfSize, glm::vec4(0.0f, 0.0f, 1.0f, 1.0f));
        drawWireCube(glm::vec3(quarterSize, quarterSize, quarterSize), halfSize, glm::vec4(1.0f, 1.0f, 1.0f, 1.0f));
        drawWireCube(glm::vec3(-quarterSize, quarterSize, quarterSize), halfSize, glm::vec4(0.0f, 0.5f, 0.5f, 1.0f));
        drawWireCube(glm::vec3(quarterSize, -quarterSize, quarterSize), halfSize, glm::vec4(0.5f, 0.0f, 0.0f, 1.0f));
        drawWireCube(glm::vec3(quarterSize, quarterSize, -quarterSize), halfSize, glm::vec4(0.0f, 0.5f, 0.0f, 1.0f));
    }
}

void EntityTreeRenderer::renderProxies(EntityItemPointer entity, RenderArgs* args) {
    bool isShadowMode = args->_renderMode == RenderArgs::SHADOW_RENDER_MODE;
    if (!isShadowMode && _displayModelBounds) {
        PerformanceTimer perfTimer("renderProxies");

        AACube maxCube = entity->getMaximumAACube();
        AACube minCube = entity->getMinimumAACube();
        AABox entityBox = entity->getAABox();

        glm::vec3 maxCenter = maxCube.calcCenter();
        glm::vec3 minCenter = minCube.calcCenter();
        glm::vec3 entityBoxCenter = entityBox.calcCenter();
        glm::vec3 entityBoxScale = entityBox.getScale();
        
        auto deferredLighting = DependencyManager::get<DeferredLightingEffect>();
        Q_ASSERT(args->_batch);
        gpu::Batch& batch = *args->_batch;
        Transform transform;

        // draw the max bounding cube
        transform.setTranslation(maxCenter);
        batch.setModelTransform(transform);
        deferredLighting->renderWireCube(batch, maxCube.getScale(), glm::vec4(1.0f, 1.0f, 0.0f, 1.0f));

        // draw the min bounding cube
        transform.setTranslation(minCenter);
        batch.setModelTransform(transform);
        deferredLighting->renderWireCube(batch, minCube.getScale(), glm::vec4(0.0f, 1.0f, 0.0f, 1.0f));
        
        // draw the entityBox bounding box
        transform.setTranslation(entityBoxCenter);
        transform.setScale(entityBoxScale);
        batch.setModelTransform(transform);
        deferredLighting->renderWireCube(batch, 1.0f, glm::vec4(0.0f, 0.0f, 1.0f, 1.0f));

        // Rotated bounding box
        batch.setModelTransform(entity->getTransformToCenter());
        deferredLighting->renderWireCube(batch, 1.0f, glm::vec4(1.0f, 0.0f, 1.0f, 1.0f));
    }
}

void EntityTreeRenderer::renderElement(OctreeElement* element, RenderArgs* args) {
    args->_elementsTouched++;
    // actually render it here...
    // we need to iterate the actual entityItems of the element
    EntityTreeElement* entityTreeElement = static_cast<EntityTreeElement*>(element);

    EntityItems& entityItems = entityTreeElement->getEntities();
    

    uint16_t numberOfEntities = entityItems.size();

    bool isShadowMode = args->_renderMode == RenderArgs::SHADOW_RENDER_MODE;

    if (!isShadowMode && _displayModelElementProxy && numberOfEntities > 0) {
        renderElementProxy(entityTreeElement, args);
    }
    
    for (uint16_t i = 0; i < numberOfEntities; i++) {
        EntityItemPointer entityItem = entityItems[i];
        
        if (entityItem->isVisible()) {

            // NOTE: Zone Entities are a special case we handle here...
            if (entityItem->getType() == EntityTypes::Zone) {
                if (entityItem->contains(_viewState->getAvatarPosition())) {
                    float entityVolumeEstimate = entityItem->getVolumeEstimate();
                    if (entityVolumeEstimate < _bestZoneVolume) {
                        _bestZoneVolume = entityVolumeEstimate;
                        _bestZone = std::dynamic_pointer_cast<ZoneEntityItem>(entityItem);
                    } else if (entityVolumeEstimate == _bestZoneVolume) {
                        if (!_bestZone) {
                            _bestZoneVolume = entityVolumeEstimate;
                            _bestZone = std::dynamic_pointer_cast<ZoneEntityItem>(entityItem);
                        } else {
                            // in the case of the volume being equal, we will use the
                            // EntityItemID to deterministically pick one entity over the other
                            if (entityItem->getEntityItemID() < _bestZone->getEntityItemID()) {
                                _bestZoneVolume = entityVolumeEstimate;
                                _bestZone = std::dynamic_pointer_cast<ZoneEntityItem>(entityItem);
                            }
                        }
                    }
                }
            }

            // hack for models and other entities that don't yet play well with others. :(
            if (!entityItem->canRenderInScene()) {
                // render entityItem
                AABox entityBox = entityItem->getAABox();
            
                // TODO: some entity types (like lights) might want to be rendered even
                // when they are outside of the view frustum...
                float distance = args->_viewFrustum->distanceToCamera(entityBox.calcCenter());
            
                bool outOfView = args->_viewFrustum->boxInFrustum(entityBox) == ViewFrustum::OUTSIDE;
                if (!outOfView) {
                    bool bigEnoughToRender = _viewState->shouldRenderMesh(entityBox.getLargestDimension(), distance);
                
                    if (bigEnoughToRender) {
                        renderProxies(entityItem, args);
                    
                        Glower* glower = NULL;
                        if (entityItem->getGlowLevel() > 0.0f) {
                            glower = new Glower(args, entityItem->getGlowLevel());
                        }
                        entityItem->render(args);
                        args->_itemsRendered++;
                        if (glower) {
                            delete glower;
                        }
                    } else {
                        args->_itemsTooSmall++;
                    }
                } else {
                    args->_itemsOutOfView++;
                }
            }
        }
    }
}

float EntityTreeRenderer::getSizeScale() const {
    return _viewState->getSizeScale();
}

int EntityTreeRenderer::getBoundaryLevelAdjust() const { 
    return _viewState->getBoundaryLevelAdjust();
}


void EntityTreeRenderer::processEraseMessage(const QByteArray& dataByteArray, const SharedNodePointer& sourceNode) {
    static_cast<EntityTree*>(_tree)->processEraseMessage(dataByteArray, sourceNode);
}

Model* EntityTreeRenderer::allocateModel(const QString& url, const QString& collisionUrl) {
    Model* model = NULL;
    // Make sure we only create and delete models on the thread that owns the EntityTreeRenderer
    if (QThread::currentThread() != thread()) {
        QMetaObject::invokeMethod(this, "allocateModel", Qt::BlockingQueuedConnection, 
                Q_RETURN_ARG(Model*, model),
                Q_ARG(const QString&, url));

        return model;
    }
    model = new Model();
    model->init();
    model->setURL(QUrl(url));
    model->setCollisionModelURL(QUrl(collisionUrl));
    return model;
}

Model* EntityTreeRenderer::updateModel(Model* original, const QString& newUrl, const QString& collisionUrl) {
    Model* model = NULL;

    // The caller shouldn't call us if the URL doesn't need to change. But if they
    // do, we just return their original back to them.
    if (!original || (QUrl(newUrl) == original->getURL())) {
        return original;
    }

    // Before we do any creating or deleting, make sure we're on our renderer thread
    if (QThread::currentThread() != thread()) {
        QMetaObject::invokeMethod(this, "updateModel", Qt::BlockingQueuedConnection, 
                Q_RETURN_ARG(Model*, model),
                Q_ARG(Model*, original),
                Q_ARG(const QString&, newUrl));

        return model;
    }

    // at this point we know we need to replace the model, and we know we're on the
    // correct thread, so we can do all our work.
    if (original) {
        delete original; // delete the old model...
    }

    // create the model and correctly initialize it with the new url
    model = new Model();
    model->init();
    model->setURL(QUrl(newUrl));
    model->setCollisionModelURL(QUrl(collisionUrl));
        
    return model;
}

void EntityTreeRenderer::releaseModel(Model* model) {
    // If we're not on the renderer's thread, then remember this model to be deleted later
    if (QThread::currentThread() != thread()) {
        _releasedModels << model;
    } else { // otherwise just delete it right away
        delete model;
    }
}

void EntityTreeRenderer::deleteReleasedModels() {
    if (_releasedModels.size() > 0) {
        foreach(Model* model, _releasedModels) {
            delete model;
        }
        _releasedModels.clear();
    }
}

RayToEntityIntersectionResult EntityTreeRenderer::findRayIntersectionWorker(const PickRay& ray, Octree::lockType lockType, 
                                                                                    bool precisionPicking) {
    RayToEntityIntersectionResult result;
    if (_tree) {
        EntityTree* entityTree = static_cast<EntityTree*>(_tree);

        OctreeElement* element;
        EntityItemPointer intersectedEntity = NULL;
        result.intersects = entityTree->findRayIntersection(ray.origin, ray.direction, element, result.distance, result.face, 
                                                                (void**)&intersectedEntity, lockType, &result.accurate, 
                                                                precisionPicking);
        if (result.intersects && intersectedEntity) {
            result.entityID = intersectedEntity->getEntityItemID();
            result.properties = intersectedEntity->getProperties();
            result.intersection = ray.origin + (ray.direction * result.distance);
            result.entity = intersectedEntity;
        }
    }
    return result;
}

void EntityTreeRenderer::connectSignalsToSlots(EntityScriptingInterface* entityScriptingInterface) {
    connect(this, &EntityTreeRenderer::mousePressOnEntity, entityScriptingInterface, 
        [=](const RayToEntityIntersectionResult& intersection, const QMouseEvent* event, unsigned int deviceId){
        entityScriptingInterface->mousePressOnEntity(intersection.entityID, MouseEvent(*event, deviceId));
    });
    connect(this, &EntityTreeRenderer::mouseMoveOnEntity, entityScriptingInterface, 
        [=](const RayToEntityIntersectionResult& intersection, const QMouseEvent* event, unsigned int deviceId) {
        entityScriptingInterface->mouseMoveOnEntity(intersection.entityID, MouseEvent(*event, deviceId));
    });
    connect(this, &EntityTreeRenderer::mouseReleaseOnEntity, entityScriptingInterface, 
        [=](const RayToEntityIntersectionResult& intersection, const QMouseEvent* event, unsigned int deviceId) {
        entityScriptingInterface->mouseReleaseOnEntity(intersection.entityID, MouseEvent(*event, deviceId));
    });

    connect(this, &EntityTreeRenderer::clickDownOnEntity, entityScriptingInterface, &EntityScriptingInterface::clickDownOnEntity);
    connect(this, &EntityTreeRenderer::holdingClickOnEntity, entityScriptingInterface, &EntityScriptingInterface::holdingClickOnEntity);
    connect(this, &EntityTreeRenderer::clickReleaseOnEntity, entityScriptingInterface, &EntityScriptingInterface::clickReleaseOnEntity);

    connect(this, &EntityTreeRenderer::hoverEnterEntity, entityScriptingInterface, &EntityScriptingInterface::hoverEnterEntity);
    connect(this, &EntityTreeRenderer::hoverOverEntity, entityScriptingInterface, &EntityScriptingInterface::hoverOverEntity);
    connect(this, &EntityTreeRenderer::hoverLeaveEntity, entityScriptingInterface, &EntityScriptingInterface::hoverLeaveEntity);

    connect(this, &EntityTreeRenderer::enterEntity, entityScriptingInterface, &EntityScriptingInterface::enterEntity);
    connect(this, &EntityTreeRenderer::leaveEntity, entityScriptingInterface, &EntityScriptingInterface::leaveEntity);
    connect(this, &EntityTreeRenderer::collisionWithEntity, entityScriptingInterface, &EntityScriptingInterface::collisionWithEntity);
}

QScriptValueList EntityTreeRenderer::createMouseEventArgs(const EntityItemID& entityID, QMouseEvent* event, unsigned int deviceID) {
    QScriptValueList args;
    args << entityID.toScriptValue(_entitiesScriptEngine);
    args << MouseEvent(*event, deviceID).toScriptValue(_entitiesScriptEngine);
    return args;
}

QScriptValueList EntityTreeRenderer::createMouseEventArgs(const EntityItemID& entityID, const MouseEvent& mouseEvent) {
    QScriptValueList args;
    args << entityID.toScriptValue(_entitiesScriptEngine);
    args << mouseEvent.toScriptValue(_entitiesScriptEngine);
    return args;
}


QScriptValueList EntityTreeRenderer::createEntityArgs(const EntityItemID& entityID) {
    QScriptValueList args;
    args << entityID.toScriptValue(_entitiesScriptEngine);
    return args;
}

void EntityTreeRenderer::mousePressEvent(QMouseEvent* event, unsigned int deviceID) {
    // If we don't have a tree, or we're in the process of shutting down, then don't
    // process these events.
    if (!_tree || _shuttingDown) {
        return;
    }
    PerformanceTimer perfTimer("EntityTreeRenderer::mousePressEvent");
    PickRay ray = _viewState->computePickRay(event->x(), event->y());

    bool precisionPicking = !_dontDoPrecisionPicking;
    RayToEntityIntersectionResult rayPickResult = findRayIntersectionWorker(ray, Octree::Lock, precisionPicking);
    if (rayPickResult.intersects) {
        //qCDebug(entitiesrenderer) << "mousePressEvent over entity:" << rayPickResult.entityID;
        emit mousePressOnEntity(rayPickResult, event, deviceID);

        QScriptValueList entityScriptArgs = createMouseEventArgs(rayPickResult.entityID, event, deviceID);
        QScriptValue entityScript = loadEntityScript(rayPickResult.entity);
        if (entityScript.property("mousePressOnEntity").isValid()) {
            entityScript.property("mousePressOnEntity").call(entityScript, entityScriptArgs);
        }
    
        _currentClickingOnEntityID = rayPickResult.entityID;
        emit clickDownOnEntity(_currentClickingOnEntityID, MouseEvent(*event, deviceID));
        if (entityScript.property("clickDownOnEntity").isValid()) {
            entityScript.property("clickDownOnEntity").call(entityScript, entityScriptArgs);
        }
    }
    _lastMouseEvent = MouseEvent(*event, deviceID);
    _lastMouseEventValid = true;
}

void EntityTreeRenderer::mouseReleaseEvent(QMouseEvent* event, unsigned int deviceID) {
    // If we don't have a tree, or we're in the process of shutting down, then don't
    // process these events.
    if (!_tree || _shuttingDown) {
        return;
    }
    PerformanceTimer perfTimer("EntityTreeRenderer::mouseReleaseEvent");
    PickRay ray = _viewState->computePickRay(event->x(), event->y());
    bool precisionPicking = !_dontDoPrecisionPicking;
    RayToEntityIntersectionResult rayPickResult = findRayIntersectionWorker(ray, Octree::Lock, precisionPicking);
    if (rayPickResult.intersects) {
        //qCDebug(entitiesrenderer) << "mouseReleaseEvent over entity:" << rayPickResult.entityID;
        emit mouseReleaseOnEntity(rayPickResult, event, deviceID);

        QScriptValueList entityScriptArgs = createMouseEventArgs(rayPickResult.entityID, event, deviceID);
        QScriptValue entityScript = loadEntityScript(rayPickResult.entity);
        if (entityScript.property("mouseReleaseOnEntity").isValid()) {
            entityScript.property("mouseReleaseOnEntity").call(entityScript, entityScriptArgs);
        }
    }

    // Even if we're no longer intersecting with an entity, if we started clicking on it, and now
    // we're releasing the button, then this is considered a clickOn event
    if (!_currentClickingOnEntityID.isInvalidID()) {
        emit clickReleaseOnEntity(_currentClickingOnEntityID, MouseEvent(*event, deviceID));

        QScriptValueList currentClickingEntityArgs = createMouseEventArgs(_currentClickingOnEntityID, event, deviceID);
        QScriptValue currentClickingEntity = loadEntityScript(_currentClickingOnEntityID);
        if (currentClickingEntity.property("clickReleaseOnEntity").isValid()) {
            currentClickingEntity.property("clickReleaseOnEntity").call(currentClickingEntity, currentClickingEntityArgs);
        }
    }

    // makes it the unknown ID, we just released so we can't be clicking on anything
    _currentClickingOnEntityID = UNKNOWN_ENTITY_ID;
    _lastMouseEvent = MouseEvent(*event, deviceID);
    _lastMouseEventValid = true;
}

void EntityTreeRenderer::mouseMoveEvent(QMouseEvent* event, unsigned int deviceID) {
    // If we don't have a tree, or we're in the process of shutting down, then don't
    // process these events.
    if (!_tree || _shuttingDown) {
        return;
    }
    PerformanceTimer perfTimer("EntityTreeRenderer::mouseMoveEvent");

    PickRay ray = _viewState->computePickRay(event->x(), event->y());

    bool precisionPicking = false; // for mouse moves we do not do precision picking
    RayToEntityIntersectionResult rayPickResult = findRayIntersectionWorker(ray, Octree::TryLock, precisionPicking);
    if (rayPickResult.intersects) {
        QScriptValueList entityScriptArgs = createMouseEventArgs(rayPickResult.entityID, event, deviceID);

        // load the entity script if needed...
        QScriptValue entityScript = loadEntityScript(rayPickResult.entity);
        if (entityScript.property("mouseMoveEvent").isValid()) {
            entityScript.property("mouseMoveEvent").call(entityScript, entityScriptArgs);
        }

        //qCDebug(entitiesrenderer) << "mouseMoveEvent over entity:" << rayPickResult.entityID;
        emit mouseMoveOnEntity(rayPickResult, event, deviceID);
        if (entityScript.property("mouseMoveOnEntity").isValid()) {
            entityScript.property("mouseMoveOnEntity").call(entityScript, entityScriptArgs);
        }
    
        // handle the hover logic...
    
        // if we were previously hovering over an entity, and this new entity is not the same as our previous entity
        // then we need to send the hover leave.
        if (!_currentHoverOverEntityID.isInvalidID() && rayPickResult.entityID != _currentHoverOverEntityID) {
            emit hoverLeaveEntity(_currentHoverOverEntityID, MouseEvent(*event, deviceID));

            QScriptValueList currentHoverEntityArgs = createMouseEventArgs(_currentHoverOverEntityID, event, deviceID);

            QScriptValue currentHoverEntity = loadEntityScript(_currentHoverOverEntityID);
            if (currentHoverEntity.property("hoverLeaveEntity").isValid()) {
                currentHoverEntity.property("hoverLeaveEntity").call(currentHoverEntity, currentHoverEntityArgs);
            }
        }

        // If the new hover entity does not match the previous hover entity then we are entering the new one
        // this is true if the _currentHoverOverEntityID is known or unknown
        if (rayPickResult.entityID != _currentHoverOverEntityID) {
            emit hoverEnterEntity(rayPickResult.entityID, MouseEvent(*event, deviceID));
            if (entityScript.property("hoverEnterEntity").isValid()) {
                entityScript.property("hoverEnterEntity").call(entityScript, entityScriptArgs);
            }
        }

        // and finally, no matter what, if we're intersecting an entity then we're definitely hovering over it, and
        // we should send our hover over event
        emit hoverOverEntity(rayPickResult.entityID, MouseEvent(*event, deviceID));
        if (entityScript.property("hoverOverEntity").isValid()) {
            entityScript.property("hoverOverEntity").call(entityScript, entityScriptArgs);
        }

        // remember what we're hovering over
        _currentHoverOverEntityID = rayPickResult.entityID;

    } else {
        // handle the hover logic...
        // if we were previously hovering over an entity, and we're no longer hovering over any entity then we need to 
        // send the hover leave for our previous entity
        if (!_currentHoverOverEntityID.isInvalidID()) {
            emit hoverLeaveEntity(_currentHoverOverEntityID, MouseEvent(*event, deviceID));

            QScriptValueList currentHoverEntityArgs = createMouseEventArgs(_currentHoverOverEntityID, event, deviceID);

            QScriptValue currentHoverEntity = loadEntityScript(_currentHoverOverEntityID);
            if (currentHoverEntity.property("hoverLeaveEntity").isValid()) {
                currentHoverEntity.property("hoverLeaveEntity").call(currentHoverEntity, currentHoverEntityArgs);
            }

            _currentHoverOverEntityID = UNKNOWN_ENTITY_ID; // makes it the unknown ID
        }
    }

    // Even if we're no longer intersecting with an entity, if we started clicking on an entity and we have
    // not yet released the hold then this is still considered a holdingClickOnEntity event
    if (!_currentClickingOnEntityID.isInvalidID()) {
        emit holdingClickOnEntity(_currentClickingOnEntityID, MouseEvent(*event, deviceID));

        QScriptValueList currentClickingEntityArgs = createMouseEventArgs(_currentClickingOnEntityID, event, deviceID);

        QScriptValue currentClickingEntity = loadEntityScript(_currentClickingOnEntityID);
        if (currentClickingEntity.property("holdingClickOnEntity").isValid()) {
            currentClickingEntity.property("holdingClickOnEntity").call(currentClickingEntity, currentClickingEntityArgs);
        }
    }
    _lastMouseEvent = MouseEvent(*event, deviceID);
    _lastMouseEventValid = true;
}

void EntityTreeRenderer::deletingEntity(const EntityItemID& entityID) {
    if (_tree && !_shuttingDown) {
        checkAndCallUnload(entityID);
    }
    _entityScripts.remove(entityID);
    
    // here's where we remove the entity payload from the scene
    auto entity = static_cast<EntityTree*>(_tree)->findEntityByID(entityID);
    if (entity && _entitiesInScene.contains(entity)) {
        render::PendingChanges pendingChanges;
        auto scene = _viewState->getMain3DScene();
        entity->removeFromScene(entity, scene, pendingChanges);
        scene->enqueuePendingChanges(pendingChanges);
        _entitiesInScene.remove(entity);
    }
}

void EntityTreeRenderer::addingEntity(const EntityItemID& entityID) {
    checkAndCallPreload(entityID);
<<<<<<< HEAD

    // here's where we add the entity payload to the scene
    auto entity = static_cast<EntityTree*>(_tree)->findEntityByID(entityID);
    if (entity && entity->canRenderInScene()) {
        render::PendingChanges pendingChanges;
        auto scene = _viewState->getMain3DScene();
        if (entity->addToScene(entity, scene, pendingChanges)) {
            _entitiesInScene.insert(entity);
        }
        scene->enqueuePendingChanges(pendingChanges);
=======
    auto entity = static_cast<EntityTree*>(_tree)->findEntityByID(entityID);
    addEntityToScene(entity);
}

void EntityTreeRenderer::addEntityToScene(EntityItemPointer entity) {
    // here's where we add the entity payload to the scene
    if (entity && entity->canRenderInScene()) {
        if (entity->readyToAddToScene()) {
            render::PendingChanges pendingChanges;
            auto scene = _viewState->getMain3DScene();
            if (entity->addToScene(entity, scene, pendingChanges)) {
                _entitiesInScene.insert(entity);
            }
            scene->enqueuePendingChanges(pendingChanges);
        } else {
            if (!_pendingAddToScene.contains(entity)) {
                _pendingAddToScene << entity;
            }
        }
    }
}

void EntityTreeRenderer::checkPendingAddToScene(RenderArgs* renderArgs) {
    QSet<EntityItemPointer> addedToScene;
    foreach (auto entity, _pendingAddToScene) {
        if (entity->readyToAddToScene(renderArgs)) {
            addEntityToScene(entity);
            addedToScene << entity;
        }
    }
    foreach (auto addedEntity, addedToScene) {
        _pendingAddToScene.remove(addedEntity);
>>>>>>> 50f3d2d1
    }
}

void EntityTreeRenderer::entitySciptChanging(const EntityItemID& entityID) {
    if (_tree && !_shuttingDown) {
        checkAndCallUnload(entityID);
        checkAndCallPreload(entityID);
    }
}

void EntityTreeRenderer::checkAndCallPreload(const EntityItemID& entityID) {
    if (_tree && !_shuttingDown) {
        // load the entity script if needed...
        QScriptValue entityScript = loadEntityScript(entityID, true); // is preload!
        if (entityScript.property("preload").isValid()) {
            QScriptValueList entityArgs = createEntityArgs(entityID);
            entityScript.property("preload").call(entityScript, entityArgs);
        }
    }
}

void EntityTreeRenderer::checkAndCallUnload(const EntityItemID& entityID) {
    if (_tree && !_shuttingDown) {
        QScriptValue entityScript = getPreviouslyLoadedEntityScript(entityID);
        if (entityScript.property("unload").isValid()) {
            QScriptValueList entityArgs = createEntityArgs(entityID);
            entityScript.property("unload").call(entityScript, entityArgs);
        }
    }
}


void EntityTreeRenderer::playEntityCollisionSound(const QUuid& myNodeID, EntityTree* entityTree, const EntityItemID& id, const Collision& collision) {
    EntityItemPointer entity = entityTree->findEntityByEntityItemID(id);
    if (!entity) {
        return;
    }
    QUuid simulatorID = entity->getSimulatorID();
    if (simulatorID.isNull()) {
        // Can be null if it has never moved since being created or coming out of persistence.
        // However, for there to be a collission, one of the two objects must be moving.
        const EntityItemID& otherID = (id == collision.idA) ? collision.idB : collision.idA;
        EntityItemPointer otherEntity = entityTree->findEntityByEntityItemID(otherID);
        if (!otherEntity) {
            return;
        }
        simulatorID = otherEntity->getSimulatorID();
    }

    if (simulatorID.isNull() || (simulatorID != myNodeID)) {
        return; // Only one injector per simulation, please.
    }
    const QString& collisionSoundURL = entity->getCollisionSoundURL();
    if (collisionSoundURL.isEmpty()) {
        return;
    }
    const float mass = entity->computeMass();
    const float COLLISION_PENTRATION_TO_VELOCITY = 50; // as a subsitute for RELATIVE entity->getVelocity()
    const float linearVelocity = glm::length(collision.penetration) * COLLISION_PENTRATION_TO_VELOCITY;
    const float energy = mass * linearVelocity * linearVelocity / 2.0f;
    const glm::vec3 position = collision.contactPoint;
    const float COLLISION_ENERGY_AT_FULL_VOLUME = 0.5f;
    const float COLLISION_MINIMUM_VOLUME = 0.001f;
    const float energyFactorOfFull = fmin(1.0f, energy / COLLISION_ENERGY_AT_FULL_VOLUME);
    if (energyFactorOfFull < COLLISION_MINIMUM_VOLUME) {
        return;
    }

    auto soundCache = DependencyManager::get<SoundCache>();
    if (soundCache.isNull()) {
        return;
    }
    SharedSoundPointer sound = soundCache.data()->getSound(QUrl(collisionSoundURL));
    if (sound.isNull() || !sound->isReady()) {
        return;
    }

    // This is a hack. Quiet sound aren't really heard at all, so we compress everything to the range [1-c, 1], if we play it all.
    const float COLLISION_SOUND_COMPRESSION_RANGE = 0.7f;
    float volume = energyFactorOfFull;
    volume = (volume * COLLISION_SOUND_COMPRESSION_RANGE) + (1.0f - COLLISION_SOUND_COMPRESSION_RANGE);
    
    // This is quite similar to AudioScriptingInterface::playSound() and should probably be refactored.
    AudioInjectorOptions options;
    options.stereo = sound->isStereo();
    options.position = position;
    options.volume = volume;
    AudioInjector* injector = new AudioInjector(sound.data(), options);
    injector->setLocalAudioInterface(_localAudioInterface);
    injector->triggerDeleteAfterFinish();
    QThread* injectorThread = new QThread();
    injectorThread->setObjectName("Audio Injector Thread");
    injector->moveToThread(injectorThread);
    // start injecting when the injector thread starts
    connect(injectorThread, &QThread::started, injector, &AudioInjector::injectAudio);
    // connect the right slots and signals for AudioInjector and thread cleanup
    connect(injector, &AudioInjector::destroyed, injectorThread, &QThread::quit);
    connect(injectorThread, &QThread::finished, injectorThread, &QThread::deleteLater);
    injectorThread->start();
}

void EntityTreeRenderer::entityCollisionWithEntity(const EntityItemID& idA, const EntityItemID& idB,
                                                    const Collision& collision) {
    // If we don't have a tree, or we're in the process of shutting down, then don't
    // process these events.
    if (!_tree || _shuttingDown) {
        return;
    }
    // Don't respond to small continuous contacts.
    const float COLLISION_MINUMUM_PENETRATION = 0.005f;
    if ((collision.type != CONTACT_EVENT_TYPE_START) && (glm::length(collision.penetration) < COLLISION_MINUMUM_PENETRATION)) {
        return;
    }

    // See if we should play sounds
    EntityTree* entityTree = static_cast<EntityTree*>(_tree);
    const QUuid& myNodeID = DependencyManager::get<NodeList>()->getSessionUUID();
    playEntityCollisionSound(myNodeID, entityTree, idA, collision);
    playEntityCollisionSound(myNodeID, entityTree, idB, collision);

    // And now the entity scripts
    emit collisionWithEntity(idA, idB, collision);
    QScriptValue entityScriptA = loadEntityScript(idA);
    if (entityScriptA.property("collisionWithEntity").isValid()) {
        QScriptValueList args;
        args << idA.toScriptValue(_entitiesScriptEngine);
        args << idB.toScriptValue(_entitiesScriptEngine);
        args << collisionToScriptValue(_entitiesScriptEngine, collision);
        entityScriptA.property("collisionWithEntity").call(entityScriptA, args);
    }

    emit collisionWithEntity(idB, idA, collision);
    QScriptValue entityScriptB = loadEntityScript(idB);
    if (entityScriptB.property("collisionWithEntity").isValid()) {
        QScriptValueList args;
        args << idB.toScriptValue(_entitiesScriptEngine);
        args << idA.toScriptValue(_entitiesScriptEngine);
        args << collisionToScriptValue(_entitiesScriptEngine, collision);
        entityScriptB.property("collisionWithEntity").call(entityScriptA, args);
    }
}<|MERGE_RESOLUTION|>--- conflicted
+++ resolved
@@ -405,7 +405,6 @@
         _lastAvatarPosition = _viewState->getAvatarPosition() + glm::vec3((float)TREE_SCALE);
     }
 }
-<<<<<<< HEAD
 
 void EntityTreeRenderer::applyZonePropertiesToScene(std::shared_ptr<ZoneEntityItem> zone) {
     QSharedPointer<SceneScriptingInterface> scene = DependencyManager::get<SceneScriptingInterface>();
@@ -490,6 +489,10 @@
 void EntityTreeRenderer::render(RenderArgs* renderArgs) {
 
     if (_tree && !_shuttingDown) {
+        renderArgs->_renderer = this;
+
+        checkPendingAddToScene(renderArgs);
+
         Model::startScene(renderArgs->_renderSide);
 
         ViewFrustum* frustum = (renderArgs->_renderMode == RenderArgs::SHADOW_RENDER_MODE) ?
@@ -504,119 +507,10 @@
         batch.setProjectionTransform(projMat);
         batch.setViewTransform(viewMat);
         
-        renderArgs->_renderer = this;
         renderArgs->_batch = &batch;
-=======
-
-void EntityTreeRenderer::applyZonePropertiesToScene(std::shared_ptr<ZoneEntityItem> zone) {
-    QSharedPointer<SceneScriptingInterface> scene = DependencyManager::get<SceneScriptingInterface>();
-    if (zone) {
-        if (!_hasPreviousZone) {
-            _previousKeyLightColor = scene->getKeyLightColor();
-            _previousKeyLightIntensity = scene->getKeyLightIntensity();
-            _previousKeyLightAmbientIntensity = scene->getKeyLightAmbientIntensity();
-            _previousKeyLightDirection = scene->getKeyLightDirection();
-            _previousStageSunModelEnabled = scene->isStageSunModelEnabled();
-            _previousStageLongitude = scene->getStageLocationLongitude();
-            _previousStageLatitude = scene->getStageLocationLatitude();
-            _previousStageAltitude = scene->getStageLocationAltitude();
-            _previousStageHour = scene->getStageDayTime();
-            _previousStageDay = scene->getStageYearTime();
-            _hasPreviousZone = true;
-        }
-        scene->setKeyLightColor(zone->getKeyLightColorVec3());
-        scene->setKeyLightIntensity(zone->getKeyLightIntensity());
-        scene->setKeyLightAmbientIntensity(zone->getKeyLightAmbientIntensity());
-        scene->setKeyLightDirection(zone->getKeyLightDirection());
-        scene->setStageSunModelEnable(zone->getStageProperties().getSunModelEnabled());
-        scene->setStageLocation(zone->getStageProperties().getLongitude(), zone->getStageProperties().getLatitude(),
-                                zone->getStageProperties().getAltitude());
-        scene->setStageDayTime(zone->getStageProperties().calculateHour());
-        scene->setStageYearTime(zone->getStageProperties().calculateDay());
-        
-        if (zone->getBackgroundMode() == BACKGROUND_MODE_ATMOSPHERE) {
-            EnvironmentData data = zone->getEnvironmentData();
-            glm::vec3 keyLightDirection = scene->getKeyLightDirection();
-            glm::vec3 inverseKeyLightDirection = keyLightDirection * -1.0f;
-            
-            // NOTE: is this right? It seems like the "sun" should be based on the center of the
-            //       atmosphere, not where the camera is.
-            glm::vec3 keyLightLocation = _viewState->getAvatarPosition()
-            + (inverseKeyLightDirection * data.getAtmosphereOuterRadius());
-            
-            data.setSunLocation(keyLightLocation);
-            
-            const float KEY_LIGHT_INTENSITY_TO_SUN_BRIGHTNESS_RATIO = 20.0f;
-            float sunBrightness = scene->getKeyLightIntensity() * KEY_LIGHT_INTENSITY_TO_SUN_BRIGHTNESS_RATIO;
-            data.setSunBrightness(sunBrightness);
-            
-            _viewState->overrideEnvironmentData(data);
-            scene->getSkyStage()->setBackgroundMode(model::SunSkyStage::SKY_DOME);
-            
-        } else {
-            _viewState->endOverrideEnvironmentData();
-            auto stage = scene->getSkyStage();
-            if (zone->getBackgroundMode() == BACKGROUND_MODE_SKYBOX) {
-                stage->getSkybox()->setColor(zone->getSkyboxProperties().getColorVec3());
-                if (zone->getSkyboxProperties().getURL().isEmpty()) {
-                    stage->getSkybox()->setCubemap(gpu::TexturePointer());
-                } else {
-                    // Update the Texture of the Skybox with the one pointed by this zone
-                    auto cubeMap = DependencyManager::get<TextureCache>()->getTexture(zone->getSkyboxProperties().getURL(), CUBE_TEXTURE);
-                    stage->getSkybox()->setCubemap(cubeMap->getGPUTexture());
-                }
-                stage->setBackgroundMode(model::SunSkyStage::SKY_BOX);
-            } else {
-                stage->setBackgroundMode(model::SunSkyStage::SKY_DOME); // let the application atmosphere through
-            }
-        }
-    } else {
-        if (_hasPreviousZone) {
-            scene->setKeyLightColor(_previousKeyLightColor);
-            scene->setKeyLightIntensity(_previousKeyLightIntensity);
-            scene->setKeyLightAmbientIntensity(_previousKeyLightAmbientIntensity);
-            scene->setKeyLightDirection(_previousKeyLightDirection);
-            scene->setStageSunModelEnable(_previousStageSunModelEnabled);
-            scene->setStageLocation(_previousStageLongitude, _previousStageLatitude,
-                                    _previousStageAltitude);
-            scene->setStageDayTime(_previousStageHour);
-            scene->setStageYearTime(_previousStageDay);
-            _hasPreviousZone = false;
-        }
-        _viewState->endOverrideEnvironmentData();
-        scene->getSkyStage()->setBackgroundMode(model::SunSkyStage::SKY_DOME);  // let the application atmosphere through
-    }
-}
-
-void EntityTreeRenderer::render(RenderArgs* renderArgs) {
->>>>>>> 50f3d2d1
-
-    if (_tree && !_shuttingDown) {
-        renderArgs->_renderer = this;
-
-<<<<<<< HEAD
-=======
-        checkPendingAddToScene(renderArgs);
-
-        Model::startScene(renderArgs->_renderSide);
-
-        ViewFrustum* frustum = (renderArgs->_renderMode == RenderArgs::SHADOW_RENDER_MODE) ?
-            _viewState->getShadowViewFrustum() : _viewState->getCurrentViewFrustum();
-        
-        // Setup batch transform matrices
-        gpu::Batch batch;
-        glm::mat4 projMat;
-        Transform viewMat;
-        frustum->evalProjectionMatrix(projMat);
-        frustum->evalViewTransform(viewMat);
-        batch.setProjectionTransform(projMat);
-        batch.setViewTransform(viewMat);
-        
-        renderArgs->_batch = &batch;
 
         _tree->lockForRead();
 
->>>>>>> 50f3d2d1
         // Whenever you're in an intersection between zones, we will always choose the smallest zone.
         _bestZone = NULL; // NOTE: Is this what we want?
         _bestZoneVolume = std::numeric_limits<float>::max();
@@ -630,11 +524,7 @@
         _tree->unlock();
         
         glPushMatrix();
-<<<<<<< HEAD
-        renderArgs->_context->enqueueBatch(batch);
-=======
         renderArgs->_context->render(batch);
->>>>>>> 50f3d2d1
         glPopMatrix();
 
         renderArgs->_batch = nullptr;
@@ -1194,18 +1084,6 @@
 
 void EntityTreeRenderer::addingEntity(const EntityItemID& entityID) {
     checkAndCallPreload(entityID);
-<<<<<<< HEAD
-
-    // here's where we add the entity payload to the scene
-    auto entity = static_cast<EntityTree*>(_tree)->findEntityByID(entityID);
-    if (entity && entity->canRenderInScene()) {
-        render::PendingChanges pendingChanges;
-        auto scene = _viewState->getMain3DScene();
-        if (entity->addToScene(entity, scene, pendingChanges)) {
-            _entitiesInScene.insert(entity);
-        }
-        scene->enqueuePendingChanges(pendingChanges);
-=======
     auto entity = static_cast<EntityTree*>(_tree)->findEntityByID(entityID);
     addEntityToScene(entity);
 }
@@ -1238,7 +1116,6 @@
     }
     foreach (auto addedEntity, addedToScene) {
         _pendingAddToScene.remove(addedEntity);
->>>>>>> 50f3d2d1
     }
 }
 

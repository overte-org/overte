//
//  EntityTreeRenderer.cpp
//  interface/src
//
//  Created by Brad Hefta-Gaub on 12/6/13.
//  Copyright 2013 High Fidelity, Inc.
//
//  Distributed under the Apache License, Version 2.0.
//  See the accompanying file LICENSE or http://www.apache.org/licenses/LICENSE-2.0.html
//

#include <gpu/GPUConfig.h>

#include <glm/gtx/quaternion.hpp>

#include <QEventLoop>
#include <QScriptSyntaxCheckResult>

#include <AbstractScriptingServicesInterface.h>
#include <AbstractViewStateInterface.h>
#include <DeferredLightingEffect.h>
#include <GlowEffect.h>
#include <Model.h>
#include <NetworkAccessManager.h>
#include <PerfStat.h>
#include <SceneScriptingInterface.h>
#include <ScriptEngine.h>

#include "EntityTreeRenderer.h"

#include "RenderableBoxEntityItem.h"
#include "RenderableLightEntityItem.h"
#include "RenderableModelEntityItem.h"
#include "RenderableParticleEffectEntityItem.h"
#include "RenderableSphereEntityItem.h"
#include "RenderableTextEntityItem.h"
#include "RenderableZoneEntityItem.h"
#include "EntitiesRendererLogging.h"

EntityTreeRenderer::EntityTreeRenderer(bool wantScripts, AbstractViewStateInterface* viewState, 
                                            AbstractScriptingServicesInterface* scriptingServices) :
    OctreeRenderer(),
    _wantScripts(wantScripts),
    _entitiesScriptEngine(NULL),
    _sandboxScriptEngine(NULL),
    _lastMouseEventValid(false),
    _viewState(viewState),
    _scriptingServices(scriptingServices),
    _displayElementChildProxies(false),
    _displayModelBounds(false),
    _displayModelElementProxy(false),
    _dontDoPrecisionPicking(false)
{
    REGISTER_ENTITY_TYPE_WITH_FACTORY(Model, RenderableModelEntityItem::factory)
    REGISTER_ENTITY_TYPE_WITH_FACTORY(Box, RenderableBoxEntityItem::factory)
    REGISTER_ENTITY_TYPE_WITH_FACTORY(Sphere, RenderableSphereEntityItem::factory)
    REGISTER_ENTITY_TYPE_WITH_FACTORY(Light, RenderableLightEntityItem::factory)
    REGISTER_ENTITY_TYPE_WITH_FACTORY(Text, RenderableTextEntityItem::factory)
    REGISTER_ENTITY_TYPE_WITH_FACTORY(ParticleEffect, RenderableParticleEffectEntityItem::factory)
    REGISTER_ENTITY_TYPE_WITH_FACTORY(Zone, RenderableZoneEntityItem::factory)
    
    _currentHoverOverEntityID = EntityItemID::createInvalidEntityID(); // makes it the unknown ID
    _currentClickingOnEntityID = EntityItemID::createInvalidEntityID(); // makes it the unknown ID
}

EntityTreeRenderer::~EntityTreeRenderer() {
    // NOTE: we don't need to delete _entitiesScriptEngine because it is registered with the application and has a 
    // signal tied to call it's deleteLater on doneRunning
    if (_sandboxScriptEngine) {
        // TODO: consider reworking how _sandboxScriptEngine is managed. It's treated differently than _entitiesScriptEngine
        // because we don't call registerScriptEngineWithApplicationServices() for it. This implementation is confusing and 
        // potentially error prone because it's not a full fledged ScriptEngine that has been fully connected to the 
        // application. We did this so that scripts that were ill-formed could be evaluated but not execute against the 
        // application services. But this means it's shutdown behavior is different from other ScriptEngines
        delete _sandboxScriptEngine;
        _sandboxScriptEngine = NULL;
    }
}

void EntityTreeRenderer::clear() {
    leaveAllEntities();
    foreach (const EntityItemID& entityID, _entityScripts.keys()) {
        checkAndCallUnload(entityID);
    }
    OctreeRenderer::clear();
    _entityScripts.clear();
}

void EntityTreeRenderer::init() {
    OctreeRenderer::init();
    EntityTree* entityTree = static_cast<EntityTree*>(_tree);
    entityTree->setFBXService(this);

    if (_wantScripts) {
        _entitiesScriptEngine = new ScriptEngine(NO_SCRIPT, "Entities",
                                        _scriptingServices->getControllerScriptingInterface());
        _scriptingServices->registerScriptEngineWithApplicationServices(_entitiesScriptEngine);

        _sandboxScriptEngine = new ScriptEngine(NO_SCRIPT, "Entities Sandbox", NULL);
    }

    // make sure our "last avatar position" is something other than our current position, so that on our
    // first chance, we'll check for enter/leave entity events.    
    _lastAvatarPosition = _viewState->getAvatarPosition() + glm::vec3((float)TREE_SCALE);
    
    connect(entityTree, &EntityTree::deletingEntity, this, &EntityTreeRenderer::deletingEntity);
    connect(entityTree, &EntityTree::addingEntity, this, &EntityTreeRenderer::addingEntity);
    connect(entityTree, &EntityTree::entityScriptChanging, this, &EntityTreeRenderer::entitySciptChanging);
    connect(entityTree, &EntityTree::changingEntityID, this, &EntityTreeRenderer::changingEntityID);
}

void EntityTreeRenderer::shutdown() {
    _entitiesScriptEngine->disconnect(); // disconnect all slots/signals from the script engine
    _shuttingDown = true;
}

void EntityTreeRenderer::scriptContentsAvailable(const QUrl& url, const QString& scriptContents) {
    if (_waitingOnPreload.contains(url)) {
        QList<EntityItemID> entityIDs = _waitingOnPreload.values(url);
        _waitingOnPreload.remove(url);
        foreach(EntityItemID entityID, entityIDs) {
            checkAndCallPreload(entityID);
        } 
    }
}

void EntityTreeRenderer::errorInLoadingScript(const QUrl& url) {
    if (_waitingOnPreload.contains(url)) {
        _waitingOnPreload.remove(url);
    }
}

QScriptValue EntityTreeRenderer::loadEntityScript(const EntityItemID& entityItemID, bool isPreload) {
    EntityItem* entity = static_cast<EntityTree*>(_tree)->findEntityByEntityItemID(entityItemID);
    return loadEntityScript(entity, isPreload);
}


QString EntityTreeRenderer::loadScriptContents(const QString& scriptMaybeURLorText, bool& isURL, bool& isPending, QUrl& urlOut) {
    isPending = false;
    QUrl url(scriptMaybeURLorText);
    
    // If the url is not valid, this must be script text...
    if (!url.isValid()) {
        isURL = false;
        return scriptMaybeURLorText;
    }
    isURL = true;
    urlOut = url;

    QString scriptContents; // assume empty
    
    // if the scheme length is one or lower, maybe they typed in a file, let's try
    const int WINDOWS_DRIVE_LETTER_SIZE = 1;
    if (url.scheme().size() <= WINDOWS_DRIVE_LETTER_SIZE) {
        url = QUrl::fromLocalFile(scriptMaybeURLorText);
    }

    // ok, let's see if it's valid... and if so, load it
    if (url.isValid()) {
        if (url.scheme() == "file") {
            QString fileName = url.toLocalFile();
            QFile scriptFile(fileName);
            if (scriptFile.open(QFile::ReadOnly | QFile::Text)) {
                qCDebug(entitiesrenderer) << "Loading file:" << fileName;
                QTextStream in(&scriptFile);
                scriptContents = in.readAll();
            } else {
                qCDebug(entitiesrenderer) << "ERROR Loading file:" << fileName;
            }
        } else {
            auto scriptCache = DependencyManager::get<ScriptCache>();
            
            if (!scriptCache->isInBadScriptList(url)) {
                scriptContents = scriptCache->getScript(url, this, isPending);
            }
        }
    }
    
    return scriptContents;
}


QScriptValue EntityTreeRenderer::loadEntityScript(EntityItem* entity, bool isPreload) {
    if (_shuttingDown) {
        return QScriptValue(); // since we're shutting down, we don't load any more scripts
    }
    
    if (!entity) {
        return QScriptValue(); // no entity...
    }
    
    // NOTE: we keep local variables for the entityID and the script because
    // below in loadScriptContents() it's possible for us to execute the
    // application event loop, which may cause our entity to be deleted on
    // us. We don't really need access the entity after this point, can
    // can accomplish all we need to here with just the script "text" and the ID.
    EntityItemID entityID = entity->getEntityItemID();
    QString entityScript = entity->getScript();

    if (_entityScripts.contains(entityID)) {
        EntityScriptDetails details = _entityScripts[entityID];
        
        // check to make sure our script text hasn't changed on us since we last loaded it
        if (details.scriptText == entityScript) {
            return details.scriptObject; // previously loaded
        }
        
        // if we got here, then we previously loaded a script, but the entity's script value
        // has changed and so we need to reload it.
        _entityScripts.remove(entityID);
    }
    if (entityScript.isEmpty()) {
        return QScriptValue(); // no script
    }
    
    bool isURL = false; // loadScriptContents() will tell us if this is a URL or just text.
    bool isPending = false;
    QUrl url;
    QString scriptContents = loadScriptContents(entityScript, isURL, isPending, url);
    
    if (isPending && isPreload && isURL) {
        _waitingOnPreload.insert(url, entityID);
    }

    auto scriptCache = DependencyManager::get<ScriptCache>();

    if (isURL && scriptCache->isInBadScriptList(url)) {
        return QScriptValue(); // no script contents...
    }
    
    if (scriptContents.isEmpty()) {
        return QScriptValue(); // no script contents...
    }
    
    QScriptSyntaxCheckResult syntaxCheck = QScriptEngine::checkSyntax(scriptContents);
    if (syntaxCheck.state() != QScriptSyntaxCheckResult::Valid) {
        qCDebug(entitiesrenderer) << "EntityTreeRenderer::loadEntityScript() entity:" << entityID;
        qCDebug(entitiesrenderer) << "   " << syntaxCheck.errorMessage() << ":"
                          << syntaxCheck.errorLineNumber() << syntaxCheck.errorColumnNumber();
        qCDebug(entitiesrenderer) << "    SCRIPT:" << entityScript;

        scriptCache->addScriptToBadScriptList(url);
        
        return QScriptValue(); // invalid script
    }
    
    if (isURL) {
        _entitiesScriptEngine->setParentURL(entity->getScript());
    }
    QScriptValue entityScriptConstructor = _sandboxScriptEngine->evaluate(scriptContents);
    
    if (!entityScriptConstructor.isFunction()) {
        qCDebug(entitiesrenderer) << "EntityTreeRenderer::loadEntityScript() entity:" << entityID;
        qCDebug(entitiesrenderer) << "    NOT CONSTRUCTOR";
        qCDebug(entitiesrenderer) << "    SCRIPT:" << entityScript;

        scriptCache->addScriptToBadScriptList(url);

        return QScriptValue(); // invalid script
    } else {
        entityScriptConstructor = _entitiesScriptEngine->evaluate(scriptContents);
    }

    QScriptValue entityScriptObject = entityScriptConstructor.construct();
    EntityScriptDetails newDetails = { entityScript, entityScriptObject };
    _entityScripts[entityID] = newDetails;

    if (isURL) {
        _entitiesScriptEngine->setParentURL("");
    }

    return entityScriptObject; // newly constructed
}

QScriptValue EntityTreeRenderer::getPreviouslyLoadedEntityScript(const EntityItemID& entityID) {
    if (_entityScripts.contains(entityID)) {
        EntityScriptDetails details = _entityScripts[entityID];
        return details.scriptObject; // previously loaded
    }
    return QScriptValue(); // no script
}

void EntityTreeRenderer::setTree(Octree* newTree) {
    OctreeRenderer::setTree(newTree);
    static_cast<EntityTree*>(_tree)->setFBXService(this);
}

void EntityTreeRenderer::update() {
    if (_tree && !_shuttingDown) {
        EntityTree* tree = static_cast<EntityTree*>(_tree);
        tree->update();
        
        // check to see if the avatar has moved and if we need to handle enter/leave entity logic
        checkEnterLeaveEntities();

        // Even if we're not moving the mouse, if we started clicking on an entity and we have
        // not yet released the hold then this is still considered a holdingClickOnEntity event
        // and we want to simulate this message here as well as in mouse move
        if (_lastMouseEventValid && !_currentClickingOnEntityID.isInvalidID()) {
            emit holdingClickOnEntity(_currentClickingOnEntityID, _lastMouseEvent);
            QScriptValueList currentClickingEntityArgs = createMouseEventArgs(_currentClickingOnEntityID, _lastMouseEvent);
            QScriptValue currentClickingEntity = loadEntityScript(_currentClickingOnEntityID);
            if (currentClickingEntity.property("holdingClickOnEntity").isValid()) {
                currentClickingEntity.property("holdingClickOnEntity").call(currentClickingEntity, currentClickingEntityArgs);
            }
        }

    }
}

void EntityTreeRenderer::checkEnterLeaveEntities() {
    if (_tree && !_shuttingDown) {
        glm::vec3 avatarPosition = _viewState->getAvatarPosition();
        
        if (avatarPosition != _lastAvatarPosition) {
            float radius = 1.0f; // for now, assume 1 meter radius
            QVector<const EntityItem*> foundEntities;
            QVector<EntityItemID> entitiesContainingAvatar;
            
            // find the entities near us
            _tree->lockForRead(); // don't let someone else change our tree while we search
            static_cast<EntityTree*>(_tree)->findEntities(avatarPosition, radius, foundEntities);

            // create a list of entities that actually contain the avatar's position
            foreach(const EntityItem* entity, foundEntities) {
                if (entity->contains(avatarPosition)) {
                    entitiesContainingAvatar << entity->getEntityItemID();
                }
            }
            _tree->unlock();
            
            // Note: at this point we don't need to worry about the tree being locked, because we only deal with
            // EntityItemIDs from here. The loadEntityScript() method is robust against attempting to load scripts
            // for entity IDs that no longer exist. 

            // for all of our previous containing entities, if they are no longer containing then send them a leave event
            foreach(const EntityItemID& entityID, _currentEntitiesInside) {
                if (!entitiesContainingAvatar.contains(entityID)) {
                    emit leaveEntity(entityID);
                    QScriptValueList entityArgs = createEntityArgs(entityID);
                    QScriptValue entityScript = loadEntityScript(entityID);
                    if (entityScript.property("leaveEntity").isValid()) {
                        entityScript.property("leaveEntity").call(entityScript, entityArgs);
                    }

                }
            }

            // for all of our new containing entities, if they weren't previously containing then send them an enter event
            foreach(const EntityItemID& entityID, entitiesContainingAvatar) {
                if (!_currentEntitiesInside.contains(entityID)) {
                    emit enterEntity(entityID);
                    QScriptValueList entityArgs = createEntityArgs(entityID);
                    QScriptValue entityScript = loadEntityScript(entityID);
                    if (entityScript.property("enterEntity").isValid()) {
                        entityScript.property("enterEntity").call(entityScript, entityArgs);
                    }
                }
            }
            _currentEntitiesInside = entitiesContainingAvatar;
            _lastAvatarPosition = avatarPosition;
        }
    }
}

void EntityTreeRenderer::leaveAllEntities() {
    if (_tree && !_shuttingDown) {

        // for all of our previous containing entities, if they are no longer containing then send them a leave event
        foreach(const EntityItemID& entityID, _currentEntitiesInside) {
            emit leaveEntity(entityID);
            QScriptValueList entityArgs = createEntityArgs(entityID);
            QScriptValue entityScript = loadEntityScript(entityID);
            if (entityScript.property("leaveEntity").isValid()) {
                entityScript.property("leaveEntity").call(entityScript, entityArgs);
            }
        }
        _currentEntitiesInside.clear();
        
        // make sure our "last avatar position" is something other than our current position, so that on our
        // first chance, we'll check for enter/leave entity events.    
        _lastAvatarPosition = _viewState->getAvatarPosition() + glm::vec3((float)TREE_SCALE);
    }
}
void EntityTreeRenderer::render(RenderArgs::RenderMode renderMode,
                                RenderArgs::RenderSide renderSide,
                                RenderArgs::DebugFlags renderDebugFlags) {
    if (_tree && !_shuttingDown) {
        Model::startScene(renderSide);

        ViewFrustum* frustum = (renderMode == RenderArgs::SHADOW_RENDER_MODE) ?
            _viewState->getShadowViewFrustum() : _viewState->getCurrentViewFrustum();

        RenderArgs args = { this, frustum, getSizeScale(), getBoundaryLevelAdjust(), renderMode, renderSide,
<<<<<<< HEAD
                            renderDebugFlags, 0, 0, 0, 0, 0, 0, 0, 0, 0, 0, 0 };
=======
                            0, 0, 0, 0, 0, 0, 0, 0, 0, 0, 0, 0, 0 };

>>>>>>> c08fde8e

        _tree->lockForRead();

        // Whenever you're in an intersection between zones, we will always choose the smallest zone.
        _bestZone = NULL;
        _bestZoneVolume = std::numeric_limits<float>::max();
        _tree->recurseTreeWithOperation(renderOperation, &args);

        QSharedPointer<SceneScriptingInterface> scene = DependencyManager::get<SceneScriptingInterface>();
        
        if (_bestZone) {
            if (!_hasPreviousZone) {
                _previousKeyLightColor = scene->getKeyLightColor();
                _previousKeyLightIntensity = scene->getKeyLightIntensity();
                _previousKeyLightAmbientIntensity = scene->getKeyLightAmbientIntensity();
                _previousKeyLightDirection = scene->getKeyLightDirection();
                _previousStageSunModelEnabled = scene->isStageSunModelEnabled();
                _previousStageLongitude = scene->getStageLocationLongitude();
                _previousStageLatitude = scene->getStageLocationLatitude();
                _previousStageAltitude = scene->getStageLocationAltitude();
                _previousStageHour = scene->getStageDayTime();
                _previousStageDay = scene->getStageYearTime();
                _hasPreviousZone = true;
            }
            scene->setKeyLightColor(_bestZone->getKeyLightColorVec3());
            scene->setKeyLightIntensity(_bestZone->getKeyLightIntensity());
            scene->setKeyLightAmbientIntensity(_bestZone->getKeyLightAmbientIntensity());
            scene->setKeyLightDirection(_bestZone->getKeyLightDirection());
            scene->setStageSunModelEnable(_bestZone->getStageSunModelEnabled());
            scene->setStageLocation(_bestZone->getStageLongitude(), _bestZone->getStageLatitude(),
                                    _bestZone->getStageAltitude());
            scene->setStageDayTime(_bestZone->getStageHour());
            scene->setStageYearTime(_bestZone->getStageDay());
        } else {
            if (_hasPreviousZone) {
                scene->setKeyLightColor(_previousKeyLightColor);
                scene->setKeyLightIntensity(_previousKeyLightIntensity);
                scene->setKeyLightAmbientIntensity(_previousKeyLightAmbientIntensity);
                scene->setKeyLightDirection(_previousKeyLightDirection);
                scene->setStageSunModelEnable(_previousStageSunModelEnabled);
                scene->setStageLocation(_previousStageLongitude, _previousStageLatitude, 
                                        _previousStageAltitude);
                scene->setStageDayTime(_previousStageHour);
                scene->setStageYearTime(_previousStageDay);
                _hasPreviousZone = false;
            }
        }

        // we must call endScene while we still have the tree locked so that no one deletes a model
        // on us while rendering the scene    
        Model::endScene(renderMode, &args);
        _tree->unlock();
    
        // stats...
        _meshesConsidered = args._meshesConsidered;
        _meshesRendered = args._meshesRendered;
        _meshesOutOfView = args._meshesOutOfView;
        _meshesTooSmall = args._meshesTooSmall;

        _elementsTouched = args._elementsTouched;
        _itemsRendered = args._itemsRendered;
        _itemsOutOfView = args._itemsOutOfView;
        _itemsTooSmall = args._itemsTooSmall;

        _materialSwitches = args._materialSwitches;
        _trianglesRendered = args._trianglesRendered;
        _quadsRendered = args._quadsRendered;

        _translucentMeshPartsRendered = args._translucentMeshPartsRendered;
        _opaqueMeshPartsRendered = args._opaqueMeshPartsRendered;
    }
    deleteReleasedModels(); // seems like as good as any other place to do some memory cleanup
}

const FBXGeometry* EntityTreeRenderer::getGeometryForEntity(const EntityItem* entityItem) {
    const FBXGeometry* result = NULL;
    
    if (entityItem->getType() == EntityTypes::Model) {
        const RenderableModelEntityItem* constModelEntityItem = dynamic_cast<const RenderableModelEntityItem*>(entityItem);
        RenderableModelEntityItem* modelEntityItem = const_cast<RenderableModelEntityItem*>(constModelEntityItem);
        assert(modelEntityItem); // we need this!!!
        Model* model = modelEntityItem->getModel(this);
        if (model) {
            result = &model->getGeometry()->getFBXGeometry();
        }
    }
    return result;
}

const Model* EntityTreeRenderer::getModelForEntityItem(const EntityItem* entityItem) {
    const Model* result = NULL;
    if (entityItem->getType() == EntityTypes::Model) {
        const RenderableModelEntityItem* constModelEntityItem = dynamic_cast<const RenderableModelEntityItem*>(entityItem);
        RenderableModelEntityItem* modelEntityItem = const_cast<RenderableModelEntityItem*>(constModelEntityItem);
        result = modelEntityItem->getModel(this);
    }
    return result;
}

const FBXGeometry* EntityTreeRenderer::getCollisionGeometryForEntity(const EntityItem* entityItem) {
    const FBXGeometry* result = NULL;
    
    if (entityItem->getType() == EntityTypes::Model) {
        const RenderableModelEntityItem* constModelEntityItem = dynamic_cast<const RenderableModelEntityItem*>(entityItem);
        if (constModelEntityItem->hasCompoundShapeURL()) {
            RenderableModelEntityItem* modelEntityItem = const_cast<RenderableModelEntityItem*>(constModelEntityItem);
            Model* model = modelEntityItem->getModel(this);
            if (model) {
                const QSharedPointer<NetworkGeometry> collisionNetworkGeometry = model->getCollisionGeometry();
                if (!collisionNetworkGeometry.isNull()) {
                    result = &collisionNetworkGeometry->getFBXGeometry();
                }
            }
        }
    }
    return result;
}

void EntityTreeRenderer::renderElementProxy(EntityTreeElement* entityTreeElement) {
    glm::vec3 elementCenter = entityTreeElement->getAACube().calcCenter();
    float elementSize = entityTreeElement->getScale();
    glPushMatrix();
        glTranslatef(elementCenter.x, elementCenter.y, elementCenter.z);
        DependencyManager::get<DeferredLightingEffect>()->renderWireCube(elementSize, glm::vec4(1.0f, 0.0f, 0.0f, 1.0f));
    glPopMatrix();

    if (_displayElementChildProxies) {
        // draw the children
        float halfSize = elementSize / 2.0f;
        float quarterSize = elementSize / 4.0f;
        glPushMatrix();
            glTranslatef(elementCenter.x - quarterSize, elementCenter.y - quarterSize, elementCenter.z - quarterSize);
            DependencyManager::get<DeferredLightingEffect>()->renderWireCube(halfSize, glm::vec4(1.0f, 1.0f, 0.0f, 1.0f));
        glPopMatrix();

        glPushMatrix();
            glTranslatef(elementCenter.x + quarterSize, elementCenter.y - quarterSize, elementCenter.z - quarterSize);
            DependencyManager::get<DeferredLightingEffect>()->renderWireCube(halfSize, glm::vec4(1.0f, 0.0f, 1.0f, 1.0f));
        glPopMatrix();

        glPushMatrix();
            glTranslatef(elementCenter.x - quarterSize, elementCenter.y + quarterSize, elementCenter.z - quarterSize);
            DependencyManager::get<DeferredLightingEffect>()->renderWireCube(halfSize, glm::vec4(0.0f, 1.0f, 0.0f, 1.0f));
        glPopMatrix();

        glPushMatrix();
            glTranslatef(elementCenter.x - quarterSize, elementCenter.y - quarterSize, elementCenter.z + quarterSize);
            DependencyManager::get<DeferredLightingEffect>()->renderWireCube(halfSize, glm::vec4(0.0f, 0.0f, 1.0f, 1.0f));
        glPopMatrix();

        glPushMatrix();
            glTranslatef(elementCenter.x + quarterSize, elementCenter.y + quarterSize, elementCenter.z + quarterSize);
            DependencyManager::get<DeferredLightingEffect>()->renderWireCube(halfSize, glm::vec4(1.0f, 1.0f, 1.0f, 1.0f));
        glPopMatrix();

        glPushMatrix();
            glTranslatef(elementCenter.x - quarterSize, elementCenter.y + quarterSize, elementCenter.z + quarterSize);
            DependencyManager::get<DeferredLightingEffect>()->renderWireCube(halfSize, glm::vec4(0.0f, 0.5f, 0.5f, 1.0f));
        glPopMatrix();

        glPushMatrix();
            glTranslatef(elementCenter.x + quarterSize, elementCenter.y - quarterSize, elementCenter.z + quarterSize);
            DependencyManager::get<DeferredLightingEffect>()->renderWireCube(halfSize, glm::vec4(0.5f, 0.0f, 0.0f, 1.0f));
        glPopMatrix();

        glPushMatrix();
            glTranslatef(elementCenter.x + quarterSize, elementCenter.y + quarterSize, elementCenter.z - quarterSize);
            DependencyManager::get<DeferredLightingEffect>()->renderWireCube(halfSize, glm::vec4(0.0f, 0.5f, 0.0f, 1.0f));
        glPopMatrix();
    }
}

void EntityTreeRenderer::renderProxies(const EntityItem* entity, RenderArgs* args) {
    bool isShadowMode = args->_renderMode == RenderArgs::SHADOW_RENDER_MODE;
    if (!isShadowMode && _displayModelBounds) {
        PerformanceTimer perfTimer("renderProxies");

        AACube maxCube = entity->getMaximumAACube();
        AACube minCube = entity->getMinimumAACube();
        AABox entityBox = entity->getAABox();

        glm::vec3 maxCenter = maxCube.calcCenter();
        glm::vec3 minCenter = minCube.calcCenter();
        glm::vec3 entityBoxCenter = entityBox.calcCenter();
        glm::vec3 entityBoxScale = entityBox.getScale();

        // draw the max bounding cube
        glPushMatrix();
            glTranslatef(maxCenter.x, maxCenter.y, maxCenter.z);
            DependencyManager::get<DeferredLightingEffect>()->renderWireCube(maxCube.getScale(), glm::vec4(1.0f, 1.0f, 0.0f, 1.0f));
        glPopMatrix();

        // draw the min bounding cube
        glPushMatrix();
            glTranslatef(minCenter.x, minCenter.y, minCenter.z);
            DependencyManager::get<DeferredLightingEffect>()->renderWireCube(minCube.getScale(), glm::vec4(0.0f, 1.0f, 0.0f, 1.0f));
        glPopMatrix();
        
        // draw the entityBox bounding box
        glPushMatrix();
            glTranslatef(entityBoxCenter.x, entityBoxCenter.y, entityBoxCenter.z);
            glScalef(entityBoxScale.x, entityBoxScale.y, entityBoxScale.z);
            DependencyManager::get<DeferredLightingEffect>()->renderWireCube(1.0f, glm::vec4(0.0f, 0.0f, 1.0f, 1.0f));
        glPopMatrix();


        glm::vec3 position = entity->getPosition();
        glm::vec3 center = entity->getCenter();
        glm::vec3 dimensions = entity->getDimensions();
        glm::quat rotation = entity->getRotation();

        glPushMatrix();
            glTranslatef(position.x, position.y, position.z);
            glm::vec3 axis = glm::axis(rotation);
            glRotatef(glm::degrees(glm::angle(rotation)), axis.x, axis.y, axis.z);
            glPushMatrix();
                glm::vec3 positionToCenter = center - position;
                glTranslatef(positionToCenter.x, positionToCenter.y, positionToCenter.z);
                glScalef(dimensions.x, dimensions.y, dimensions.z);
                DependencyManager::get<DeferredLightingEffect>()->renderWireCube(1.0f, glm::vec4(1.0f, 0.0f, 1.0f, 1.0f));
            glPopMatrix();
        glPopMatrix();
    }
}

void EntityTreeRenderer::renderElement(OctreeElement* element, RenderArgs* args) {
    args->_elementsTouched++;
    // actually render it here...
    // we need to iterate the actual entityItems of the element
    EntityTreeElement* entityTreeElement = static_cast<EntityTreeElement*>(element);

    QList<EntityItem*>& entityItems = entityTreeElement->getEntities();
    

    uint16_t numberOfEntities = entityItems.size();

    bool isShadowMode = args->_renderMode == RenderArgs::SHADOW_RENDER_MODE;

    if (!isShadowMode && _displayModelElementProxy && numberOfEntities > 0) {
        renderElementProxy(entityTreeElement);
    }
    
    for (uint16_t i = 0; i < numberOfEntities; i++) {
        EntityItem* entityItem = entityItems[i];
        
        if (entityItem->isVisible()) {

            // NOTE: Zone Entities are a special case we handle here... Zones don't render
            // like other entity types. So we will skip the normal rendering tests
            if (entityItem->getType() == EntityTypes::Zone) {
                if (entityItem->contains(_viewState->getAvatarPosition())) {
                    float entityVolumeEstimate = entityItem->getVolumeEstimate();
                    if (entityVolumeEstimate < _bestZoneVolume) {
                        _bestZoneVolume = entityVolumeEstimate;
                        _bestZone = dynamic_cast<const ZoneEntityItem*>(entityItem);
                    } else if (entityVolumeEstimate == _bestZoneVolume) {
                        if (!_bestZone) {
                            _bestZoneVolume = entityVolumeEstimate;
                            _bestZone = dynamic_cast<const ZoneEntityItem*>(entityItem);
                        } else {
                            // in the case of the volume being equal, we will use the
                            // EntityItemID to deterministically pick one entity over the other
                            if (entityItem->getEntityItemID() < _bestZone->getEntityItemID()) {
                                _bestZoneVolume = entityVolumeEstimate;
                                _bestZone = dynamic_cast<const ZoneEntityItem*>(entityItem);
                            }
                        }
                    }
                }
            } else {
                // render entityItem 
                AABox entityBox = entityItem->getAABox();
        
                // TODO: some entity types (like lights) might want to be rendered even
                // when they are outside of the view frustum...
                float distance = args->_viewFrustum->distanceToCamera(entityBox.calcCenter());
            
                bool outOfView = args->_viewFrustum->boxInFrustum(entityBox) == ViewFrustum::OUTSIDE;
                if (!outOfView) {
                    bool bigEnoughToRender = _viewState->shouldRenderMesh(entityBox.getLargestDimension(), distance);
                
                    if (bigEnoughToRender) {
                        renderProxies(entityItem, args);

                        Glower* glower = NULL;
                        if (entityItem->getGlowLevel() > 0.0f) {
                            glower = new Glower(entityItem->getGlowLevel());
                        }
                        entityItem->render(args);
                        args->_itemsRendered++;
                        if (glower) {
                            delete glower;
                        }
                    } else {
                        args->_itemsTooSmall++;
                    }
                } else {
                    args->_itemsOutOfView++;
                }
            }
        }
    }
}

float EntityTreeRenderer::getSizeScale() const { 
    return _viewState->getSizeScale();
}

int EntityTreeRenderer::getBoundaryLevelAdjust() const { 
    return _viewState->getBoundaryLevelAdjust();
}


void EntityTreeRenderer::processEraseMessage(const QByteArray& dataByteArray, const SharedNodePointer& sourceNode) {
    static_cast<EntityTree*>(_tree)->processEraseMessage(dataByteArray, sourceNode);
}

Model* EntityTreeRenderer::allocateModel(const QString& url, const QString& collisionUrl) {
    Model* model = NULL;
    // Make sure we only create and delete models on the thread that owns the EntityTreeRenderer
    if (QThread::currentThread() != thread()) {
        QMetaObject::invokeMethod(this, "allocateModel", Qt::BlockingQueuedConnection, 
                Q_RETURN_ARG(Model*, model),
                Q_ARG(const QString&, url));

        return model;
    }
    model = new Model();
    model->init();
    model->setURL(QUrl(url));
    model->setCollisionModelURL(QUrl(collisionUrl));
    return model;
}

Model* EntityTreeRenderer::updateModel(Model* original, const QString& newUrl, const QString& collisionUrl) {
    Model* model = NULL;

    // The caller shouldn't call us if the URL doesn't need to change. But if they
    // do, we just return their original back to them.
    if (!original || (QUrl(newUrl) == original->getURL())) {
        return original;
    }

    // Before we do any creating or deleting, make sure we're on our renderer thread
    if (QThread::currentThread() != thread()) {
        QMetaObject::invokeMethod(this, "updateModel", Qt::BlockingQueuedConnection, 
                Q_RETURN_ARG(Model*, model),
                Q_ARG(Model*, original),
                Q_ARG(const QString&, newUrl));

        return model;
    }

    // at this point we know we need to replace the model, and we know we're on the
    // correct thread, so we can do all our work.
    if (original) {
        delete original; // delete the old model...
    }

    // create the model and correctly initialize it with the new url
    model = new Model();
    model->init();
    model->setURL(QUrl(newUrl));
    model->setCollisionModelURL(QUrl(collisionUrl));
        
    return model;
}

void EntityTreeRenderer::releaseModel(Model* model) {
    // If we're not on the renderer's thread, then remember this model to be deleted later
    if (QThread::currentThread() != thread()) {
        _releasedModels << model;
    } else { // otherwise just delete it right away
        delete model;
    }
}

void EntityTreeRenderer::deleteReleasedModels() {
    if (_releasedModels.size() > 0) {
        foreach(Model* model, _releasedModels) {
            delete model;
        }
        _releasedModels.clear();
    }
}

RayToEntityIntersectionResult EntityTreeRenderer::findRayIntersectionWorker(const PickRay& ray, Octree::lockType lockType, 
                                                                                    bool precisionPicking) {
    RayToEntityIntersectionResult result;
    if (_tree) {
        EntityTree* entityTree = static_cast<EntityTree*>(_tree);

        OctreeElement* element;
        EntityItem* intersectedEntity = NULL;
        result.intersects = entityTree->findRayIntersection(ray.origin, ray.direction, element, result.distance, result.face, 
                                                                (void**)&intersectedEntity, lockType, &result.accurate, 
                                                                precisionPicking);
        if (result.intersects && intersectedEntity) {
            result.entityID = intersectedEntity->getEntityItemID();
            result.properties = intersectedEntity->getProperties();
            result.intersection = ray.origin + (ray.direction * result.distance);
            result.entity = intersectedEntity;
        }
    }
    return result;
}

void EntityTreeRenderer::connectSignalsToSlots(EntityScriptingInterface* entityScriptingInterface) {
    connect(this, &EntityTreeRenderer::mousePressOnEntity, entityScriptingInterface, &EntityScriptingInterface::mousePressOnEntity);
    connect(this, &EntityTreeRenderer::mouseMoveOnEntity, entityScriptingInterface, &EntityScriptingInterface::mouseMoveOnEntity);
    connect(this, &EntityTreeRenderer::mouseReleaseOnEntity, entityScriptingInterface, &EntityScriptingInterface::mouseReleaseOnEntity);

    connect(this, &EntityTreeRenderer::clickDownOnEntity, entityScriptingInterface, &EntityScriptingInterface::clickDownOnEntity);
    connect(this, &EntityTreeRenderer::holdingClickOnEntity, entityScriptingInterface, &EntityScriptingInterface::holdingClickOnEntity);
    connect(this, &EntityTreeRenderer::clickReleaseOnEntity, entityScriptingInterface, &EntityScriptingInterface::clickReleaseOnEntity);

    connect(this, &EntityTreeRenderer::hoverEnterEntity, entityScriptingInterface, &EntityScriptingInterface::hoverEnterEntity);
    connect(this, &EntityTreeRenderer::hoverOverEntity, entityScriptingInterface, &EntityScriptingInterface::hoverOverEntity);
    connect(this, &EntityTreeRenderer::hoverLeaveEntity, entityScriptingInterface, &EntityScriptingInterface::hoverLeaveEntity);

    connect(this, &EntityTreeRenderer::enterEntity, entityScriptingInterface, &EntityScriptingInterface::enterEntity);
    connect(this, &EntityTreeRenderer::leaveEntity, entityScriptingInterface, &EntityScriptingInterface::leaveEntity);
}

QScriptValueList EntityTreeRenderer::createMouseEventArgs(const EntityItemID& entityID, QMouseEvent* event, unsigned int deviceID) {
    QScriptValueList args;
    args << entityID.toScriptValue(_entitiesScriptEngine);
    args << MouseEvent(*event, deviceID).toScriptValue(_entitiesScriptEngine);
    return args;
}

QScriptValueList EntityTreeRenderer::createMouseEventArgs(const EntityItemID& entityID, const MouseEvent& mouseEvent) {
    QScriptValueList args;
    args << entityID.toScriptValue(_entitiesScriptEngine);
    args << mouseEvent.toScriptValue(_entitiesScriptEngine);
    return args;
}


QScriptValueList EntityTreeRenderer::createEntityArgs(const EntityItemID& entityID) {
    QScriptValueList args;
    args << entityID.toScriptValue(_entitiesScriptEngine);
    return args;
}

void EntityTreeRenderer::mousePressEvent(QMouseEvent* event, unsigned int deviceID) {
    // If we don't have a tree, or we're in the process of shutting down, then don't
    // process these events.
    if (!_tree || _shuttingDown) {
        return;
    }
    PerformanceTimer perfTimer("EntityTreeRenderer::mousePressEvent");
    PickRay ray = _viewState->computePickRay(event->x(), event->y());

    bool precisionPicking = !_dontDoPrecisionPicking;
    RayToEntityIntersectionResult rayPickResult = findRayIntersectionWorker(ray, Octree::Lock, precisionPicking);
    if (rayPickResult.intersects) {
        //qCDebug(entitiesrenderer) << "mousePressEvent over entity:" << rayPickResult.entityID;
        emit mousePressOnEntity(rayPickResult.entityID, MouseEvent(*event, deviceID));

        QScriptValueList entityScriptArgs = createMouseEventArgs(rayPickResult.entityID, event, deviceID);
        QScriptValue entityScript = loadEntityScript(rayPickResult.entity);
        if (entityScript.property("mousePressOnEntity").isValid()) {
            entityScript.property("mousePressOnEntity").call(entityScript, entityScriptArgs);
        }
    
        _currentClickingOnEntityID = rayPickResult.entityID;
        emit clickDownOnEntity(_currentClickingOnEntityID, MouseEvent(*event, deviceID));
        if (entityScript.property("clickDownOnEntity").isValid()) {
            entityScript.property("clickDownOnEntity").call(entityScript, entityScriptArgs);
        }
    }
    _lastMouseEvent = MouseEvent(*event, deviceID);
    _lastMouseEventValid = true;
}

void EntityTreeRenderer::mouseReleaseEvent(QMouseEvent* event, unsigned int deviceID) {
    // If we don't have a tree, or we're in the process of shutting down, then don't
    // process these events.
    if (!_tree || _shuttingDown) {
        return;
    }
    PerformanceTimer perfTimer("EntityTreeRenderer::mouseReleaseEvent");
    PickRay ray = _viewState->computePickRay(event->x(), event->y());
    bool precisionPicking = !_dontDoPrecisionPicking;
    RayToEntityIntersectionResult rayPickResult = findRayIntersectionWorker(ray, Octree::Lock, precisionPicking);
    if (rayPickResult.intersects) {
        //qCDebug(entitiesrenderer) << "mouseReleaseEvent over entity:" << rayPickResult.entityID;
        emit mouseReleaseOnEntity(rayPickResult.entityID, MouseEvent(*event, deviceID));

        QScriptValueList entityScriptArgs = createMouseEventArgs(rayPickResult.entityID, event, deviceID);
        QScriptValue entityScript = loadEntityScript(rayPickResult.entity);
        if (entityScript.property("mouseReleaseOnEntity").isValid()) {
            entityScript.property("mouseReleaseOnEntity").call(entityScript, entityScriptArgs);
        }
    }

    // Even if we're no longer intersecting with an entity, if we started clicking on it, and now
    // we're releasing the button, then this is considered a clickOn event
    if (!_currentClickingOnEntityID.isInvalidID()) {
        emit clickReleaseOnEntity(_currentClickingOnEntityID, MouseEvent(*event, deviceID));

        QScriptValueList currentClickingEntityArgs = createMouseEventArgs(_currentClickingOnEntityID, event, deviceID);
        QScriptValue currentClickingEntity = loadEntityScript(_currentClickingOnEntityID);
        if (currentClickingEntity.property("clickReleaseOnEntity").isValid()) {
            currentClickingEntity.property("clickReleaseOnEntity").call(currentClickingEntity, currentClickingEntityArgs);
        }
    }

    // makes it the unknown ID, we just released so we can't be clicking on anything
    _currentClickingOnEntityID = EntityItemID::createInvalidEntityID();
    _lastMouseEvent = MouseEvent(*event, deviceID);
    _lastMouseEventValid = true;
}

void EntityTreeRenderer::mouseMoveEvent(QMouseEvent* event, unsigned int deviceID) {
    // If we don't have a tree, or we're in the process of shutting down, then don't
    // process these events.
    if (!_tree || _shuttingDown) {
        return;
    }
    PerformanceTimer perfTimer("EntityTreeRenderer::mouseMoveEvent");

    PickRay ray = _viewState->computePickRay(event->x(), event->y());

    bool precisionPicking = false; // for mouse moves we do not do precision picking
    RayToEntityIntersectionResult rayPickResult = findRayIntersectionWorker(ray, Octree::TryLock, precisionPicking);
    if (rayPickResult.intersects) {
        QScriptValueList entityScriptArgs = createMouseEventArgs(rayPickResult.entityID, event, deviceID);

        // load the entity script if needed...
        QScriptValue entityScript = loadEntityScript(rayPickResult.entity);
        if (entityScript.property("mouseMoveEvent").isValid()) {
            entityScript.property("mouseMoveEvent").call(entityScript, entityScriptArgs);
        }

        //qCDebug(entitiesrenderer) << "mouseMoveEvent over entity:" << rayPickResult.entityID;
        emit mouseMoveOnEntity(rayPickResult.entityID, MouseEvent(*event, deviceID));
        if (entityScript.property("mouseMoveOnEntity").isValid()) {
            entityScript.property("mouseMoveOnEntity").call(entityScript, entityScriptArgs);
        }
    
        // handle the hover logic...
    
        // if we were previously hovering over an entity, and this new entity is not the same as our previous entity
        // then we need to send the hover leave.
        if (!_currentHoverOverEntityID.isInvalidID() && rayPickResult.entityID != _currentHoverOverEntityID) {
            emit hoverLeaveEntity(_currentHoverOverEntityID, MouseEvent(*event, deviceID));

            QScriptValueList currentHoverEntityArgs = createMouseEventArgs(_currentHoverOverEntityID, event, deviceID);

            QScriptValue currentHoverEntity = loadEntityScript(_currentHoverOverEntityID);
            if (currentHoverEntity.property("hoverLeaveEntity").isValid()) {
                currentHoverEntity.property("hoverLeaveEntity").call(currentHoverEntity, currentHoverEntityArgs);
            }
        }

        // If the new hover entity does not match the previous hover entity then we are entering the new one
        // this is true if the _currentHoverOverEntityID is known or unknown
        if (rayPickResult.entityID != _currentHoverOverEntityID) {
            emit hoverEnterEntity(rayPickResult.entityID, MouseEvent(*event, deviceID));
            if (entityScript.property("hoverEnterEntity").isValid()) {
                entityScript.property("hoverEnterEntity").call(entityScript, entityScriptArgs);
            }
        }

        // and finally, no matter what, if we're intersecting an entity then we're definitely hovering over it, and
        // we should send our hover over event
        emit hoverOverEntity(rayPickResult.entityID, MouseEvent(*event, deviceID));
        if (entityScript.property("hoverOverEntity").isValid()) {
            entityScript.property("hoverOverEntity").call(entityScript, entityScriptArgs);
        }

        // remember what we're hovering over
        _currentHoverOverEntityID = rayPickResult.entityID;

    } else {
        // handle the hover logic...
        // if we were previously hovering over an entity, and we're no longer hovering over any entity then we need to 
        // send the hover leave for our previous entity
        if (!_currentHoverOverEntityID.isInvalidID()) {
            emit hoverLeaveEntity(_currentHoverOverEntityID, MouseEvent(*event, deviceID));

            QScriptValueList currentHoverEntityArgs = createMouseEventArgs(_currentHoverOverEntityID, event, deviceID);

            QScriptValue currentHoverEntity = loadEntityScript(_currentHoverOverEntityID);
            if (currentHoverEntity.property("hoverLeaveEntity").isValid()) {
                currentHoverEntity.property("hoverLeaveEntity").call(currentHoverEntity, currentHoverEntityArgs);
            }

            _currentHoverOverEntityID = EntityItemID::createInvalidEntityID(); // makes it the unknown ID
        }
    }

    // Even if we're no longer intersecting with an entity, if we started clicking on an entity and we have
    // not yet released the hold then this is still considered a holdingClickOnEntity event
    if (!_currentClickingOnEntityID.isInvalidID()) {
        emit holdingClickOnEntity(_currentClickingOnEntityID, MouseEvent(*event, deviceID));

        QScriptValueList currentClickingEntityArgs = createMouseEventArgs(_currentClickingOnEntityID, event, deviceID);

        QScriptValue currentClickingEntity = loadEntityScript(_currentClickingOnEntityID);
        if (currentClickingEntity.property("holdingClickOnEntity").isValid()) {
            currentClickingEntity.property("holdingClickOnEntity").call(currentClickingEntity, currentClickingEntityArgs);
        }
    }
    _lastMouseEvent = MouseEvent(*event, deviceID);
    _lastMouseEventValid = true;
}

void EntityTreeRenderer::deletingEntity(const EntityItemID& entityID) {
    if (_tree && !_shuttingDown) {
        checkAndCallUnload(entityID);
    }
    _entityScripts.remove(entityID);
}

void EntityTreeRenderer::addingEntity(const EntityItemID& entityID) {
    checkAndCallPreload(entityID);
}

void EntityTreeRenderer::entitySciptChanging(const EntityItemID& entityID) {
    if (_tree && !_shuttingDown) {
        checkAndCallUnload(entityID);
        checkAndCallPreload(entityID);
    }
}

void EntityTreeRenderer::checkAndCallPreload(const EntityItemID& entityID) {
    if (_tree && !_shuttingDown) {
        // load the entity script if needed...
        QScriptValue entityScript = loadEntityScript(entityID, true); // is preload!
        if (entityScript.property("preload").isValid()) {
            QScriptValueList entityArgs = createEntityArgs(entityID);
            entityScript.property("preload").call(entityScript, entityArgs);
        }
    }
}

void EntityTreeRenderer::checkAndCallUnload(const EntityItemID& entityID) {
    if (_tree && !_shuttingDown) {
        QScriptValue entityScript = getPreviouslyLoadedEntityScript(entityID);
        if (entityScript.property("unload").isValid()) {
            QScriptValueList entityArgs = createEntityArgs(entityID);
            entityScript.property("unload").call(entityScript, entityArgs);
        }
    }
}


void EntityTreeRenderer::changingEntityID(const EntityItemID& oldEntityID, const EntityItemID& newEntityID) {
    if (_entityScripts.contains(oldEntityID)) {
        EntityScriptDetails details = _entityScripts[oldEntityID];
        _entityScripts.remove(oldEntityID);
        _entityScripts[newEntityID] = details;
    }
}

void EntityTreeRenderer::entityCollisionWithEntity(const EntityItemID& idA, const EntityItemID& idB, 
                                                    const Collision& collision) {
    // If we don't have a tree, or we're in the process of shutting down, then don't
    // process these events.
    if (!_tree || _shuttingDown) {
        return;
    }
    QScriptValue entityScriptA = loadEntityScript(idA);
    if (entityScriptA.property("collisionWithEntity").isValid()) {
        QScriptValueList args;
        args << idA.toScriptValue(_entitiesScriptEngine);
        args << idB.toScriptValue(_entitiesScriptEngine);
        args << collisionToScriptValue(_entitiesScriptEngine, collision);
        entityScriptA.property("collisionWithEntity").call(entityScriptA, args);
    }

    QScriptValue entityScriptB = loadEntityScript(idB);
    if (entityScriptB.property("collisionWithEntity").isValid()) {
        QScriptValueList args;
        args << idB.toScriptValue(_entitiesScriptEngine);
        args << idA.toScriptValue(_entitiesScriptEngine);
        args << collisionToScriptValue(_entitiesScriptEngine, collision);
        entityScriptB.property("collisionWithEntity").call(entityScriptA, args);
    }
}
<|MERGE_RESOLUTION|>--- conflicted
+++ resolved
@@ -393,12 +393,7 @@
             _viewState->getShadowViewFrustum() : _viewState->getCurrentViewFrustum();
 
         RenderArgs args = { this, frustum, getSizeScale(), getBoundaryLevelAdjust(), renderMode, renderSide,
-<<<<<<< HEAD
-                            renderDebugFlags, 0, 0, 0, 0, 0, 0, 0, 0, 0, 0, 0 };
-=======
-                            0, 0, 0, 0, 0, 0, 0, 0, 0, 0, 0, 0, 0 };
-
->>>>>>> c08fde8e
+                            renderDebugFlags, 0, 0, 0, 0, 0, 0, 0, 0, 0, 0, 0, 0, 0 };
 
         _tree->lockForRead();
 

//
//  RenderableEntityItem.cpp
//  interface/src
//
//  Created by Brad Hefta-Gaub on 12/6/13.
//  Copyright 2013 High Fidelity, Inc.
<<<<<<< HEAD
//  Copyright 2020 Vircadia contributors.
=======
//  Copyright 2024 Overte e.V.
>>>>>>> 68fffe00
//
//  Distributed under the Apache License, Version 2.0.
//  See the accompanying file LICENSE or http://www.apache.org/licenses/LICENSE-2.0.html
//


#include "RenderableEntityItem.h"

#include <ObjectMotionState.h>

#include "RenderableShapeEntityItem.h"
#include "RenderableModelEntityItem.h"
#include "RenderableTextEntityItem.h"
#include "RenderableImageEntityItem.h"
#include "RenderableWebEntityItem.h"
#include "RenderableParticleEffectEntityItem.h"
#include "RenderableLineEntityItem.h"
#include "RenderablePolyLineEntityItem.h"
#include "RenderablePolyVoxEntityItem.h"
#include "RenderableGridEntityItem.h"
#include "RenderableGizmoEntityItem.h"
#include "RenderableLightEntityItem.h"
#include "RenderableZoneEntityItem.h"
#include "RenderableMaterialEntityItem.h"

#include "RenderPipelines.h"

using namespace render;
using namespace render::entities;

void EntityRenderer::initEntityRenderers() {
    REGISTER_ENTITY_TYPE_WITH_FACTORY(Model, RenderableModelEntityItem::factory)
    REGISTER_ENTITY_TYPE_WITH_FACTORY(PolyVox, RenderablePolyVoxEntityItem::factory)
}

const Transform& EntityRenderer::getModelTransform() const {
    return _modelTransform;
}

void EntityRenderer::makeStatusGetters(const EntityItemPointer& entity, Item::Status::Getters& statusGetters) {
    auto nodeList = DependencyManager::get<NodeList>();
    // DANGER: nodeList->getSessionUUID() will return null id when not connected to domain.
    const QUuid& myNodeID = nodeList->getSessionUUID();

    statusGetters.push_back([entity]() -> render::Item::Status::Value {
        uint64_t delta = usecTimestampNow() - entity->getLastEditedFromRemote();
        const float WAIT_THRESHOLD_INV = 1.0f / (0.2f * USECS_PER_SECOND);
        float normalizedDelta = delta * WAIT_THRESHOLD_INV;
        // Status icon will scale from 1.0f down to 0.0f after WAIT_THRESHOLD
        // Color is red if last update is after WAIT_THRESHOLD, green otherwise (120 deg is green)
        return render::Item::Status::Value(1.0f - normalizedDelta, (normalizedDelta > 1.0f ?
            render::Item::Status::Value::GREEN :
            render::Item::Status::Value::RED),
            (unsigned char)render::Item::Status::Icon::PACKET_RECEIVED);
    });

    statusGetters.push_back([entity] () -> render::Item::Status::Value {
        uint64_t delta = usecTimestampNow() - entity->getLastBroadcast();
        const float WAIT_THRESHOLD_INV = 1.0f / (0.4f * USECS_PER_SECOND);
        float normalizedDelta = delta * WAIT_THRESHOLD_INV;
        // Status icon will scale from 1.0f down to 0.0f after WAIT_THRESHOLD
        // Color is Magenta if last update is after WAIT_THRESHOLD, cyan otherwise (180 deg is green)
        return render::Item::Status::Value(1.0f - normalizedDelta, (normalizedDelta > 1.0f ?
            render::Item::Status::Value::MAGENTA :
            render::Item::Status::Value::CYAN),
            (unsigned char)render::Item::Status::Icon::PACKET_SENT);
    });

    statusGetters.push_back([entity] () -> render::Item::Status::Value {
        ObjectMotionState* motionState = static_cast<ObjectMotionState*>(entity->getPhysicsInfo());
        if (motionState && motionState->isActive()) {
            return render::Item::Status::Value(1.0f, render::Item::Status::Value::BLUE,
                (unsigned char)render::Item::Status::Icon::ACTIVE_IN_BULLET);
        }
        return render::Item::Status::Value(0.0f, render::Item::Status::Value::BLUE,
            (unsigned char)render::Item::Status::Icon::ACTIVE_IN_BULLET);
    });

    statusGetters.push_back([entity, myNodeID] () -> render::Item::Status::Value {
        bool weOwnSimulation = entity->getSimulationOwner().matchesValidID(myNodeID);
        bool otherOwnSimulation = !weOwnSimulation && !entity->getSimulationOwner().isNull();

        if (weOwnSimulation) {
            return render::Item::Status::Value(1.0f, render::Item::Status::Value::BLUE,
                (unsigned char)render::Item::Status::Icon::SIMULATION_OWNER);
        } else if (otherOwnSimulation) {
            return render::Item::Status::Value(1.0f, render::Item::Status::Value::RED,
                (unsigned char)render::Item::Status::Icon::OTHER_SIMULATION_OWNER);
        }
        return render::Item::Status::Value(0.0f, render::Item::Status::Value::BLUE,
            (unsigned char)render::Item::Status::Icon::SIMULATION_OWNER);
    });

    statusGetters.push_back([entity] () -> render::Item::Status::Value {
        if (entity->hasActions()) {
            return render::Item::Status::Value(1.0f, render::Item::Status::Value::GREEN,
                (unsigned char)render::Item::Status::Icon::HAS_ACTIONS);
        }
        return render::Item::Status::Value(0.0f, render::Item::Status::Value::GREEN,
            (unsigned char)render::Item::Status::Icon::HAS_ACTIONS);
    });

    statusGetters.push_back([entity] () -> render::Item::Status::Value {
        if (entity->isAvatarEntity()) {
            if (entity->isMyAvatarEntity()) {
                return render::Item::Status::Value(1.0f, render::Item::Status::Value::GREEN,
                    (unsigned char)render::Item::Status::Icon::ENTITY_HOST_TYPE);
            } else {
                return render::Item::Status::Value(1.0f, render::Item::Status::Value::RED,
                    (unsigned char)render::Item::Status::Icon::ENTITY_HOST_TYPE);
            }
        } else if (entity->isLocalEntity()) {
            return render::Item::Status::Value(1.0f, render::Item::Status::Value::BLUE,
                (unsigned char)render::Item::Status::Icon::ENTITY_HOST_TYPE);
        }
        return render::Item::Status::Value(0.0f, render::Item::Status::Value::GREEN,
            (unsigned char)render::Item::Status::Icon::ENTITY_HOST_TYPE);
    });
}


template <typename T> 
std::shared_ptr<T> make_renderer(const EntityItemPointer& entity) {
    // We want to use deleteLater so that renderer destruction gets pushed to the main thread
    return std::shared_ptr<T>(new T(entity), [](T* ptr) { ptr->deleteLater(); });
}

EntityRenderer::EntityRenderer(const EntityItemPointer& entity) : _created(entity->getCreated()), _entity(entity), _entityID(entity->getID()) {}

EntityRenderer::~EntityRenderer() {}

//
// Smart payload proxy members, implementing the payload interface
//

Item::Bound EntityRenderer::getBound(RenderArgs* args) {
    auto bound = _bound;
    if (_billboardMode != BillboardMode::NONE) {
        glm::vec3 dimensions = bound.getScale();
        float max = glm::max(dimensions.x, glm::max(dimensions.y, dimensions.z));
        const float SQRT_2 = 1.41421356237f;
        bound.setScaleStayCentered(glm::vec3(SQRT_2 * max));
    }
    return bound;
}

ShapeKey EntityRenderer::getShapeKey() {
    ShapeKey::Builder builder = ShapeKey::Builder().withOwnPipeline();
    if (_primitiveMode == PrimitiveMode::LINES) {
        builder.withWireframe();
    }
    return builder.build();
}

render::hifi::Tag EntityRenderer::getTagMask() const {
    render::hifi::Tag mask = render::hifi::TAG_NONE;
    mask = (render::hifi::Tag)(mask | (!_cauterized * render::hifi::TAG_MAIN_VIEW));
    mask = (render::hifi::Tag)(mask | (_isVisibleInSecondaryCamera * render::hifi::TAG_SECONDARY_VIEW));
    return mask;
}

render::hifi::Layer EntityRenderer::getHifiRenderLayer() const {
    switch (_renderLayer) {
        case RenderLayer::WORLD:
            return render::hifi::LAYER_3D;
        case RenderLayer::FRONT:
            return render::hifi::LAYER_3D_FRONT;
        case RenderLayer::HUD:
            return render::hifi::LAYER_3D_HUD;
        default:
            return render::hifi::LAYER_3D;
    }
}

ItemKey EntityRenderer::getKey() {
    ItemKey::Builder builder =
        ItemKey::Builder().withTypeShape().withTypeMeta().withTagBits(getTagMask()).withLayer(getHifiRenderLayer());

    if (isTransparent()) {
        builder.withTransparent();
    } else if (_canCastShadow) {
        builder.withShadowCaster();
    }

    if (_cullWithParent) {
        builder.withSubMetaCulled();
    }

    if (!_visible) {
        builder.withInvisible();
    }

    updateItemKeyBuilderFromMaterials(builder);

    return builder;
}

uint32_t EntityRenderer::metaFetchMetaSubItems(ItemIDs& subItems) const {
    if (Item::isValidID(_renderItemID)) {
        subItems.emplace_back(_renderItemID);
        return 1;
    }
    return 0;
}

bool EntityRenderer::passesZoneOcclusionTest(const std::unordered_set<QUuid>& containingZones) const {
    if (!_renderWithZones.isEmpty()) {
        if (!containingZones.empty()) {
            for (auto renderWithZone : _renderWithZones) {
                if (containingZones.find(renderWithZone) != containingZones.end()) {
                    return true;
                }
            }
        }
        return false;
    }
    return true;
}

HighlightStyle EntityRenderer::getOutlineStyle(const ViewFrustum& viewFrustum, const size_t height) const {
    std::lock_guard<std::mutex> lock(_materialsLock);
    auto materials = _materials.find("0");
    if (materials != _materials.end()) {
        glm::vec3 position;
        withReadLock([&] {
            position = _renderTransform.getTranslation();
        });
        return HighlightStyle::calculateOutlineStyle(materials->second.getOutlineWidthMode(), materials->second.getOutlineWidth(),
                                                     materials->second.getOutline(), position, viewFrustum, height);
    }
    return HighlightStyle();
}

void EntityRenderer::render(RenderArgs* args) {
    if (!isValidRenderItem()) {
        return;
    }

    if (_visible && (args->_renderMode != RenderArgs::RenderMode::DEFAULT_RENDER_MODE || !_cauterized)) {
        doRender(args);
    }
}

//
// Methods called by the EntityTreeRenderer
//

EntityRenderer::Pointer EntityRenderer::addToScene(EntityTreeRenderer& renderer, const EntityItemPointer& entity, const ScenePointer& scene, Transaction& transaction) {
    EntityRenderer::Pointer result;
    if (!entity) {
        return result;
    }

    using Type = EntityTypes::EntityType_t;
    auto type = entity->getType();
    switch (type) {

        case Type::Shape:
        case Type::Box:
        case Type::Sphere:
            result = make_renderer<ShapeEntityRenderer>(entity);
            break;

        case Type::Model:
            result = make_renderer<ModelEntityRenderer>(entity);
            break;

        case Type::Text:
            result = make_renderer<TextEntityRenderer>(entity);
            break;

        case Type::Image:
            result = make_renderer<ImageEntityRenderer>(entity);
            break;

        case Type::Web:
            if (!nsightActive()) {
                result = make_renderer<WebEntityRenderer>(entity);
            }
            break;

        case Type::ParticleEffect:
            result = make_renderer<ParticleEffectEntityRenderer>(entity);
            break;

        case Type::Line:
            result = make_renderer<LineEntityRenderer>(entity);
            break;

        case Type::PolyLine:
            result = make_renderer<PolyLineEntityRenderer>(entity);
            break;

        case Type::PolyVox:
            result = make_renderer<PolyVoxEntityRenderer>(entity);
            break;

        case Type::Grid:
            result = make_renderer<GridEntityRenderer>(entity);
            break;

        case Type::Gizmo:
            result = make_renderer<GizmoEntityRenderer>(entity);
            break;

        case Type::Light:
            result = make_renderer<LightEntityRenderer>(entity);
            break;

        case Type::Zone:
            result = make_renderer<ZoneEntityRenderer>(entity);
            break;

        case Type::Material:
            result = make_renderer<MaterialEntityRenderer>(entity);
            break;

        default:
            break;
    }

    if (result) {
        result->addToScene(scene, transaction);
    }

    return result;
}

bool EntityRenderer::addToScene(const ScenePointer& scene, Transaction& transaction) {
    _renderItemID = scene->allocateID();
    // Complicated series of trusses
    auto renderPayload = std::make_shared<PayloadProxyInterface::ProxyPayload>(shared_from_this());
    Item::Status::Getters statusGetters;
    makeStatusGetters(_entity, statusGetters);
    renderPayload->addStatusGetters(statusGetters);
    transaction.resetItem(_renderItemID, renderPayload);
    onAddToScene(_entity);
    updateInScene(scene, transaction);
    _entity->bumpAncestorChainRenderableVersion();
    return true;
}

void EntityRenderer::removeFromScene(const ScenePointer& scene, Transaction& transaction) {
    onRemoveFromScene(_entity);
    transaction.removeItem(_renderItemID);
    Item::clearID(_renderItemID);
    _entity->bumpAncestorChainRenderableVersion();
}

void EntityRenderer::updateInScene(const ScenePointer& scene, Transaction& transaction) {
    DETAILED_PROFILE_RANGE(simulation_physics, __FUNCTION__);
    if (!isValidRenderItem()) {
        return;
    }
    _updateTime = usecTimestampNow();

    doRenderUpdateSynchronous(scene, transaction, _entity);
    transaction.updateItem<PayloadProxyInterface>(_renderItemID, [this](PayloadProxyInterface& self) {
        if (!isValidRenderItem()) {
            return;
        }
        // Happens on the render thread.  Classes should use
        doRenderUpdateAsynchronous(_entity);
    });
}

//
// Internal methods
//

// Returns true if the item needs to have updateInscene called because of internal rendering 
// changes (animation, fading, etc)
bool EntityRenderer::needsRenderUpdate() const {
    if (isFading()) {
        return true;
    }

    if (_prevIsTransparent != isTransparent()) {
        return true;
    }

    return needsRenderUpdateFromEntity(_entity);
}

Transform EntityRenderer::getTransformToCenterWithMaybeOnlyLocalRotation(const EntityItemPointer& entity, bool& success) const {
    return entity->getBillboardMode() == BillboardMode::NONE ? entity->getTransformToCenter(success) :
        entity->getTransformToCenterWithOnlyLocalRotation(success);
}

// Returns true if the item in question needs to have updateInScene called because of changes in the entity
bool EntityRenderer::needsRenderUpdateFromEntity(const EntityItemPointer& entity) const {
    if (entity->needsRenderUpdate()) {
        return true;
    }

    if (!entity->isVisuallyReady()) {
        return true;
    }

    bool success = false;
    auto bound = entity->getAABox(success);
    if (success && _bound != bound) {
        return true;
    }

    auto newModelTransform = getTransformToCenterWithMaybeOnlyLocalRotation(entity, success);
    // FIXME can we use a stale model transform here?
    if (success && newModelTransform != _modelTransform) {
        return true;
    }

    if (_moving != entity->isMovingRelativeToParent()) {
        return true;
    }

    if (entity->needsZoneOcclusionUpdate()) {
        return true;
    }

    return false;
}

void EntityRenderer::updateModelTransformAndBound(const EntityItemPointer& entity) {
    bool success = false;
    auto newModelTransform = getTransformToCenterWithMaybeOnlyLocalRotation(entity, success);
    if (success) {
        _modelTransform = newModelTransform;
    }

    success = false;
    auto bound = entity->getAABox(success);
    if (success) {
        _bound = bound;
    }
}

void EntityRenderer::doRenderUpdateSynchronous(const ScenePointer& scene, Transaction& transaction, const EntityItemPointer& entity) {
    DETAILED_PROFILE_RANGE(simulation_physics, __FUNCTION__);
    withWriteLock([&] {
        auto transparent = isTransparent();
        auto fading = isFading();
        if (fading || _prevIsTransparent != transparent || !entity->isVisuallyReady()) {
            emit requestRenderUpdate();
        }
        if (fading) {
            _isFading = Interpolate::calculateFadeRatio(_fadeStartTime) < 1.0f;
        }

        _prevIsTransparent = transparent;

        updateModelTransformAndBound(entity);

        _moving = entity->isMovingRelativeToParent();
        _visible = entity->getVisible();
        entity->setNeedsRenderUpdate(false);
    });
}

void EntityRenderer::doRenderUpdateAsynchronous(const EntityItemPointer& entity) {
    setIsVisibleInSecondaryCamera(entity->isVisibleInSecondaryCamera());
    setRenderLayer(entity->getRenderLayer());
    _billboardMode = entity->getBillboardMode();
    _primitiveMode = entity->getPrimitiveMode();
    _canCastShadow = entity->getCanCastShadow();
    setCullWithParent(entity->getCullWithParent());
    _cauterized = entity->getCauterized();
    if (entity->needsZoneOcclusionUpdate()) {
        entity->resetNeedsZoneOcclusionUpdate();
        _renderWithZones = entity->getRenderWithZones();
    }
}

void EntityRenderer::onAddToScene(const EntityItemPointer& entity) {
    QObject::connect(this, &EntityRenderer::requestRenderUpdate, this, [this] {
        auto renderer = DependencyManager::get<EntityTreeRenderer>();
        if (renderer) {
            renderer->onEntityChanged(_entity->getID());
        }
    }, Qt::QueuedConnection);
    _changeHandlerId = entity->registerChangeHandler([](const EntityItemID& changedEntity) {
        auto renderer = DependencyManager::get<EntityTreeRenderer>();
        if (renderer) {
            auto renderable = renderer->renderableForEntityId(changedEntity);
            if (renderable && renderable->needsRenderUpdate()) {
                renderer->onEntityChanged(changedEntity);
            }
        }
    });
}

void EntityRenderer::onRemoveFromScene(const EntityItemPointer& entity) { 
    entity->deregisterChangeHandler(_changeHandlerId);
    QObject::disconnect(this, &EntityRenderer::requestRenderUpdate, this, nullptr);
}

void EntityRenderer::addMaterial(graphics::MaterialLayer material, const std::string& parentMaterialName) {
    std::lock_guard<std::mutex> lock(_materialsLock);
    _materials[parentMaterialName].push(material);
    emit requestRenderUpdate();
}

void EntityRenderer::removeMaterial(graphics::MaterialPointer material, const std::string& parentMaterialName) {
    std::lock_guard<std::mutex> lock(_materialsLock);
    _materials[parentMaterialName].remove(material);
    emit requestRenderUpdate();
}

graphics::MaterialPointer EntityRenderer::getTopMaterial() {
    std::lock_guard<std::mutex> lock(_materialsLock);
    auto materials = _materials.find("0");
    if (materials != _materials.end()) {
        return materials->second.top().material;
    }
    return nullptr;
}

EntityRenderer::Pipeline EntityRenderer::getPipelineType(const graphics::MultiMaterial& materials) {
    if (materials.top().material && materials.top().material->isProcedural() && materials.top().material->isReady()) {
        return Pipeline::PROCEDURAL;
    }

    graphics::MaterialKey drawMaterialKey = materials.getMaterialKey();
    if (materials.isMToon() || drawMaterialKey.isEmissive() || drawMaterialKey.isMetallic() || drawMaterialKey.isScattering()) {
        return Pipeline::MATERIAL;
    }

    // If the material is using any map, we need to use a material ShapeKey
    for (int i = 0; i < graphics::Material::MapChannel::NUM_MAP_CHANNELS; i++) {
        if (drawMaterialKey.isMapChannel(graphics::Material::MapChannel(i))) {
            return Pipeline::MATERIAL;
        }
    }
    return Pipeline::SIMPLE;
}

bool EntityRenderer::needsRenderUpdateFromMaterials() const {
    MaterialMap::const_iterator materials;
    {
        std::lock_guard<std::mutex> lock(_materialsLock);
        materials = _materials.find("0");

        if (materials == _materials.cend()) {
            return false;
        }
    }

    if (materials->second.shouldUpdate()) {
        return true;
    }

    if (materials->second.top().material && materials->second.top().material->isProcedural() && materials->second.top().material->isReady()) {
        auto procedural = std::static_pointer_cast<graphics::ProceduralMaterial>(materials->second.top().material);
        if (procedural->isFading()) {
            return true;
        }
    }

    return false;
}

void EntityRenderer::updateMaterials(bool baseMaterialChanged) {
    MaterialMap::iterator materials;
    {
        std::lock_guard<std::mutex> lock(_materialsLock);
        materials = _materials.find("0");

        if (materials == _materials.end()) {
            return;
        }
    }

    if (baseMaterialChanged) {
        materials->second.setNeedsUpdate(true);
    }

    bool requestUpdate = false;
    if (materials->second.top().material && materials->second.top().material->isProcedural() && materials->second.top().material->isReady()) {
        auto procedural = std::static_pointer_cast<graphics::ProceduralMaterial>(materials->second.top().material);
        if (procedural->isFading()) {
            procedural->setIsFading(Interpolate::calculateFadeRatio(procedural->getFadeStartTime()) < 1.0f);
            requestUpdate = true;
        }
    }

    if (materials->second.shouldUpdate()) {
        RenderPipelines::updateMultiMaterial(materials->second);
        requestUpdate = true;
    }

    if (requestUpdate) {
        emit requestRenderUpdate();
    }
}

bool EntityRenderer::materialsTransparent() const {
    MaterialMap::const_iterator materials;
    {
        std::lock_guard<std::mutex> lock(_materialsLock);
        materials = _materials.find("0");

        if (materials == _materials.cend()) {
            return false;
        }
    }

    if (materials->second.top().material) {
        if (materials->second.top().material->isProcedural() && materials->second.top().material->isReady()) {
            auto procedural = std::static_pointer_cast<graphics::ProceduralMaterial>(materials->second.top().material);
            if (procedural->isFading()) {
                return true;
            }
        }

        if (materials->second.getMaterialKey().isTranslucent()) {
            return true;
        }
    }

    return false;
}

Item::Bound EntityRenderer::getMaterialBound(RenderArgs* args) {
    MaterialMap::iterator materials;
    {
        std::lock_guard<std::mutex> lock(_materialsLock);
        materials = _materials.find("0");

        if (materials == _materials.end()) {
            return EntityRenderer::getBound(args);
        }
    }

    if (materials->second.top().material && materials->second.top().material->isProcedural() && materials->second.top().material->isReady()) {
        auto procedural = std::static_pointer_cast<graphics::ProceduralMaterial>(materials->second.top().material);
        if (procedural->hasVertexShader() && procedural->hasBoundOperator()) {
            return procedural->getBound(args);
        }
    }

    return EntityRenderer::getBound(args);
}

void EntityRenderer::updateItemKeyBuilderFromMaterials(ItemKey::Builder& builder) {
    MaterialMap::iterator materials;
    {
        std::lock_guard<std::mutex> lock(_materialsLock);
        materials = _materials.find("0");

        if (materials != _materials.end()) {
            if (materials->second.shouldUpdate()) {
                RenderPipelines::updateMultiMaterial(materials->second);
            }
        } else {
            return;
        }
    }

    if (materials->second.hasOutline()) {
        builder.withOutline();
    }
}

void EntityRenderer::updateShapeKeyBuilderFromMaterials(ShapeKey::Builder& builder) {
    MaterialMap::iterator materials;
    {
        std::lock_guard<std::mutex> lock(_materialsLock);
        materials = _materials.find("0");

        if (materials != _materials.end()) {
            if (materials->second.shouldUpdate()) {
                RenderPipelines::updateMultiMaterial(materials->second);
            }
        } else {
            return;
        }
    }

    if (isTransparent()) {
        builder.withTranslucent();
    }

    if (_primitiveMode == PrimitiveMode::LINES) {
        builder.withWireframe();
    }

    builder.withCullFaceMode(materials->second.getCullFaceMode());

    graphics::MaterialKey drawMaterialKey = materials->second.getMaterialKey();
    if (!materials->second.isMToon() && drawMaterialKey.isUnlit()) {
        builder.withUnlit();
    }

    auto pipelineType = getPipelineType(materials->second);
    if (pipelineType == Pipeline::MATERIAL) {
        builder.withMaterial();
        if (drawMaterialKey.isNormalMap()) {
            builder.withTangents();
        }
        if (!materials->second.isMToon()) {
            if (drawMaterialKey.isLightMap()) {
                builder.withLightMap();
            }
        } else {
            builder.withMToon();
        }
    } else if (pipelineType == Pipeline::PROCEDURAL) {
        builder.withOwnPipeline();
    }
}

glm::vec4 EntityRenderer::calculatePulseColor(const glm::vec4& color, const PulsePropertyGroup& pulseProperties, quint64 start) {
    if (pulseProperties.getPeriod() == 0.0f || (pulseProperties.getColorMode() == PulseMode::NONE && pulseProperties.getAlphaMode() == PulseMode::NONE)) {
        return color;
    }

    float t = ((float)(usecTimestampNow() - start)) / ((float)USECS_PER_SECOND);
    float pulse = 0.5f * (cosf(t * (2.0f * (float)M_PI) / pulseProperties.getPeriod()) + 1.0f) * (pulseProperties.getMax() - pulseProperties.getMin()) + pulseProperties.getMin();
    float outPulse = (1.0f - pulse);

    glm::vec4 result = color;
    if (pulseProperties.getColorMode() == PulseMode::IN_PHASE) {
        result.r *= pulse;
        result.g *= pulse;
        result.b *= pulse;
    } else if (pulseProperties.getColorMode() == PulseMode::OUT_PHASE) {
        result.r *= outPulse;
        result.g *= outPulse;
        result.b *= outPulse;
    }

    if (pulseProperties.getAlphaMode() == PulseMode::IN_PHASE) {
        result.a *= pulse;
    } else if (pulseProperties.getAlphaMode() == PulseMode::OUT_PHASE) {
        result.a *= outPulse;
    }

    return result;
}

glm::vec3 EntityRenderer::calculatePulseColor(const glm::vec3& color, const PulsePropertyGroup& pulseProperties, quint64 start) {
    if (pulseProperties.getPeriod() == 0.0f || (pulseProperties.getColorMode() == PulseMode::NONE && pulseProperties.getAlphaMode() == PulseMode::NONE)) {
        return color;
    }

    float t = ((float)(usecTimestampNow() - start)) / ((float)USECS_PER_SECOND);
    float pulse = 0.5f * (cosf(t * (2.0f * (float)M_PI) / pulseProperties.getPeriod()) + 1.0f) * (pulseProperties.getMax() - pulseProperties.getMin()) + pulseProperties.getMin();
    float outPulse = (1.0f - pulse);

    glm::vec3 result = color;
    if (pulseProperties.getColorMode() == PulseMode::IN_PHASE) {
        result.r *= pulse;
        result.g *= pulse;
        result.b *= pulse;
    } else if (pulseProperties.getColorMode() == PulseMode::OUT_PHASE) {
        result.r *= outPulse;
        result.g *= outPulse;
        result.b *= outPulse;
    }

    return result;
}<|MERGE_RESOLUTION|>--- conflicted
+++ resolved
@@ -4,11 +4,7 @@
 //
 //  Created by Brad Hefta-Gaub on 12/6/13.
 //  Copyright 2013 High Fidelity, Inc.
-<<<<<<< HEAD
-//  Copyright 2020 Vircadia contributors.
-=======
 //  Copyright 2024 Overte e.V.
->>>>>>> 68fffe00
 //
 //  Distributed under the Apache License, Version 2.0.
 //  See the accompanying file LICENSE or http://www.apache.org/licenses/LICENSE-2.0.html

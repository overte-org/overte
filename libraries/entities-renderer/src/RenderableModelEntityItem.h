//
//  RenderableModelEntityItem.h
//  interface/src/entities
//
//  Created by Brad Hefta-Gaub on 8/6/14.
//  Copyright 2014 High Fidelity, Inc.
//
//  Distributed under the Apache License, Version 2.0.
//  See the accompanying file LICENSE or http://www.apache.org/licenses/LICENSE-2.0.html
//

#ifndef hifi_RenderableModelEntityItem_h
#define hifi_RenderableModelEntityItem_h

#include <ModelEntityItem.h>

#include <QString>
#include <QStringList>

#include <ModelEntityItem.h>
#include <AnimationCache.h>
#include <Model.h>
#include <model-networking/ModelCache.h>
#include <MetaModelPayload.h>

#include "RenderableEntityItem.h"

class Model;
class EntityTreeRenderer;

namespace render { namespace entities {
class ModelEntityRenderer;
} }

// #define MODEL_ENTITY_USE_FADE_EFFECT
class ModelEntityWrapper : public ModelEntityItem {
    using Parent = ModelEntityItem;
    friend class render::entities::ModelEntityRenderer;

protected:
    ModelEntityWrapper(const EntityItemID& entityItemID) : Parent(entityItemID) {}
    void setModel(const ModelPointer& model);
    ModelPointer getModel() const;
    bool isModelLoaded() const;

    bool _needsInitialSimulation{ true };
private:
    ModelPointer _model;
};

class RenderableModelEntityItem : public ModelEntityWrapper {
    Q_OBJECT

    friend class render::entities::ModelEntityRenderer;
    using Parent = ModelEntityWrapper;
public:
    static EntityItemPointer factory(const EntityItemID& entityID, const EntityItemProperties& properties);

    RenderableModelEntityItem(const EntityItemID& entityItemID, bool dimensionsInitialized);
    virtual ~RenderableModelEntityItem();

    virtual void setUnscaledDimensions(const glm::vec3& value) override;

    virtual EntityItemProperties getProperties(const EntityPropertyFlags& desiredProperties, bool allowEmptyDesiredProperties) const override;
    void doInitialModelSimulation();
    void updateModelBounds();

    virtual bool supportsDetailedIntersection() const override;
    virtual bool findDetailedRayIntersection(const glm::vec3& origin, const glm::vec3& direction,
                        OctreeElementPointer& element, float& distance,
                        BoxFace& face, glm::vec3& surfaceNormal,
                        QVariantMap& extraInfo, bool precisionPicking) const override;
    virtual bool findDetailedParabolaIntersection(const glm::vec3& origin, const glm::vec3& velocity,
                        const glm::vec3& acceleration, OctreeElementPointer& element, float& parabolicDistance,
                        BoxFace& face, glm::vec3& surfaceNormal,
                        QVariantMap& extraInfo, bool precisionPicking) const override;

    virtual void setShapeType(ShapeType type) override;
    virtual void setCompoundShapeURL(const QString& url) override;

    virtual bool isReadyToComputeShape() const override;
    virtual void computeShapeInfo(ShapeInfo& shapeInfo) override;
    bool unableToLoadCollisionShape();

    virtual bool contains(const glm::vec3& point) const override;
    void stopModelOverrideIfNoParent();

    virtual bool shouldBePhysical() const override;
    void simulateRelayedJoints();
    bool getJointMapCompleted();
    void setJointMap(std::vector<int> jointMap);
    int avatarJointIndex(int modelJointIndex);
    void setOverrideTransform(const Transform& transform, const glm::vec3& offset);

    // these are in the frame of this object (model space)
    virtual glm::quat getAbsoluteJointRotationInObjectFrame(int index) const override;
    virtual glm::vec3 getAbsoluteJointTranslationInObjectFrame(int index) const override;
    virtual int getJointParent(int index) const override;
    virtual bool setAbsoluteJointRotationInObjectFrame(int index, const glm::quat& rotation) override;
    virtual bool setAbsoluteJointTranslationInObjectFrame(int index, const glm::vec3& translation) override;

    virtual glm::quat getLocalJointRotation(int index) const override;
    virtual glm::vec3 getLocalJointTranslation(int index) const override;
    virtual bool setLocalJointRotation(int index, const glm::quat& rotation) override;
    virtual bool setLocalJointTranslation(int index, const glm::vec3& translation) override;

    virtual void setJointRotations(const QVector<glm::quat>& rotations) override;
    virtual void setJointRotationsSet(const QVector<bool>& rotationsSet) override;
    virtual void setJointTranslations(const QVector<glm::vec3>& translations) override;
    virtual void setJointTranslationsSet(const QVector<bool>& translationsSet) override;

    virtual void locationChanged(bool tellPhysics = true, bool tellChildren = true) override;

    virtual int getJointIndex(const QString& name) const override;
    virtual QStringList getJointNames() const override;

private:
    bool needsUpdateModelBounds() const;
    void autoResizeJointArrays();
    void copyAnimationJointDataToModel();
    bool readyToAnimate() const;
    void fetchCollisionGeometryResource();

    GeometryResource::Pointer _collisionGeometryResource;
    std::vector<int> _jointMap;
    QVariantMap _originalTextures;
    bool _jointMapCompleted { false };
    bool _originalTexturesRead { false };
    bool _dimensionsInitialized { true };
    bool _needsJointSimulation { false };
};

namespace render { namespace entities { 

class ModelEntityRenderer : public TypedEntityRenderer<RenderableModelEntityItem>, public MetaModelPayload {
    using Parent = TypedEntityRenderer<RenderableModelEntityItem>;
    friend class EntityRenderer;
    Q_OBJECT

public:
    ModelEntityRenderer(const EntityItemPointer& entity);
    virtual scriptable::ScriptableModelBase getScriptableModel() override;
    virtual bool canReplaceModelMeshPart(int meshIndex, int partIndex) override;
    virtual bool replaceScriptableModelMeshPart(scriptable::ScriptableModelBasePointer model, int meshIndex, int partIndex) override;

    void addMaterial(graphics::MaterialLayer material, const std::string& parentMaterialName) override;
    void removeMaterial(graphics::MaterialPointer material, const std::string& parentMaterialName) override;

    // FIXME: model mesh parts should fade individually
    bool isFading() const override { return false; }

protected:
    virtual void removeFromScene(const ScenePointer& scene, Transaction& transaction) override;
    virtual void onRemoveFromSceneTyped(const TypedEntityPointer& entity) override;

    void setKey(bool didVisualGeometryRequestSucceed);
    virtual ItemKey getKey() override;
    virtual uint32_t metaFetchMetaSubItems(ItemIDs& subItems) const override;
    virtual void handleBlendedVertices(int blendshapeNumber, const QVector<BlendshapeOffset>& blendshapeOffsets,
                                       const QVector<int>& blendedMeshSizes, const render::ItemIDs& subItemIDs) override;

    virtual bool needsRenderUpdateFromTypedEntity(const TypedEntityPointer& entity) const override;
    virtual bool needsRenderUpdate() const override;
    virtual void doRender(RenderArgs* args) override;
    virtual void doRenderUpdateSynchronousTyped(const ScenePointer& scene, Transaction& transaction, const TypedEntityPointer& entity) override;

    void setIsVisibleInSecondaryCamera(bool value) override;
    void setRenderLayer(RenderLayer value) override;
    void setPrimitiveMode(PrimitiveMode value) override;
    void setCullWithParent(bool value) override;
    void setRenderWithZones(const QVector<QUuid>& renderWithZones) override;

private:
    void animate(const TypedEntityPointer& entity);
    void mapJoints(const TypedEntityPointer& entity, const ModelPointer& model);

    // Transparency is handled in ModelMeshPartPayload
    virtual bool isTransparent() const override { return false; }

    bool _hasModel { false };
    ModelPointer _model;
    QString _textures;
    bool _texturesLoaded { false };
    int _lastKnownCurrentFrame { -1 };
#ifdef MODEL_ENTITY_USE_FADE_EFFECT
    bool _hasTransitioned{ false };
#endif

    const void* _collisionMeshKey { nullptr };

    QUrl _parsedModelURL;
    bool _jointMappingCompleted { false };
    QVector<int> _jointMapping; // domain is index into model-joints, range is index into animation-joints
    AnimationPointer _animation;
    bool _animating { false };
    QString _animationURL;
    uint64_t _lastAnimated { 0 };

    render::ItemKey _itemKey { render::ItemKey::Builder().withTypeMeta() };

    bool _didLastVisualGeometryRequestSucceed { true };
    bool _prevModelLoaded { false };

    void processMaterials();
<<<<<<< HEAD
    bool _allProceduralMaterialsLoaded { false };
=======

    static void metaBlendshapeOperator(render::ItemID renderItemID, int blendshapeNumber, const QVector<BlendshapeOffset>& blendshapeOffsets,
                                       const QVector<int>& blendedMeshSizes, const render::ItemIDs& subItemIDs);

>>>>>>> f2cc30d6
};

} } // namespace 

#endif // hifi_RenderableModelEntityItem_h<|MERGE_RESOLUTION|>--- conflicted
+++ resolved
@@ -202,14 +202,10 @@
     bool _prevModelLoaded { false };
 
     void processMaterials();
-<<<<<<< HEAD
     bool _allProceduralMaterialsLoaded { false };
-=======
 
     static void metaBlendshapeOperator(render::ItemID renderItemID, int blendshapeNumber, const QVector<BlendshapeOffset>& blendshapeOffsets,
                                        const QVector<int>& blendedMeshSizes, const render::ItemIDs& subItemIDs);
-
->>>>>>> f2cc30d6
 };
 
 } } // namespace 

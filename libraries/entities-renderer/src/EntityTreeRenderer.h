--- conflicted
+++ resolved
@@ -147,9 +147,8 @@
     size_t getPrevNumEntityUpdates() const { return _prevNumEntityUpdates; }
     size_t getPrevTotalNeededEntityUpdates() const { return _prevTotalNeededEntityUpdates; }
 
-<<<<<<< HEAD
     bool layeredZonesHaveFade(const TransitionType type) const { return _layeredZones.hasFade(type); }
-=======
+
     bool checkAndCallPreload(const EntityItemID& entityID,
                              bool reload = false,
                              bool unloadFirst = false,
@@ -157,7 +156,6 @@
                              const QString& newOverrideURL = "");
     void unloadEntityScript(const EntityItemID& entityID, const QString& scriptURL);
     void updateScriptUserData(const EntityItemID& entityID, const QString& scriptURL, const QString& userData);
->>>>>>> e6fbe916
 
 signals:
     void enterEntity(const EntityItemID& entityItemID);

--- conflicted
+++ resolved
@@ -632,13 +632,8 @@
     bool prevMirrorViewCorrection = _transform._presentFrame.mirrorViewCorrection;
     _transform._presentFrame.mirrorViewCorrection = batch._params[paramOffset]._uint != 0;
 
-<<<<<<< HEAD
-    if (prevMirrorViewCorrection != _transform._mirrorViewCorrection && _transform._correction.correction != glm::mat4()) {
-        setCameraCorrection(_transform._mirrorViewCorrection ? _transform._flippedCorrection : _transform._unflippedCorrection, _transform._correction.prevView, false);
-=======
-    if (_transform._presentFrame.correction != glm::mat4()) {
+    if (prevMirrorViewCorrection != _transform._presentFrame.mirrorViewCorrection && _transform._presentFrame.correction != glm::mat4()) {
         updatePresentFrame(_transform._presentFrame.mirrorViewCorrection ? _transform._presentFrame.flippedCorrection : _transform._presentFrame.unflippedCorrection, false);
->>>>>>> d09a927a
         _transform._invalidView = true;
     }
 }

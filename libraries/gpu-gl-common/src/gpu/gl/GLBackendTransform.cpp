//
//  GLBackendTransform.cpp
//  libraries/gpu/src/gpu
//
//  Created by Sam Gateau on 3/8/2015.
//  Copyright 2014 High Fidelity, Inc.
//
//  Distributed under the Apache License, Version 2.0.
//  See the accompanying file LICENSE or http://www.apache.org/licenses/LICENSE-2.0.html
//
#include "GLBackend.h"

using namespace gpu;
using namespace gpu::gl;

// Transform Stage
void GLBackend::do_setModelTransform(const Batch& batch, size_t paramOffset) {
}

void GLBackend::do_setViewTransform(const Batch& batch, size_t paramOffset) {
    _transform._view = batch._transforms.get(batch._params[paramOffset]._uint);
    _transform._viewIsCamera = batch._params[paramOffset + 1]._uint != 0;
    _transform._invalidView = true;
}

void GLBackend::do_setProjectionTransform(const Batch& batch, size_t paramOffset) {
    memcpy(&_transform._projection, batch.readData(batch._params[paramOffset]._uint), sizeof(Mat4));
    _transform._invalidProj = true;
}

void GLBackend::do_setProjectionJitter(const Batch& batch, size_t paramOffset) {
    _transform._projectionJitter.x = batch._params[paramOffset]._float;
    _transform._projectionJitter.y = batch._params[paramOffset+1]._float;
    _transform._invalidProj = true;
}

void GLBackend::do_setViewportTransform(const Batch& batch, size_t paramOffset) {
    memcpy(&_transform._viewport, batch.readData(batch._params[paramOffset]._uint), sizeof(Vec4i));

#ifdef GPU_STEREO_DRAWCALL_INSTANCED
    {
    #ifdef GPU_STEREO_MULTI_VIEWPORT
        ivec4& vp = _transform._viewport;
        auto sideWidth = vp.z / 2;

        vec4 leftRight[3];

        // Mono
        leftRight[0] = vp;
<<<<<<< HEAD
=======
        // adding this here as im doing Layered, force the first viewport here to be half of it
        leftRight[0].x = 0; 
        leftRight[0].z = sideWidth;
>>>>>>> 9125f4ff

        // Left side
        leftRight[1] = vp;
        leftRight[1].x = 0;
        leftRight[1].z = sideWidth;

        // right side        
        leftRight[2] = vp;
        leftRight[2].x = sideWidth;
        leftRight[2].z = sideWidth;

        glViewportArrayv(0, 3, (float*)leftRight);

        // Where we assign the GL viewport
        if (_stereo.isStereo()) {
            
        //    ivec4 leftRight[3];
        //    leftRight[0] = vp;
            vp.z /= 2;
         /*   leftRight[1] = vp; // left side
            leftRight[2] = vp; // right side
            leftRight[2].x += vp.z;
            glViewportArrayv(0, 3, (float*) leftRight);
*/
            if (_stereo._pass) {
                vp.x += vp.z;
            }
        } else {
      //      glViewport(vp.x, vp.y, vp.z, vp.w);
        }
    #else
        ivec4& vp = _transform._viewport;
        glViewport(vp.x, vp.y, vp.z, vp.w);

        // Where we assign the GL viewport
        if (_stereo.isStereo()) {
            vp.z /= 2;
            if (_stereo._pass) {
                vp.x += vp.z;
            }
        }
    #endif
    }
#else
    if (!_inRenderTransferPass && !isStereo()) {
        ivec4& vp = _transform._viewport;
        glViewport(vp.x, vp.y, vp.z, vp.w);
    }
#endif

    // The Viewport is tagged invalid because the CameraTransformUBO is not up to date and will need update on next drawcall
    _transform._invalidViewport = true;
}

void GLBackend::do_setDepthRangeTransform(const Batch& batch, size_t paramOffset) {

    Vec2 depthRange(batch._params[paramOffset + 1]._float, batch._params[paramOffset + 0]._float);

    if ((depthRange.x != _transform._depthRange.x) || (depthRange.y != _transform._depthRange.y)) {
        _transform._depthRange = depthRange;
        
        glDepthRangef(depthRange.x, depthRange.y);
    }
}

void GLBackend::killTransform() {
    glDeleteBuffers(1, &_transform._objectBuffer);
    glDeleteBuffers(1, &_transform._cameraBuffer);
    glDeleteBuffers(1, &_transform._drawCallInfoBuffer);
    glDeleteTextures(1, &_transform._objectBufferTexture);
}

void GLBackend::syncTransformStateCache() {
    _transform._invalidViewport = true;
    _transform._invalidProj = true;
    _transform._invalidView = true;

    glGetIntegerv(GL_VIEWPORT, (GLint*) &_transform._viewport);

    glGetFloatv(GL_DEPTH_RANGE, (GLfloat*)&_transform._depthRange);

    Mat4 modelView;
    auto modelViewInv = glm::inverse(modelView);
    _transform._view.evalFromRawMatrix(modelViewInv);

    glDisableVertexAttribArray(gpu::Stream::DRAW_CALL_INFO);
    _transform._enabledDrawcallInfoBuffer = false;
}

void GLBackend::TransformStageState::preUpdate(size_t commandIndex, const StereoState& stereo, Vec2u framebufferSize) {
    // Check all the dirty flags and update the state accordingly
    if (_invalidViewport) {
        _camera._viewport = glm::vec4(_viewport);
    }

    if (_invalidProj) {
        _camera._projection = _projection;
    }

    if (_invalidView) {
        // Apply the correction
        if (_viewIsCamera && (_viewCorrectionEnabled && _correction.correction != glm::mat4())) {
            // FIXME should I switch to using the camera correction buffer in Transform.slf and leave this out?
            Transform result;
            _view.mult(result, _view, _correction.correctionInverse);
            if (_skybox) {
                result.setTranslation(vec3());
            }
            _view = result;
        }
        // This is when the _view matrix gets assigned
        _view.getInverseMatrix(_camera._view);
    }

    if (_invalidView || _invalidProj || _invalidViewport) {
        size_t offset = _cameraUboSize * _cameras.size();
        Vec2 finalJitter = _projectionJitter / Vec2(framebufferSize);
        _cameraOffsets.push_back(TransformStageState::Pair(commandIndex, offset));

        if (stereo.isStereo()) {
#ifdef GPU_STEREO_CAMERA_BUFFER
        _cameras.push_back(CameraBufferElement(_camera.getEyeCamera(0, stereo, _view, finalJitter), _camera.getEyeCamera(1, stereo, _view, finalJitter)));
#else
        _cameras.push_back((_camera.getEyeCamera(0, stereo, _view, finalJitter)));
        _cameras.push_back((_camera.getEyeCamera(1, stereo, _view, finalJitter)));
#endif
        } else {
#ifdef GPU_STEREO_CAMERA_BUFFER
            _cameras.push_back(CameraBufferElement(_camera.getMonoCamera(_view, finalJitter)));
#else
            _cameras.push_back((_camera.getMonoCamera(_view, finalJitter)));
#endif
        }
    }

    // Flags are clean
    _invalidView = _invalidProj = _invalidViewport = false;
}

void GLBackend::TransformStageState::update(size_t commandIndex, const StereoState& stereo) const {
    size_t offset = INVALID_OFFSET;
    while ((_camerasItr != _cameraOffsets.end()) && (commandIndex >= (*_camerasItr).first)) {
        offset = (*_camerasItr).second;
        _currentCameraOffset = offset;
        ++_camerasItr;
    }

    if (offset != INVALID_OFFSET) {
#ifdef GPU_STEREO_CAMERA_BUFFER
        bindCurrentCamera(0);
#else 
        if (!stereo.isStereo()) {
            bindCurrentCamera(0);
        }
#endif
    }
    (void)CHECK_GL_ERROR();
}

void GLBackend::TransformStageState::bindCurrentCamera(int eye) const {
    if (_currentCameraOffset != INVALID_OFFSET) {
        static_assert(slot::buffer::Buffer::CameraTransform >= MAX_NUM_UNIFORM_BUFFERS, "TransformCamera may overlap pipeline uniform buffer slots. Invalidate uniform buffer slot cache for safety (call _uniform._buffers[TRANSFORM_CAMERA_SLOT].reset()).");
        glBindBufferRange(GL_UNIFORM_BUFFER, slot::buffer::Buffer::CameraTransform, _cameraBuffer, _currentCameraOffset + eye * _cameraUboSize, sizeof(CameraBufferElement));
    }
}

void GLBackend::resetTransformStage() {
    glDisableVertexAttribArray(gpu::Stream::DRAW_CALL_INFO);
    _transform._enabledDrawcallInfoBuffer = false;
}<|MERGE_RESOLUTION|>--- conflicted
+++ resolved
@@ -47,12 +47,9 @@
 
         // Mono
         leftRight[0] = vp;
-<<<<<<< HEAD
-=======
         // adding this here as im doing Layered, force the first viewport here to be half of it
         leftRight[0].x = 0; 
         leftRight[0].z = sideWidth;
->>>>>>> 9125f4ff
 
         // Left side
         leftRight[1] = vp;

--- conflicted
+++ resolved
@@ -63,15 +63,6 @@
     // add our token to id mapping
     _tokenIDsToIDs[creatorTokenID] = particleID;
 }
-
-<<<<<<< HEAD
-Particle::Particle(glm::vec3 position, float radius, rgbColor color, glm::vec3 velocity, glm::vec3 gravity,
-                    float damping, float lifetime, bool inHand, QString updateScript, uint32_t id) {
-
-    init(position, radius, color, velocity, gravity, damping, lifetime, inHand, updateScript, id);
-}
-=======
->>>>>>> 3cfca795
 
 Particle::Particle() {
     rgbColor noColor = { 0, 0, 0 };
@@ -232,24 +223,6 @@
     return expectedBytes;
 }
 
-<<<<<<< HEAD
-int Particle::expectedEditMessageBytes() {
-    int expectedBytes = sizeof(uint32_t) // id
-                + sizeof(quint64) // lasted edited
-                + sizeof(float) // radius
-                + sizeof(glm::vec3) // position
-                + sizeof(rgbColor) // color
-                + sizeof(glm::vec3) // velocity
-                + sizeof(glm::vec3) // gravity
-                + sizeof(float) // damping
-                + sizeof(float) // lifetime
-                + sizeof(bool); // inhand
-                // potentially more...
-    return expectedBytes;
-}
-
-=======
->>>>>>> 3cfca795
 int Particle::readParticleDataFromBuffer(const unsigned char* data, int bytesLeftToRead, ReadBitstreamToTreeParams& args) {
     int bytesRead = 0;
     if (bytesLeftToRead >= expectedBytes()) {
@@ -609,22 +582,6 @@
     copyAt += sizeof(id.id);
     sizeOut += sizeof(id.id);
 
-<<<<<<< HEAD
-        // lastEdited
-        quint64 lastEdited = properties.getLastEdited();
-        memcpy(copyAt, &lastEdited, sizeof(lastEdited));
-        copyAt += sizeof(lastEdited);
-        sizeOut += sizeof(lastEdited);
-
-        // For new particles, all remaining items are mandatory, for an edited particle, All of the remaining items are
-        // optional, and may or may not be included based on their included values in the properties included bits
-        uint16_t packetContainsBits = properties.getChangedBits();
-        if (!isNewParticle) {
-            memcpy(copyAt, &packetContainsBits, sizeof(packetContainsBits));
-            copyAt += sizeof(packetContainsBits);
-            sizeOut += sizeof(packetContainsBits);
-        }
-=======
     // special case for handling "new" particles
     if (isNewParticle) {
         // If this is a NEW_PARTICLE, then we assume that there's an additional uint32_t creatorToken, that
@@ -633,14 +590,13 @@
         copyAt += sizeof(id.creatorTokenID);
         sizeOut += sizeof(id.creatorTokenID);
     }
->>>>>>> 3cfca795
-
+    
     // lastEdited
-    uint64_t lastEdited = properties.getLastEdited();
+    quint64 lastEdited = properties.getLastEdited();
     memcpy(copyAt, &lastEdited, sizeof(lastEdited));
     copyAt += sizeof(lastEdited);
     sizeOut += sizeof(lastEdited);
-
+    
     // For new particles, all remaining items are mandatory, for an edited particle, All of the remaining items are
     // optional, and may or may not be included based on their included values in the properties included bits
     uint16_t packetContainsBits = properties.getChangedBits();

//
//  ScriptEngine.cpp
//  libraries/script-engine/src
//
//  Created by Brad Hefta-Gaub on 12/14/13.
//  Copyright 2013 High Fidelity, Inc.
//
//  Distributed under the Apache License, Version 2.0.
//  See the accompanying file LICENSE or http://www.apache.org/licenses/LICENSE-2.0.html
//

#include <QtCore/QCoreApplication>
#include <QtCore/QEventLoop>
#include <QtCore/QTimer>
#include <QtCore/QThread>
#include <QtNetwork/QNetworkAccessManager>
#include <QtNetwork/QNetworkRequest>
#include <QtNetwork/QNetworkReply>

#include <AudioRingBuffer.h>
#include <AvatarData.h>
#include <NodeList.h>
#include <PacketHeaders.h>
#include <UUID.h>
#include <VoxelConstants.h>
#include <VoxelDetail.h>
#include <ParticlesScriptingInterface.h>

#include <Sound.h>

#include "AnimationObject.h"
#include "MenuItemProperties.h"
#include "LocalVoxels.h"
#include "ScriptEngine.h"

VoxelsScriptingInterface ScriptEngine::_voxelsScriptingInterface;
ParticlesScriptingInterface ScriptEngine::_particlesScriptingInterface;

static QScriptValue soundConstructor(QScriptContext* context, QScriptEngine* engine) {
    QUrl soundURL = QUrl(context->argument(0).toString());
    QScriptValue soundScriptValue = engine->newQObject(new Sound(soundURL), QScriptEngine::ScriptOwnership);

    return soundScriptValue;
}

static QScriptValue debugPrint(QScriptContext* context, QScriptEngine* engine){
    qDebug() << "script:print()<<" << context->argument(0).toString();
    engine->evaluate("Script.print('" + context->argument(0).toString() + "')");
    return QScriptValue();
}

ScriptEngine::ScriptEngine(const QString& scriptContents, const QString& fileNameString,
                           AbstractControllerScriptingInterface* controllerScriptingInterface) :

    _scriptContents(scriptContents),
    _isFinished(false),
    _isRunning(false),
    _isInitialized(false),
    _engine(),
    _isAvatar(false),
    _avatarIdentityTimer(NULL),
    _avatarBillboardTimer(NULL),
    _timerFunctionMap(),
    _isListeningToAudioStream(false),
    _avatarSound(NULL),
    _numAvatarSoundSentBytes(0),
    _controllerScriptingInterface(controllerScriptingInterface),
    _avatarData(NULL),
    _scriptName(),
    _fileNameString(fileNameString),
    _quatLibrary(),
    _vec3Library(),
    _uuidLibrary(),
    _animationCache(this)
{
}

ScriptEngine::ScriptEngine(const QUrl& scriptURL,
                           AbstractControllerScriptingInterface* controllerScriptingInterface)  :
    _scriptContents(),
    _isFinished(false),
    _isRunning(false),
    _isInitialized(false),
    _engine(),
    _isAvatar(false),
    _avatarIdentityTimer(NULL),
    _avatarBillboardTimer(NULL),
    _timerFunctionMap(),
    _isListeningToAudioStream(false),
    _avatarSound(NULL),
    _numAvatarSoundSentBytes(0),
    _controllerScriptingInterface(controllerScriptingInterface),
    _avatarData(NULL),
    _scriptName(),
    _fileNameString(),
    _quatLibrary(),
    _vec3Library(),
    _uuidLibrary(),
    _animationCache(this)
{
    QString scriptURLString = scriptURL.toString();
    _fileNameString = scriptURLString;

    QUrl url(scriptURL);

<<<<<<< HEAD
    // if the scheme is empty, maybe they typed in a file, let's try
    if (url.scheme().isEmpty()) {
=======
    // if the scheme length is one or lower, maybe they typed in a file, let's try
    const int WINDOWS_DRIVE_LETTER_SIZE = 1;
    if (url.scheme().size() <= WINDOWS_DRIVE_LETTER_SIZE) {
>>>>>>> d441e6a4
        url = QUrl::fromLocalFile(scriptURLString);
    }

    // ok, let's see if it's valid... and if so, load it
    if (url.isValid()) {
        if (url.scheme() == "file") {
            QString fileName = url.toLocalFile();
            QFile scriptFile(fileName);
            if (scriptFile.open(QFile::ReadOnly | QFile::Text)) {
                qDebug() << "Loading file:" << fileName;
                QTextStream in(&scriptFile);
                _scriptContents = in.readAll();
            } else {
                qDebug() << "ERROR Loading file:" << fileName;
                emit errorMessage("ERROR Loading file:" + fileName);
            }
        } else {
            QNetworkAccessManager* networkManager = new QNetworkAccessManager(this);
            QNetworkReply* reply = networkManager->get(QNetworkRequest(url));
            qDebug() << "Downloading included script at" << url;
            QEventLoop loop;
            QObject::connect(reply, SIGNAL(finished()), &loop, SLOT(quit()));
            loop.exec();
            _scriptContents = reply->readAll();
        }
    }
}

void ScriptEngine::setIsAvatar(bool isAvatar) {
    _isAvatar = isAvatar;

    if (_isAvatar && !_avatarIdentityTimer) {
        // set up the avatar timers
        _avatarIdentityTimer = new QTimer(this);
        _avatarBillboardTimer = new QTimer(this);

        // connect our slot
        connect(_avatarIdentityTimer, &QTimer::timeout, this, &ScriptEngine::sendAvatarIdentityPacket);
        connect(_avatarBillboardTimer, &QTimer::timeout, this, &ScriptEngine::sendAvatarBillboardPacket);

        // start the timers
        _avatarIdentityTimer->start(AVATAR_IDENTITY_PACKET_SEND_INTERVAL_MSECS);
        _avatarBillboardTimer->start(AVATAR_BILLBOARD_PACKET_SEND_INTERVAL_MSECS);
    }
}

void ScriptEngine::setAvatarData(AvatarData* avatarData, const QString& objectName) {
    _avatarData = avatarData;

    // remove the old Avatar property, if it exists
    _engine.globalObject().setProperty(objectName, QScriptValue());

    // give the script engine the new Avatar script property
    registerGlobalObject(objectName, _avatarData);
}

<<<<<<< HEAD
=======
void ScriptEngine::setAvatarHashMap(AvatarHashMap* avatarHashMap, const QString& objectName) {
    // remove the old Avatar property, if it exists
    _engine.globalObject().setProperty(objectName, QScriptValue());
    
    // give the script engine the new avatar hash map
    registerGlobalObject(objectName, avatarHashMap);
}

>>>>>>> d441e6a4
bool ScriptEngine::setScriptContents(const QString& scriptContents, const QString& fileNameString) {
    if (_isRunning) {
        return false;
    }
    _scriptContents = scriptContents;
    _fileNameString = fileNameString;
    return true;
}

Q_SCRIPT_DECLARE_QMETAOBJECT(AudioInjectorOptions, QObject*)
Q_SCRIPT_DECLARE_QMETAOBJECT(LocalVoxels, QString)

void ScriptEngine::init() {
    if (_isInitialized) {
        return; // only initialize once
    }

    _isInitialized = true;

    _voxelsScriptingInterface.init();
    _particlesScriptingInterface.init();

    // register various meta-types
    registerMetaTypes(&_engine);
    registerVoxelMetaTypes(&_engine);
    registerEventTypes(&_engine);
    registerMenuItemProperties(&_engine);
<<<<<<< HEAD
=======
    registerAnimationTypes(&_engine);
>>>>>>> d441e6a4

    qScriptRegisterMetaType(&_engine, ParticlePropertiesToScriptValue, ParticlePropertiesFromScriptValue);
    qScriptRegisterMetaType(&_engine, ParticleIDtoScriptValue, ParticleIDfromScriptValue);
    qScriptRegisterSequenceMetaType<QVector<ParticleID> >(&_engine);
    qScriptRegisterSequenceMetaType<QVector<glm::vec2> >(&_engine);
    qScriptRegisterSequenceMetaType<QVector<glm::quat> >(&_engine);
    qScriptRegisterSequenceMetaType<QVector<QString> >(&_engine);

    QScriptValue printConstructorValue = _engine.newFunction(debugPrint);
    _engine.globalObject().setProperty("print", printConstructorValue);

    QScriptValue soundConstructorValue = _engine.newFunction(soundConstructor);
    QScriptValue soundMetaObject = _engine.newQMetaObject(&Sound::staticMetaObject, soundConstructorValue);
    _engine.globalObject().setProperty("Sound", soundMetaObject);

    QScriptValue injectionOptionValue = _engine.scriptValueFromQMetaObject<AudioInjectorOptions>();
    _engine.globalObject().setProperty("AudioInjectionOptions", injectionOptionValue);

    QScriptValue localVoxelsValue = _engine.scriptValueFromQMetaObject<LocalVoxels>();
    _engine.globalObject().setProperty("LocalVoxels", localVoxelsValue);

    registerGlobalObject("Script", this);
    registerGlobalObject("Audio", &_audioScriptingInterface);
    registerGlobalObject("Controller", _controllerScriptingInterface);
    registerGlobalObject("Particles", &_particlesScriptingInterface);
    registerGlobalObject("Quat", &_quatLibrary);
    registerGlobalObject("Vec3", &_vec3Library);
    registerGlobalObject("Uuid", &_uuidLibrary);
    registerGlobalObject("AnimationCache", &_animationCache);
    
    registerGlobalObject("Voxels", &_voxelsScriptingInterface);

    QScriptValue treeScaleValue = _engine.newVariant(QVariant(TREE_SCALE));
    _engine.globalObject().setProperty("TREE_SCALE", treeScaleValue);

    // let the VoxelPacketSender know how frequently we plan to call it
    _voxelsScriptingInterface.getVoxelPacketSender()->setProcessCallIntervalHint(SCRIPT_DATA_CALLBACK_USECS);
    _particlesScriptingInterface.getParticlePacketSender()->setProcessCallIntervalHint(SCRIPT_DATA_CALLBACK_USECS);
}

void ScriptEngine::registerGlobalObject(const QString& name, QObject* object) {
    if (object) {
        QScriptValue value = _engine.newQObject(object);
        _engine.globalObject().setProperty(name, value);
    }
}

void ScriptEngine::evaluate() {
    if (!_isInitialized) {
        init();
    }

    QScriptValue result = _engine.evaluate(_scriptContents);

    if (_engine.hasUncaughtException()) {
        int line = _engine.uncaughtExceptionLineNumber();
        qDebug() << "Uncaught exception at line" << line << ":" << result.toString();
        emit errorMessage("Uncaught exception at line" + QString::number(line) + ":" + result.toString());
    }
}

void ScriptEngine::sendAvatarIdentityPacket() {
    if (_isAvatar && _avatarData) {
        _avatarData->sendIdentityPacket();
    }
}

void ScriptEngine::sendAvatarBillboardPacket() {
    if (_isAvatar && _avatarData) {
        _avatarData->sendBillboardPacket();
    }
}

void ScriptEngine::run() {
    if (!_isInitialized) {
        init();
    }
    _isRunning = true;
    emit runningStateChanged();

    QScriptValue result = _engine.evaluate(_scriptContents);
    if (_engine.hasUncaughtException()) {
        int line = _engine.uncaughtExceptionLineNumber();

        qDebug() << "Uncaught exception at line" << line << ":" << result.toString();
        emit errorMessage("Uncaught exception at line" + QString::number(line) + ":" + result.toString());
    }

    QElapsedTimer startTime;
    startTime.start();

    int thisFrame = 0;

    NodeList* nodeList = NodeList::getInstance();

    qint64 lastUpdate = usecTimestampNow();

    while (!_isFinished) {
        int usecToSleep = (thisFrame++ * SCRIPT_DATA_CALLBACK_USECS) - startTime.nsecsElapsed() / 1000; // nsec to usec
        if (usecToSleep > 0) {
            usleep(usecToSleep);
        }

        if (_isFinished) {
            break;
        }

        QCoreApplication::processEvents();

        if (_isFinished) {
            break;
        }

        if (_voxelsScriptingInterface.getVoxelPacketSender()->serversExist()) {
            // release the queue of edit voxel messages.
            _voxelsScriptingInterface.getVoxelPacketSender()->releaseQueuedMessages();

            // since we're in non-threaded mode, call process so that the packets are sent
            if (!_voxelsScriptingInterface.getVoxelPacketSender()->isThreaded()) {
                _voxelsScriptingInterface.getVoxelPacketSender()->process();
            }
        }

        if (_particlesScriptingInterface.getParticlePacketSender()->serversExist()) {
            // release the queue of edit voxel messages.
            _particlesScriptingInterface.getParticlePacketSender()->releaseQueuedMessages();

            // since we're in non-threaded mode, call process so that the packets are sent
            if (!_particlesScriptingInterface.getParticlePacketSender()->isThreaded()) {
                _particlesScriptingInterface.getParticlePacketSender()->process();
            }
        }

        if (_isAvatar && _avatarData) {

            const int SCRIPT_AUDIO_BUFFER_SAMPLES = floor(((SCRIPT_DATA_CALLBACK_USECS * SAMPLE_RATE) / (1000 * 1000)) + 0.5);
            const int SCRIPT_AUDIO_BUFFER_BYTES = SCRIPT_AUDIO_BUFFER_SAMPLES * sizeof(int16_t);

            QByteArray avatarPacket = byteArrayWithPopulatedHeader(PacketTypeAvatarData);
            avatarPacket.append(_avatarData->toByteArray());

            nodeList->broadcastToNodes(avatarPacket, NodeSet() << NodeType::AvatarMixer);

            if (_isListeningToAudioStream || _avatarSound) {
                // if we have an avatar audio stream then send it out to our audio-mixer
                bool silentFrame = true;

                int16_t numAvailableSamples = SCRIPT_AUDIO_BUFFER_SAMPLES;
                const int16_t* nextSoundOutput = NULL;

                if (_avatarSound) {

                    const QByteArray& soundByteArray = _avatarSound->getByteArray();
                    nextSoundOutput = reinterpret_cast<const int16_t*>(soundByteArray.data()
                                                                       + _numAvatarSoundSentBytes);

                    int numAvailableBytes = (soundByteArray.size() - _numAvatarSoundSentBytes) > SCRIPT_AUDIO_BUFFER_BYTES
                        ? SCRIPT_AUDIO_BUFFER_BYTES
                        : soundByteArray.size() - _numAvatarSoundSentBytes;
                    numAvailableSamples = numAvailableBytes / sizeof(int16_t);


                    // check if the all of the _numAvatarAudioBufferSamples to be sent are silence
                    for (int i = 0; i < numAvailableSamples; ++i) {
                        if (nextSoundOutput[i] != 0) {
                            silentFrame = false;
                            break;
                        }
                    }

                    _numAvatarSoundSentBytes += numAvailableBytes;
                    if (_numAvatarSoundSentBytes == soundByteArray.size()) {
                        // we're done with this sound object - so set our pointer back to NULL
                        // and our sent bytes back to zero
                        _avatarSound = NULL;
                        _numAvatarSoundSentBytes = 0;
                    }
                }

                QByteArray audioPacket = byteArrayWithPopulatedHeader(silentFrame
                                                                      ? PacketTypeSilentAudioFrame
                                                                      : PacketTypeMicrophoneAudioNoEcho);

                QDataStream packetStream(&audioPacket, QIODevice::Append);

                // use the orientation and position of this avatar for the source of this audio
                packetStream.writeRawData(reinterpret_cast<const char*>(&_avatarData->getPosition()), sizeof(glm::vec3));
                glm::quat headOrientation = _avatarData->getHeadOrientation();
                packetStream.writeRawData(reinterpret_cast<const char*>(&headOrientation), sizeof(glm::quat));

                if (silentFrame) {
                    if (!_isListeningToAudioStream) {
                        // if we have a silent frame and we're not listening then just send nothing and break out of here
                        break;
                    }

                    // write the number of silent samples so the audio-mixer can uphold timing
                    packetStream.writeRawData(reinterpret_cast<const char*>(&SCRIPT_AUDIO_BUFFER_SAMPLES), sizeof(int16_t));
                } else if (nextSoundOutput) {
                    // write the raw audio data
                    packetStream.writeRawData(reinterpret_cast<const char*>(nextSoundOutput),
                                              numAvailableSamples * sizeof(int16_t));
                }

                nodeList->broadcastToNodes(audioPacket, NodeSet() << NodeType::AudioMixer);
            }
        }

        qint64 now = usecTimestampNow();
        float deltaTime = (float) (now - lastUpdate) / (float) USECS_PER_SECOND;
        emit update(deltaTime);
        lastUpdate = now;

        if (_engine.hasUncaughtException()) {
            int line = _engine.uncaughtExceptionLineNumber();
            qDebug() << "Uncaught exception at line" << line << ":" << _engine.uncaughtException().toString();
            emit errorMessage("Uncaught exception at line" + QString::number(line) + ":" + _engine.uncaughtException().toString());
        }
    }
    emit scriptEnding();

    // kill the avatar identity timer
    delete _avatarIdentityTimer;

    if (_voxelsScriptingInterface.getVoxelPacketSender()->serversExist()) {
        // release the queue of edit voxel messages.
        _voxelsScriptingInterface.getVoxelPacketSender()->releaseQueuedMessages();

        // since we're in non-threaded mode, call process so that the packets are sent
        if (!_voxelsScriptingInterface.getVoxelPacketSender()->isThreaded()) {
            _voxelsScriptingInterface.getVoxelPacketSender()->process();
        }
    }

    if (_particlesScriptingInterface.getParticlePacketSender()->serversExist()) {
        // release the queue of edit voxel messages.
        _particlesScriptingInterface.getParticlePacketSender()->releaseQueuedMessages();

        // since we're in non-threaded mode, call process so that the packets are sent
        if (!_particlesScriptingInterface.getParticlePacketSender()->isThreaded()) {
            _particlesScriptingInterface.getParticlePacketSender()->process();
        }
    }

    // If we were on a thread, then wait till it's done
    if (thread()) {
        thread()->quit();
    }

    emit finished(_fileNameString);

    _isRunning = false;
    emit runningStateChanged();
}

void ScriptEngine::stop() {
    _isFinished = true;
    emit runningStateChanged();
}

void ScriptEngine::timerFired() {
    QTimer* callingTimer = reinterpret_cast<QTimer*>(sender());

    // call the associated JS function, if it exists
    QScriptValue timerFunction = _timerFunctionMap.value(callingTimer);
    if (timerFunction.isValid()) {
        timerFunction.call();
    }

    if (!callingTimer->isActive()) {
        // this timer is done, we can kill it
        delete callingTimer;
    }
}

QObject* ScriptEngine::setupTimerWithInterval(const QScriptValue& function, int intervalMS, bool isSingleShot) {
    // create the timer, add it to the map, and start it
    QTimer* newTimer = new QTimer(this);
    newTimer->setSingleShot(isSingleShot);

    connect(newTimer, &QTimer::timeout, this, &ScriptEngine::timerFired);

    // make sure the timer stops when the script does
    connect(this, &ScriptEngine::scriptEnding, newTimer, &QTimer::stop);

    _timerFunctionMap.insert(newTimer, function);

    newTimer->start(intervalMS);
    return newTimer;
}

QObject* ScriptEngine::setInterval(const QScriptValue& function, int intervalMS) {
    return setupTimerWithInterval(function, intervalMS, false);
}

QObject* ScriptEngine::setTimeout(const QScriptValue& function, int timeoutMS) {
    return setupTimerWithInterval(function, timeoutMS, true);
}

void ScriptEngine::stopTimer(QTimer *timer) {
    if (_timerFunctionMap.contains(timer)) {
        timer->stop();
        _timerFunctionMap.remove(timer);
        delete timer;
    }
}

QUrl ScriptEngine::resolveInclude(const QString& include) const {
    // first lets check to see if it's already a full URL
    QUrl url(include);
    if (!url.scheme().isEmpty()) {
        return url;
    }

    // we apparently weren't a fully qualified url, so, let's assume we're relative
    // to the original URL of our script
    QUrl parentURL(_fileNameString);

    // if the parent URL's scheme is empty, then this is probably a local file...
    if (parentURL.scheme().isEmpty()) {
        parentURL = QUrl::fromLocalFile(_fileNameString);
    }

    // at this point we should have a legitimate fully qualified URL for our parent
    url = parentURL.resolved(url);
    return url;
}

void ScriptEngine::print(const QString& message) {
    emit printedMessage(message);
}

void ScriptEngine::include(const QString& includeFile) {
    QUrl url = resolveInclude(includeFile);
    QString includeContents;

    if (url.scheme() == "file") {
        QString fileName = url.toLocalFile();
        QFile scriptFile(fileName);
        if (scriptFile.open(QFile::ReadOnly | QFile::Text)) {
            qDebug() << "Loading file:" << fileName;
            QTextStream in(&scriptFile);
            includeContents = in.readAll();
        } else {
            qDebug() << "ERROR Loading file:" << fileName;
            emit errorMessage("ERROR Loading file:" + fileName);
        }
    } else {
        QNetworkAccessManager* networkManager = new QNetworkAccessManager(this);
        QNetworkReply* reply = networkManager->get(QNetworkRequest(url));
        qDebug() << "Downloading included script at" << includeFile;
        QEventLoop loop;
        QObject::connect(reply, SIGNAL(finished()), &loop, SLOT(quit()));
        loop.exec();
        includeContents = reply->readAll();
    }

    QScriptValue result = _engine.evaluate(includeContents);
    if (_engine.hasUncaughtException()) {
        int line = _engine.uncaughtExceptionLineNumber();
        qDebug() << "Uncaught exception at (" << includeFile << ") line" << line << ":" << result.toString();
        emit errorMessage("Uncaught exception at (" + includeFile + ") line" + QString::number(line) + ":" + result.toString());
    }
}<|MERGE_RESOLUTION|>--- conflicted
+++ resolved
@@ -103,14 +103,9 @@
 
     QUrl url(scriptURL);
 
-<<<<<<< HEAD
-    // if the scheme is empty, maybe they typed in a file, let's try
-    if (url.scheme().isEmpty()) {
-=======
     // if the scheme length is one or lower, maybe they typed in a file, let's try
     const int WINDOWS_DRIVE_LETTER_SIZE = 1;
     if (url.scheme().size() <= WINDOWS_DRIVE_LETTER_SIZE) {
->>>>>>> d441e6a4
         url = QUrl::fromLocalFile(scriptURLString);
     }
 
@@ -167,17 +162,14 @@
     registerGlobalObject(objectName, _avatarData);
 }
 
-<<<<<<< HEAD
-=======
 void ScriptEngine::setAvatarHashMap(AvatarHashMap* avatarHashMap, const QString& objectName) {
     // remove the old Avatar property, if it exists
     _engine.globalObject().setProperty(objectName, QScriptValue());
-    
+
     // give the script engine the new avatar hash map
     registerGlobalObject(objectName, avatarHashMap);
 }
 
->>>>>>> d441e6a4
 bool ScriptEngine::setScriptContents(const QString& scriptContents, const QString& fileNameString) {
     if (_isRunning) {
         return false;
@@ -205,10 +197,7 @@
     registerVoxelMetaTypes(&_engine);
     registerEventTypes(&_engine);
     registerMenuItemProperties(&_engine);
-<<<<<<< HEAD
-=======
     registerAnimationTypes(&_engine);
->>>>>>> d441e6a4
 
     qScriptRegisterMetaType(&_engine, ParticlePropertiesToScriptValue, ParticlePropertiesFromScriptValue);
     qScriptRegisterMetaType(&_engine, ParticleIDtoScriptValue, ParticleIDfromScriptValue);
@@ -238,7 +227,7 @@
     registerGlobalObject("Vec3", &_vec3Library);
     registerGlobalObject("Uuid", &_uuidLibrary);
     registerGlobalObject("AnimationCache", &_animationCache);
-    
+
     registerGlobalObject("Voxels", &_voxelsScriptingInterface);
 
     QScriptValue treeScaleValue = _engine.newVariant(QVariant(TREE_SCALE));

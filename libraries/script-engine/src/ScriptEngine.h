--- conflicted
+++ resolved
@@ -121,7 +121,6 @@
  *       <li><code>"agent"</code>: An assignment client script.</li>
  *     </ul>
  *     <em>Read-only.</em>
-<<<<<<< HEAD
  * @property {string} type - The type of script that is running:
  *     <ul>
  *       <li><code>"client"</code>: An Interface script.</li>
@@ -133,9 +132,7 @@
  *     <em>Read-only.</em>
  * @property {string} filename - The filename of the script file.
  *     <em>Read-only.</em>
-=======
  * @property {Script.ResourceBuckets} ExternalPaths - External resource buckets.
->>>>>>> f7f8ea1e
  */
 class ScriptEngine : public BaseScriptEngine, public EntitiesScriptEngineProvider {
     Q_OBJECT

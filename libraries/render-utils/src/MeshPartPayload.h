//
//  MeshPartPayload.h
//  interface/src/renderer
//
//  Created by Sam Gateau on 10/3/15.
//  Copyright 2015 High Fidelity, Inc.
<<<<<<< HEAD
//  Copyright 2020 Vircadia contributors.
//  Copyright 2023 Overte e.V.
=======
//  Copyright 2024 Overte e.V.
>>>>>>> 68fffe00
//
//  Distributed under the Apache License, Version 2.0.
//  See the accompanying file LICENSE or http://www.apache.org/licenses/LICENSE-2.0.html
//

#ifndef hifi_MeshPartPayload_h
#define hifi_MeshPartPayload_h

#include "Model.h"

#include <gpu/Batch.h>
#include <render/Scene.h>
#include <graphics/Geometry.h>
#include <render/HighlightStyle.h>

class ModelMeshPartPayload {
public:
    typedef render::Payload<ModelMeshPartPayload> Payload;
    typedef Payload::DataPointer Pointer;

    ModelMeshPartPayload(ModelPointer model, int meshIndex, int partIndex, int shapeIndex, const Transform& transform, const uint64_t& created);

    virtual void updateMeshPart(const std::shared_ptr<const graphics::Mesh>& drawMesh, int partIndex);

    void updateClusterBuffer(const std::vector<glm::mat4>& clusterMatrices); // matrix palette skinning
    void updateClusterBuffer(const std::vector<Model::TransformDualQuaternion>& clusterDualQuaternions); // dual quaternion skinning

    void computeAdjustedLocalBound(const std::vector<glm::mat4>& clusterMatrices); // matrix palette skinning
    void computeAdjustedLocalBound(const std::vector<Model::TransformDualQuaternion>& clusterDualQuaternions); // dual quaternion skinning

    void updateTransformForSkinnedMesh(const Transform& modelTransform, const Model::MeshState& meshState, bool useDualQuaternionSkinning);

    // ModelMeshPartPayload functions to perform render
    void bindMesh(gpu::Batch& batch);
    virtual void bindTransform(gpu::Batch& batch, const Transform& transform, RenderArgs::RenderMode renderMode) const;
    void drawCall(gpu::Batch& batch) const;

    void updateKey(const render::ItemKey& key);
    void setShapeKey(bool invalidateShapeKey, PrimitiveMode primitiveMode, bool useDualQuaternionSkinning);

    // Render Item interface
    render::ItemKey getKey() const;
    render::Item::Bound getBound(RenderArgs* args) const;
    render::ShapeKey getShapeKey() const;
    void render(RenderArgs* args);

    size_t getVerticesCount() const { return _drawMesh ? _drawMesh->getNumVertices() : 0; }
    size_t getMaterialTextureSize() { return _drawMaterials.getTextureSize(); }
    int getMaterialTextureCount() { return _drawMaterials.getTextureCount(); }
    bool hasTextureInfo() const { return _drawMaterials.hasTextureInfo(); }

    void setCauterized(bool cauterized) { _cauterized = cauterized; }
    void setCullWithParent(bool value) { _cullWithParent = value; }
    void setRenderWithZones(const QVector<QUuid>& renderWithZones) { _renderWithZones = renderWithZones; }
    void setBillboardMode(BillboardMode billboardMode) { _billboardMode = billboardMode; }
    bool passesZoneOcclusionTest(const std::unordered_set<QUuid>& containingZones) const;
    render::HighlightStyle getOutlineStyle(const ViewFrustum& viewFrustum, const size_t height) const;

    void addMaterial(graphics::MaterialLayer material) { _drawMaterials.push(material); }
    void removeMaterial(graphics::MaterialPointer material) { _drawMaterials.remove(material); }

    void setBlendshapeBuffer(const std::unordered_map<int, gpu::BufferPointer>& blendshapeBuffers, const QVector<int>& blendedMeshSizes);

    static bool enableMaterialProceduralShaders;

protected: 
    mutable Transform _previousRenderTransform;

private:
    void initCache(const ModelPointer& model, int shapeID);

    int _meshIndex;
    std::shared_ptr<const graphics::Mesh> _drawMesh;
    graphics::Mesh::Part _drawPart;
    graphics::MultiMaterial _drawMaterials;

    gpu::BufferPointer _clusterBuffer;
    enum class ClusterBufferType { Matrices, DualQuaternions };
    ClusterBufferType _clusterBufferType { ClusterBufferType::Matrices };

    gpu::BufferPointer _meshBlendshapeBuffer;
    int _meshNumVertices;

    render::ItemKey _itemKey { render::ItemKey::Builder::opaqueShape().build() };
    render::ShapeKey _shapeKey { render::ShapeKey::Builder::invalid() };

    bool _isSkinned { false };
    bool _isBlendShaped { false };
    bool _hasTangents { false };
    bool _prevUseDualQuaternionSkinning { false };
    bool _cauterized { false };
    bool _cullWithParent { false };
    QVector<QUuid> _renderWithZones;
    BillboardMode _billboardMode { BillboardMode::NONE };
    uint64_t _created;

    Transform _localTransform;
    Transform _parentTransform;
    graphics::Box _localBound;
    graphics::Box _adjustedLocalBound;
};

namespace render {
    template <> const ItemKey payloadGetKey(const ModelMeshPartPayload::Pointer& payload);
    template <> const Item::Bound payloadGetBound(const ModelMeshPartPayload::Pointer& payload, RenderArgs* args);
    template <> const ShapeKey shapeGetShapeKey(const ModelMeshPartPayload::Pointer& payload);
    template <> void payloadRender(const ModelMeshPartPayload::Pointer& payload, RenderArgs* args);
    template <> bool payloadPassesZoneOcclusionTest(const ModelMeshPartPayload::Pointer& payload, const std::unordered_set<QUuid>& containingZones);
    template <> HighlightStyle payloadGetOutlineStyle(const ModelMeshPartPayload::Pointer& payload, const ViewFrustum& viewFrustum, const size_t height);
}

#endif // hifi_MeshPartPayload_h<|MERGE_RESOLUTION|>--- conflicted
+++ resolved
@@ -4,12 +4,7 @@
 //
 //  Created by Sam Gateau on 10/3/15.
 //  Copyright 2015 High Fidelity, Inc.
-<<<<<<< HEAD
-//  Copyright 2020 Vircadia contributors.
-//  Copyright 2023 Overte e.V.
-=======
 //  Copyright 2024 Overte e.V.
->>>>>>> 68fffe00
 //
 //  Distributed under the Apache License, Version 2.0.
 //  See the accompanying file LICENSE or http://www.apache.org/licenses/LICENSE-2.0.html

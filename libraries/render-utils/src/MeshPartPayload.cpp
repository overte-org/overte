--- conflicted
+++ resolved
@@ -484,26 +484,11 @@
     batch.setInputFormat((_drawMesh->getVertexFormat()));
     if (_isBlendShaped && _blendedVertexBuffer) {
         batch.setInputBuffer(0, _blendedVertexBuffer, 0, sizeof(glm::vec3));
-        batch.setInputBuffer(1, _blendedVertexBuffer, _drawMesh->getNumVertices() * sizeof(glm::vec3), sizeof(glm::vec3));
+        // Stride is 2*sizeof(glm::vec3) because normal and tangents are interleaved
+        batch.setInputBuffer(1, _blendedVertexBuffer, _drawMesh->getNumVertices() * sizeof(glm::vec3), 2 * sizeof(NormalType));
         batch.setInputStream(2, _drawMesh->getVertexStream().makeRangedStream(2));
     } else {
-<<<<<<< HEAD
-        batch.setIndexBuffer(gpu::UINT32, (_drawMesh->getIndexBuffer()._buffer), 0);
-        batch.setInputFormat((_drawMesh->getVertexFormat()));
-
-        if (_blendedVertexBuffer) {
-            batch.setInputBuffer(0, _blendedVertexBuffer, 0, sizeof(glm::vec3));
-            // Stride is 2*sizeof(glm::vec3) because normal and tangents are interleaved
-            batch.setInputBuffer(1, _blendedVertexBuffer, _drawMesh->getNumVertices() * sizeof(glm::vec3), 2 * sizeof(NormalType));
-            batch.setInputStream(2, _drawMesh->getVertexStream().makeRangedStream(2));
-        } else {
-            batch.setIndexBuffer(gpu::UINT32, (_drawMesh->getIndexBuffer()._buffer), 0);
-            batch.setInputFormat((_drawMesh->getVertexFormat()));
-            batch.setInputStream(0, _drawMesh->getVertexStream());
-        }
-=======
         batch.setInputStream(0, _drawMesh->getVertexStream());
->>>>>>> 02100a40
     }
 }
 

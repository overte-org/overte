//
//  GeometryCache.cpp
//  interface/src/renderer
//
//  Created by Andrzej Kapolka on 6/21/13.
//  Copyright 2013 High Fidelity, Inc.
//
//  Distributed under the Apache License, Version 2.0.
//  See the accompanying file LICENSE or http://www.apache.org/licenses/LICENSE-2.0.html
//

#include "GeometryCache.h"

#include <qmath.h>
#include <cmath>

#include <QtCore/QThreadPool>
#include <QtCore/QFileInfo>
#include <QtNetwork/QNetworkReply>

#include <shared/Shapes.h>
#include <shared/PlatformHacks.h>

#include <FSTReader.h>
#include <NumericalConstants.h>

#include "TextureCache.h"
#include "RenderUtilsLogging.h"
#include "StencilMaskPass.h"
#include "FadeEffect.h"

#include "gpu/StandardShaderLib.h"

#include "model/TextureMap.h"
#include "render/Args.h"

#include "standardTransformPNTC_vert.h"
#include "standardDrawTexture_frag.h"

#include "simple_vert.h"
#include "simple_textured_frag.h"
#include "simple_textured_unlit_frag.h"
#include "simple_fade_vert.h"
#include "simple_textured_fade_frag.h"
#include "simple_textured_unlit_fade_frag.h"
#include "simple_opaque_web_browser_frag.h"
#include "simple_transparent_web_browser_frag.h"
#include "glowLine_vert.h"
#include "glowLine_frag.h"

#include "grid_frag.h"

//#define WANT_DEBUG

// @note: Originally size entity::NUM_SHAPES
//        As of Commit b93e91b9, render-utils no longer retains knowledge of
//        entity lib, and thus doesn't know about entity::NUM_SHAPES.  Should
//        the enumerations be altered, this will need to be updated.
// @see ShapeEntityItem.h
static std::array<GeometryCache::Shape, (GeometryCache::NUM_SHAPES - 1)> MAPPING{ {
        GeometryCache::Triangle,
        GeometryCache::Quad,
        GeometryCache::Hexagon,
        GeometryCache::Octagon,
        GeometryCache::Circle,
        GeometryCache::Cube,
        GeometryCache::Sphere,
        GeometryCache::Tetrahedron,
        GeometryCache::Octahedron,
        GeometryCache::Dodecahedron,
        GeometryCache::Icosahedron,
        GeometryCache::Torus,
        GeometryCache::Cone,
        GeometryCache::Cylinder,
} };

static const std::array<const char * const, GeometryCache::NUM_SHAPES> GEOCACHE_SHAPE_STRINGS{ {
        "Line",
        "Triangle",
        "Quad",
        "Hexagon",
        "Octagon",
        "Circle",
        "Cube",
        "Sphere",
        "Tetrahedron",
        "Octahedron",
        "Dodecahedron",
        "Icosahedron",
        "Torus",
        "Cone",
        "Cylinder"
    } };

const int GeometryCache::UNKNOWN_ID = -1;


static const int VERTICES_PER_TRIANGLE = 3;

static const gpu::Element POSITION_ELEMENT { gpu::VEC3, gpu::FLOAT, gpu::XYZ };
static const gpu::Element NORMAL_ELEMENT { gpu::VEC3, gpu::FLOAT, gpu::XYZ };
static const gpu::Element COLOR_ELEMENT { gpu::VEC4, gpu::NUINT8, gpu::RGBA };
static const gpu::Element TEXCOORD4_ELEMENT { gpu::VEC4, gpu::FLOAT, gpu::XYZW };

static gpu::Stream::FormatPointer SOLID_STREAM_FORMAT;
static gpu::Stream::FormatPointer INSTANCED_SOLID_STREAM_FORMAT;
static gpu::Stream::FormatPointer INSTANCED_SOLID_FADE_STREAM_FORMAT;

static const uint SHAPE_VERTEX_STRIDE = sizeof(glm::vec3) * 2; // vertices and normals
static const uint SHAPE_NORMALS_OFFSET = sizeof(glm::vec3);

void GeometryCache::computeSimpleHullPointListForShape(const int entityShape, const glm::vec3 &entityExtents, QVector<glm::vec3> &outPointList) {

    auto geometryCache = DependencyManager::get<GeometryCache>();
    const GeometryCache::Shape geometryShape = GeometryCache::getShapeForEntityShape( entityShape );
    const GeometryCache::ShapeData * shapeData = geometryCache->getShapeData( geometryShape );
    if (!shapeData){
        //--EARLY EXIT--( data isn't ready for some reason... )
        return;
    }

    const gpu::BufferView & shapeVerts = shapeData->_positionView;
    const gpu::BufferView::Size numItems = shapeVerts.getNumElements();

    outPointList.reserve((int)numItems);
    QVector<glm::vec3> uniqueVerts;
    uniqueVerts.reserve((int)numItems);

    const float MAX_INCLUSIVE_FILTER_DISTANCE_SQUARED = 1.0e-6f; //< 1mm^2
    for (gpu::BufferView::Index i = 0; i < (gpu::BufferView::Index)numItems; ++i) {
        const int numUniquePoints = (int)uniqueVerts.size();
        const geometry::Vec &curVert = shapeVerts.get<geometry::Vec>(i);
        bool isUniquePoint = true;

        for (int uniqueIndex = 0; uniqueIndex < numUniquePoints; ++uniqueIndex) {
            const geometry::Vec knownVert = uniqueVerts[uniqueIndex];
            const float distToKnownPoint = glm::length2(knownVert - curVert);

            if (distToKnownPoint <= MAX_INCLUSIVE_FILTER_DISTANCE_SQUARED) {
                isUniquePoint = false;
                break;
            }
        }

        if (!isUniquePoint) {

            //--EARLY ITERATION EXIT--
            continue;
        }


        uniqueVerts.push_back(curVert);
        outPointList.push_back(curVert * entityExtents);
    }
}

template <size_t SIDES>
std::vector<vec3> polygon() {
    std::vector<vec3> result;
    result.reserve(SIDES);
    double angleIncrement = 2.0 * M_PI / SIDES;
    for (size_t i = 0; i < SIDES; i++) {
        double angle = (double)i * angleIncrement;
        result.push_back(vec3{ cos(angle) * 0.5, 0.0, sin(angle) * 0.5 });
    }
    return result;
}

void GeometryCache::ShapeData::setupVertices(gpu::BufferPointer& vertexBuffer, const geometry::VertexVector& vertices) {
    gpu::Buffer::Size offset = vertexBuffer->getSize();
    vertexBuffer->append(vertices);

    gpu::Buffer::Size viewSize = vertices.size() * sizeof(glm::vec3);

    _positionView = gpu::BufferView(vertexBuffer, offset,
        viewSize, SHAPE_VERTEX_STRIDE, POSITION_ELEMENT);
    _normalView = gpu::BufferView(vertexBuffer, offset + SHAPE_NORMALS_OFFSET,
        viewSize, SHAPE_VERTEX_STRIDE, NORMAL_ELEMENT);
}

void GeometryCache::ShapeData::setupIndices(gpu::BufferPointer& indexBuffer, const geometry::IndexVector& indices, const geometry::IndexVector& wireIndices) {
    gpu::Buffer::Size offset = indexBuffer->getSize();
    if (!indices.empty()) {
        for (uint32_t i = 0; i < indices.size(); ++i) {
            indexBuffer->append((uint16_t)indices[i]);
        }
    }
    gpu::Size viewSize = indices.size() * sizeof(uint16_t);
    _indicesView = gpu::BufferView(indexBuffer, offset, viewSize, gpu::Element::INDEX_UINT16);

    offset = indexBuffer->getSize();
    if (!wireIndices.empty()) {
        for (uint32_t i = 0; i < wireIndices.size(); ++i) {
            indexBuffer->append((uint16_t)wireIndices[i]);
        }
    }
    viewSize = wireIndices.size() * sizeof(uint16_t);
    _wireIndicesView = gpu::BufferView(indexBuffer, offset, viewSize, gpu::Element::INDEX_UINT16);
}

void GeometryCache::ShapeData::setupBatch(gpu::Batch& batch) const {
    batch.setInputBuffer(gpu::Stream::POSITION, _positionView);
    batch.setInputBuffer(gpu::Stream::NORMAL, _normalView);
    batch.setIndexBuffer(_indicesView);
}

void GeometryCache::ShapeData::draw(gpu::Batch& batch) const {
    uint32_t numIndices = (uint32_t)_indicesView.getNumElements();
    if (numIndices > 0) {
        setupBatch(batch);
        batch.drawIndexed(gpu::TRIANGLES, numIndices, 0);
    }
}

void GeometryCache::ShapeData::drawWire(gpu::Batch& batch) const {
    uint32_t numIndices = (uint32_t)_wireIndicesView.getNumElements();
    if (numIndices > 0) {
        batch.setInputBuffer(gpu::Stream::POSITION, _positionView);
        batch.setInputBuffer(gpu::Stream::NORMAL, _normalView);
        batch.setIndexBuffer(_wireIndicesView);
        batch.drawIndexed(gpu::LINES, numIndices, 0);
    }
}

void GeometryCache::ShapeData::drawInstances(gpu::Batch& batch, size_t count) const {
    uint32_t numIndices = (uint32_t)_indicesView.getNumElements();
    if (numIndices > 0) {
        setupBatch(batch);
        batch.drawIndexedInstanced((gpu::uint32)count, gpu::TRIANGLES, numIndices, 0);
    }
}

void GeometryCache::ShapeData::drawWireInstances(gpu::Batch& batch, size_t count) const {
    uint32_t numIndices = (uint32_t)_wireIndicesView.getNumElements();
    if (numIndices > 0) {
        batch.setInputBuffer(gpu::Stream::POSITION, _positionView);
        batch.setInputBuffer(gpu::Stream::NORMAL, _normalView);
        batch.setIndexBuffer(_wireIndicesView);
        batch.drawIndexedInstanced((gpu::uint32)count, gpu::LINES, numIndices, 0);
    }
}

static const size_t ICOSAHEDRON_TO_SPHERE_TESSELATION_COUNT = 3;

size_t GeometryCache::getShapeTriangleCount(Shape shape) {
    return _shapes[shape]._indicesView.getNumElements() / VERTICES_PER_TRIANGLE;
}

size_t GeometryCache::getSphereTriangleCount() {
    return getShapeTriangleCount(Sphere);
}

size_t GeometryCache::getCubeTriangleCount() {
    return getShapeTriangleCount(Cube);
}

using IndexPair = uint64_t;
using IndexPairs = std::unordered_set<IndexPair>;

static IndexPair indexToken(geometry::Index a, geometry::Index b) {
    if (a > b) {
        std::swap(a, b);
    }
    return (((IndexPair)a) << 32) | ((IndexPair)b);
}

template <size_t N>
void setupFlatShape(GeometryCache::ShapeData& shapeData, const geometry::Solid<N>& shape, gpu::BufferPointer& vertexBuffer, gpu::BufferPointer& indexBuffer) {
    using namespace geometry;
    VertexVector vertices;
    IndexVector solidIndices, wireIndices;
    IndexPairs wireSeenIndices;

    size_t faceCount = shape.faces.size();
    size_t faceIndexCount = triangulatedFaceIndexCount<N>();

    vertices.reserve(N * faceCount * 2);
    solidIndices.reserve(faceIndexCount * faceCount);

    Index baseVertex = 0;
    for (size_t f = 0; f < faceCount; f++) {
        const Face<N>& face = shape.faces[f];
        // Compute the face normal
        vec3 faceNormal = shape.getFaceNormal(f);

        // Create the vertices for the face
        for (Index i = 0; i < N; i++) {
            Index originalIndex = face[i];
            vertices.push_back(shape.vertices[originalIndex]);
            vertices.push_back(faceNormal);
        }

        // Create the wire indices for unseen edges
        for (Index i = 0; i < N; i++) {
            Index a = i;
            Index b = (i + 1) % N;
            auto token = indexToken(face[a], face[b]);
            if (0 == wireSeenIndices.count(token)) {
                wireSeenIndices.insert(token);
                wireIndices.push_back(a + baseVertex);
                wireIndices.push_back(b + baseVertex);
            }
        }

        // Create the solid face indices
        for (Index i = 0; i < N - 2; i++) {
            solidIndices.push_back(0 + baseVertex);
            solidIndices.push_back(i + 1 + baseVertex);
            solidIndices.push_back(i + 2 + baseVertex);
        }
        baseVertex += (Index)N;
    }

    shapeData.setupVertices(vertexBuffer, vertices);
    shapeData.setupIndices(indexBuffer, solidIndices, wireIndices);
}

template <size_t N>
void setupSmoothShape(GeometryCache::ShapeData& shapeData, const geometry::Solid<N>& shape, gpu::BufferPointer& vertexBuffer, gpu::BufferPointer& indexBuffer) {
    using namespace geometry;

    VertexVector vertices;
    vertices.reserve(shape.vertices.size() * 2);
    for (const auto& vertex : shape.vertices) {
        vertices.push_back(vertex);
        vertices.push_back(vertex);
    }

    IndexVector solidIndices, wireIndices;
    IndexPairs wireSeenIndices;

    size_t faceCount = shape.faces.size();
    size_t faceIndexCount = triangulatedFaceIndexCount<N>();

    solidIndices.reserve(faceIndexCount * faceCount);

    Index baseVertex = 0;
    for (size_t f = 0; f < faceCount; f++) {
        const Face<N>& face = shape.faces[f];
        // Create the wire indices for unseen edges
        for (Index i = 0; i < N; i++) {
            Index a = face[i];
            Index b = face[(i + 1) % N];
            auto token = indexToken(a, b);
            if (0 == wireSeenIndices.count(token)) {
                wireSeenIndices.insert(token);
                wireIndices.push_back(a + baseVertex);
                wireIndices.push_back(b + baseVertex);
            }
        }

        // Create the solid face indices
        for (Index i = 0; i < N - 2; i++) {
            solidIndices.push_back(face[i] + baseVertex);
            solidIndices.push_back(face[i + 1] + baseVertex);
            solidIndices.push_back(face[i + 2] + baseVertex);
        }
    }

    shapeData.setupVertices(vertexBuffer, vertices);
    shapeData.setupIndices(indexBuffer, solidIndices, wireIndices);
}

template <uint32_t N>
void extrudePolygon(GeometryCache::ShapeData& shapeData, gpu::BufferPointer& vertexBuffer, gpu::BufferPointer& indexBuffer, bool isConical = false) {
    using namespace geometry;
    VertexVector vertices;
    IndexVector solidIndices, wireIndices;

    // Top (if not conical) and bottom faces
    std::vector<vec3> shape = polygon<N>();
    if (isConical) {
        for (uint32_t i = 0; i < N; i++) {
            vertices.push_back(vec3(0.0f, 0.5f, 0.0f));
            vertices.push_back(vec3(0.0f, 1.0f, 0.0f));
        }
    } else {
        for (const vec3& v : shape) {
            vertices.push_back(vec3(v.x, 0.5f, v.z));
            vertices.push_back(vec3(0.0f, 1.0f, 0.0f));
        }
    }
    for (const vec3& v : shape) {
        vertices.push_back(vec3(v.x, -0.5f, v.z));
        vertices.push_back(vec3(0.0f, -1.0f, 0.0f));
    }
    Index baseVertex = 0;
    for (uint32_t i = 2; i < N; i++) {
        solidIndices.push_back(baseVertex + 0);
        solidIndices.push_back(baseVertex + i);
        solidIndices.push_back(baseVertex + i - 1);
        solidIndices.push_back(baseVertex + N);
        solidIndices.push_back(baseVertex + i + N - 1);
        solidIndices.push_back(baseVertex + i + N);
    }
    for (uint32_t i = 1; i <= N; i++) {
        wireIndices.push_back(baseVertex + (i % N));
        wireIndices.push_back(baseVertex + i - 1);
        wireIndices.push_back(baseVertex + (i % N) + N);
        wireIndices.push_back(baseVertex + (i - 1) + N);
    }

    // Now do the sides
    baseVertex += 2 * N;

    for (uint32_t i = 0; i < N; i++) {
        vec3 left = shape[i];
        vec3 right = shape[(i + 1) % N];
        vec3 normal = glm::normalize(left + right);
        vec3 topLeft = (isConical ? vec3(0.0f, 0.5f, 0.0f) : vec3(left.x, 0.5f, left.z));
        vec3 topRight = (isConical ? vec3(0.0f, 0.5f, 0.0f) : vec3(right.x, 0.5f, right.z));
        vec3 bottomLeft = vec3(left.x, -0.5f, left.z);
        vec3 bottomRight = vec3(right.x, -0.5f, right.z);

        vertices.push_back(topLeft);
        vertices.push_back(normal);
        vertices.push_back(bottomLeft);
        vertices.push_back(normal);
        vertices.push_back(topRight);
        vertices.push_back(normal);
        vertices.push_back(bottomRight);
        vertices.push_back(normal);

        solidIndices.push_back(baseVertex + 0);
        solidIndices.push_back(baseVertex + 2);
        solidIndices.push_back(baseVertex + 1);
        solidIndices.push_back(baseVertex + 1);
        solidIndices.push_back(baseVertex + 2);
        solidIndices.push_back(baseVertex + 3);
        wireIndices.push_back(baseVertex + 0);
        wireIndices.push_back(baseVertex + 1);
        wireIndices.push_back(baseVertex + 3);
        wireIndices.push_back(baseVertex + 2);
        baseVertex += 4;
    }

    shapeData.setupVertices(vertexBuffer, vertices);
    shapeData.setupIndices(indexBuffer, solidIndices, wireIndices);
}

void drawCircle(GeometryCache::ShapeData& shapeData, gpu::BufferPointer& vertexBuffer, gpu::BufferPointer& indexBuffer) {
    // Draw a circle with radius 1/4th the size of the bounding box
    using namespace geometry;

    VertexVector vertices;
    IndexVector solidIndices, wireIndices;
    const int NUM_CIRCLE_VERTICES = 64;

    std::vector<vec3> shape = polygon<NUM_CIRCLE_VERTICES>();
    for (const vec3& v : shape) {
        vertices.push_back(vec3(v.x, 0.0f, v.z));
        vertices.push_back(vec3(0.0f, 0.0f, 0.0f));
    }

    Index baseVertex = 0;
    for (uint32_t i = 2; i < NUM_CIRCLE_VERTICES; i++) {
        solidIndices.push_back(baseVertex + 0);
        solidIndices.push_back(baseVertex + i);
        solidIndices.push_back(baseVertex + i - 1);
        solidIndices.push_back(baseVertex + NUM_CIRCLE_VERTICES);
        solidIndices.push_back(baseVertex + i + NUM_CIRCLE_VERTICES - 1);
        solidIndices.push_back(baseVertex + i + NUM_CIRCLE_VERTICES);
    }

    for (uint32_t i = 1; i <= NUM_CIRCLE_VERTICES; i++) {
        wireIndices.push_back(baseVertex + (i % NUM_CIRCLE_VERTICES));
        wireIndices.push_back(baseVertex + i - 1);
        wireIndices.push_back(baseVertex + (i % NUM_CIRCLE_VERTICES) + NUM_CIRCLE_VERTICES);
        wireIndices.push_back(baseVertex + (i - 1) + NUM_CIRCLE_VERTICES);
    }

    shapeData.setupVertices(vertexBuffer, vertices);
    shapeData.setupIndices(indexBuffer, solidIndices, wireIndices);
}

// FIXME solids need per-face vertices, but smooth shaded
// components do not.  Find a way to support using draw elements
// or draw arrays as appropriate
// Maybe special case cone and cylinder since they combine flat
// and smooth shading
void GeometryCache::buildShapes() {
    using namespace geometry;
    auto vertexBuffer = std::make_shared<gpu::Buffer>();
    auto indexBuffer = std::make_shared<gpu::Buffer>();
    // Cube
    setupFlatShape(_shapes[Cube], geometry::cube(), _shapeVertices, _shapeIndices);
    //Quad renders as flat Cube
    setupFlatShape(_shapes[Quad], geometry::cube(), _shapeVertices, _shapeIndices);
    // Tetrahedron
    setupFlatShape(_shapes[Tetrahedron], geometry::tetrahedron(), _shapeVertices, _shapeIndices);
    // Icosahedron
    setupFlatShape(_shapes[Icosahedron], geometry::icosahedron(), _shapeVertices, _shapeIndices);
    // Octahedron
    setupFlatShape(_shapes[Octahedron], geometry::octahedron(), _shapeVertices, _shapeIndices);
    // Dodecahedron
    setupFlatShape(_shapes[Dodecahedron], geometry::dodecahedron(), _shapeVertices, _shapeIndices);

    // Sphere
    // FIXME this uses way more vertices than required.  Should find a way to calculate the indices
    // using shared vertices for better vertex caching
    auto sphere = geometry::tesselate(geometry::icosahedron(), ICOSAHEDRON_TO_SPHERE_TESSELATION_COUNT);
    sphere.fitDimension(1.0f);
    setupSmoothShape(_shapes[Sphere], sphere, _shapeVertices, _shapeIndices);

    // Line
    {
        ShapeData& shapeData = _shapes[Line];
        shapeData.setupVertices(_shapeVertices, VertexVector {
            vec3(-0.5f, 0.0f, 0.0f), vec3(-0.5f, 0.0f, 0.0f),
            vec3(0.5f, 0.0f, 0.0f), vec3(0.5f, 0.0f, 0.0f)
        });
        IndexVector wireIndices;
        // Only two indices
        wireIndices.push_back(0);
        wireIndices.push_back(1);
        shapeData.setupIndices(_shapeIndices, IndexVector(), wireIndices);
    }

    //Triangle,
    extrudePolygon<3>(_shapes[Triangle], _shapeVertices, _shapeIndices);
    //Hexagon,
    extrudePolygon<6>(_shapes[Hexagon], _shapeVertices, _shapeIndices);
    //Octagon,
    extrudePolygon<8>(_shapes[Octagon], _shapeVertices, _shapeIndices);
    //Cylinder,
    extrudePolygon<64>(_shapes[Cylinder], _shapeVertices, _shapeIndices);
    //Cone,
    extrudePolygon<64>(_shapes[Cone], _shapeVertices, _shapeIndices, true);
    // Circle renders as flat Cylinder
    extrudePolygon<64>(_shapes[Circle], _shapeVertices, _shapeIndices);
    // Not implemented yet:
    //Torus,
}

const GeometryCache::ShapeData * GeometryCache::getShapeData(const Shape shape) const {
    if (((int)shape < 0) || ((int)shape >= (int)_shapes.size())) {
        qCWarning(renderutils) << "GeometryCache::getShapeData - Invalid shape " << shape << " specified. Returning default fallback.";

        //--EARLY EXIT--( No valid shape data for shape )
        return nullptr;
    }

    return &_shapes[shape];
}

GeometryCache::Shape GeometryCache::getShapeForEntityShape(int entityShape) {
    if ((entityShape < 0) || (entityShape >= (int)MAPPING.size())) {
        qCWarning(renderutils) << "GeometryCache::getShapeForEntityShape - Invalid shape " << entityShape << " specified. Returning default fallback.";

        //--EARLY EXIT--( fall back to default assumption )
        return GeometryCache::Sphere;
    }

    return MAPPING[entityShape];
}

QString GeometryCache::stringFromShape(GeometryCache::Shape geoShape)
{
    if (((int)geoShape < 0) || ((int)geoShape >= (int)GeometryCache::NUM_SHAPES)) {
        qCWarning(renderutils) << "GeometryCache::stringFromShape - Invalid shape " << geoShape << " specified.";

        //--EARLY EXIT--
        return "INVALID_GEOCACHE_SHAPE";
    }

    return GEOCACHE_SHAPE_STRINGS[geoShape];
}

gpu::Stream::FormatPointer& getSolidStreamFormat() {
    if (!SOLID_STREAM_FORMAT) {
        SOLID_STREAM_FORMAT = std::make_shared<gpu::Stream::Format>(); // 1 for everyone
        SOLID_STREAM_FORMAT->setAttribute(gpu::Stream::POSITION, gpu::Stream::POSITION, POSITION_ELEMENT);
        SOLID_STREAM_FORMAT->setAttribute(gpu::Stream::NORMAL, gpu::Stream::NORMAL, NORMAL_ELEMENT);
    }
    return SOLID_STREAM_FORMAT;
}

gpu::Stream::FormatPointer& getInstancedSolidStreamFormat() {
    if (!INSTANCED_SOLID_STREAM_FORMAT) {
        INSTANCED_SOLID_STREAM_FORMAT = std::make_shared<gpu::Stream::Format>(); // 1 for everyone
        INSTANCED_SOLID_STREAM_FORMAT->setAttribute(gpu::Stream::POSITION, gpu::Stream::POSITION, POSITION_ELEMENT);
        INSTANCED_SOLID_STREAM_FORMAT->setAttribute(gpu::Stream::NORMAL, gpu::Stream::NORMAL, NORMAL_ELEMENT);
        INSTANCED_SOLID_STREAM_FORMAT->setAttribute(gpu::Stream::COLOR, gpu::Stream::COLOR, COLOR_ELEMENT, 0, gpu::Stream::PER_INSTANCE);
    }
    return INSTANCED_SOLID_STREAM_FORMAT;
}

gpu::Stream::FormatPointer& getInstancedSolidFadeStreamFormat() {
    if (!INSTANCED_SOLID_FADE_STREAM_FORMAT) {
        INSTANCED_SOLID_FADE_STREAM_FORMAT = std::make_shared<gpu::Stream::Format>(); // 1 for everyone
        INSTANCED_SOLID_FADE_STREAM_FORMAT->setAttribute(gpu::Stream::POSITION, gpu::Stream::POSITION, POSITION_ELEMENT);
        INSTANCED_SOLID_FADE_STREAM_FORMAT->setAttribute(gpu::Stream::NORMAL, gpu::Stream::NORMAL, NORMAL_ELEMENT);
        INSTANCED_SOLID_FADE_STREAM_FORMAT->setAttribute(gpu::Stream::COLOR, gpu::Stream::COLOR, COLOR_ELEMENT, 0, gpu::Stream::PER_INSTANCE);
        INSTANCED_SOLID_FADE_STREAM_FORMAT->setAttribute(gpu::Stream::TEXCOORD2, gpu::Stream::TEXCOORD2, TEXCOORD4_ELEMENT, 0, gpu::Stream::PER_INSTANCE);
        INSTANCED_SOLID_FADE_STREAM_FORMAT->setAttribute(gpu::Stream::TEXCOORD3, gpu::Stream::TEXCOORD3, TEXCOORD4_ELEMENT, 0, gpu::Stream::PER_INSTANCE);
        INSTANCED_SOLID_FADE_STREAM_FORMAT->setAttribute(gpu::Stream::TEXCOORD4, gpu::Stream::TEXCOORD4, TEXCOORD4_ELEMENT, 0, gpu::Stream::PER_INSTANCE);
    }
    return INSTANCED_SOLID_FADE_STREAM_FORMAT;
}

QHash<SimpleProgramKey, gpu::PipelinePointer> GeometryCache::_simplePrograms;

gpu::ShaderPointer GeometryCache::_simpleShader;
gpu::ShaderPointer GeometryCache::_unlitShader;
gpu::ShaderPointer GeometryCache::_simpleFadeShader;
gpu::ShaderPointer GeometryCache::_unlitFadeShader;

render::ShapePipelinePointer GeometryCache::_simpleOpaquePipeline;
render::ShapePipelinePointer GeometryCache::_simpleTransparentPipeline;
render::ShapePipelinePointer GeometryCache::_simpleOpaqueFadePipeline;
render::ShapePipelinePointer GeometryCache::_simpleTransparentFadePipeline;
render::ShapePipelinePointer GeometryCache::_simpleWirePipeline;

uint8_t GeometryCache::CUSTOM_PIPELINE_NUMBER = 0;

render::ShapePipelinePointer GeometryCache::shapePipelineFactory(const render::ShapePlumber& plumber, const render::ShapeKey& key) {
    initializeShapePipelines();

    if (key.isWireframe()) {
        return _simpleWirePipeline;
    }

    if (key.isFaded()) {
        if (key.isTranslucent()) {
            return _simpleTransparentFadePipeline;
        }
        else {
            return _simpleOpaqueFadePipeline;
        }
    }
    else {
        if (key.isTranslucent()) {
            return _simpleTransparentPipeline;
        }
        else {
            return _simpleOpaquePipeline;
        }
    }
}

GeometryCache::GeometryCache() :
_nextID(0) {
    // Let's register its special shapePipeline factory:
    registerShapePipeline();
    buildShapes();
<<<<<<< HEAD
    GeometryCache::_simpleOpaquePipeline =
        std::make_shared<render::ShapePipeline>(getSimplePipeline(false, false, true, false), nullptr,
            [](const render::ShapePipeline&, gpu::Batch& batch, RenderArgs* args) {
                // Set the defaults needed for a simple program
                batch.setResourceTexture(render::ShapePipeline::Slot::MAP::ALBEDO,
                    DependencyManager::get<TextureCache>()->getWhiteTexture());
            }
        );
    GeometryCache::_simpleTransparentPipeline =
        std::make_shared<render::ShapePipeline>(getSimplePipeline(false, true, true, false), nullptr,
        [](const render::ShapePipeline&, gpu::Batch& batch, RenderArgs* args) {
                // Set the defaults needed for a simple program
                batch.setResourceTexture(render::ShapePipeline::Slot::MAP::ALBEDO,
                    DependencyManager::get<TextureCache>()->getWhiteTexture());
            }
        );
    GeometryCache::_simpleWirePipeline =
        std::make_shared<render::ShapePipeline>(getSimplePipeline(false, false, true, true), nullptr,
        [](const render::ShapePipeline&, gpu::Batch& batch, RenderArgs* args) {});
=======
>>>>>>> 0178c490
}

GeometryCache::~GeometryCache() {
#ifdef WANT_DEBUG
    qCDebug(renderutils) << "GeometryCache::~GeometryCache()... ";
    qCDebug(renderutils) << "    _registeredLine3DVBOs.size():" << _registeredLine3DVBOs.size();
    qCDebug(renderutils) << "    _line3DVBOs.size():" << _line3DVBOs.size();
    qCDebug(renderutils) << "    BatchItemDetails... population:" << GeometryCache::BatchItemDetails::population;
#endif //def WANT_DEBUG
}

void GeometryCache::releaseID(int id) {
    _registeredQuad3DTextures.remove(id);
    _lastRegisteredQuad2DTexture.remove(id);
    _registeredQuad2DTextures.remove(id);
    _lastRegisteredQuad3D.remove(id);
    _registeredQuad3D.remove(id);

    _lastRegisteredQuad2D.remove(id);
    _registeredQuad2D.remove(id);

    _lastRegisteredBevelRects.remove(id);
    _registeredBevelRects.remove(id);

    _lastRegisteredLine3D.remove(id);
    _registeredLine3DVBOs.remove(id);

    _lastRegisteredLine2D.remove(id);
    _registeredLine2DVBOs.remove(id);

    _registeredVertices.remove(id);

    _lastRegisteredDashedLines.remove(id);
    _registeredDashedLines.remove(id);

    _lastRegisteredGridBuffer.remove(id);
    _registeredGridBuffers.remove(id);
}

void GeometryCache::initializeShapePipelines() {
    if (!_simpleOpaquePipeline) {
        _simpleOpaquePipeline = getShapePipeline(false, false, true, false);
        _simpleTransparentPipeline = getShapePipeline(false, true, true, false);
        _simpleOpaqueFadePipeline = getFadingShapePipeline(false, false, false, false, false);
        _simpleTransparentFadePipeline = getFadingShapePipeline(false, true, false, false, false);
        _simpleWirePipeline = getShapePipeline(false, false, true, true);
    }
}

render::ShapePipelinePointer GeometryCache::getShapePipeline(bool textured, bool transparent, bool culled,
    bool unlit, bool depthBias) {

    return std::make_shared<render::ShapePipeline>(getSimplePipeline(textured, transparent, culled, unlit, depthBias, false, true), nullptr,
        [](const render::ShapePipeline& , gpu::Batch& batch, render::Args*) {
        batch.setResourceTexture(render::ShapePipeline::Slot::MAP::ALBEDO, DependencyManager::get<TextureCache>()->getWhiteTexture());
    }
    );
}

render::ShapePipelinePointer GeometryCache::getFadingShapePipeline(bool textured, bool transparent, bool culled,
    bool unlit, bool depthBias) {
    auto fadeEffect = DependencyManager::get<FadeEffect>();
    auto fadeBatchSetter = fadeEffect->getBatchSetter();
    auto fadeItemSetter = fadeEffect->getItemStoredSetter();
    return std::make_shared<render::ShapePipeline>(getSimplePipeline(textured, transparent, culled, unlit, depthBias, true), nullptr,
        [fadeBatchSetter, fadeItemSetter](const render::ShapePipeline& shapePipeline, gpu::Batch& batch, render::Args* args) {
            batch.setResourceTexture(render::ShapePipeline::Slot::MAP::ALBEDO, DependencyManager::get<TextureCache>()->getWhiteTexture());
            fadeBatchSetter(shapePipeline, batch, args);
        },
        fadeItemSetter
    );
}

render::ShapePipelinePointer GeometryCache::getOpaqueShapePipeline(bool isFading) {
    return isFading ? _simpleOpaqueFadePipeline : _simpleOpaquePipeline;
}

render::ShapePipelinePointer GeometryCache::getTransparentShapePipeline(bool isFading) { 
    return isFading ? _simpleTransparentFadePipeline : _simpleTransparentPipeline;
}

void GeometryCache::renderShape(gpu::Batch& batch, Shape shape) {
    batch.setInputFormat(getSolidStreamFormat());
    _shapes[shape].draw(batch);
}

void GeometryCache::renderWireShape(gpu::Batch& batch, Shape shape) {
    batch.setInputFormat(getSolidStreamFormat());
    _shapes[shape].drawWire(batch);
}

void setupBatchInstance(gpu::Batch& batch, gpu::BufferPointer colorBuffer) {
    gpu::BufferView colorView(colorBuffer, COLOR_ELEMENT);
    batch.setInputBuffer(gpu::Stream::COLOR, colorView);
}

void GeometryCache::renderShapeInstances(gpu::Batch& batch, Shape shape, size_t count, gpu::BufferPointer& colorBuffer) {
    batch.setInputFormat(getInstancedSolidStreamFormat());
    setupBatchInstance(batch, colorBuffer);
    _shapes[shape].drawInstances(batch, count);
}

void GeometryCache::renderWireShapeInstances(gpu::Batch& batch, Shape shape, size_t count, gpu::BufferPointer& colorBuffer) {
    batch.setInputFormat(getInstancedSolidStreamFormat());
    setupBatchInstance(batch, colorBuffer);
    _shapes[shape].drawWireInstances(batch, count);
}

void setupBatchFadeInstance(gpu::Batch& batch, gpu::BufferPointer colorBuffer, 
    gpu::BufferPointer fadeBuffer1, gpu::BufferPointer fadeBuffer2, gpu::BufferPointer fadeBuffer3) {
    gpu::BufferView colorView(colorBuffer, COLOR_ELEMENT);
    gpu::BufferView texCoord2View(fadeBuffer1, TEXCOORD4_ELEMENT);
    gpu::BufferView texCoord3View(fadeBuffer2, TEXCOORD4_ELEMENT);
    gpu::BufferView texCoord4View(fadeBuffer3, TEXCOORD4_ELEMENT);
    batch.setInputBuffer(gpu::Stream::COLOR, colorView);
    batch.setInputBuffer(gpu::Stream::TEXCOORD2, texCoord2View);
    batch.setInputBuffer(gpu::Stream::TEXCOORD3, texCoord3View);
    batch.setInputBuffer(gpu::Stream::TEXCOORD4, texCoord4View);
}

void GeometryCache::renderFadeShapeInstances(gpu::Batch& batch, Shape shape, size_t count, gpu::BufferPointer& colorBuffer,
    gpu::BufferPointer& fadeBuffer1, gpu::BufferPointer& fadeBuffer2, gpu::BufferPointer& fadeBuffer3) {
    batch.setInputFormat(getInstancedSolidFadeStreamFormat());
    setupBatchFadeInstance(batch, colorBuffer, fadeBuffer1, fadeBuffer2, fadeBuffer3);
    _shapes[shape].drawInstances(batch, count);
}

void GeometryCache::renderWireFadeShapeInstances(gpu::Batch& batch, Shape shape, size_t count, gpu::BufferPointer& colorBuffer,
    gpu::BufferPointer& fadeBuffer1, gpu::BufferPointer& fadeBuffer2, gpu::BufferPointer& fadeBuffer3) {
    batch.setInputFormat(getInstancedSolidFadeStreamFormat());
    setupBatchFadeInstance(batch, colorBuffer, fadeBuffer1, fadeBuffer2, fadeBuffer3);
    _shapes[shape].drawWireInstances(batch, count);
}

void GeometryCache::renderCube(gpu::Batch& batch) {
    renderShape(batch, Cube);
}

void GeometryCache::renderWireCube(gpu::Batch& batch) {
    renderWireShape(batch, Cube);
}

void GeometryCache::renderSphere(gpu::Batch& batch) {
    renderShape(batch, Sphere);
}

void GeometryCache::renderWireSphere(gpu::Batch& batch) {
    renderWireShape(batch, Sphere);
}

void GeometryCache::renderGrid(gpu::Batch& batch, const glm::vec2& minCorner, const glm::vec2& maxCorner,
    int majorRows, int majorCols, float majorEdge,
    int minorRows, int minorCols, float minorEdge,
    const glm::vec4& color, bool isLayered, int id) {
    static const glm::vec2 MIN_TEX_COORD(0.0f, 0.0f);
    static const glm::vec2 MAX_TEX_COORD(1.0f, 1.0f);

    bool registered = (id != UNKNOWN_ID);
    Vec2FloatPair majorKey(glm::vec2(majorRows, majorCols), majorEdge);
    Vec2FloatPair minorKey(glm::vec2(minorRows, minorCols), minorEdge);
    Vec2FloatPairPair key(majorKey, minorKey);

    // Make the gridbuffer
    if (registered && (!_registeredGridBuffers.contains(id) || _lastRegisteredGridBuffer[id] != key)) {
        GridSchema gridSchema;
        GridBuffer gridBuffer = std::make_shared<gpu::Buffer>(sizeof(GridSchema), (const gpu::Byte*) &gridSchema);

        if (registered && _registeredGridBuffers.contains(id)) {
            gridBuffer = _registeredGridBuffers[id];
        }

        _registeredGridBuffers[id] = gridBuffer;
        _lastRegisteredGridBuffer[id] = key;

        gridBuffer.edit<GridSchema>().period = glm::vec4(majorRows, majorCols, minorRows, minorCols);
        gridBuffer.edit<GridSchema>().offset.x = -(majorEdge / majorRows) / 2;
        gridBuffer.edit<GridSchema>().offset.y = -(majorEdge / majorCols) / 2;
        gridBuffer.edit<GridSchema>().offset.z = -(minorEdge / minorRows) / 2;
        gridBuffer.edit<GridSchema>().offset.w = -(minorEdge / minorCols) / 2;
        gridBuffer.edit<GridSchema>().edge = glm::vec4(glm::vec2(majorEdge),
            // If rows or columns are not set, do not draw minor gridlines
            glm::vec2((minorRows != 0 && minorCols != 0) ? minorEdge : 0.0f));
    }

    // Set the grid pipeline
    useGridPipeline(batch, _registeredGridBuffers[id], isLayered);

    renderQuad(batch, minCorner, maxCorner, MIN_TEX_COORD, MAX_TEX_COORD, color, id);
}

void GeometryCache::updateVertices(int id, const QVector<glm::vec2>& points, const QVector<glm::vec4>& colors) {
    BatchItemDetails& details = _registeredVertices[id];

    if (details.isCreated) {
        details.clear();
#ifdef WANT_DEBUG
        qCDebug(renderutils) << "updateVertices()... RELEASING REGISTERED";
#endif // def WANT_DEBUG
    }

    const int FLOATS_PER_VERTEX = 2 + 3; // vertices + normals
    const int NUM_POS_COORDS = 2;
    const int VERTEX_NORMAL_OFFSET = NUM_POS_COORDS * sizeof(float);
    details.isCreated = true;
    details.vertices = points.size();
    details.vertexSize = FLOATS_PER_VERTEX;

    auto verticesBuffer = std::make_shared<gpu::Buffer>();
    auto colorBuffer = std::make_shared<gpu::Buffer>();
    auto streamFormat = std::make_shared<gpu::Stream::Format>();
    auto stream = std::make_shared<gpu::BufferStream>();

    details.verticesBuffer = verticesBuffer;
    details.colorBuffer = colorBuffer;
    details.streamFormat = streamFormat;
    details.stream = stream;

    details.streamFormat->setAttribute(gpu::Stream::POSITION, 0, gpu::Element(gpu::VEC2, gpu::FLOAT, gpu::XYZ), 0);
    details.streamFormat->setAttribute(gpu::Stream::NORMAL, 0, gpu::Element(gpu::VEC3, gpu::FLOAT, gpu::XYZ), VERTEX_NORMAL_OFFSET);
    details.streamFormat->setAttribute(gpu::Stream::COLOR, 1, gpu::Element(gpu::VEC4, gpu::NUINT8, gpu::RGBA));

    details.stream->addBuffer(details.verticesBuffer, 0, details.streamFormat->getChannels().at(0)._stride);
    details.stream->addBuffer(details.colorBuffer, 0, details.streamFormat->getChannels().at(1)._stride);

    details.vertices = points.size();
    details.vertexSize = FLOATS_PER_VERTEX;

    float* vertexData = new float[details.vertices * FLOATS_PER_VERTEX];
    float* vertex = vertexData;

    int* colorData = new int[details.vertices];
    int* colorDataAt = colorData;

    const glm::vec3 NORMAL(0.0f, 0.0f, 1.0f);
    auto pointCount = points.size();
    auto colorCount = colors.size();
    int compactColor = 0;
    for (auto i = 0; i < pointCount; i++) {
        const auto& point = points[i];
        *(vertex++) = point.x;
        *(vertex++) = point.y;
        *(vertex++) = NORMAL.x;
        *(vertex++) = NORMAL.y;
        *(vertex++) = NORMAL.z;
        if (i < colorCount) {
            const auto& color = colors[i];
            compactColor = ((int(color.x * 255.0f) & 0xFF)) |
                ((int(color.y * 255.0f) & 0xFF) << 8) |
                ((int(color.z * 255.0f) & 0xFF) << 16) |
                ((int(color.w * 255.0f) & 0xFF) << 24);
        }
        *(colorDataAt++) = compactColor;
    }
    details.verticesBuffer->append(sizeof(float) * FLOATS_PER_VERTEX * details.vertices, (gpu::Byte*) vertexData);
    details.colorBuffer->append(sizeof(int) * details.vertices, (gpu::Byte*) colorData);
    delete[] vertexData;
    delete[] colorData;

#ifdef WANT_DEBUG
    qCDebug(renderutils) << "new registered linestrip buffer made -- _registeredVertices.size():" << _registeredVertices.size();
#endif
}

void GeometryCache::updateVertices(int id, const QVector<glm::vec2>& points, const glm::vec4& color) {
    updateVertices(id, points, QVector<glm::vec4>({ color }));
}

void GeometryCache::updateVertices(int id, const QVector<glm::vec3>& points, const QVector<glm::vec4>& colors) {
    BatchItemDetails& details = _registeredVertices[id];
    if (details.isCreated) {
        details.clear();
#ifdef WANT_DEBUG
        qCDebug(renderutils) << "updateVertices()... RELEASING REGISTERED";
#endif // def WANT_DEBUG
    }

    const int FLOATS_PER_VERTEX = 3 + 3; // vertices + normals
    const int NUM_POS_COORDS = 3;
    const int VERTEX_NORMAL_OFFSET = NUM_POS_COORDS * sizeof(float);
    details.isCreated = true;
    details.vertices = points.size();
    details.vertexSize = FLOATS_PER_VERTEX;

    auto verticesBuffer = std::make_shared<gpu::Buffer>();
    auto colorBuffer = std::make_shared<gpu::Buffer>();
    auto streamFormat = std::make_shared<gpu::Stream::Format>();
    auto stream = std::make_shared<gpu::BufferStream>();

    details.verticesBuffer = verticesBuffer;
    details.colorBuffer = colorBuffer;
    details.streamFormat = streamFormat;
    details.stream = stream;

    details.streamFormat->setAttribute(gpu::Stream::POSITION, 0, gpu::Element(gpu::VEC3, gpu::FLOAT, gpu::XYZ), 0);
    details.streamFormat->setAttribute(gpu::Stream::NORMAL, 0, gpu::Element(gpu::VEC3, gpu::FLOAT, gpu::XYZ), VERTEX_NORMAL_OFFSET);
    details.streamFormat->setAttribute(gpu::Stream::COLOR, 1, gpu::Element(gpu::VEC4, gpu::NUINT8, gpu::RGBA));

    details.stream->addBuffer(details.verticesBuffer, 0, details.streamFormat->getChannels().at(0)._stride);
    details.stream->addBuffer(details.colorBuffer, 0, details.streamFormat->getChannels().at(1)._stride);

    details.vertices = points.size();
    details.vertexSize = FLOATS_PER_VERTEX;

    // Default to white
    int compactColor = 0xFFFFFFFF;
    float* vertexData = new float[details.vertices * FLOATS_PER_VERTEX];
    float* vertex = vertexData;

    int* colorData = new int[details.vertices];
    int* colorDataAt = colorData;

    const glm::vec3 NORMAL(0.0f, 0.0f, 1.0f);
    auto pointCount = points.size();
    auto colorCount = colors.size();
    for (auto i = 0; i < pointCount; i++) {
        const glm::vec3& point = points[i];
        if (i < colorCount) {
            const glm::vec4& color = colors[i];
            compactColor = ((int(color.x * 255.0f) & 0xFF)) |
                ((int(color.y * 255.0f) & 0xFF) << 8) |
                ((int(color.z * 255.0f) & 0xFF) << 16) |
                ((int(color.w * 255.0f) & 0xFF) << 24);
        }
        *(vertex++) = point.x;
        *(vertex++) = point.y;
        *(vertex++) = point.z;
        *(vertex++) = NORMAL.x;
        *(vertex++) = NORMAL.y;
        *(vertex++) = NORMAL.z;
        *(colorDataAt++) = compactColor;
    }

    details.verticesBuffer->append(sizeof(float) * FLOATS_PER_VERTEX * details.vertices, (gpu::Byte*) vertexData);
    details.colorBuffer->append(sizeof(int) * details.vertices, (gpu::Byte*) colorData);
    delete[] vertexData;
    delete[] colorData;

#ifdef WANT_DEBUG
    qCDebug(renderutils) << "new registered linestrip buffer made -- _registeredVertices.size():" << _registeredVertices.size();
#endif
}

void GeometryCache::updateVertices(int id, const QVector<glm::vec3>& points, const glm::vec4& color) {
    updateVertices(id, points, QVector<glm::vec4>({ color }));
}

void GeometryCache::updateVertices(int id, const QVector<glm::vec3>& points, const QVector<glm::vec2>& texCoords, const glm::vec4& color) {
    BatchItemDetails& details = _registeredVertices[id];

    if (details.isCreated) {
        details.clear();
#ifdef WANT_DEBUG
        qCDebug(renderutils) << "updateVertices()... RELEASING REGISTERED";
#endif // def WANT_DEBUG
    }

    const int FLOATS_PER_VERTEX = 3 + 3 + 2; // vertices + normals + tex coords
    const int NUM_POS_COORDS = 3;
    const int NUM_NORMAL_COORDS = 3;
    const int VERTEX_NORMAL_OFFSET = NUM_POS_COORDS * sizeof(float);
    const int VERTEX_TEX_OFFSET = VERTEX_NORMAL_OFFSET + NUM_NORMAL_COORDS * sizeof(float);
    details.isCreated = true;
    details.vertices = points.size();
    details.vertexSize = FLOATS_PER_VERTEX;

    auto verticesBuffer = std::make_shared<gpu::Buffer>();
    auto colorBuffer = std::make_shared<gpu::Buffer>();
    auto streamFormat = std::make_shared<gpu::Stream::Format>();
    auto stream = std::make_shared<gpu::BufferStream>();

    details.verticesBuffer = verticesBuffer;
    details.colorBuffer = colorBuffer;
    details.streamFormat = streamFormat;
    details.stream = stream;

    details.streamFormat->setAttribute(gpu::Stream::POSITION, 0, gpu::Element(gpu::VEC3, gpu::FLOAT, gpu::XYZ), 0);
    details.streamFormat->setAttribute(gpu::Stream::NORMAL, 0, gpu::Element(gpu::VEC3, gpu::FLOAT, gpu::XYZ), VERTEX_NORMAL_OFFSET);
    details.streamFormat->setAttribute(gpu::Stream::TEXCOORD, 0, gpu::Element(gpu::VEC2, gpu::FLOAT, gpu::UV), VERTEX_TEX_OFFSET);
    details.streamFormat->setAttribute(gpu::Stream::COLOR, 1, gpu::Element(gpu::VEC4, gpu::NUINT8, gpu::RGBA));

    details.stream->addBuffer(details.verticesBuffer, 0, details.streamFormat->getChannels().at(0)._stride);
    details.stream->addBuffer(details.colorBuffer, 0, details.streamFormat->getChannels().at(1)._stride);

    assert(points.size() == texCoords.size());

    details.vertices = points.size();
    details.vertexSize = FLOATS_PER_VERTEX;

    int compactColor = ((int(color.x * 255.0f) & 0xFF)) |
        ((int(color.y * 255.0f) & 0xFF) << 8) |
        ((int(color.z * 255.0f) & 0xFF) << 16) |
        ((int(color.w * 255.0f) & 0xFF) << 24);

    float* vertexData = new float[details.vertices * FLOATS_PER_VERTEX];
    float* vertex = vertexData;

    int* colorData = new int[details.vertices];
    int* colorDataAt = colorData;

    const glm::vec3 NORMAL(0.0f, 0.0f, 1.0f);
    for (int i = 0; i < points.size(); i++) {
        glm::vec3 point = points[i];
        glm::vec2 texCoord = texCoords[i];
        *(vertex++) = point.x;
        *(vertex++) = point.y;
        *(vertex++) = point.z;
        *(vertex++) = NORMAL.x;
        *(vertex++) = NORMAL.y;
        *(vertex++) = NORMAL.z;
        *(vertex++) = texCoord.x;
        *(vertex++) = texCoord.y;

        *(colorDataAt++) = compactColor;
    }

    details.verticesBuffer->append(sizeof(float) * FLOATS_PER_VERTEX * details.vertices, (gpu::Byte*) vertexData);
    details.colorBuffer->append(sizeof(int) * details.vertices, (gpu::Byte*) colorData);
    delete[] vertexData;
    delete[] colorData;

#ifdef WANT_DEBUG
    qCDebug(renderutils) << "new registered linestrip buffer made -- _registeredVertices.size():" << _registeredVertices.size();
#endif
}

void GeometryCache::renderVertices(gpu::Batch& batch, gpu::Primitive primitiveType, int id) {
    BatchItemDetails& details = _registeredVertices[id];
    if (details.isCreated) {
        batch.setInputFormat(details.streamFormat);
        batch.setInputStream(0, *details.stream);
        batch.draw(primitiveType, details.vertices, 0);
    }
}


void GeometryCache::renderBevelCornersRect(gpu::Batch& batch, int x, int y, int width, int height, int bevelDistance, const glm::vec4& color, int id) {
    bool registered = (id != UNKNOWN_ID);
    Vec3Pair key(glm::vec3(x, y, 0.0f), glm::vec3(width, height, bevelDistance));
    BatchItemDetails& details = _registeredBevelRects[id];
    // if this is a registered quad, and we have buffers, then check to see if the geometry changed and rebuild if needed
    if (registered && details.isCreated) {
        Vec3Pair& lastKey = _lastRegisteredBevelRects[id];
        if (lastKey != key) {
            details.clear();
            _lastRegisteredBevelRects[id] = key;
#ifdef WANT_DEBUG
            qCDebug(renderutils) << "renderBevelCornersRect()... RELEASING REGISTERED";
#endif // def WANT_DEBUG
        }
#ifdef WANT_DEBUG
        else {
            qCDebug(renderutils) << "renderBevelCornersRect()... REUSING PREVIOUSLY REGISTERED";
        }
#endif // def WANT_DEBUG
    }

    if (!details.isCreated) {
        static const int FLOATS_PER_VERTEX = 2; // vertices
        static const int NUM_VERTICES = 8;
        static const int NUM_FLOATS = NUM_VERTICES * FLOATS_PER_VERTEX;

        details.isCreated = true;
        details.vertices = NUM_VERTICES;
        details.vertexSize = FLOATS_PER_VERTEX;

        auto verticesBuffer = std::make_shared<gpu::Buffer>();
        auto colorBuffer = std::make_shared<gpu::Buffer>();
        auto streamFormat = std::make_shared<gpu::Stream::Format>();
        auto stream = std::make_shared<gpu::BufferStream>();

        details.verticesBuffer = verticesBuffer;
        details.colorBuffer = colorBuffer;
        details.streamFormat = streamFormat;
        details.stream = stream;

        details.streamFormat->setAttribute(gpu::Stream::POSITION, 0, gpu::Element(gpu::VEC2, gpu::FLOAT, gpu::XYZ));
        details.streamFormat->setAttribute(gpu::Stream::COLOR, 1, gpu::Element(gpu::VEC4, gpu::NUINT8, gpu::RGBA));

        details.stream->addBuffer(details.verticesBuffer, 0, details.streamFormat->getChannels().at(0)._stride);
        details.stream->addBuffer(details.colorBuffer, 0, details.streamFormat->getChannels().at(1)._stride);


        float vertexBuffer[NUM_FLOATS]; // only vertices, no normals because we're a 2D quad
        int vertexPoint = 0;

        // Triangle strip points
        //      3 ------ 5      //
        //    /            \    //
        //  1                7  //
        //  |                |  //
        //  2                8  //
        //    \            /    //
        //      4 ------ 6      //

        // 1
        vertexBuffer[vertexPoint++] = x;
        vertexBuffer[vertexPoint++] = y + height - bevelDistance;
        // 2
        vertexBuffer[vertexPoint++] = x;
        vertexBuffer[vertexPoint++] = y + bevelDistance;
        // 3
        vertexBuffer[vertexPoint++] = x + bevelDistance;
        vertexBuffer[vertexPoint++] = y + height;
        // 4
        vertexBuffer[vertexPoint++] = x + bevelDistance;
        vertexBuffer[vertexPoint++] = y;
        // 5
        vertexBuffer[vertexPoint++] = x + width - bevelDistance;
        vertexBuffer[vertexPoint++] = y + height;
        // 6
        vertexBuffer[vertexPoint++] = x + width - bevelDistance;
        vertexBuffer[vertexPoint++] = y;
        // 7
        vertexBuffer[vertexPoint++] = x + width;
        vertexBuffer[vertexPoint++] = y + height - bevelDistance;
        // 8
        vertexBuffer[vertexPoint++] = x + width;
        vertexBuffer[vertexPoint++] = y + bevelDistance;

        int compactColor = ((int(color.x * 255.0f) & 0xFF)) |
            ((int(color.y * 255.0f) & 0xFF) << 8) |
            ((int(color.z * 255.0f) & 0xFF) << 16) |
            ((int(color.w * 255.0f) & 0xFF) << 24);
        int colors[NUM_VERTICES] = { compactColor, compactColor, compactColor, compactColor,
            compactColor, compactColor, compactColor, compactColor };


        details.verticesBuffer->append(sizeof(vertexBuffer), (gpu::Byte*) vertexBuffer);
        details.colorBuffer->append(sizeof(colors), (gpu::Byte*) colors);
    }

    batch.setInputFormat(details.streamFormat);
    batch.setInputStream(0, *details.stream);
    batch.draw(gpu::TRIANGLE_STRIP, details.vertices, 0);
}

void GeometryCache::renderQuad(gpu::Batch& batch, const glm::vec2& minCorner, const glm::vec2& maxCorner, const glm::vec4& color, int id) {
    bool registered = (id != UNKNOWN_ID);
    Vec4Pair key(glm::vec4(minCorner.x, minCorner.y, maxCorner.x, maxCorner.y), color);
    BatchItemDetails& details = _registeredQuad2D[id];

    // if this is a registered quad, and we have buffers, then check to see if the geometry changed and rebuild if needed
    if (registered && details.isCreated) {
        Vec4Pair & lastKey = _lastRegisteredQuad2D[id];
        if (lastKey != key) {
            details.clear();
            _lastRegisteredQuad2D[id] = key;
#ifdef WANT_DEBUG
            qCDebug(renderutils) << "renderQuad() 2D ... RELEASING REGISTERED";
#endif // def WANT_DEBUG
        }
#ifdef WANT_DEBUG
        else {
            qCDebug(renderutils) << "renderQuad() 2D ... REUSING PREVIOUSLY REGISTERED";
        }
#endif // def WANT_DEBUG
    }

    const int FLOATS_PER_VERTEX = 2 + 3; // vertices + normals
    const int VERTICES = 4; // 1 quad = 4 vertices
    const int NUM_POS_COORDS = 2;
    const int VERTEX_NORMAL_OFFSET = NUM_POS_COORDS * sizeof(float);

    if (!details.isCreated) {

        details.isCreated = true;
        details.vertices = VERTICES;
        details.vertexSize = FLOATS_PER_VERTEX;

        auto verticesBuffer = std::make_shared<gpu::Buffer>();
        auto colorBuffer = std::make_shared<gpu::Buffer>();
        auto streamFormat = std::make_shared<gpu::Stream::Format>();
        auto stream = std::make_shared<gpu::BufferStream>();

        details.verticesBuffer = verticesBuffer;
        details.colorBuffer = colorBuffer;
        details.streamFormat = streamFormat;
        details.stream = stream;

        details.streamFormat->setAttribute(gpu::Stream::POSITION, 0, gpu::Element(gpu::VEC2, gpu::FLOAT, gpu::XYZ), 0);
        details.streamFormat->setAttribute(gpu::Stream::NORMAL, 0, gpu::Element(gpu::VEC3, gpu::FLOAT, gpu::XYZ), VERTEX_NORMAL_OFFSET);
        details.streamFormat->setAttribute(gpu::Stream::COLOR, 1, gpu::Element(gpu::VEC4, gpu::NUINT8, gpu::RGBA));

        details.stream->addBuffer(details.verticesBuffer, 0, details.streamFormat->getChannels().at(0)._stride);
        details.stream->addBuffer(details.colorBuffer, 0, details.streamFormat->getChannels().at(1)._stride);


        const glm::vec3 NORMAL(0.0f, 0.0f, 1.0f);
        float vertexBuffer[VERTICES * FLOATS_PER_VERTEX] = {
            minCorner.x, minCorner.y, NORMAL.x, NORMAL.y, NORMAL.z,
            maxCorner.x, minCorner.y, NORMAL.x, NORMAL.y, NORMAL.z,
            minCorner.x, maxCorner.y, NORMAL.x, NORMAL.y, NORMAL.z,
            maxCorner.x, maxCorner.y, NORMAL.x, NORMAL.y, NORMAL.z,
        };

        const int NUM_COLOR_SCALARS_PER_QUAD = 4;
        int compactColor = ((int(color.x * 255.0f) & 0xFF)) |
            ((int(color.y * 255.0f) & 0xFF) << 8) |
            ((int(color.z * 255.0f) & 0xFF) << 16) |
            ((int(color.w * 255.0f) & 0xFF) << 24);
        int colors[NUM_COLOR_SCALARS_PER_QUAD] = { compactColor, compactColor, compactColor, compactColor };

        details.verticesBuffer->append(sizeof(vertexBuffer), (gpu::Byte*) vertexBuffer);
        details.colorBuffer->append(sizeof(colors), (gpu::Byte*) colors);
    }

    batch.setInputFormat(details.streamFormat);
    batch.setInputStream(0, *details.stream);
    batch.draw(gpu::TRIANGLE_STRIP, 4, 0);
}

void GeometryCache::renderUnitQuad(gpu::Batch& batch, const glm::vec4& color, int id) {
    static const glm::vec2 topLeft(-1, 1);
    static const glm::vec2 bottomRight(1, -1);
    static const glm::vec2 texCoordTopLeft(0.0f, 1.0f);
    static const glm::vec2 texCoordBottomRight(1.0f, 0.0f);
    renderQuad(batch, topLeft, bottomRight, texCoordTopLeft, texCoordBottomRight, color, id);
}


void GeometryCache::renderQuad(gpu::Batch& batch, const glm::vec2& minCorner, const glm::vec2& maxCorner,
    const glm::vec2& texCoordMinCorner, const glm::vec2& texCoordMaxCorner,
    const glm::vec4& color, int id) {

    Vec4PairVec4 key(Vec4Pair(glm::vec4(minCorner.x, minCorner.y, maxCorner.x, maxCorner.y),
        glm::vec4(texCoordMinCorner.x, texCoordMinCorner.y, texCoordMaxCorner.x, texCoordMaxCorner.y)),
        color);
    BatchItemDetails& details = _registeredQuad2DTextures[id];

    // if this is a registered quad, and we have buffers, then check to see if the geometry changed and rebuild if needed
    if (details.isCreated) {
        Vec4PairVec4& lastKey = _lastRegisteredQuad2DTexture[id];
        if (lastKey != key) {
            details.clear();
            _lastRegisteredQuad2DTexture[id] = key;
#ifdef WANT_DEBUG
            qCDebug(renderutils) << "renderQuad() 2D+texture ... RELEASING REGISTERED";
#endif // def WANT_DEBUG
        }
#ifdef WANT_DEBUG
        else {
            qCDebug(renderutils) << "renderQuad() 2D+texture ... REUSING PREVIOUSLY REGISTERED";
        }
#endif // def WANT_DEBUG
    }

    const int FLOATS_PER_VERTEX = 2 + 3 + 2; // vertices + normals + tex coords
    const int VERTICES = 4; // 1 quad = 4 vertices
    const int NUM_POS_COORDS = 2;
    const int NUM_NORMAL_COORDS = 3;
    const int VERTEX_NORMAL_OFFSET = NUM_POS_COORDS * sizeof(float);
    const int VERTEX_TEXCOORD_OFFSET = VERTEX_NORMAL_OFFSET + NUM_NORMAL_COORDS * sizeof(float);

    if (!details.isCreated) {

        details.isCreated = true;
        details.vertices = VERTICES;
        details.vertexSize = FLOATS_PER_VERTEX;

        auto verticesBuffer = std::make_shared<gpu::Buffer>();
        auto colorBuffer = std::make_shared<gpu::Buffer>();

        auto streamFormat = std::make_shared<gpu::Stream::Format>();
        auto stream = std::make_shared<gpu::BufferStream>();

        details.verticesBuffer = verticesBuffer;
        details.colorBuffer = colorBuffer;

        details.streamFormat = streamFormat;
        details.stream = stream;

        // zzmp: fix the normal across all renderQuad
        details.streamFormat->setAttribute(gpu::Stream::POSITION, 0, gpu::Element(gpu::VEC2, gpu::FLOAT, gpu::XYZ), 0);
        details.streamFormat->setAttribute(gpu::Stream::NORMAL, 0, gpu::Element(gpu::VEC3, gpu::FLOAT, gpu::XYZ), VERTEX_NORMAL_OFFSET);
        details.streamFormat->setAttribute(gpu::Stream::TEXCOORD, 0, gpu::Element(gpu::VEC2, gpu::FLOAT, gpu::UV), VERTEX_TEXCOORD_OFFSET);
        details.streamFormat->setAttribute(gpu::Stream::COLOR, 1, gpu::Element(gpu::VEC4, gpu::NUINT8, gpu::RGBA));

        details.stream->addBuffer(details.verticesBuffer, 0, details.streamFormat->getChannels().at(0)._stride);
        details.stream->addBuffer(details.colorBuffer, 0, details.streamFormat->getChannels().at(1)._stride);


        const glm::vec3 NORMAL(0.0f, 0.0f, 1.0f);
        float vertexBuffer[VERTICES * FLOATS_PER_VERTEX] = {
            minCorner.x, minCorner.y, NORMAL.x, NORMAL.y, NORMAL.z, texCoordMinCorner.x, texCoordMinCorner.y,
            maxCorner.x, minCorner.y, NORMAL.x, NORMAL.y, NORMAL.z, texCoordMaxCorner.x, texCoordMinCorner.y,
            minCorner.x, maxCorner.y, NORMAL.x, NORMAL.y, NORMAL.z, texCoordMinCorner.x, texCoordMaxCorner.y,
            maxCorner.x, maxCorner.y, NORMAL.x, NORMAL.y, NORMAL.z, texCoordMaxCorner.x, texCoordMaxCorner.y,
        };


        const int NUM_COLOR_SCALARS_PER_QUAD = 4;
        int compactColor = ((int(color.x * 255.0f) & 0xFF)) |
            ((int(color.y * 255.0f) & 0xFF) << 8) |
            ((int(color.z * 255.0f) & 0xFF) << 16) |
            ((int(color.w * 255.0f) & 0xFF) << 24);
        int colors[NUM_COLOR_SCALARS_PER_QUAD] = { compactColor, compactColor, compactColor, compactColor };

        details.verticesBuffer->append(sizeof(vertexBuffer), (gpu::Byte*) vertexBuffer);
        details.colorBuffer->append(sizeof(colors), (gpu::Byte*) colors);
    }

    batch.setInputFormat(details.streamFormat);
    batch.setInputStream(0, *details.stream);
    batch.draw(gpu::TRIANGLE_STRIP, 4, 0);
}

void GeometryCache::renderQuad(gpu::Batch& batch, const glm::vec3& minCorner, const glm::vec3& maxCorner, const glm::vec4& color, int id) {
    bool registered = (id != UNKNOWN_ID);
    Vec3PairVec4 key(Vec3Pair(minCorner, maxCorner), color);
    BatchItemDetails& details = _registeredQuad3D[id];

    // if this is a registered quad, and we have buffers, then check to see if the geometry changed and rebuild if needed
    if (registered && details.isCreated) {
        Vec3PairVec4& lastKey = _lastRegisteredQuad3D[id];
        if (lastKey != key) {
            details.clear();
            _lastRegisteredQuad3D[id] = key;
#ifdef WANT_DEBUG
            qCDebug(renderutils) << "renderQuad() 3D ... RELEASING REGISTERED";
#endif // def WANT_DEBUG
        }
#ifdef WANT_DEBUG
        else {
            qCDebug(renderutils) << "renderQuad() 3D ... REUSING PREVIOUSLY REGISTERED";
        }
#endif // def WANT_DEBUG
    }

    const int FLOATS_PER_VERTEX = 3 + 3; // vertices + normals
    const int VERTICES = 4; // 1 quad = 4 vertices
    const int NUM_POS_COORDS = 3;
    const int VERTEX_NORMAL_OFFSET = NUM_POS_COORDS * sizeof(float);

    if (!details.isCreated) {

        details.isCreated = true;
        details.vertices = VERTICES;
        details.vertexSize = FLOATS_PER_VERTEX;

        auto verticesBuffer = std::make_shared<gpu::Buffer>();
        auto colorBuffer = std::make_shared<gpu::Buffer>();

        auto streamFormat = std::make_shared<gpu::Stream::Format>();
        auto stream = std::make_shared<gpu::BufferStream>();

        details.verticesBuffer = verticesBuffer;
        details.colorBuffer = colorBuffer;

        details.streamFormat = streamFormat;
        details.stream = stream;

        details.streamFormat->setAttribute(gpu::Stream::POSITION, 0, gpu::Element(gpu::VEC3, gpu::FLOAT, gpu::XYZ), 0);
        details.streamFormat->setAttribute(gpu::Stream::NORMAL, 0, gpu::Element(gpu::VEC3, gpu::FLOAT, gpu::XYZ), VERTEX_NORMAL_OFFSET);
        details.streamFormat->setAttribute(gpu::Stream::COLOR, 1, gpu::Element(gpu::VEC4, gpu::NUINT8, gpu::RGBA));

        details.stream->addBuffer(details.verticesBuffer, 0, details.streamFormat->getChannels().at(0)._stride);
        details.stream->addBuffer(details.colorBuffer, 0, details.streamFormat->getChannels().at(1)._stride);


        const glm::vec3 NORMAL(0.0f, 0.0f, 1.0f);
        float vertexBuffer[VERTICES * FLOATS_PER_VERTEX] = {
            minCorner.x, minCorner.y, minCorner.z, NORMAL.x, NORMAL.y, NORMAL.z,
            maxCorner.x, minCorner.y, minCorner.z, NORMAL.x, NORMAL.y, NORMAL.z,
            minCorner.x, maxCorner.y, maxCorner.z, NORMAL.x, NORMAL.y, NORMAL.z,
            maxCorner.x, maxCorner.y, maxCorner.z, NORMAL.x, NORMAL.y, NORMAL.z,
        };

        const int NUM_COLOR_SCALARS_PER_QUAD = 4;
        int compactColor = ((int(color.x * 255.0f) & 0xFF)) |
            ((int(color.y * 255.0f) & 0xFF) << 8) |
            ((int(color.z * 255.0f) & 0xFF) << 16) |
            ((int(color.w * 255.0f) & 0xFF) << 24);
        int colors[NUM_COLOR_SCALARS_PER_QUAD] = { compactColor, compactColor, compactColor, compactColor };

        details.verticesBuffer->append(sizeof(vertexBuffer), (gpu::Byte*) vertexBuffer);
        details.colorBuffer->append(sizeof(colors), (gpu::Byte*) colors);
    }

    batch.setInputFormat(details.streamFormat);
    batch.setInputStream(0, *details.stream);
    batch.draw(gpu::TRIANGLE_STRIP, 4, 0);
}

void GeometryCache::renderQuad(gpu::Batch& batch, const glm::vec3& topLeft, const glm::vec3& bottomLeft,
    const glm::vec3& bottomRight, const glm::vec3& topRight,
    const glm::vec2& texCoordTopLeft, const glm::vec2& texCoordBottomLeft,
    const glm::vec2& texCoordBottomRight, const glm::vec2& texCoordTopRight,
    const glm::vec4& color, int id) {

#ifdef WANT_DEBUG
    qCDebug(renderutils) << "renderQuad() vec3 + texture VBO...";
    qCDebug(renderutils) << "    topLeft:" << topLeft;
    qCDebug(renderutils) << "    bottomLeft:" << bottomLeft;
    qCDebug(renderutils) << "    bottomRight:" << bottomRight;
    qCDebug(renderutils) << "    topRight:" << topRight;
    qCDebug(renderutils) << "    texCoordTopLeft:" << texCoordTopLeft;
    qCDebug(renderutils) << "    texCoordBottomRight:" << texCoordBottomRight;
    qCDebug(renderutils) << "    color:" << color;
#endif //def WANT_DEBUG

    bool registered = (id != UNKNOWN_ID);
    Vec3PairVec4Pair key(Vec3Pair(topLeft, bottomRight),
        Vec4Pair(glm::vec4(texCoordTopLeft.x, texCoordTopLeft.y, texCoordBottomRight.x, texCoordBottomRight.y),
        color));

    BatchItemDetails& details = _registeredQuad3DTextures[id];

    // if this is a registered quad, and we have buffers, then check to see if the geometry changed and rebuild if needed
    if (registered && details.isCreated) {
        Vec3PairVec4Pair& lastKey = _lastRegisteredQuad3DTexture[id];
        if (lastKey != key) {
            details.clear();
            _lastRegisteredQuad3DTexture[id] = key;
#ifdef WANT_DEBUG
            qCDebug(renderutils) << "renderQuad() 3D+texture ... RELEASING REGISTERED";
#endif // def WANT_DEBUG
        }
#ifdef WANT_DEBUG
        else {
            qCDebug(renderutils) << "renderQuad() 3D+texture ... REUSING PREVIOUSLY REGISTERED";
        }
#endif // def WANT_DEBUG
    }

    const int FLOATS_PER_VERTEX = 3 + 3 + 2; // vertices + normals + tex coords
    const int VERTICES = 4; // 1 quad = 4 vertices
    const int NUM_POS_COORDS = 3;
    const int NUM_NORMAL_COORDS = 3;
    const int VERTEX_NORMAL_OFFSET = NUM_POS_COORDS * sizeof(float);
    const int VERTEX_TEXCOORD_OFFSET = VERTEX_NORMAL_OFFSET + NUM_NORMAL_COORDS * sizeof(float);


    if (!details.isCreated) {

        details.isCreated = true;
        details.vertices = VERTICES;
        details.vertexSize = FLOATS_PER_VERTEX; // NOTE: this isn't used for BatchItemDetails maybe we can get rid of it

        auto verticesBuffer = std::make_shared<gpu::Buffer>();
        auto colorBuffer = std::make_shared<gpu::Buffer>();
        auto streamFormat = std::make_shared<gpu::Stream::Format>();
        auto stream = std::make_shared<gpu::BufferStream>();

        details.verticesBuffer = verticesBuffer;
        details.colorBuffer = colorBuffer;
        details.streamFormat = streamFormat;
        details.stream = stream;

        details.streamFormat->setAttribute(gpu::Stream::POSITION, 0, gpu::Element(gpu::VEC3, gpu::FLOAT, gpu::XYZ), 0);
        details.streamFormat->setAttribute(gpu::Stream::NORMAL, 0, gpu::Element(gpu::VEC3, gpu::FLOAT, gpu::XYZ), VERTEX_NORMAL_OFFSET);
        details.streamFormat->setAttribute(gpu::Stream::TEXCOORD, 0, gpu::Element(gpu::VEC2, gpu::FLOAT, gpu::UV), VERTEX_TEXCOORD_OFFSET);
        details.streamFormat->setAttribute(gpu::Stream::COLOR, 1, gpu::Element(gpu::VEC4, gpu::NUINT8, gpu::RGBA));

        details.stream->addBuffer(details.verticesBuffer, 0, details.streamFormat->getChannels().at(0)._stride);
        details.stream->addBuffer(details.colorBuffer, 0, details.streamFormat->getChannels().at(1)._stride);


        const glm::vec3 NORMAL(0.0f, 0.0f, 1.0f);
        float vertexBuffer[VERTICES * FLOATS_PER_VERTEX] = {
            bottomLeft.x, bottomLeft.y, bottomLeft.z, NORMAL.x, NORMAL.y, NORMAL.z, texCoordBottomLeft.x, texCoordBottomLeft.y,
            bottomRight.x, bottomRight.y, bottomRight.z, NORMAL.x, NORMAL.y, NORMAL.z, texCoordBottomRight.x, texCoordBottomRight.y,
            topLeft.x, topLeft.y, topLeft.z, NORMAL.x, NORMAL.y, NORMAL.z, texCoordTopLeft.x, texCoordTopLeft.y,
            topRight.x, topRight.y, topRight.z, NORMAL.x, NORMAL.y, NORMAL.z, texCoordTopRight.x, texCoordTopRight.y,
        };

        const int NUM_COLOR_SCALARS_PER_QUAD = 4;
        int compactColor = ((int(color.x * 255.0f) & 0xFF)) |
            ((int(color.y * 255.0f) & 0xFF) << 8) |
            ((int(color.z * 255.0f) & 0xFF) << 16) |
            ((int(color.w * 255.0f) & 0xFF) << 24);
        int colors[NUM_COLOR_SCALARS_PER_QUAD] = { compactColor, compactColor, compactColor, compactColor };

        details.verticesBuffer->append(sizeof(vertexBuffer), (gpu::Byte*) vertexBuffer);
        details.colorBuffer->append(sizeof(colors), (gpu::Byte*) colors);
    }

    batch.setInputFormat(details.streamFormat);
    batch.setInputStream(0, *details.stream);
    batch.draw(gpu::TRIANGLE_STRIP, 4, 0);
}

void GeometryCache::renderDashedLine(gpu::Batch& batch, const glm::vec3& start, const glm::vec3& end, const glm::vec4& color,
    const float dash_length, const float gap_length, int id) {

    bool registered = (id != UNKNOWN_ID);
    Vec3PairVec2Pair key(Vec3Pair(start, end), Vec2Pair(glm::vec2(color.x, color.y), glm::vec2(color.z, color.w)));
    BatchItemDetails& details = _registeredDashedLines[id];

    // if this is a registered , and we have buffers, then check to see if the geometry changed and rebuild if needed
    if (registered && details.isCreated) {
        if (_lastRegisteredDashedLines[id] != key) {
            details.clear();
            _lastRegisteredDashedLines[id] = key;
#ifdef WANT_DEBUG
            qCDebug(renderutils) << "renderDashedLine()... RELEASING REGISTERED";
#endif // def WANT_DEBUG
        }
    }

    if (!details.isCreated) {

        int compactColor = ((int(color.x * 255.0f) & 0xFF)) |
            ((int(color.y * 255.0f) & 0xFF) << 8) |
            ((int(color.z * 255.0f) & 0xFF) << 16) |
            ((int(color.w * 255.0f) & 0xFF) << 24);

        // draw each line segment with appropriate gaps
        const float SEGMENT_LENGTH = dash_length + gap_length;
        float length = glm::distance(start, end);
        float segmentCount = length / SEGMENT_LENGTH;
        int segmentCountFloor = (int)glm::floor(segmentCount);

        glm::vec3 segmentVector = (end - start) / segmentCount;
        glm::vec3 dashVector = segmentVector / SEGMENT_LENGTH * dash_length;
        glm::vec3 gapVector = segmentVector / SEGMENT_LENGTH * gap_length;

        const int FLOATS_PER_VERTEX = 3 + 3; // vertices + normals
        const int NUM_POS_COORDS = 3;
        const int VERTEX_NORMAL_OFFSET = NUM_POS_COORDS * sizeof(float);
        details.vertices = (segmentCountFloor + 1) * 2;
        details.vertexSize = FLOATS_PER_VERTEX;
        details.isCreated = true;

        auto verticesBuffer = std::make_shared<gpu::Buffer>();
        auto colorBuffer = std::make_shared<gpu::Buffer>();
        auto streamFormat = std::make_shared<gpu::Stream::Format>();
        auto stream = std::make_shared<gpu::BufferStream>();

        details.verticesBuffer = verticesBuffer;
        details.colorBuffer = colorBuffer;
        details.streamFormat = streamFormat;
        details.stream = stream;

        details.streamFormat->setAttribute(gpu::Stream::POSITION, 0, gpu::Element(gpu::VEC3, gpu::FLOAT, gpu::XYZ), 0);
        details.streamFormat->setAttribute(gpu::Stream::NORMAL, 0, gpu::Element(gpu::VEC3, gpu::FLOAT, gpu::XYZ), VERTEX_NORMAL_OFFSET);
        details.streamFormat->setAttribute(gpu::Stream::COLOR, 1, gpu::Element(gpu::VEC4, gpu::NUINT8, gpu::RGBA));

        details.stream->addBuffer(details.verticesBuffer, 0, details.streamFormat->getChannels().at(0)._stride);
        details.stream->addBuffer(details.colorBuffer, 0, details.streamFormat->getChannels().at(1)._stride);

        int* colorData = new int[details.vertices];
        int* colorDataAt = colorData;

        float* vertexData = new float[details.vertices * FLOATS_PER_VERTEX];
        float* vertex = vertexData;

        const glm::vec3 NORMAL(1.0f, 0.0f, 0.0f);
        glm::vec3 point = start;
        *(vertex++) = point.x;
        *(vertex++) = point.y;
        *(vertex++) = point.z;
        *(vertex++) = NORMAL.x;
        *(vertex++) = NORMAL.y;
        *(vertex++) = NORMAL.z;
        *(colorDataAt++) = compactColor;

        for (int i = 0; i < segmentCountFloor; i++) {
            point += dashVector;
            *(vertex++) = point.x;
            *(vertex++) = point.y;
            *(vertex++) = point.z;
            *(vertex++) = NORMAL.x;
            *(vertex++) = NORMAL.y;
            *(vertex++) = NORMAL.z;
            *(colorDataAt++) = compactColor;

            point += gapVector;
            *(vertex++) = point.x;
            *(vertex++) = point.y;
            *(vertex++) = point.z;
            *(vertex++) = NORMAL.x;
            *(vertex++) = NORMAL.y;
            *(vertex++) = NORMAL.z;
            *(colorDataAt++) = compactColor;
        }
        *(vertex++) = end.x;
        *(vertex++) = end.y;
        *(vertex++) = end.z;
        *(vertex++) = NORMAL.x;
        *(vertex++) = NORMAL.y;
        *(vertex++) = NORMAL.z;
        *(colorDataAt++) = compactColor;

        details.verticesBuffer->append(sizeof(float) * FLOATS_PER_VERTEX * details.vertices, (gpu::Byte*) vertexData);
        details.colorBuffer->append(sizeof(int) * details.vertices, (gpu::Byte*) colorData);
        delete[] vertexData;
        delete[] colorData;

#ifdef WANT_DEBUG
        if (registered) {
            qCDebug(renderutils) << "new registered dashed line buffer made -- _registeredVertices:" << _registeredDashedLines.size();
        } else {
            qCDebug(renderutils) << "new dashed lines buffer made -- _dashedLines:" << _dashedLines.size();
        }
#endif
    }

    batch.setInputFormat(details.streamFormat);
    batch.setInputStream(0, *details.stream);
    batch.draw(gpu::LINES, details.vertices, 0);
}


int GeometryCache::BatchItemDetails::population = 0;

GeometryCache::BatchItemDetails::BatchItemDetails() :
verticesBuffer(NULL),
colorBuffer(NULL),
streamFormat(NULL),
stream(NULL),
vertices(0),
vertexSize(0),
isCreated(false) {
    population++;
#ifdef WANT_DEBUG
    qCDebug(renderutils) << "BatchItemDetails()... population:" << population << "**********************************";
#endif
}

GeometryCache::BatchItemDetails::BatchItemDetails(const GeometryCache::BatchItemDetails& other) :
verticesBuffer(other.verticesBuffer),
colorBuffer(other.colorBuffer),
streamFormat(other.streamFormat),
stream(other.stream),
vertices(other.vertices),
vertexSize(other.vertexSize),
isCreated(other.isCreated) {
    population++;
#ifdef WANT_DEBUG
    qCDebug(renderutils) << "BatchItemDetails()... population:" << population << "**********************************";
#endif
}

GeometryCache::BatchItemDetails::~BatchItemDetails() {
    population--;
    clear();
#ifdef WANT_DEBUG
    qCDebug(renderutils) << "~BatchItemDetails()... population:" << population << "**********************************";
#endif
}

void GeometryCache::BatchItemDetails::clear() {
    isCreated = false;
    uniformBuffer.reset();
    verticesBuffer.reset();
    colorBuffer.reset();
    streamFormat.reset();
    stream.reset();
}

void GeometryCache::renderLine(gpu::Batch& batch, const glm::vec3& p1, const glm::vec3& p2,
    const glm::vec4& color1, const glm::vec4& color2, int id) {

    bool registered = (id != UNKNOWN_ID);
    Vec3Pair key(p1, p2);

    BatchItemDetails& details = _registeredLine3DVBOs[id];

    int compactColor1 = ((int(color1.x * 255.0f) & 0xFF)) |
        ((int(color1.y * 255.0f) & 0xFF) << 8) |
        ((int(color1.z * 255.0f) & 0xFF) << 16) |
        ((int(color1.w * 255.0f) & 0xFF) << 24);

    int compactColor2 = ((int(color2.x * 255.0f) & 0xFF)) |
        ((int(color2.y * 255.0f) & 0xFF) << 8) |
        ((int(color2.z * 255.0f) & 0xFF) << 16) |
        ((int(color2.w * 255.0f) & 0xFF) << 24);


    // if this is a registered quad, and we have buffers, then check to see if the geometry changed and rebuild if needed
    if (registered && details.isCreated) {
        Vec3Pair& lastKey = _lastRegisteredLine3D[id];
        if (lastKey != key) {
            details.clear();
            _lastRegisteredLine3D[id] = key;
#ifdef WANT_DEBUG
            qCDebug(renderutils) << "renderLine() 3D ... RELEASING REGISTERED line";
#endif // def WANT_DEBUG
        }
#ifdef WANT_DEBUG
        else {
            qCDebug(renderutils) << "renderLine() 3D ... REUSING PREVIOUSLY REGISTERED line";
        }
#endif // def WANT_DEBUG
    }

    const int FLOATS_PER_VERTEX = 3 + 3; // vertices + normals
    const int NUM_POS_COORDS = 3;
    const int VERTEX_NORMAL_OFFSET = NUM_POS_COORDS * sizeof(float);
    const int vertices = 2;
    if (!details.isCreated) {

        details.isCreated = true;
        details.vertices = vertices;
        details.vertexSize = FLOATS_PER_VERTEX;

        auto verticesBuffer = std::make_shared<gpu::Buffer>();
        auto colorBuffer = std::make_shared<gpu::Buffer>();
        auto streamFormat = std::make_shared<gpu::Stream::Format>();
        auto stream = std::make_shared<gpu::BufferStream>();

        details.verticesBuffer = verticesBuffer;
        details.colorBuffer = colorBuffer;
        details.streamFormat = streamFormat;
        details.stream = stream;

        details.streamFormat->setAttribute(gpu::Stream::POSITION, 0, gpu::Element(gpu::VEC3, gpu::FLOAT, gpu::XYZ), 0);
        details.streamFormat->setAttribute(gpu::Stream::NORMAL, 0, gpu::Element(gpu::VEC3, gpu::FLOAT, gpu::XYZ), VERTEX_NORMAL_OFFSET);
        details.streamFormat->setAttribute(gpu::Stream::COLOR, 1, gpu::Element(gpu::VEC4, gpu::NUINT8, gpu::RGBA));

        details.stream->addBuffer(details.verticesBuffer, 0, details.streamFormat->getChannels().at(0)._stride);
        details.stream->addBuffer(details.colorBuffer, 0, details.streamFormat->getChannels().at(1)._stride);

        const glm::vec3 NORMAL(1.0f, 0.0f, 0.0f);
        float vertexBuffer[vertices * FLOATS_PER_VERTEX] = {
            p1.x, p1.y, p1.z, NORMAL.x, NORMAL.y, NORMAL.z,
            p2.x, p2.y, p2.z, NORMAL.x, NORMAL.y, NORMAL.z };

        const int NUM_COLOR_SCALARS = 2;
        int colors[NUM_COLOR_SCALARS] = { compactColor1, compactColor2 };

        details.verticesBuffer->append(sizeof(vertexBuffer), (gpu::Byte*) vertexBuffer);
        details.colorBuffer->append(sizeof(colors), (gpu::Byte*) colors);

#ifdef WANT_DEBUG
        if (id == UNKNOWN_ID) {
            qCDebug(renderutils) << "new renderLine() 3D VBO made -- _line3DVBOs.size():" << _line3DVBOs.size();
        } else {
            qCDebug(renderutils) << "new registered renderLine() 3D VBO made -- _registeredLine3DVBOs.size():" << _registeredLine3DVBOs.size();
        }
#endif
    }

    // this is what it takes to render a quad
    batch.setInputFormat(details.streamFormat);
    batch.setInputStream(0, *details.stream);
    batch.draw(gpu::LINES, 2, 0);
}

void GeometryCache::renderLine(gpu::Batch& batch, const glm::vec2& p1, const glm::vec2& p2,
    const glm::vec4& color1, const glm::vec4& color2, int id) {

    bool registered = (id != UNKNOWN_ID);
    Vec2Pair key(p1, p2);

    BatchItemDetails& details = _registeredLine2DVBOs[id];

    int compactColor1 = ((int(color1.x * 255.0f) & 0xFF)) |
        ((int(color1.y * 255.0f) & 0xFF) << 8) |
        ((int(color1.z * 255.0f) & 0xFF) << 16) |
        ((int(color1.w * 255.0f) & 0xFF) << 24);

    int compactColor2 = ((int(color2.x * 255.0f) & 0xFF)) |
        ((int(color2.y * 255.0f) & 0xFF) << 8) |
        ((int(color2.z * 255.0f) & 0xFF) << 16) |
        ((int(color2.w * 255.0f) & 0xFF) << 24);


    // if this is a registered quad, and we have buffers, then check to see if the geometry changed and rebuild if needed
    if (registered && details.isCreated) {
        Vec2Pair& lastKey = _lastRegisteredLine2D[id];
        if (lastKey != key) {
            details.clear();
            _lastRegisteredLine2D[id] = key;
#ifdef WANT_DEBUG
            qCDebug(renderutils) << "renderLine() 2D ... RELEASING REGISTERED line";
#endif // def WANT_DEBUG
        }
#ifdef WANT_DEBUG
        else {
            qCDebug(renderutils) << "renderLine() 2D ... REUSING PREVIOUSLY REGISTERED line";
        }
#endif // def WANT_DEBUG
    }

    const int FLOATS_PER_VERTEX = 2;
    const int vertices = 2;
    if (!details.isCreated) {

        details.isCreated = true;
        details.vertices = vertices;
        details.vertexSize = FLOATS_PER_VERTEX;

        auto verticesBuffer = std::make_shared<gpu::Buffer>();
        auto colorBuffer = std::make_shared<gpu::Buffer>();
        auto streamFormat = std::make_shared<gpu::Stream::Format>();
        auto stream = std::make_shared<gpu::BufferStream>();

        details.verticesBuffer = verticesBuffer;
        details.colorBuffer = colorBuffer;
        details.streamFormat = streamFormat;
        details.stream = stream;

        details.streamFormat->setAttribute(gpu::Stream::POSITION, 0, gpu::Element(gpu::VEC3, gpu::FLOAT, gpu::XYZ), 0);
        details.streamFormat->setAttribute(gpu::Stream::COLOR, 1, gpu::Element(gpu::VEC4, gpu::NUINT8, gpu::RGBA));

        details.stream->addBuffer(details.verticesBuffer, 0, details.streamFormat->getChannels().at(0)._stride);
        details.stream->addBuffer(details.colorBuffer, 0, details.streamFormat->getChannels().at(1)._stride);


        float vertexBuffer[vertices * FLOATS_PER_VERTEX] = { p1.x, p1.y, p2.x, p2.y };

        const int NUM_COLOR_SCALARS = 2;
        int colors[NUM_COLOR_SCALARS] = { compactColor1, compactColor2 };

        details.verticesBuffer->append(sizeof(vertexBuffer), (gpu::Byte*) vertexBuffer);
        details.colorBuffer->append(sizeof(colors), (gpu::Byte*) colors);

#ifdef WANT_DEBUG
        if (id == UNKNOWN_ID) {
            qCDebug(renderutils) << "new renderLine() 2D VBO made -- _line3DVBOs.size():" << _line2DVBOs.size();
        } else {
            qCDebug(renderutils) << "new registered renderLine() 2D VBO made -- _registeredLine2DVBOs.size():" << _registeredLine2DVBOs.size();
        }
#endif
    }

    // this is what it takes to render a quad
    batch.setInputFormat(details.streamFormat);
    batch.setInputStream(0, *details.stream);
    batch.draw(gpu::LINES, 2, 0);
}


void GeometryCache::renderGlowLine(gpu::Batch& batch, const glm::vec3& p1, const glm::vec3& p2,
    const glm::vec4& color, float glowIntensity, float glowWidth, int id) {

    // Disable glow lines on OSX
#ifndef Q_OS_WIN
    glowIntensity = 0.0f;
#endif

    if (glowIntensity <= 0.0f) {
        if (color.a >= 1.0f) {
            bindSimpleProgram(batch, false, false, false, true, true);
        } else {
            bindSimpleProgram(batch, false, true, false, true, true);
        }
        renderLine(batch, p1, p2, color, id);
        return;
    }

    // Compile the shaders
    static const uint32_t LINE_DATA_SLOT = 1;
    static std::once_flag once;
    std::call_once(once, [&] {
        auto state = std::make_shared<gpu::State>();
        auto VS = gpu::Shader::createVertex(std::string(glowLine_vert));
        auto PS = gpu::Shader::createPixel(std::string(glowLine_frag));
        auto program = gpu::Shader::createProgram(VS, PS);
        state->setCullMode(gpu::State::CULL_NONE);
        state->setDepthTest(true, false, gpu::LESS_EQUAL);
        state->setBlendFunction(true, 
            gpu::State::SRC_ALPHA, gpu::State::BLEND_OP_ADD, gpu::State::INV_SRC_ALPHA,
            gpu::State::FACTOR_ALPHA, gpu::State::BLEND_OP_ADD, gpu::State::ONE);

        PrepareStencil::testMask(*state);

        gpu::Shader::BindingSet slotBindings;
        slotBindings.insert(gpu::Shader::Binding(std::string("lineData"), LINE_DATA_SLOT));
        gpu::Shader::makeProgram(*program, slotBindings);
        _glowLinePipeline = gpu::Pipeline::create(program, state);
    });

    batch.setPipeline(_glowLinePipeline);

    Vec3Pair key(p1, p2);
    bool registered = (id != UNKNOWN_ID);
    BatchItemDetails& details = _registeredLine3DVBOs[id];

    // if this is a registered quad, and we have buffers, then check to see if the geometry changed and rebuild if needed
    if (registered && details.isCreated) {
        Vec3Pair& lastKey = _lastRegisteredLine3D[id];
        if (lastKey != key) {
            details.clear();
            _lastRegisteredLine3D[id] = key;
        }
    }

    const int NUM_VERTICES = 4;
    if (!details.isCreated) {
        details.isCreated = true;
        details.uniformBuffer = std::make_shared<gpu::Buffer>();

        struct LineData {
            vec4 p1;
            vec4 p2;
            vec4 color;
            float width;
        };

        LineData lineData { vec4(p1, 1.0f), vec4(p2, 1.0f), color, glowWidth };
        details.uniformBuffer->resize(sizeof(LineData));
        details.uniformBuffer->setSubData(0, lineData);
    }

    // The shader requires no vertices, only uniforms.
    batch.setUniformBuffer(LINE_DATA_SLOT, details.uniformBuffer);
    batch.draw(gpu::TRIANGLE_STRIP, NUM_VERTICES, 0);
}

void GeometryCache::useSimpleDrawPipeline(gpu::Batch& batch, bool noBlend) {
    if (!_standardDrawPipeline) {
        auto vs = gpu::Shader::createVertex(std::string(standardTransformPNTC_vert));
        auto ps = gpu::Shader::createPixel(std::string(standardDrawTexture_frag));
        auto program = gpu::Shader::createProgram(vs, ps);
        gpu::Shader::makeProgram((*program));

        auto state = std::make_shared<gpu::State>();

        // enable decal blend
        state->setBlendFunction(true, gpu::State::SRC_ALPHA, gpu::State::BLEND_OP_ADD, gpu::State::INV_SRC_ALPHA);
        PrepareStencil::testMask(*state);

        _standardDrawPipeline = gpu::Pipeline::create(program, state);


        auto stateNoBlend = std::make_shared<gpu::State>();
        PrepareStencil::testMaskDrawShape(*stateNoBlend);

        auto noBlendPS = gpu::StandardShaderLib::getDrawTextureOpaquePS();
        auto programNoBlend = gpu::Shader::createProgram(vs, noBlendPS);
        gpu::Shader::makeProgram((*programNoBlend));
        _standardDrawPipelineNoBlend = gpu::Pipeline::create(programNoBlend, stateNoBlend);
    }
    if (noBlend) {
        batch.setPipeline(_standardDrawPipelineNoBlend);
    } else {
        batch.setPipeline(_standardDrawPipeline);
    }
}

void GeometryCache::useGridPipeline(gpu::Batch& batch, GridBuffer gridBuffer, bool isLayered) {
    if (!_gridPipeline) {
        auto vs = gpu::Shader::createVertex(std::string(standardTransformPNTC_vert));
        auto ps = gpu::Shader::createPixel(std::string(grid_frag));
        auto program = gpu::Shader::createProgram(vs, ps);
        gpu::Shader::makeProgram((*program));
        _gridSlot = program->getUniformBuffers().findLocation("gridBuffer");

        auto stateLayered = std::make_shared<gpu::State>();
        stateLayered->setBlendFunction(true, gpu::State::SRC_ALPHA, gpu::State::BLEND_OP_ADD, gpu::State::INV_SRC_ALPHA);
        PrepareStencil::testMask(*stateLayered);
        _gridPipelineLayered = gpu::Pipeline::create(program, stateLayered);

        auto state = std::make_shared<gpu::State>(stateLayered->getValues());
        const float DEPTH_BIAS = 0.001f;
        state->setDepthBias(DEPTH_BIAS);
        state->setDepthTest(true, false, gpu::LESS_EQUAL);
        PrepareStencil::testMaskDrawShape(*state);
        _gridPipeline = gpu::Pipeline::create(program, state);
    }

    gpu::PipelinePointer pipeline = isLayered ? _gridPipelineLayered : _gridPipeline;
    batch.setPipeline(pipeline);
    batch.setUniformBuffer(_gridSlot, gridBuffer);
}



class SimpleProgramKey {
public:
    enum FlagBit {
        IS_TEXTURED_FLAG = 0,
        IS_TRANSPARENT_FLAG,
        IS_CULLED_FLAG,
        IS_UNLIT_FLAG,
        HAS_DEPTH_BIAS_FLAG,
        IS_FADING_FLAG,
        IS_ANTIALIASED_FLAG,

        NUM_FLAGS,
    };

    enum Flag {
        IS_TEXTURED = (1 << IS_TEXTURED_FLAG),
        IS_TRANSPARENT = (1 << IS_TRANSPARENT_FLAG),
        IS_CULLED = (1 << IS_CULLED_FLAG),
        IS_UNLIT = (1 << IS_UNLIT_FLAG),
        HAS_DEPTH_BIAS = (1 << HAS_DEPTH_BIAS_FLAG),
        IS_FADING = (1 << IS_FADING_FLAG),
        IS_ANTIALIASED = (1 << IS_ANTIALIASED_FLAG),
    };
    typedef unsigned short Flags;

    bool isFlag(short flagNum) const { return bool((_flags & flagNum) != 0); }

    bool isTextured() const { return isFlag(IS_TEXTURED); }
    bool isTransparent() const { return isFlag(IS_TRANSPARENT); }
    bool isCulled() const { return isFlag(IS_CULLED); }
    bool isUnlit() const { return isFlag(IS_UNLIT); }
    bool hasDepthBias() const { return isFlag(HAS_DEPTH_BIAS); }
    bool isFading() const { return isFlag(IS_FADING); }
    bool isAntiAliased() const { return isFlag(IS_ANTIALIASED); }

    Flags _flags = 0;
    short _spare = 0;

    int getRaw() const { return *reinterpret_cast<const int*>(this); }


    SimpleProgramKey(bool textured = false, bool transparent = false, bool culled = true,
        bool unlit = false, bool depthBias = false, bool fading = false, bool isAntiAliased = true) {
        _flags = (textured ? IS_TEXTURED : 0) | (transparent ? IS_TRANSPARENT : 0) | (culled ? IS_CULLED : 0) |
            (unlit ? IS_UNLIT : 0) | (depthBias ? HAS_DEPTH_BIAS : 0) | (fading ? IS_FADING : 0) | (isAntiAliased ? IS_ANTIALIASED : 0);
    }

    SimpleProgramKey(int bitmask) : _flags(bitmask) {}
};

inline uint qHash(const SimpleProgramKey& key, uint seed) {
    return qHash(key.getRaw(), seed);
}

inline bool operator==(const SimpleProgramKey& a, const SimpleProgramKey& b) {
    return a.getRaw() == b.getRaw();
}

static void buildWebShader(const std::string& vertShaderText, const std::string& fragShaderText, bool blendEnable,
                           gpu::ShaderPointer& shaderPointerOut, gpu::PipelinePointer& pipelinePointerOut) {
    auto VS = gpu::Shader::createVertex(vertShaderText);
    auto PS = gpu::Shader::createPixel(fragShaderText);

    shaderPointerOut = gpu::Shader::createProgram(VS, PS);

    gpu::Shader::BindingSet slotBindings;
    gpu::Shader::makeProgram(*shaderPointerOut, slotBindings);
    auto state = std::make_shared<gpu::State>();
    state->setCullMode(gpu::State::CULL_NONE);
    state->setDepthTest(true, true, gpu::LESS_EQUAL);
    state->setBlendFunction(blendEnable,
                            gpu::State::SRC_ALPHA, gpu::State::BLEND_OP_ADD, gpu::State::INV_SRC_ALPHA,
                            gpu::State::FACTOR_ALPHA, gpu::State::BLEND_OP_ADD, gpu::State::ONE);

    PrepareStencil::testMaskDrawShapeNoAA(*state);

    pipelinePointerOut = gpu::Pipeline::create(shaderPointerOut, state);
}

void GeometryCache::bindWebBrowserProgram(gpu::Batch& batch, bool transparent) {
    batch.setPipeline(getWebBrowserProgram(transparent));
}

gpu::PipelinePointer GeometryCache::getWebBrowserProgram(bool transparent) {
    static std::once_flag once;
    std::call_once(once, [&]() {
        buildWebShader(simple_vert, simple_opaque_web_browser_frag, false, _simpleOpaqueWebBrowserShader, _simpleOpaqueWebBrowserPipelineNoAA);
        buildWebShader(simple_vert, simple_transparent_web_browser_frag, true, _simpleTransparentWebBrowserShader, _simpleTransparentWebBrowserPipelineNoAA);
    });

    return transparent ? _simpleTransparentWebBrowserPipelineNoAA : _simpleOpaqueWebBrowserPipelineNoAA;
}

void GeometryCache::bindSimpleProgram(gpu::Batch& batch, bool textured, bool transparent, bool culled, bool unlit, bool depthBiased, bool isAntiAliased) {
    batch.setPipeline(getSimplePipeline(textured, transparent, culled, unlit, depthBiased, false, isAntiAliased));

    // If not textured, set a default albedo map
    if (!textured) {
        batch.setResourceTexture(render::ShapePipeline::Slot::MAP::ALBEDO,
            DependencyManager::get<TextureCache>()->getWhiteTexture());
    }
}

gpu::PipelinePointer GeometryCache::getSimplePipeline(bool textured, bool transparent, bool culled, bool unlit, bool depthBiased, bool fading, bool isAntiAliased) {
    SimpleProgramKey config { textured, transparent, culled, unlit, depthBiased, fading, isAntiAliased };

    // If the pipeline already exists, return it
    auto it = _simplePrograms.find(config);
    if (it != _simplePrograms.end()) {
        return it.value();
    }

    // Compile the shaders
    if (!fading) {
        static std::once_flag once;
        std::call_once(once, [&]() {
            auto VS = gpu::Shader::createVertex(std::string(simple_vert));
            auto PS = gpu::Shader::createPixel(std::string(simple_textured_frag));
            auto PSUnlit = gpu::Shader::createPixel(std::string(simple_textured_unlit_frag));

            _simpleShader = gpu::Shader::createProgram(VS, PS);
            _unlitShader = gpu::Shader::createProgram(VS, PSUnlit);

            gpu::Shader::BindingSet slotBindings;
            slotBindings.insert(gpu::Shader::Binding(std::string("originalTexture"), render::ShapePipeline::Slot::MAP::ALBEDO));
            gpu::Shader::makeProgram(*_simpleShader, slotBindings);
            gpu::Shader::makeProgram(*_unlitShader, slotBindings);
        });
    } else {
        static std::once_flag once;
        std::call_once(once, [&]() {
            auto VS = gpu::Shader::createVertex(std::string(simple_fade_vert));
            auto PS = gpu::Shader::createPixel(std::string(simple_textured_fade_frag));
            auto PSUnlit = gpu::Shader::createPixel(std::string(simple_textured_unlit_fade_frag));

            _simpleFadeShader = gpu::Shader::createProgram(VS, PS);
            _unlitFadeShader = gpu::Shader::createProgram(VS, PSUnlit);

            gpu::Shader::BindingSet slotBindings;
            slotBindings.insert(gpu::Shader::Binding(std::string("originalTexture"), render::ShapePipeline::Slot::MAP::ALBEDO));
            slotBindings.insert(gpu::Shader::Binding(std::string("fadeMaskMap"), render::ShapePipeline::Slot::MAP::FADE_MASK));
            gpu::Shader::makeProgram(*_simpleFadeShader, slotBindings);
            gpu::Shader::makeProgram(*_unlitFadeShader, slotBindings);
        });
    }

    // If the pipeline did not exist, make it
    auto state = std::make_shared<gpu::State>();
    if (config.isCulled()) {
        state->setCullMode(gpu::State::CULL_BACK);
    } else {
        state->setCullMode(gpu::State::CULL_NONE);
    }
    state->setDepthTest(true, true, gpu::LESS_EQUAL);
    if (config.hasDepthBias()) {
        state->setDepthBias(1.0f);
        state->setDepthBiasSlopeScale(1.0f);
    }
    state->setBlendFunction(config.isTransparent(),
        gpu::State::SRC_ALPHA, gpu::State::BLEND_OP_ADD, gpu::State::INV_SRC_ALPHA,
        gpu::State::FACTOR_ALPHA, gpu::State::BLEND_OP_ADD, gpu::State::ONE);

    if (config.isAntiAliased()) {
        config.isTransparent() ? PrepareStencil::testMask(*state) : PrepareStencil::testMaskDrawShape(*state);
    } else {
        PrepareStencil::testMaskDrawShapeNoAA(*state);
    }

    gpu::ShaderPointer program = (config.isUnlit()) ? (config.isFading() ? _unlitFadeShader : _unlitShader) : (config.isFading() ? _simpleFadeShader : _simpleShader);
    gpu::PipelinePointer pipeline = gpu::Pipeline::create(program, state);
    _simplePrograms.insert(config, pipeline);
    return pipeline;
}

uint32_t toCompactColor(const glm::vec4& color) {
    uint32_t compactColor = ((int(color.x * 255.0f) & 0xFF)) |
        ((int(color.y * 255.0f) & 0xFF) << 8) |
        ((int(color.z * 255.0f) & 0xFF) << 16) |
        ((int(color.w * 255.0f) & 0xFF) << 24);
    return compactColor;
}

static const size_t INSTANCE_COLOR_BUFFER = 0;

void renderInstances(RenderArgs* args, gpu::Batch& batch, const glm::vec4& color, bool isWire,
    const render::ShapePipelinePointer& pipeline, GeometryCache::Shape shape) {
    // Add pipeline to name
    std::string instanceName = (isWire ? "wire_shapes_" : "solid_shapes_") + std::to_string(shape) + "_" + std::to_string(std::hash<render::ShapePipelinePointer>()(pipeline));

    // Add color to named buffer
    {
        gpu::BufferPointer instanceColorBuffer = batch.getNamedBuffer(instanceName, INSTANCE_COLOR_BUFFER);
        auto compactColor = toCompactColor(color);
        instanceColorBuffer->append(compactColor);
    }

    // Add call to named buffer
    batch.setupNamedCalls(instanceName, [args, isWire, pipeline, shape](gpu::Batch& batch, gpu::Batch::NamedBatchData& data) {
        batch.setPipeline(pipeline->pipeline);
        pipeline->prepare(batch, args);

        if (isWire) {
            DependencyManager::get<GeometryCache>()->renderWireShapeInstances(batch, shape, data.count(), data.buffers[INSTANCE_COLOR_BUFFER]);
        }
        else {
            DependencyManager::get<GeometryCache>()->renderShapeInstances(batch, shape, data.count(), data.buffers[INSTANCE_COLOR_BUFFER]);
        }
    });
}

<<<<<<< HEAD
void GeometryCache::renderSolidShapeInstance(RenderArgs* args, gpu::Batch& batch, GeometryCache::Shape shape, const glm::vec4& color, const render::ShapePipelinePointer& pipeline) {
    renderInstances(args, batch, color, false, pipeline, shape);
}

void GeometryCache::renderWireShapeInstance(RenderArgs* args, gpu::Batch& batch, GeometryCache::Shape shape, const glm::vec4& color, const render::ShapePipelinePointer& pipeline) {
    renderInstances(args, batch, color, true, pipeline, shape);
=======
static const size_t INSTANCE_FADE_BUFFER1 = 1;
static const size_t INSTANCE_FADE_BUFFER2 = 2;
static const size_t INSTANCE_FADE_BUFFER3 = 3;

void renderFadeInstances(RenderArgs* args, gpu::Batch& batch, const glm::vec4& color, int fadeCategory, float fadeThreshold,
    const glm::vec3& fadeNoiseOffset, const glm::vec3& fadeBaseOffset, const glm::vec3& fadeBaseInvSize, bool isWire,
    const render::ShapePipelinePointer& pipeline, GeometryCache::Shape shape) {
    // Add pipeline to name
    std::string instanceName = (isWire ? "wire_shapes_" : "solid_shapes_") + std::to_string(shape) + "_" + std::to_string(std::hash<render::ShapePipelinePointer>()(pipeline));

    // Add color to named buffer
    {
        gpu::BufferPointer instanceColorBuffer = batch.getNamedBuffer(instanceName, INSTANCE_COLOR_BUFFER);
        auto compactColor = toCompactColor(color);
        instanceColorBuffer->append(compactColor);
    }
    // Add fade parameters to named buffers
    {
        gpu::BufferPointer fadeBuffer1 = batch.getNamedBuffer(instanceName, INSTANCE_FADE_BUFFER1);
        gpu::BufferPointer fadeBuffer2 = batch.getNamedBuffer(instanceName, INSTANCE_FADE_BUFFER2);
        gpu::BufferPointer fadeBuffer3 = batch.getNamedBuffer(instanceName, INSTANCE_FADE_BUFFER3);
        // Pack parameters in 3 vec4s
        glm::vec4 fadeData1;
        glm::vec4 fadeData2;
        glm::vec4 fadeData3;
        FadeEffect::packToAttributes(fadeCategory, fadeThreshold, fadeNoiseOffset, fadeBaseOffset, fadeBaseInvSize,
            fadeData1, fadeData2, fadeData3);
        fadeBuffer1->append(fadeData1);
        fadeBuffer2->append(fadeData2);
        fadeBuffer3->append(fadeData3);
    }

    // Add call to named buffer
    batch.setupNamedCalls(instanceName, [args, isWire, pipeline, shape](gpu::Batch& batch, gpu::Batch::NamedBatchData& data) {
        auto& buffers = data.buffers;
        batch.setPipeline(pipeline->pipeline);
        pipeline->prepare(batch, args);

        if (isWire) {
            DependencyManager::get<GeometryCache>()->renderWireFadeShapeInstances(batch, shape, data.count(), 
                buffers[INSTANCE_COLOR_BUFFER], buffers[INSTANCE_FADE_BUFFER1], buffers[INSTANCE_FADE_BUFFER2], buffers[INSTANCE_FADE_BUFFER3]);
        }
        else {
            DependencyManager::get<GeometryCache>()->renderFadeShapeInstances(batch, shape, data.count(), 
                buffers[INSTANCE_COLOR_BUFFER], buffers[INSTANCE_FADE_BUFFER1], buffers[INSTANCE_FADE_BUFFER2], buffers[INSTANCE_FADE_BUFFER3]);
        }
    });
}

void GeometryCache::renderSolidShapeInstance(RenderArgs* args, gpu::Batch& batch, GeometryCache::Shape shape, const glm::vec4& color, const render::ShapePipelinePointer& pipeline) {
    assert(pipeline != nullptr);
    renderInstances(args, batch, color, false, pipeline, shape);
>>>>>>> 0178c490
}

void GeometryCache::renderWireShapeInstance(RenderArgs* args, gpu::Batch& batch, GeometryCache::Shape shape, const glm::vec4& color, const render::ShapePipelinePointer& pipeline) {
    assert(pipeline != nullptr);
    renderInstances(args, batch, color, true, pipeline, shape);
}

<<<<<<< HEAD
void GeometryCache::renderSolidSphereInstance(RenderArgs* args, gpu::Batch& batch, const glm::vec4& color, const render::ShapePipelinePointer& pipeline) {
    renderInstances(args, batch, color, false, pipeline, GeometryCache::Sphere);
}

void GeometryCache::renderWireSphereInstance(RenderArgs* args, gpu::Batch& batch, const glm::vec4& color, const render::ShapePipelinePointer& pipeline) {
=======
void GeometryCache::renderSolidFadeShapeInstance(RenderArgs* args, gpu::Batch& batch, GeometryCache::Shape shape, const glm::vec4& color, 
    int fadeCategory, float fadeThreshold, const glm::vec3& fadeNoiseOffset, const glm::vec3& fadeBaseOffset, const glm::vec3& fadeBaseInvSize, 
    const render::ShapePipelinePointer& pipeline) {
    assert(pipeline != nullptr);
    renderFadeInstances(args, batch, color, fadeCategory, fadeThreshold, fadeNoiseOffset, fadeBaseOffset, fadeBaseInvSize, false, pipeline, shape);
}

void GeometryCache::renderWireFadeShapeInstance(RenderArgs* args, gpu::Batch& batch, GeometryCache::Shape shape, const glm::vec4& color, 
    int fadeCategory, float fadeThreshold, const glm::vec3& fadeNoiseOffset, const glm::vec3& fadeBaseOffset, const glm::vec3& fadeBaseInvSize, 
    const render::ShapePipelinePointer& pipeline) {
    assert(pipeline != nullptr);
    renderFadeInstances(args, batch, color, fadeCategory, fadeThreshold, fadeNoiseOffset, fadeBaseOffset, fadeBaseInvSize, true, pipeline, shape);
}

void GeometryCache::renderSolidSphereInstance(RenderArgs* args, gpu::Batch& batch, const glm::vec4& color, const render::ShapePipelinePointer& pipeline) {
    assert(pipeline != nullptr);
    renderInstances(args, batch, color, false, pipeline, GeometryCache::Sphere);
}

void GeometryCache::renderWireSphereInstance(RenderArgs* args, gpu::Batch& batch, const glm::vec4& color, const render::ShapePipelinePointer& pipeline) {
    assert(pipeline != nullptr);
>>>>>>> 0178c490
    renderInstances(args, batch, color, true, pipeline, GeometryCache::Sphere);
}

// Enable this in a debug build to cause 'box' entities to iterate through all the
// available shape types, both solid and wireframes
//#define DEBUG_SHAPES

<<<<<<< HEAD
void GeometryCache::renderSolidCubeInstance(RenderArgs* args, gpu::Batch& batch, const glm::vec4& color, const render::ShapePipelinePointer& pipeline) {
=======

void GeometryCache::renderSolidCubeInstance(RenderArgs* args, gpu::Batch& batch, const glm::vec4& color, const render::ShapePipelinePointer& pipeline) {
    assert(pipeline != nullptr);
>>>>>>> 0178c490
#ifdef DEBUG_SHAPES
    static auto startTime = usecTimestampNow();
    renderInstances(INSTANCE_NAME, batch, color, pipeline, [](gpu::Batch& batch, gpu::Batch::NamedBatchData& data) {

        auto usecs = usecTimestampNow();
        usecs -= startTime;
        auto msecs = usecs / USECS_PER_MSEC;
        float seconds = msecs;
        seconds /= MSECS_PER_SECOND;
        float fractionalSeconds = seconds - floor(seconds);
        int shapeIndex = (int)seconds;

        // Every second we flip to the next shape.
        static const int SHAPE_COUNT = 5;
        GeometryCache::Shape shapes[SHAPE_COUNT] = {
            GeometryCache::Cube,
            GeometryCache::Tetrahedron,
            GeometryCache::Sphere,
            GeometryCache::Icosahedron,
            GeometryCache::Line,
        };

        shapeIndex %= SHAPE_COUNT;
        GeometryCache::Shape shape = shapes[shapeIndex];

        // For the first half second for a given shape, show the wireframe, for the second half, show the solid.
        if (fractionalSeconds > 0.5f) {
            renderInstances(INSTANCE_NAME, batch, color, true, pipeline, shape);
        } else {
            renderInstances(INSTANCE_NAME, batch, color, false, pipeline, shape);
        }
    });
#else
    renderInstances(args, batch, color, false, pipeline, GeometryCache::Cube);
#endif
}

void GeometryCache::renderWireCubeInstance(RenderArgs* args, gpu::Batch& batch, const glm::vec4& color, const render::ShapePipelinePointer& pipeline) {
    static const std::string INSTANCE_NAME = __FUNCTION__;
<<<<<<< HEAD
=======
    assert(pipeline != nullptr);
>>>>>>> 0178c490
    renderInstances(args, batch, color, true, pipeline, GeometryCache::Cube);
}<|MERGE_RESOLUTION|>--- conflicted
+++ resolved
@@ -643,28 +643,6 @@
     // Let's register its special shapePipeline factory:
     registerShapePipeline();
     buildShapes();
-<<<<<<< HEAD
-    GeometryCache::_simpleOpaquePipeline =
-        std::make_shared<render::ShapePipeline>(getSimplePipeline(false, false, true, false), nullptr,
-            [](const render::ShapePipeline&, gpu::Batch& batch, RenderArgs* args) {
-                // Set the defaults needed for a simple program
-                batch.setResourceTexture(render::ShapePipeline::Slot::MAP::ALBEDO,
-                    DependencyManager::get<TextureCache>()->getWhiteTexture());
-            }
-        );
-    GeometryCache::_simpleTransparentPipeline =
-        std::make_shared<render::ShapePipeline>(getSimplePipeline(false, true, true, false), nullptr,
-        [](const render::ShapePipeline&, gpu::Batch& batch, RenderArgs* args) {
-                // Set the defaults needed for a simple program
-                batch.setResourceTexture(render::ShapePipeline::Slot::MAP::ALBEDO,
-                    DependencyManager::get<TextureCache>()->getWhiteTexture());
-            }
-        );
-    GeometryCache::_simpleWirePipeline =
-        std::make_shared<render::ShapePipeline>(getSimplePipeline(false, false, true, true), nullptr,
-        [](const render::ShapePipeline&, gpu::Batch& batch, RenderArgs* args) {});
-=======
->>>>>>> 0178c490
 }
 
 GeometryCache::~GeometryCache() {
@@ -2235,14 +2213,6 @@
     });
 }
 
-<<<<<<< HEAD
-void GeometryCache::renderSolidShapeInstance(RenderArgs* args, gpu::Batch& batch, GeometryCache::Shape shape, const glm::vec4& color, const render::ShapePipelinePointer& pipeline) {
-    renderInstances(args, batch, color, false, pipeline, shape);
-}
-
-void GeometryCache::renderWireShapeInstance(RenderArgs* args, gpu::Batch& batch, GeometryCache::Shape shape, const glm::vec4& color, const render::ShapePipelinePointer& pipeline) {
-    renderInstances(args, batch, color, true, pipeline, shape);
-=======
 static const size_t INSTANCE_FADE_BUFFER1 = 1;
 static const size_t INSTANCE_FADE_BUFFER2 = 2;
 static const size_t INSTANCE_FADE_BUFFER3 = 3;
@@ -2295,7 +2265,6 @@
 void GeometryCache::renderSolidShapeInstance(RenderArgs* args, gpu::Batch& batch, GeometryCache::Shape shape, const glm::vec4& color, const render::ShapePipelinePointer& pipeline) {
     assert(pipeline != nullptr);
     renderInstances(args, batch, color, false, pipeline, shape);
->>>>>>> 0178c490
 }
 
 void GeometryCache::renderWireShapeInstance(RenderArgs* args, gpu::Batch& batch, GeometryCache::Shape shape, const glm::vec4& color, const render::ShapePipelinePointer& pipeline) {
@@ -2303,13 +2272,6 @@
     renderInstances(args, batch, color, true, pipeline, shape);
 }
 
-<<<<<<< HEAD
-void GeometryCache::renderSolidSphereInstance(RenderArgs* args, gpu::Batch& batch, const glm::vec4& color, const render::ShapePipelinePointer& pipeline) {
-    renderInstances(args, batch, color, false, pipeline, GeometryCache::Sphere);
-}
-
-void GeometryCache::renderWireSphereInstance(RenderArgs* args, gpu::Batch& batch, const glm::vec4& color, const render::ShapePipelinePointer& pipeline) {
-=======
 void GeometryCache::renderSolidFadeShapeInstance(RenderArgs* args, gpu::Batch& batch, GeometryCache::Shape shape, const glm::vec4& color, 
     int fadeCategory, float fadeThreshold, const glm::vec3& fadeNoiseOffset, const glm::vec3& fadeBaseOffset, const glm::vec3& fadeBaseInvSize, 
     const render::ShapePipelinePointer& pipeline) {
@@ -2331,7 +2293,6 @@
 
 void GeometryCache::renderWireSphereInstance(RenderArgs* args, gpu::Batch& batch, const glm::vec4& color, const render::ShapePipelinePointer& pipeline) {
     assert(pipeline != nullptr);
->>>>>>> 0178c490
     renderInstances(args, batch, color, true, pipeline, GeometryCache::Sphere);
 }
 
@@ -2339,13 +2300,9 @@
 // available shape types, both solid and wireframes
 //#define DEBUG_SHAPES
 
-<<<<<<< HEAD
-void GeometryCache::renderSolidCubeInstance(RenderArgs* args, gpu::Batch& batch, const glm::vec4& color, const render::ShapePipelinePointer& pipeline) {
-=======
 
 void GeometryCache::renderSolidCubeInstance(RenderArgs* args, gpu::Batch& batch, const glm::vec4& color, const render::ShapePipelinePointer& pipeline) {
     assert(pipeline != nullptr);
->>>>>>> 0178c490
 #ifdef DEBUG_SHAPES
     static auto startTime = usecTimestampNow();
     renderInstances(INSTANCE_NAME, batch, color, pipeline, [](gpu::Batch& batch, gpu::Batch::NamedBatchData& data) {
@@ -2385,9 +2342,6 @@
 
 void GeometryCache::renderWireCubeInstance(RenderArgs* args, gpu::Batch& batch, const glm::vec4& color, const render::ShapePipelinePointer& pipeline) {
     static const std::string INSTANCE_NAME = __FUNCTION__;
-<<<<<<< HEAD
-=======
     assert(pipeline != nullptr);
->>>>>>> 0178c490
     renderInstances(args, batch, color, true, pipeline, GeometryCache::Cube);
 }
<!
//  AmbientOcclusion.slh
//  libraries/render-utils/src
//
//  Created by Sam Gateau on 1/1/16.
//  Copyright 2016 High Fidelity, Inc.
//
//  Distributed under the Apache License, Version 2.0.
//  See the accompanying file LICENSE or http://www.apache.org/licenses/LICENSE-2.0.html
!>
<@if not SSAO_SLH@>
<@def SSAO_SLH@>

<<<<<<< HEAD
#define SSAO_USE_HORIZON_BASED	1
=======
<@include render-utils/ShaderConstants.h@>
>>>>>>> 03f51352

<@func declarePackOcclusionDepth()@>

const float FAR_PLANE_Z = -300.0;

float CSZToDepthKey(float z) {
    return clamp(z * (1.0 / FAR_PLANE_Z), 0.0, 1.0);
}
vec3 packOcclusionDepth(float occlusion, float depth) {
    // Round to the nearest 1/256.0
    float temp = floor(depth * 256.0);
    return vec3(occlusion, temp * (1.0 / 256.0), depth * 256.0 - temp);
}
vec2 unpackOcclusionDepth(vec3 raw) {
    float z = raw.y * (256.0 / 257.0) + raw.z * (1.0 / 257.0);
    return vec2(raw.x, z);
}
<@endfunc@>

<@func declareAmbientOcclusion()@>
<@include DeferredTransform.slh@>
<$declareDeferredFrameTransform()$>

struct AmbientOcclusionParams {
    vec4 _resolutionInfo;
    vec4 _radiusInfo;
    vec4 _ditheringInfo;
    vec4 _sampleInfo;
    vec4 _blurInfo;
    float _gaussianCoefs[8];
};

layout(binding=RENDER_UTILS_BUFFER_SSAO_PARAMS) uniform ambientOcclusionParamsBuffer {
    AmbientOcclusionParams params;
};


float getPerspectiveScale() {
    
    return (params._resolutionInfo.z);
}
int getResolutionLevel() {
    
    return int(params._resolutionInfo.x);
}

float getRadius() {
    return params._radiusInfo.x;
}
float getRadius2() {
    return params._radiusInfo.y;
}
float getInvRadius6() {
    return params._radiusInfo.z;
}
float getObscuranceScaling() {
    return params._radiusInfo.z * params._radiusInfo.w;
}

float isDitheringEnabled() {
    return params._ditheringInfo.x;
}
float getFrameDithering() {
    return params._ditheringInfo.y;
}
float isBorderingEnabled() {
    return params._ditheringInfo.w;
}

float getFalloffBias() {
    return params._ditheringInfo.z;
}

float getNumSamples() {
    return params._sampleInfo.x;
}
float getInvNumSamples() {
    return params._sampleInfo.y;
}
float getNumSpiralTurns() {
    return params._sampleInfo.z;
}

int doFetchMips() {
    return int(params._sampleInfo.w);
}

float getBlurEdgeSharpness() {
    return params._blurInfo.x;
}

#ifdef CONSTANT_GAUSSIAN
const int BLUR_RADIUS = 4;
const float gaussian[BLUR_RADIUS + 1] =
// KEEP this dead code for eventual performance improvment
//    float[](0.356642, 0.239400, 0.072410, 0.009869);
//    float[](0.398943, 0.241971, 0.053991, 0.004432, 0.000134);  // stddev = 1.0
float[](0.153170, 0.144893, 0.122649, 0.092902, 0.062970);  // stddev = 2.0
//float[](0.197413, 0.17467, 0.12098,0.065591,0.040059);
//      float[](0.111220, 0.107798, 0.098151, 0.083953, 0.067458, 0.050920, 0.036108); // stddev = 3.0

int getBlurRadius() {
    return BLUR_RADIUS;
}

float getBlurCoef(int c) {
    return gaussian[c];
}
#else
int getBlurRadius() {
    return int(params._blurInfo.y);
}

float getBlurCoef(int c) {
    return params._gaussianCoefs[c];
}
#endif

<@endfunc@>

<@func declareSamplingDisk()@>

float getAngleDitheringWorldPos(in vec3 pixelWorldPos) {
    vec3 worldPosFract = fract(pixelWorldPos * 1.0);

    ivec3 pixelPos = ivec3(worldPosFract * 256);

    return isDitheringEnabled() * ((3 * pixelPos.x ^ pixelPos.y + pixelPos.x * pixelPos.y) + (3 * pixelPos.y ^ pixelPos.z + pixelPos.x * pixelPos.z)) * 10 + getFrameDithering();
}

float getAngleDithering(in ivec2 pixelPos) {
    // Hash function used in the AlchemyAO paper
    return isDitheringEnabled() * (3 * pixelPos.x ^ pixelPos.y + pixelPos.x * pixelPos.y) * 10 + getFrameDithering();
}

float evalDiskRadius(float Zeye, vec2 imageSize) {
    // Choose the screen-space sample radius
    // proportional to the projected area of the sphere
    float ssDiskRadius = -( getProjScale(getResolutionLevel()) * getRadius() / Zeye ) * getPerspectiveScale();

    // clamp the disk to fit in the image otherwise too many unknown
    ssDiskRadius = min(ssDiskRadius, imageSize.y * 0.5);

    return ssDiskRadius;
}

const float PI = 3.1415926;
const float TWO_PI = 6.2831852;

vec3 getUnitTapLocation(int sampleNumber, float spiralTurns, float spinAngle, float angleRange){
    // Radius relative to ssR
    float alpha = float(sampleNumber + 0.5) * getInvNumSamples();
    float angle = alpha * (spiralTurns * angleRange) + spinAngle;
    return vec3(cos(angle), sin(angle), alpha);
}

vec3 getTapLocationSSAO(int sampleNumber, float spinAngle, float outerRadius) {
    vec3 tap = getUnitTapLocation(sampleNumber, getNumSpiralTurns(), spinAngle, TWO_PI);
    tap.xy *= tap.z;
    tap *= outerRadius;
    return tap;
}

vec3 getTapLocationClampedSSAO(int sampleNumber, float spinAngle, float outerRadius, vec2 pixelPos, vec2 imageSize) {
    vec3 tap = getTapLocationSSAO(sampleNumber, spinAngle, outerRadius);
    vec2 tapPos = pixelPos + tap.xy;

    if (!(isBorderingEnabled() > 0.0)) {
        return tap;
    }
    bool redoTap = false;

    if ((tapPos.x < 0.5)) {
        tapPos.x = -tapPos.x;
        redoTap = true;
    } else if ((tapPos.x > imageSize.x - 0.5)) {
        tapPos.x -= (imageSize.x - tapPos.x);
        redoTap = true;
    }

    if ((tapPos.y < 0.5)) {
        tapPos.y = -tapPos.y;
        redoTap = true;
    } else if ((tapPos.y > imageSize.y - 0.5)) {
        tapPos.y -= (imageSize.y - tapPos.y);
        redoTap = true;
    }

    if (redoTap) {
        tap.xy = tapPos - pixelPos;
        tap.z = length(tap.xy);
        tap.z = 0;  
    }
    
    return tap;
}

<@endfunc@>


<@func declareFetchDepthPyramidMap()@>

// the depth pyramid texture
layout(binding=RENDER_UTILS_TEXTURE_SSAO_PYRAMID) uniform sampler2D pyramidMap;

float getZEyeAtPixel(ivec2 pixel, int level) {
    return -texelFetch(pyramidMap, pixel, level).x;
}

float getZEyeAtUV(vec2 texCoord, int level) {
    return -texture(pyramidMap, texCoord, level).x;
}

const int LOG_MAX_OFFSET = 3;
const int MAX_MIP_LEVEL = 5;
int evalMipFromRadius(float radius) {
    //  mipLevel = floor(log(ssR / MAX_OFFSET));
    return clamp(findMSB(int(radius)) - LOG_MAX_OFFSET, 0, MAX_MIP_LEVEL);
}

vec3 fetchTapUnfiltered(ivec4 side, ivec2 ssC, vec3 tap, vec2 imageSize) {
    ivec2 ssP = ivec2(tap.xy) + ssC;
    ivec2 ssPFull = ivec2(ssP.x + side.y, ssP.y);


    vec2 tapUV = (vec2(ssP) + vec2(0.5)) / imageSize;

    vec2 fetchUV = vec2(tapUV.x + side.w * 0.5 * (side.x - tapUV.x), tapUV.y);

    vec3 P;
    P.xy = tapUV;
    P.z = -texture(pyramidMap, fetchUV).x;

   return P;
}

vec3 fetchTap(ivec4 side, ivec2 ssC, vec3 tap, vec2 imageSize) {
    int mipLevel = evalMipFromRadius(tap.z * doFetchMips());

    ivec2 ssP = ivec2(tap.xy) + ssC;
    ivec2 ssPFull = ivec2(ssP.x + side.y, ssP.y);

    // We need to divide by 2^mipLevel to read the appropriately scaled coordinate from a MIP-map.
    // Manually clamp to the texture size because texelFetch bypasses the texture unit
   //  ivec2 mipSize = textureSize(pyramidMap, mipLevel);
   ivec2 mipSize = max(ivec2(imageSize) >> mipLevel, ivec2(1));

    ivec2 mipP = clamp(ssPFull >> mipLevel, ivec2(0), mipSize - ivec2(1));
   
    vec2 tapUV = (vec2(ssP) + vec2(0.5)) / imageSize;
    vec2 fetchUV = vec2(tapUV.x + side.w * 0.5 * (side.x - tapUV.x), tapUV.y);
    // vec2 tapUV = (vec2(mipP) + vec2(0.5)) / vec2(mipSize);

    vec3 P;
    P.xy = tapUV;
  //  P.z = -texelFetch(pyramidMap, mipP, mipLevel).x;
    P.z = -textureLod(pyramidMap, fetchUV, float(mipLevel)).x;

   return P;
}



<@endfunc@>


<@func declareEvalObscurance()@>

vec3 fastAcos(vec3 x) {
	// [Eberly2014] GPGPU Programming for Games and Science
	vec3 absX = abs(x);
	vec3 res = absX * (-0.156583) + vec3(PI / 2.0);
	res *= sqrt(vec3(1.0) - absX);
	return mix(res, vec3(PI) - res, greaterThanEqual(x, vec3(0)));
}

float evalVisibilitySSAO(in vec3 centerPosition, in vec3 centerNormal, in vec3 tapPosition) {
    vec3 v = tapPosition - centerPosition;
    float vv = dot(v, v);
    float vn = dot(v, centerNormal);

    // Fall off function as recommended in SAO paper
    const float epsilon = 0.01;
    float f = max(getRadius2() - vv, 0.0);
    return f * f * f * max((vn - getFalloffBias()) / (epsilon + vv), 0.0);
}

vec2 searchHorizons(int side, float centerDepth, vec2 centerPixelUV, vec2 imageSize, vec2 deltaTap, float ssDiskRadius, vec3 fragNormalES) {
	vec2 searchVec = deltaTap * ssDiskRadius;
	vec2 absSearchVec = abs(searchVec);
	vec2 horizons = vec2(-PI/2.0, -PI/2.0);
	vec3 centerPoint = vec3(centerPixelUV, centerDepth);
	int stepIndex;
	vec2 tapPixelUV;

	if (absSearchVec.x > absSearchVec.y) {
		int stepCount = int(ceil(absSearchVec.x));

		// Positive search for h2
		tapPixelUV = centerPixelUV;
		deltaTap = (searchVec / searchVec.x) / imageSize;
		stepIndex = stepCount;
		while (stepIndex>0 && tapPixelUV.x < 1.0) {
			tapPixelUV += deltaTap;
			// Don't clamp for the moment

			float tapDepth = getZEyeAtUV(tapPixelUV, 0);
			vec3 deltaVec = vec3(tapPixelUV, tapDepth) - centerPoint;

			horizons.y = max(horizons.y, normalize(deltaVec).z);
			--stepIndex;
		}

		// Negative search for h1
		tapPixelUV = centerPixelUV;
		stepIndex = stepCount;
		while (stepIndex>0 && tapPixelUV.x > 0.0) {
			tapPixelUV -= deltaTap;
			// Don't clamp for the moment

			float tapDepth = getZEyeAtUV(tapPixelUV, 0);
			vec3 deltaVec = vec3(tapPixelUV, tapDepth) - centerPoint;

			horizons.x = max(horizons.x, normalize(deltaVec).z);
			--stepIndex;
		}
	} else {
		int stepCount = int(ceil(absSearchVec.y));

		// Positive search for h2
		tapPixelUV = centerPixelUV;
		deltaTap = (searchVec / searchVec.y) / imageSize;
		stepIndex = stepCount;
		while (stepIndex>0 && tapPixelUV.y < 1.0) {
			tapPixelUV += deltaTap;
			// Don't clamp for the moment

			float tapDepth = getZEyeAtUV(tapPixelUV, 0);
			vec3 deltaVec = vec3(tapPixelUV, tapDepth) - centerPoint;

			horizons.y = max(horizons.y, normalize(deltaVec).z);
			--stepIndex;
		}

		// Negative search for h1
		tapPixelUV = centerPixelUV;
		stepIndex = stepCount;
		while (stepIndex>0 && tapPixelUV.y > 0.0) {
			tapPixelUV -= deltaTap;
			// Don't clamp for the moment

			float tapDepth = getZEyeAtUV(tapPixelUV, 0);
			vec3 deltaVec = vec3(tapPixelUV, tapDepth) - centerPoint;

			horizons.x = max(horizons.x, normalize(deltaVec).z);
			--stepIndex;
		}
	}

	vec3 angles = acos(vec3(horizons, fragNormalES.z))-PI/2.0;
	angles.x = -angles.x;
	// Clamp to limit horizon defined by normal plane
	horizons.xy = angles.zz + max(angles.xy - angles.zz, vec2(-PI/2.0, PI/2.0));
	return horizons;
}

float integrateArc(float h1, float h2) {
	vec2 cosh = cos(vec2(h1, h2));
	return 2.0 - cosh.x - cosh.y;
}

float evalVisibilityHBAO(int side, float centerDepth, vec2 centerPixelUV, vec2 imageSize, vec2 deltaTap, float ssDiskRadius, vec3 fragNormalES) {
	vec2 horizonAngles = searchHorizons(side, centerDepth, centerPixelUV, imageSize, deltaTap, ssDiskRadius, fragNormalES);
	return integrateArc(horizonAngles.x, horizonAngles.y);
}

<@endfunc@>

<@func declareBlurPass(axis)@>

<$declarePackOcclusionDepth()$>
<$declareAmbientOcclusion()$>

// the source occlusion texture
layout(binding=RENDER_UTILS_TEXTURE_SSAO_OCCLUSION) uniform sampler2D occlusionMap;


vec2 fetchOcclusionDepthRaw(ivec2 coords, out vec3 raw) {
    raw = texelFetch(occlusionMap, coords, 0).xyz;
    return unpackOcclusionDepth(raw);
}

vec2 fetchOcclusionDepth(ivec2 coords) {
    return unpackOcclusionDepth(texelFetch(occlusionMap, coords, 0).xyz);
}

const int RADIUS_SCALE = 1;
const float BLUR_WEIGHT_OFFSET = 0.05;
const float BLUR_EDGE_SCALE = 2000.0;

vec2 evalTapWeightedValue(ivec3 side, int r, ivec2 ssC, float key) {
    ivec2 tapOffset = <$axis$> * (r * RADIUS_SCALE);
    ivec2 ssP = (ssC + tapOffset);

    if ((ssP.x < side.y || ssP.x >= side.z + side.y) || (ssP.y < 0 || ssP.y >= int(getWidthHeight(getResolutionLevel()).y))) {
        return vec2(0.0);
    }
    vec2 tapOZ = fetchOcclusionDepth(ssC + tapOffset);

    // spatial domain: offset gaussian tap
    float weight = BLUR_WEIGHT_OFFSET + getBlurCoef(abs(r));

    // range domain (the "bilateral" weight). As depth difference increases, decrease weight.
    weight *= max(0.0, 1.0 - (getBlurEdgeSharpness() * BLUR_EDGE_SCALE) * abs(tapOZ.y - key));
    
    return vec2(tapOZ.x * weight, weight);
}

vec3 getBlurredOcclusion(vec2 coord) {
    ivec2 ssC = ivec2(coord);

    // Stereo side info
    ivec4 side = getStereoSideInfo(ssC.x, getResolutionLevel());

    vec3 rawSample;
    vec2 occlusionDepth = fetchOcclusionDepthRaw(ssC, rawSample);
    float key = occlusionDepth.y;
    
    // Central pixel contribution
    float mainWeight = getBlurCoef(0);
    vec2 weightedSums = vec2(occlusionDepth.x * mainWeight, mainWeight);

    // Accumulate weighted contributions along the bluring axis in the [-radius, radius] range
    int blurRadius = getBlurRadius();
    // negative side first
    for (int r = -blurRadius; r <= -1; ++r) {
        weightedSums += evalTapWeightedValue(side.xyz, r, ssC, key);
    }
    // then positive side
    for (int r = 1; r <= blurRadius; ++r) {
        weightedSums += evalTapWeightedValue(side.xyz, r, ssC, key);
    }

    // Final normalization
    const float epsilon = 0.0001;
    float result = weightedSums.x / (weightedSums.y + epsilon);
    
    rawSample.x = result;
    return rawSample;
}

<@endfunc@>


<@endif@><|MERGE_RESOLUTION|>--- conflicted
+++ resolved
@@ -11,11 +11,9 @@
 <@if not SSAO_SLH@>
 <@def SSAO_SLH@>
 
-<<<<<<< HEAD
 #define SSAO_USE_HORIZON_BASED	1
-=======
+
 <@include render-utils/ShaderConstants.h@>
->>>>>>> 03f51352
 
 <@func declarePackOcclusionDepth()@>
 

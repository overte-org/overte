--- conflicted
+++ resolved
@@ -135,12 +135,9 @@
 }
 <@endfunc@>
 
-<<<<<<< HEAD
-vec3 evalLightmappedColor(float shadowAttenuation, vec3 normal, vec3 diffuse, vec4 lightmap) {
-=======
+
 <@func declareEvalLightmappedColor()@>
 vec3 evalLightmappedColor(mat4 invViewMat, float shadowAttenuation, vec3 normal, vec3 diffuse, vec3 lightmap) {
->>>>>>> ec863945
     
     Light light = getLight();
 

--- conflicted
+++ resolved
@@ -51,12 +51,7 @@
     virtual bool getCascadeShadowsEnabled() = 0;
 
     virtual QThread* getMainThread() = 0;
-<<<<<<< HEAD
-  //  virtual const Transform& getViewTransform() const = 0;
-    virtual void setupWorldLight() = 0;
-=======
-    virtual const Transform& getViewTransform() const = 0;
->>>>>>> c41e20b9
+
     virtual bool shouldRenderMesh(float largestDimension, float distanceToCamera) = 0;
     virtual float getSizeScale() const = 0;
     virtual int getBoundaryLevelAdjust() const = 0;

//
//  RenderShadowTask.cpp
//  render-utils/src/
//
//  Created by Zach Pomerantz on 1/7/2016.
//  Copyright 2016 High Fidelity, Inc.
//
//  Distributed under the Apache License, Version 2.0.
//  See the accompanying file LICENSE or http://www.apache.org/licenses/LICENSE-2.0.html
//

#include "RenderShadowTask.h"

#include <gpu/Context.h>

#include <ViewFrustum.h>

#include <render/CullTask.h>
#include <render/SortTask.h>
#include <render/DrawTask.h>

#include "DeferredLightingEffect.h"
#include "FramebufferCache.h"

#include "RenderUtilsLogging.h"

// These values are used for culling the objects rendered in the shadow map
// but are readjusted afterwards
#define SHADOW_FRUSTUM_NEAR 1.0f
#define SHADOW_FRUSTUM_FAR  500.0f

using namespace render;

extern void initZPassPipelines(ShapePlumber& plumber, gpu::StatePointer state);

void RenderShadowTask::configure(const Config& configuration) {
    DependencyManager::get<DeferredLightingEffect>()->setShadowMapEnabled(configuration.enabled);
    // This is a task, so must still propogate configure() to its Jobs
    //    Task::configure(configuration);
}

void RenderShadowTask::build(JobModel& task, const render::Varying& input, render::Varying& output, render::CullFunctor cameraCullFunctor, uint8_t tagBits, uint8_t tagMask) {
    ::CullFunctor shadowCullFunctor = [this](const RenderArgs* args, const AABox& bounds) {
        return _cullFunctor(args, bounds);
    };

    // Prepare the ShapePipeline
    ShapePlumberPointer shapePlumber = std::make_shared<ShapePlumber>();
    {
        auto state = std::make_shared<gpu::State>();
        state->setCullMode(gpu::State::CULL_BACK);
        state->setDepthTest(true, true, gpu::LESS_EQUAL);

        initZPassPipelines(*shapePlumber, state);
    }

    const auto setupOutput = task.addJob<RenderShadowSetup>("ShadowSetup");
    const auto queryResolution = setupOutput.getN<RenderShadowSetup::Outputs>(1);
    // Fetch and cull the items from the scene

    static const auto shadowCasterReceiverFilter = ItemFilter::Builder::visibleWorldItems().withTypeShape().withOpaque().withoutLayered().withTagBits(tagBits, tagMask);

    const auto fetchInput = FetchSpatialTree::Inputs(shadowCasterReceiverFilter, queryResolution).asVarying();
    const auto shadowSelection = task.addJob<FetchSpatialTree>("FetchShadowTree", fetchInput);
    const auto selectionInputs = FetchSpatialSelection::Inputs(shadowSelection, shadowCasterReceiverFilter).asVarying();
    const auto shadowItems = task.addJob<FetchSpatialSelection>("FetchShadowSelection", selectionInputs);

    // Cull objects that are not visible in camera view. Hopefully the cull functor only performs LOD culling, not
    // frustum culling or this will make shadow casters out of the camera frustum disappear.
    const auto cameraFrustum = setupOutput.getN<RenderShadowSetup::Outputs>(2);
    const auto applyFunctorInputs = ApplyCullFunctorOnItemBounds::Inputs(shadowItems, cameraFrustum).asVarying();
    const auto culledShadowItems = task.addJob<ApplyCullFunctorOnItemBounds>("ShadowCullCamera", applyFunctorInputs, cameraCullFunctor);

    // Sort
    const auto sortedPipelines = task.addJob<PipelineSortShapes>("PipelineSortShadow", culledShadowItems);
    const auto sortedShapes = task.addJob<DepthSortShapes>("DepthSortShadow", sortedPipelines, true);

    render::Varying cascadeFrustums[SHADOW_CASCADE_MAX_COUNT] = {
        ViewFrustumPointer()
#if SHADOW_CASCADE_MAX_COUNT>1
        ,ViewFrustumPointer(),
        ViewFrustumPointer(),
        ViewFrustumPointer()
#endif
    };

    Output cascadeSceneBBoxes;

    for (auto i = 0; i < SHADOW_CASCADE_MAX_COUNT; i++) {
        char jobName[64];
        sprintf(jobName, "ShadowCascadeSetup%d", i);
        const auto cascadeSetupOutput = task.addJob<RenderShadowCascadeSetup>(jobName, i, _cullFunctor, tagBits, tagMask);
        const auto shadowFilter = cascadeSetupOutput.getN<RenderShadowCascadeSetup::Outputs>(0);
        auto antiFrustum = render::Varying(ViewFrustumPointer());
        cascadeFrustums[i] = cascadeSetupOutput.getN<RenderShadowCascadeSetup::Outputs>(1);
        if (i > 1) {
            antiFrustum = cascadeFrustums[i - 2];
        }

        // CPU jobs: finer grained culling
        const auto cullInputs = CullShadowBounds::Inputs(sortedShapes, shadowFilter, antiFrustum).asVarying();
        sprintf(jobName, "CullShadowCascade%d", i);
        const auto culledShadowItemsAndBounds = task.addJob<CullShadowBounds>(jobName, cullInputs, shadowCullFunctor);

        // GPU jobs: Render to shadow map
        sprintf(jobName, "RenderShadowMap%d", i);
        task.addJob<RenderShadowMap>(jobName, culledShadowItemsAndBounds, shapePlumber, i);
        sprintf(jobName, "ShadowCascadeTeardown%d", i);
        task.addJob<RenderShadowCascadeTeardown>(jobName, shadowFilter);

        cascadeSceneBBoxes[i] = culledShadowItemsAndBounds.getN<CullShadowBounds::Outputs>(1);
    }

    output = render::Varying(cascadeSceneBBoxes);

    task.addJob<RenderShadowTeardown>("ShadowTeardown", setupOutput);
}

static void computeNearFar(const Triangle& triangle, const Plane shadowClipPlanes[4], float& near, float& far) {
    static const int MAX_TRIANGLE_COUNT = 16;
    Triangle clippedTriangles[MAX_TRIANGLE_COUNT];
    auto clippedTriangleCount = clipTriangleWithPlanes(triangle, shadowClipPlanes, 4, clippedTriangles, MAX_TRIANGLE_COUNT);

    for (auto i = 0; i < clippedTriangleCount; i++) {
        const auto& clippedTriangle = clippedTriangles[i];

        near = glm::min(near, -clippedTriangle.v0.z);
        near = glm::min(near, -clippedTriangle.v1.z);
        near = glm::min(near, -clippedTriangle.v2.z);

        far = glm::max(far, -clippedTriangle.v0.z);
        far = glm::max(far, -clippedTriangle.v1.z);
        far = glm::max(far, -clippedTriangle.v2.z);
    }
}

static void computeNearFar(const glm::vec3 sceneBoundVertices[8], const Plane shadowClipPlanes[4], float& near, float& far) {
    // This code is inspired from Microsoft's CascadedShadowMaps11 sample which is under MIT licence.
    // See https://code.msdn.microsoft.com/windowsdesktop/Direct3D-Shadow-Win32-2d72a4f2/sourcecode?fileId=121915&pathId=1645833187
    // Basically it decomposes the object bounding box in triangles and clips each triangle with the shadow
    // frustum planes. Finally it computes the minimum and maximum depth of the clipped triangle vertices 
    // in shadow space to extract the near and far distances of the shadow frustum.
    static const std::array<int[4], 6> boxQuadVertexIndices = { {
        { TOP_LEFT_FAR, BOTTOM_LEFT_FAR, BOTTOM_RIGHT_FAR, TOP_RIGHT_FAR },
        { TOP_LEFT_NEAR, BOTTOM_LEFT_NEAR, BOTTOM_RIGHT_NEAR, TOP_RIGHT_NEAR },
        { TOP_RIGHT_FAR, BOTTOM_RIGHT_FAR, BOTTOM_RIGHT_NEAR, TOP_RIGHT_NEAR },
        { TOP_LEFT_FAR, BOTTOM_LEFT_FAR, BOTTOM_LEFT_NEAR, TOP_LEFT_NEAR },
        { BOTTOM_LEFT_FAR, BOTTOM_RIGHT_FAR, BOTTOM_RIGHT_NEAR, BOTTOM_LEFT_NEAR },
        { TOP_LEFT_FAR, TOP_RIGHT_FAR, TOP_RIGHT_NEAR, TOP_LEFT_NEAR }
    }  };
    Triangle triangle;

    for (auto quadVertexIndices : boxQuadVertexIndices) {
        triangle.v0 = sceneBoundVertices[quadVertexIndices[0]];
        triangle.v1 = sceneBoundVertices[quadVertexIndices[1]];
        triangle.v2 = sceneBoundVertices[quadVertexIndices[2]];
        computeNearFar(triangle, shadowClipPlanes, near, far);
        triangle.v1 = sceneBoundVertices[quadVertexIndices[3]];
        computeNearFar(triangle, shadowClipPlanes, near, far);
    }
}

static void adjustNearFar(const AABox& inShapeBounds, ViewFrustum& shadowFrustum) {
    if (!inShapeBounds.isNull()) {
        const Transform shadowView{ shadowFrustum.getView() };
        const Transform shadowViewInverse{ shadowView.getInverseMatrix() };

        glm::vec3 sceneBoundVertices[8];
        // Keep only the left, right, top and bottom shadow frustum planes as we wish to determine
        // the near and far
        Plane shadowClipPlanes[4];
        int i;

        // The vertices of the scene bounding box are expressed in the shadow frustum's local space
        for (i = 0; i < 8; i++) {
            sceneBoundVertices[i] = shadowViewInverse.transform(inShapeBounds.getVertex(static_cast<BoxVertex>(i)));
        }
        shadowFrustum.getUniformlyTransformedSidePlanes(shadowViewInverse, shadowClipPlanes);

        float near = std::numeric_limits<float>::max();
        float far = 0.0f;

        computeNearFar(sceneBoundVertices, shadowClipPlanes, near, far);
        // Limit the far range to the one used originally.
        far = glm::min(far, shadowFrustum.getFarClip());
        if (near > far) {
            near = far;
        }

        const auto depthEpsilon = 0.1f;
        auto projMatrix = glm::ortho(-1.0f, 1.0f, -1.0f, 1.0f, near - depthEpsilon, far + depthEpsilon);
        auto shadowProjection = shadowFrustum.getProjection();

        shadowProjection[2][2] = projMatrix[2][2];
        shadowProjection[3][2] = projMatrix[3][2];
        shadowFrustum.setProjection(shadowProjection);
        shadowFrustum.calculate();
    }
}

void RenderShadowMap::run(const render::RenderContextPointer& renderContext, const Inputs& inputs) {
    assert(renderContext->args);
    assert(renderContext->args->hasViewFrustum());

    const auto& inShapes = inputs.get0();
    const auto& inShapeBounds = inputs.get1();

    auto lightStage = renderContext->_scene->getStage<LightStage>();
    assert(lightStage);

    auto shadow = lightStage->getCurrentKeyShadow();
    if (!shadow || _cascadeIndex >= shadow->getCascadeCount()) {
        return;
    }

    auto& cascade = shadow->getCascade(_cascadeIndex);
    auto& fbo = cascade.framebuffer;

    RenderArgs* args = renderContext->args;
    ShapeKey::Builder defaultKeyBuilder;
    auto adjustedShadowFrustum = args->getViewFrustum();

    // Adjust the frustum near and far depths based on the rendered items bounding box to have
    // the minimal Z range.
    adjustNearFar(inShapeBounds, adjustedShadowFrustum);
    // Reapply the frustum as it has been adjusted
    shadow->setCascadeFrustum(_cascadeIndex, adjustedShadowFrustum);
    args->popViewFrustum();
    args->pushViewFrustum(adjustedShadowFrustum);

    gpu::doInBatch("RenderShadowMap::run", args->_context, [&](gpu::Batch& batch) {
        args->_batch = &batch;
        batch.enableStereo(false);

        glm::ivec4 viewport{0, 0, fbo->getWidth(), fbo->getHeight()};
        batch.setViewportTransform(viewport);
        batch.setStateScissorRect(viewport);

        batch.setFramebuffer(fbo);
        batch.clearDepthFramebuffer(1.0, false);

        if (!inShapeBounds.isNull()) {
            glm::mat4 projMat;
            Transform viewMat;
            args->getViewFrustum().evalProjectionMatrix(projMat);
            args->getViewFrustum().evalViewTransform(viewMat);

            batch.setProjectionTransform(projMat);
            batch.setViewTransform(viewMat, false);

            auto shadowPipeline = _shapePlumber->pickPipeline(args, defaultKeyBuilder);
            auto shadowSkinnedPipeline = _shapePlumber->pickPipeline(args, defaultKeyBuilder.withSkinned());
            auto shadowSkinnedDQPipeline = _shapePlumber->pickPipeline(args, defaultKeyBuilder.withSkinned().withDualQuatSkinned());

            std::vector<ShapeKey> skinnedShapeKeys{};
            std::vector<ShapeKey> skinnedDQShapeKeys{};
            std::vector<ShapeKey> ownPipelineShapeKeys{};

            // Iterate through all inShapes and render the unskinned
            args->_shapePipeline = shadowPipeline;
            batch.setPipeline(shadowPipeline->pipeline);
            for (auto items : inShapes) {
                if (items.first.isSkinned()) {
                    if (items.first.isDualQuatSkinned()) {
                        skinnedDQShapeKeys.push_back(items.first);
                    } else {
                        skinnedShapeKeys.push_back(items.first);
                    }
                } else if (!items.first.hasOwnPipeline()) {
                    renderItems(renderContext, items.second);
                } else {
                    ownPipelineShapeKeys.push_back(items.first);
                }
            }

            // Reiterate to render the skinned
            args->_shapePipeline = shadowSkinnedPipeline;
            batch.setPipeline(shadowSkinnedPipeline->pipeline);
            for (const auto& key : skinnedShapeKeys) {
                renderItems(renderContext, inShapes.at(key));
            }

            // Reiterate to render the DQ skinned
            args->_shapePipeline = shadowSkinnedDQPipeline;
            batch.setPipeline(shadowSkinnedDQPipeline->pipeline);
            for (const auto& key : skinnedDQShapeKeys) {
                renderItems(renderContext, inShapes.at(key));
            }

            // Finally render the items with their own pipeline last to prevent them from breaking the
            // render state. This is probably a temporary code as there is probably something better
            // to do in the render call of objects that have their own pipeline.
            args->_shapePipeline = nullptr;
            for (const auto& key : ownPipelineShapeKeys) {
                args->_itemShapeKey = key._flags.to_ulong();
                renderItems(renderContext, inShapes.at(key));
            }
        }

        args->_batch = nullptr;
    });
}

<<<<<<< HEAD
void RenderShadowTask::build(JobModel& task, const render::Varying& input, render::Varying& output, render::CullFunctor cameraCullFunctor, uint8_t tagBits, uint8_t tagMask) {
    ::CullFunctor shadowCullFunctor = [this](const RenderArgs* args, const AABox& bounds) {
        return _cullFunctor(args, bounds);
    };

    // Prepare the ShapePipeline
    ShapePlumberPointer shapePlumber = std::make_shared<ShapePlumber>();
    {
        auto state = std::make_shared<gpu::State>();
        state->setCullMode(gpu::State::CULL_BACK);
        state->setDepthTest(true, true, gpu::LESS_EQUAL);

        initZPassPipelines(*shapePlumber, state);
    }

    const auto setupOutput = task.addJob<RenderShadowSetup>("ShadowSetup");
    const auto queryResolution = setupOutput.getN<RenderShadowSetup::Outputs>(1);
    // Fetch and cull the items from the scene

    static const auto shadowCasterReceiverFilter = ItemFilter::Builder::visibleWorldItems().withTypeShape().withOpaque().withoutLayered().withTagBits(tagBits, tagMask);

    const auto fetchInput = FetchSpatialTree::Inputs(shadowCasterReceiverFilter, queryResolution).asVarying();
    const auto shadowSelection = task.addJob<FetchSpatialTree>("FetchShadowTree", fetchInput);
    const auto selectionInputs = FetchSpatialSelection::Inputs(shadowSelection, shadowCasterReceiverFilter).asVarying();
    const auto shadowItems = task.addJob<FetchSpatialSelection>("FetchShadowSelection", selectionInputs);

    // Cull objects that are not visible in camera view. Hopefully the cull functor only performs LOD culling, not
    // frustum culling or this will make shadow casters out of the camera frustum disappear.
    const auto cameraFrustum = setupOutput.getN<RenderShadowSetup::Outputs>(2);
    const auto applyFunctorInputs = ApplyCullFunctorOnItemBounds::Inputs(shadowItems, cameraFrustum).asVarying();
    const auto culledShadowItems = task.addJob<ApplyCullFunctorOnItemBounds>("ShadowCullCamera", applyFunctorInputs, cameraCullFunctor);

    // Sort
    const auto sortedPipelines = task.addJob<PipelineSortShapes>("PipelineSortShadow", culledShadowItems);
    const auto sortedShapes = task.addJob<DepthSortShapes>("DepthSortShadow", sortedPipelines, true);

    render::Varying cascadeFrustums[SHADOW_CASCADE_MAX_COUNT] = {
        ViewFrustumPointer()
#if SHADOW_CASCADE_MAX_COUNT>1
        ,ViewFrustumPointer(),
        ViewFrustumPointer(),
        ViewFrustumPointer()
#endif
    };

    for (auto i = 0; i < SHADOW_CASCADE_MAX_COUNT; i++) {
        char jobName[64];
        sprintf(jobName, "ShadowCascadeSetup%d", i);
        const auto cascadeSetupOutput = task.addJob<RenderShadowCascadeSetup>(jobName, i, _cullFunctor, tagBits, tagMask);
        const auto shadowRenderFilter = cascadeSetupOutput.getN<RenderShadowCascadeSetup::Outputs>(0);
        const auto shadowBoundsFilter = cascadeSetupOutput.getN<RenderShadowCascadeSetup::Outputs>(1);
        auto antiFrustum = render::Varying(ViewFrustumPointer());
        cascadeFrustums[i] = cascadeSetupOutput.getN<RenderShadowCascadeSetup::Outputs>(2);
        if (i > 1) {
            antiFrustum = cascadeFrustums[i - 2];
        }

        // CPU jobs: finer grained culling
        const auto cullInputs = CullShapeBounds::Inputs(sortedShapes, shadowRenderFilter, shadowBoundsFilter, antiFrustum).asVarying();
        const auto culledShadowItemsAndBounds = task.addJob<CullShapeBounds>("CullShadowCascade", cullInputs, shadowCullFunctor, RenderDetails::SHADOW);

        // GPU jobs: Render to shadow map
        sprintf(jobName, "RenderShadowMap%d", i);
        task.addJob<RenderShadowMap>(jobName, culledShadowItemsAndBounds, shapePlumber, i);
        task.addJob<RenderShadowCascadeTeardown>("ShadowCascadeTeardown", shadowRenderFilter);
    }

    task.addJob<RenderShadowTeardown>("ShadowTeardown", setupOutput);
}

void RenderShadowTask::configure(const Config& configuration) {
    DependencyManager::get<DeferredLightingEffect>()->setShadowMapEnabled(configuration.isEnabled());
    // This is a task, so must still propogate configure() to its Jobs
//    Task::configure(configuration);
}

=======
>>>>>>> acc7d493
RenderShadowSetup::RenderShadowSetup() :
    _cameraFrustum{ std::make_shared<ViewFrustum>() },
    _coarseShadowFrustum{ std::make_shared<ViewFrustum>() } {

}

void RenderShadowSetup::configure(const Config& configuration) {
    setConstantBias(0, configuration.constantBias0);
    setSlopeBias(0, configuration.slopeBias0);
#if SHADOW_CASCADE_MAX_COUNT>1
    setConstantBias(1, configuration.constantBias1);
    setSlopeBias(1, configuration.slopeBias1);
    setConstantBias(2, configuration.constantBias2);
    setSlopeBias(2, configuration.slopeBias2);
    setConstantBias(3, configuration.constantBias3);
    setSlopeBias(3, configuration.slopeBias3);
#endif
}

void RenderShadowSetup::setConstantBias(int cascadeIndex, float value) {
    _bias[cascadeIndex]._constant = value * value * value * 0.004f;
}

void RenderShadowSetup::setSlopeBias(int cascadeIndex, float value) {
    _bias[cascadeIndex]._slope = value * value * value * 0.01f;
}

void RenderShadowSetup::run(const render::RenderContextPointer& renderContext, Outputs& output) {
    // Abort all jobs if not casting shadows
    auto lightStage = renderContext->_scene->getStage<LightStage>();
    assert(lightStage);
    if (!lightStage->getCurrentKeyLight() || !lightStage->getCurrentKeyLight()->getCastShadows()) {
        renderContext->taskFlow.abortTask();
        return;
    }

    // Cache old render args
    RenderArgs* args = renderContext->args;

    output.edit0() = args->_renderMode;
    output.edit1() = glm::ivec2(0, 0);
    // Save main camera frustum
    *_cameraFrustum = args->getViewFrustum();
    output.edit2() = _cameraFrustum;

    const auto globalShadow = lightStage->getCurrentKeyShadow();
    if (globalShadow) {
        globalShadow->setKeylightFrustum(args->getViewFrustum(), SHADOW_FRUSTUM_NEAR, SHADOW_FRUSTUM_FAR);

        auto& firstCascade = globalShadow->getCascade(0);
        auto& firstCascadeFrustum = firstCascade.getFrustum();
        unsigned int cascadeIndex;

        // Adjust each cascade frustum
        for (cascadeIndex = 0; cascadeIndex < globalShadow->getCascadeCount(); ++cascadeIndex) {
            auto& bias = _bias[cascadeIndex];
            globalShadow->setKeylightCascadeFrustum(cascadeIndex, args->getViewFrustum(),
                                                    SHADOW_FRUSTUM_NEAR, SHADOW_FRUSTUM_FAR,
                                                    bias._constant, bias._slope);
        }

        // Now adjust coarse frustum bounds
        auto frustumPosition = firstCascadeFrustum->getPosition();
        auto farTopLeft = firstCascadeFrustum->getFarTopLeft() - frustumPosition;
        auto farBottomRight = firstCascadeFrustum->getFarBottomRight() - frustumPosition;

        auto left = glm::dot(farTopLeft, firstCascadeFrustum->getRight());
        auto right = glm::dot(farBottomRight, firstCascadeFrustum->getRight());
        auto top = glm::dot(farTopLeft, firstCascadeFrustum->getUp());
        auto bottom = glm::dot(farBottomRight, firstCascadeFrustum->getUp());
        auto near = firstCascadeFrustum->getNearClip();
        auto far = firstCascadeFrustum->getFarClip();

        for (cascadeIndex = 1; cascadeIndex < globalShadow->getCascadeCount(); ++cascadeIndex) {
            auto& cascadeFrustum = globalShadow->getCascade(cascadeIndex).getFrustum();

            farTopLeft = cascadeFrustum->getFarTopLeft() - frustumPosition;
            farBottomRight = cascadeFrustum->getFarBottomRight() - frustumPosition;

            auto cascadeLeft = glm::dot(farTopLeft, cascadeFrustum->getRight());
            auto cascadeRight = glm::dot(farBottomRight, cascadeFrustum->getRight());
            auto cascadeTop = glm::dot(farTopLeft, cascadeFrustum->getUp());
            auto cascadeBottom = glm::dot(farBottomRight, cascadeFrustum->getUp());
            auto cascadeNear = cascadeFrustum->getNearClip();
            auto cascadeFar = cascadeFrustum->getFarClip();
            left = glm::min(left, cascadeLeft);
            right = glm::max(right, cascadeRight);
            bottom = glm::min(bottom, cascadeBottom);
            top = glm::max(top, cascadeTop);
            near = glm::min(near, cascadeNear);
            far = glm::max(far, cascadeFar);
        }

        _coarseShadowFrustum->setPosition(firstCascadeFrustum->getPosition());
        _coarseShadowFrustum->setOrientation(firstCascadeFrustum->getOrientation());
        _coarseShadowFrustum->setProjection(glm::ortho<float>(left, right, bottom, top, near, far));
        _coarseShadowFrustum->calculate();

        // Push frustum for further culling and selection
        args->pushViewFrustum(*_coarseShadowFrustum);

        args->_renderMode = RenderArgs::SHADOW_RENDER_MODE;

        // We want for the octree query enough resolution to catch the details in the lowest cascade. So compute
        // the desired resolution for the first cascade frustum and extrapolate it to the coarse frustum.
        glm::ivec2 queryResolution = firstCascade.framebuffer->getSize();
        queryResolution.x = int(queryResolution.x * _coarseShadowFrustum->getWidth() / firstCascadeFrustum->getWidth());
        queryResolution.y = int(queryResolution.y * _coarseShadowFrustum->getHeight() / firstCascadeFrustum->getHeight());
        output.edit1() = queryResolution;
    }
}

void RenderShadowCascadeSetup::run(const render::RenderContextPointer& renderContext, Outputs& output) {
    auto lightStage = renderContext->_scene->getStage<LightStage>();
    assert(lightStage);

    // Cache old render args
    RenderArgs* args = renderContext->args;

    const auto globalShadow = lightStage->getCurrentKeyShadow();
    if (globalShadow && _cascadeIndex<globalShadow->getCascadeCount()) {
        // Second item filter is to filter items to keep in shadow frustum computation (here we need to keep shadow receivers)
        output.edit0() = ItemFilter::Builder::visibleWorldItems().withTypeShape().withOpaque().withoutLayered().withTagBits(_tagBits, _tagMask);

        // Set the keylight render args
        auto& cascade = globalShadow->getCascade(_cascadeIndex);
        auto& cascadeFrustum = cascade.getFrustum();
        args->pushViewFrustum(*cascadeFrustum);
        auto texelSize = glm::min(cascadeFrustum->getHeight(), cascadeFrustum->getWidth()) / cascade.framebuffer->getSize().x;
        // Set the cull threshold to 24 shadow texels. This is totally arbitrary
        const auto minTexelCount = 24.0f;
        // TODO : maybe adapt that with LOD management system?
        texelSize *= minTexelCount;
        _cullFunctor._minSquareSize = texelSize * texelSize;

        output.edit1() = cascadeFrustum;
    } else {
        output.edit0() = ItemFilter::Builder::nothing();
        output.edit1() = ViewFrustumPointer();
    }
}

void RenderShadowCascadeTeardown::run(const render::RenderContextPointer& renderContext, const Input& input) {
    RenderArgs* args = renderContext->args;

    if (args->_renderMode == RenderArgs::SHADOW_RENDER_MODE && !input.selectsNothing()) {
        args->popViewFrustum();
    }
    assert(args->hasViewFrustum());
}

void RenderShadowTeardown::run(const render::RenderContextPointer& renderContext, const Input& input) {
    RenderArgs* args = renderContext->args;

    if (args->_renderMode == RenderArgs::SHADOW_RENDER_MODE) {
        args->popViewFrustum();
    }
    assert(args->hasViewFrustum());
    // Reset the render args
    args->_renderMode = input.get0();
}

static AABox& merge(AABox& box, const AABox& otherBox, const glm::vec3& dir) {
    if (!otherBox.isInvalid()) {
        int vertexIndex = 0;
        vertexIndex |= ((dir.z > 0.0f) & 1) << 2;
        vertexIndex |= ((dir.y > 0.0f) & 1) << 1;
        vertexIndex |= ((dir.x < 0.0f) & 1);
        auto vertex = otherBox.getVertex((BoxVertex)vertexIndex);
        if (!box.isInvalid()) {
            const auto boxCenter = box.calcCenter();
            vertex -= boxCenter;
            vertex = dir * glm::max(0.0f, glm::dot(vertex, dir));
            vertex += boxCenter;
        }
        box += vertex;
    }
    return box;
}

void CullShadowBounds::run(const render::RenderContextPointer& renderContext, const Inputs& inputs, Outputs& outputs) {
    assert(renderContext->args);
    assert(renderContext->args->hasViewFrustum());
    RenderArgs* args = renderContext->args;

    const auto& inShapes = inputs.get0();
    const auto& filter = inputs.get1();
    ViewFrustumPointer antiFrustum;
    auto& outShapes = outputs.edit0();
    auto& outBounds = outputs.edit1();

    if (!inputs[3].isNull()) {
        antiFrustum = inputs.get2();
    }
    outShapes.clear();
    outBounds = AABox();

    if (!filter.selectsNothing()) {
        auto& details = args->_details.edit(RenderDetails::SHADOW);
        render::CullTest test(_cullFunctor, args, details, antiFrustum);
        auto scene = args->_scene;
        auto lightStage = renderContext->_scene->getStage<LightStage>();
        assert(lightStage);
        const auto globalLightDir = lightStage->getCurrentKeyLight()->getDirection();
        auto castersFilter = render::ItemFilter::Builder(filter).withShadowCaster().build();
        const auto& receiversFilter = filter;

        for (auto& inItems : inShapes) {
            auto key = inItems.first;
            auto outItems = outShapes.find(key);
            if (outItems == outShapes.end()) {
                outItems = outShapes.insert(std::make_pair(key, ItemBounds{})).first;
                outItems->second.reserve(inItems.second.size());
            }

            details._considered += (int)inItems.second.size();

            if (antiFrustum == nullptr) {
                for (auto& item : inItems.second) {
                    if (test.solidAngleTest(item.bound) && test.frustumTest(item.bound)) {
                        const auto shapeKey = scene->getItem(item.id).getKey();
                        if (castersFilter.test(shapeKey)) {
                            outItems->second.emplace_back(item);
                            outBounds += item.bound;
                        } else if (receiversFilter.test(shapeKey)) {
                            // Receivers are not rendered but they still increase the bounds of the shadow scene
                            // although only in the direction of the light direction so as to have a correct far
                            // distance without decreasing the near distance.
                            merge(outBounds, item.bound, globalLightDir);
                        }
                    }
                }
            } else {
                for (auto& item : inItems.second) {
                    if (test.solidAngleTest(item.bound) && test.frustumTest(item.bound) && test.antiFrustumTest(item.bound)) {
                        const auto shapeKey = scene->getItem(item.id).getKey();
                        if (castersFilter.test(shapeKey)) {
                            outItems->second.emplace_back(item);
                            outBounds += item.bound;
                        } else if (receiversFilter.test(shapeKey)) {
                            // Receivers are not rendered but they still increase the bounds of the shadow scene
                            // although only in the direction of the light direction so as to have a correct far
                            // distance without decreasing the near distance.
                            merge(outBounds, item.bound, globalLightDir);
                        }
                    }
                }
            }
            details._rendered += (int)outItems->second.size();
        }

        for (auto& items : outShapes) {
            items.second.shrink_to_fit();
        }
    }
}<|MERGE_RESOLUTION|>--- conflicted
+++ resolved
@@ -34,7 +34,7 @@
 extern void initZPassPipelines(ShapePlumber& plumber, gpu::StatePointer state);
 
 void RenderShadowTask::configure(const Config& configuration) {
-    DependencyManager::get<DeferredLightingEffect>()->setShadowMapEnabled(configuration.enabled);
+    DependencyManager::get<DeferredLightingEffect>()->setShadowMapEnabled(configuration.isEnabled());
     // This is a task, so must still propogate configure() to its Jobs
     //    Task::configure(configuration);
 }
@@ -301,85 +301,6 @@
     });
 }
 
-<<<<<<< HEAD
-void RenderShadowTask::build(JobModel& task, const render::Varying& input, render::Varying& output, render::CullFunctor cameraCullFunctor, uint8_t tagBits, uint8_t tagMask) {
-    ::CullFunctor shadowCullFunctor = [this](const RenderArgs* args, const AABox& bounds) {
-        return _cullFunctor(args, bounds);
-    };
-
-    // Prepare the ShapePipeline
-    ShapePlumberPointer shapePlumber = std::make_shared<ShapePlumber>();
-    {
-        auto state = std::make_shared<gpu::State>();
-        state->setCullMode(gpu::State::CULL_BACK);
-        state->setDepthTest(true, true, gpu::LESS_EQUAL);
-
-        initZPassPipelines(*shapePlumber, state);
-    }
-
-    const auto setupOutput = task.addJob<RenderShadowSetup>("ShadowSetup");
-    const auto queryResolution = setupOutput.getN<RenderShadowSetup::Outputs>(1);
-    // Fetch and cull the items from the scene
-
-    static const auto shadowCasterReceiverFilter = ItemFilter::Builder::visibleWorldItems().withTypeShape().withOpaque().withoutLayered().withTagBits(tagBits, tagMask);
-
-    const auto fetchInput = FetchSpatialTree::Inputs(shadowCasterReceiverFilter, queryResolution).asVarying();
-    const auto shadowSelection = task.addJob<FetchSpatialTree>("FetchShadowTree", fetchInput);
-    const auto selectionInputs = FetchSpatialSelection::Inputs(shadowSelection, shadowCasterReceiverFilter).asVarying();
-    const auto shadowItems = task.addJob<FetchSpatialSelection>("FetchShadowSelection", selectionInputs);
-
-    // Cull objects that are not visible in camera view. Hopefully the cull functor only performs LOD culling, not
-    // frustum culling or this will make shadow casters out of the camera frustum disappear.
-    const auto cameraFrustum = setupOutput.getN<RenderShadowSetup::Outputs>(2);
-    const auto applyFunctorInputs = ApplyCullFunctorOnItemBounds::Inputs(shadowItems, cameraFrustum).asVarying();
-    const auto culledShadowItems = task.addJob<ApplyCullFunctorOnItemBounds>("ShadowCullCamera", applyFunctorInputs, cameraCullFunctor);
-
-    // Sort
-    const auto sortedPipelines = task.addJob<PipelineSortShapes>("PipelineSortShadow", culledShadowItems);
-    const auto sortedShapes = task.addJob<DepthSortShapes>("DepthSortShadow", sortedPipelines, true);
-
-    render::Varying cascadeFrustums[SHADOW_CASCADE_MAX_COUNT] = {
-        ViewFrustumPointer()
-#if SHADOW_CASCADE_MAX_COUNT>1
-        ,ViewFrustumPointer(),
-        ViewFrustumPointer(),
-        ViewFrustumPointer()
-#endif
-    };
-
-    for (auto i = 0; i < SHADOW_CASCADE_MAX_COUNT; i++) {
-        char jobName[64];
-        sprintf(jobName, "ShadowCascadeSetup%d", i);
-        const auto cascadeSetupOutput = task.addJob<RenderShadowCascadeSetup>(jobName, i, _cullFunctor, tagBits, tagMask);
-        const auto shadowRenderFilter = cascadeSetupOutput.getN<RenderShadowCascadeSetup::Outputs>(0);
-        const auto shadowBoundsFilter = cascadeSetupOutput.getN<RenderShadowCascadeSetup::Outputs>(1);
-        auto antiFrustum = render::Varying(ViewFrustumPointer());
-        cascadeFrustums[i] = cascadeSetupOutput.getN<RenderShadowCascadeSetup::Outputs>(2);
-        if (i > 1) {
-            antiFrustum = cascadeFrustums[i - 2];
-        }
-
-        // CPU jobs: finer grained culling
-        const auto cullInputs = CullShapeBounds::Inputs(sortedShapes, shadowRenderFilter, shadowBoundsFilter, antiFrustum).asVarying();
-        const auto culledShadowItemsAndBounds = task.addJob<CullShapeBounds>("CullShadowCascade", cullInputs, shadowCullFunctor, RenderDetails::SHADOW);
-
-        // GPU jobs: Render to shadow map
-        sprintf(jobName, "RenderShadowMap%d", i);
-        task.addJob<RenderShadowMap>(jobName, culledShadowItemsAndBounds, shapePlumber, i);
-        task.addJob<RenderShadowCascadeTeardown>("ShadowCascadeTeardown", shadowRenderFilter);
-    }
-
-    task.addJob<RenderShadowTeardown>("ShadowTeardown", setupOutput);
-}
-
-void RenderShadowTask::configure(const Config& configuration) {
-    DependencyManager::get<DeferredLightingEffect>()->setShadowMapEnabled(configuration.isEnabled());
-    // This is a task, so must still propogate configure() to its Jobs
-//    Task::configure(configuration);
-}
-
-=======
->>>>>>> acc7d493
 RenderShadowSetup::RenderShadowSetup() :
     _cameraFrustum{ std::make_shared<ViewFrustum>() },
     _coarseShadowFrustum{ std::make_shared<ViewFrustum>() } {

--- conflicted
+++ resolved
@@ -16,11 +16,8 @@
 #include "RenderDeferredTask.h"
 #include "RenderForwardTask.h"
 
-<<<<<<< HEAD
-void RenderShadowsAndDeferredTask::build(JobModel& task, const render::Varying& input, render::Varying& output, render::CullFunctor cullFunctor, uint8_t tagBits, uint8_t tagMask, uint8_t transformOffset) {
-=======
-void RenderShadowsAndDeferredTask::build(JobModel& task, const render::Varying& input, render::Varying& output, render::CullFunctor cullFunctor, uint8_t tagBits, uint8_t tagMask, size_t depth) {
->>>>>>> c660c228
+void RenderShadowsAndDeferredTask::build(JobModel& task, const render::Varying& input, render::Varying& output, render::CullFunctor cullFunctor, uint8_t tagBits,
+        uint8_t tagMask, uint8_t transformOffset, size_t depth) {
     task.addJob<SetRenderMethod>("SetRenderMethodTask", render::Args::DEFERRED);
 
     const auto items = input.getN<DeferredForwardSwitchJob::Input>(0);
@@ -33,29 +30,18 @@
     const auto shadowTaskOut = task.addJob<RenderShadowTask>("RenderShadowTask", shadowTaskIn, cullFunctor, tagBits, tagMask);
 
     const auto renderDeferredInput = RenderDeferredTask::Input(items, lightingModel, lightingStageFramesAndZones, shadowTaskOut).asVarying();
-<<<<<<< HEAD
-    task.addJob<RenderDeferredTask>("RenderDeferredTask", renderDeferredInput, transformOffset);
+    task.addJob<RenderDeferredTask>("RenderDeferredTask", renderDeferredInput, transformOffset, cullFunctor, depth);
 }
 
-void DeferredForwardSwitchJob::build(JobModel& task, const render::Varying& input, render::Varying& output, render::CullFunctor cullFunctor, uint8_t tagBits, uint8_t tagMask, uint8_t transformOffset) {
-    task.addBranch<RenderShadowsAndDeferredTask>("RenderShadowsAndDeferredTask", 0, input, cullFunctor, tagBits, tagMask, transformOffset);
+void DeferredForwardSwitchJob::build(JobModel& task, const render::Varying& input, render::Varying& output, render::CullFunctor cullFunctor, uint8_t tagBits,
+        uint8_t tagMask, uint8_t transformOffset, size_t depth) {
+    task.addBranch<RenderShadowsAndDeferredTask>("RenderShadowsAndDeferredTask", 0, input, cullFunctor, tagBits, tagMask, transformOffset, depth);
 
-    task.addBranch<RenderForwardTask>("RenderForwardTask", 1, input, transformOffset);
+    task.addBranch<RenderForwardTask>("RenderForwardTask", 1, input, transformOffset, cullFunctor, depth);
 }
 
-void RenderViewTask::build(JobModel& task, const render::Varying& input, render::Varying& output, render::CullFunctor cullFunctor, uint8_t tagBits, uint8_t tagMask, TransformOffset transformOffset) {
-=======
-    task.addJob<RenderDeferredTask>("RenderDeferredTask", renderDeferredInput, cullFunctor, depth);
-}
-
-void DeferredForwardSwitchJob::build(JobModel& task, const render::Varying& input, render::Varying& output, render::CullFunctor cullFunctor, uint8_t tagBits, uint8_t tagMask, size_t depth) {
-    task.addBranch<RenderShadowsAndDeferredTask>("RenderShadowsAndDeferredTask", 0, input, cullFunctor, tagBits, tagMask, depth);
-
-    task.addBranch<RenderForwardTask>("RenderForwardTask", 1, input, cullFunctor, depth);
-}
-
-void RenderViewTask::build(JobModel& task, const render::Varying& input, render::Varying& output, render::CullFunctor cullFunctor, uint8_t tagBits, uint8_t tagMask, size_t depth) {
->>>>>>> c660c228
+void RenderViewTask::build(JobModel& task, const render::Varying& input, render::Varying& output, render::CullFunctor cullFunctor, uint8_t tagBits, uint8_t tagMask,
+        TransformOffset transformOffset, size_t depth) {
     const auto items = task.addJob<RenderFetchCullSortTask>("FetchCullSort", cullFunctor, tagBits, tagMask);
 
     // Issue the lighting model, aka the big global settings for the view 
@@ -66,11 +52,7 @@
 
 #ifndef Q_OS_ANDROID
         const auto deferredForwardIn = DeferredForwardSwitchJob::Input(items, lightingModel, lightingStageFramesAndZones).asVarying();
-<<<<<<< HEAD
-        task.addJob<DeferredForwardSwitchJob>("DeferredForwardSwitch", deferredForwardIn, cullFunctor, tagBits, tagMask, transformOffset);
-=======
-        task.addJob<DeferredForwardSwitchJob>("DeferredForwardSwitch", deferredForwardIn, cullFunctor, tagBits, tagMask, depth);
->>>>>>> c660c228
+        task.addJob<DeferredForwardSwitchJob>("DeferredForwardSwitch", deferredForwardIn, cullFunctor, tagBits, tagMask, transformOffset, depth);
 #else
         const auto renderInput = RenderForwardTask::Input(items, lightingModel, lightingStageFramesAndZones).asVarying();
         task.addJob<RenderForwardTask>("RenderForwardTask", renderInput, transformOffset);

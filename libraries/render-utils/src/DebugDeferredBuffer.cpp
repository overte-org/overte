//
//  DebugDeferredBuffer.cpp
//  libraries/render-utils/src
//
//  Created by Clement on 12/3/15.
//  Copyright 2015 High Fidelity, Inc.
//
//  Distributed under the Apache License, Version 2.0.
//  See the accompanying file LICENSE or http://www.apache.org/licenses/LICENSE-2.0.html
//

#include "DebugDeferredBuffer.h"

#include <QFile>

#include <gpu/Batch.h>
#include <gpu/Context.h>
#include <render/Scene.h>
#include <ViewFrustum.h>

#include "GeometryCache.h"
#include "FramebufferCache.h"
#include "TextureCache.h"
#include "DeferredLightingEffect.h"

#include "debug_deferred_buffer_vert.h"
#include "debug_deferred_buffer_frag.h"

using namespace render;

void DebugDeferredBufferConfig::setMode(int newMode) {
    if (newMode == mode) {
        return;
    } else if (newMode > DebugDeferredBuffer::CustomMode || newMode < 0) {
        mode = 0;
    } else {
        mode = newMode;
    }
    emit dirty();
}

enum Slot {
    Albedo = 0,
    Normal,
    Specular,
    Depth,
    Lighting,
    Shadow,
    LinearDepth,
    HalfLinearDepth,
    HalfNormal,
    Curvature,
    DiffusedCurvature,
    Scattering,
    AmbientOcclusion,
    AmbientOcclusionBlurred
};



static const std::string DEFAULT_ALBEDO_SHADER {
    "vec4 getFragmentColor() {"
    "    DeferredFragment frag = unpackDeferredFragmentNoPosition(uv);"
    "    return vec4(pow(frag.albedo, vec3(1.0 / 2.2)), 1.0);"
    " }"
};

static const std::string DEFAULT_METALLIC_SHADER {
    "vec4 getFragmentColor() {"
    "    DeferredFragment frag = unpackDeferredFragmentNoPosition(uv);"
    "    return vec4(vec3(pow(frag.metallic, 1.0 / 2.2)), 1.0);"
    " }"
};

static const std::string DEFAULT_ROUGHNESS_SHADER {
    "vec4 getFragmentColor() {"
    "    DeferredFragment frag = unpackDeferredFragmentNoPosition(uv);"
    "    return vec4(vec3(pow(frag.roughness, 1.0 / 2.2)), 1.0);"
    " }"
};
static const std::string DEFAULT_NORMAL_SHADER {
    "vec4 getFragmentColor() {"
    "    DeferredFragment frag = unpackDeferredFragmentNoPosition(uv);"
    "    return vec4(vec3(0.5) + (frag.normal * 0.5), 1.0);"
    " }"
};

static const std::string DEFAULT_OCCLUSION_SHADER{
    "vec4 getFragmentColor() {"
    "    DeferredFragment frag = unpackDeferredFragmentNoPosition(uv);"
    "    return vec4(vec3(pow(frag.obscurance, 1.0 / 2.2)), 1.0);"
    " }"
};

static const std::string DEFAULT_EMISSIVE_SHADER{
    "vec4 getFragmentColor() {"
    "    DeferredFragment frag = unpackDeferredFragmentNoPosition(uv);"
    "    return (frag.mode == FRAG_MODE_SHADED ? vec4(pow(texture(specularMap, uv).rgb, vec3(1.0 / 2.2)), 1.0) : vec4(vec3(0.0), 1.0));"
    " }"
};

static const std::string DEFAULT_UNLIT_SHADER{
    "vec4 getFragmentColor() {"
    "    DeferredFragment frag = unpackDeferredFragmentNoPosition(uv);"
    "    return (frag.mode == FRAG_MODE_UNLIT ? vec4(pow(frag.albedo, vec3(1.0 / 2.2)), 1.0) : vec4(vec3(0.0), 1.0));"
    " }"
};

static const std::string DEFAULT_LIGHTMAP_SHADER{
    "vec4 getFragmentColor() {"
    "    DeferredFragment frag = unpackDeferredFragmentNoPosition(uv);"
    "    return (frag.mode == FRAG_MODE_LIGHTMAPPED ? vec4(pow(texture(specularMap, uv).rgb, vec3(1.0 / 2.2)), 1.0) : vec4(vec3(0.0), 1.0));"
    " }"
};

static const std::string DEFAULT_SCATTERING_SHADER{
    "vec4 getFragmentColor() {"
    "    DeferredFragment frag = unpackDeferredFragmentNoPosition(uv);"
    "    return (frag.mode == FRAG_MODE_SCATTERING ? vec4(vec3(pow(frag.scattering, 1.0 / 2.2)), 1.0) : vec4(vec3(0.0), 1.0));"
    " }"
};

static const std::string DEFAULT_DEPTH_SHADER {
    "vec4 getFragmentColor() {"
    "    return vec4(vec3(texture(depthMap, uv).x), 1.0);"
    " }"
};
static const std::string DEFAULT_LIGHTING_SHADER {
    "vec4 getFragmentColor() {"
    "    return vec4(pow(texture(lightingMap, uv).xyz, vec3(1.0 / 2.2)), 1.0);"
    " }"
};
static const std::string DEFAULT_SHADOW_SHADER {
    "uniform sampler2DShadow shadowMap;"
    "vec4 getFragmentColor() {"
    "    for (int i = 255; i >= 0; --i) {"
    "        float depth = i / 255.0;"
    "        if (texture(shadowMap, vec3(uv, depth)) > 0.5) {"
    "            return vec4(vec3(depth), 1.0);"
    "        }"
    "    }"
    "    return vec4(vec3(0.0), 1.0);"
    " }"
};

static const std::string DEFAULT_LINEAR_DEPTH_SHADER {
    "vec4 getFragmentColor() {"
    "    return vec4(vec3(1.0 - texture(linearDepthMap, uv).x * 0.01), 1.0);"
    " }"
};

static const std::string DEFAULT_HALF_LINEAR_DEPTH_SHADER{
    "vec4 getFragmentColor() {"
    "    return vec4(vec3(1.0 - texture(halfLinearDepthMap, uv).x * 0.01), 1.0);"
    " }"
};

static const std::string DEFAULT_HALF_NORMAL_SHADER{
    "vec4 getFragmentColor() {"
    "    return vec4(vec3(texture(halfNormalMap, uv).xyz), 1.0);"
    " }"
};

static const std::string DEFAULT_CURVATURE_SHADER{
    "vec4 getFragmentColor() {"
    "    return vec4(pow(vec3(texture(curvatureMap, uv).a), vec3(1.0 / 2.2)), 1.0);"
   // "    return vec4(pow(vec3(texture(curvatureMap, uv).xyz), vec3(1.0 / 2.2)), 1.0);"
    //"    return vec4(vec3(1.0 - textureLod(pyramidMap, uv, 3).x * 0.01), 1.0);"
    " }"
};

static const std::string DEFAULT_NORMAL_CURVATURE_SHADER{
    "vec4 getFragmentColor() {"
    //"    return vec4(pow(vec3(texture(curvatureMap, uv).a), vec3(1.0 / 2.2)), 1.0);"
     "    return vec4(vec3(texture(curvatureMap, uv).xyz), 1.0);"
    //"    return vec4(vec3(1.0 - textureLod(pyramidMap, uv, 3).x * 0.01), 1.0);"
    " }"
};

static const std::string DEFAULT_DIFFUSED_CURVATURE_SHADER{
    "vec4 getFragmentColor() {"
    "    return vec4(pow(vec3(texture(diffusedCurvatureMap, uv).a), vec3(1.0 / 2.2)), 1.0);"
    // "    return vec4(pow(vec3(texture(curvatureMap, uv).xyz), vec3(1.0 / 2.2)), 1.0);"
    //"    return vec4(vec3(1.0 - textureLod(pyramidMap, uv, 3).x * 0.01), 1.0);"
    " }"
};

static const std::string DEFAULT_DIFFUSED_NORMAL_CURVATURE_SHADER{
    "vec4 getFragmentColor() {"
    //"    return vec4(pow(vec3(texture(curvatureMap, uv).a), vec3(1.0 / 2.2)), 1.0);"
    "    return vec4(vec3(texture(diffusedCurvatureMap, uv).xyz), 1.0);"
    //"    return vec4(vec3(1.0 - textureLod(pyramidMap, uv, 3).x * 0.01), 1.0);"
    " }"
};

static const std::string DEFAULT_DEBUG_SCATTERING_SHADER{
    "vec4 getFragmentColor() {"
    "    return vec4(pow(vec3(texture(scatteringMap, uv).xyz), vec3(1.0 / 2.2)), 1.0);"
  //  "    return vec4(vec3(texture(scatteringMap, uv).xyz), 1.0);"
    " }"
};

static const std::string DEFAULT_AMBIENT_OCCLUSION_SHADER{
    "vec4 getFragmentColor() {"
    "    return vec4(vec3(texture(obscuranceMap, uv).xyz), 1.0);"
    // When drawing color "    return vec4(vec3(texture(occlusionMap, uv).xyz), 1.0);"
    // when drawing normal"    return vec4(normalize(texture(occlusionMap, uv).xyz * 2.0 - vec3(1.0)), 1.0);"
    " }"
};
static const std::string DEFAULT_AMBIENT_OCCLUSION_BLURRED_SHADER{
    "vec4 getFragmentColor() {"
    "    return vec4(vec3(texture(occlusionBlurredMap, uv).xyz), 1.0);"
    " }"
};

static const std::string DEFAULT_CUSTOM_SHADER {
    "vec4 getFragmentColor() {"
    "    return vec4(1.0, 0.0, 0.0, 1.0);"
    " }"
};

static std::string getFileContent(std::string fileName, std::string defaultContent = std::string()) {
    QFile customFile(QString::fromStdString(fileName));
    if (customFile.open(QIODevice::ReadOnly)) {
        return customFile.readAll().toStdString();
    }
    qWarning() << "DebugDeferredBuffer::getFileContent(): Could not open"
               << QString::fromStdString(fileName);
    return defaultContent;
}

#include <QStandardPaths> // TODO REMOVE: Temporary until UI
DebugDeferredBuffer::DebugDeferredBuffer() {
    // TODO REMOVE: Temporary until UI
    static const auto DESKTOP_PATH = QStandardPaths::writableLocation(QStandardPaths::DesktopLocation);
    static const auto CUSTOM_FILE = DESKTOP_PATH.toStdString() + "/custom.slh";
    CustomPipeline pipeline;
    pipeline.info = QFileInfo(QString::fromStdString(CUSTOM_FILE));
    _customPipelines.emplace(CUSTOM_FILE, pipeline);
    _geometryId = DependencyManager::get<GeometryCache>()->allocateID();
}

DebugDeferredBuffer::~DebugDeferredBuffer() {
    auto geometryCache = DependencyManager::get<GeometryCache>();
    if (geometryCache) {
        geometryCache->releaseID(_geometryId);
    }
}

std::string DebugDeferredBuffer::getShaderSourceCode(Mode mode, std::string customFile) {
    switch (mode) {
        case AlbedoMode:
            return DEFAULT_ALBEDO_SHADER;
        case MetallicMode:
            return DEFAULT_METALLIC_SHADER;
        case RoughnessMode:
            return DEFAULT_ROUGHNESS_SHADER;
        case NormalMode:
            return DEFAULT_NORMAL_SHADER;
        case DepthMode:
            return DEFAULT_DEPTH_SHADER;
        case EmissiveMode:
            return DEFAULT_EMISSIVE_SHADER;
        case UnlitMode:
            return DEFAULT_UNLIT_SHADER;
        case OcclusionMode:
            return DEFAULT_OCCLUSION_SHADER;
        case LightmapMode:
            return DEFAULT_LIGHTMAP_SHADER;
        case ScatteringMode:
            return DEFAULT_SCATTERING_SHADER;
        case LightingMode:
            return DEFAULT_LIGHTING_SHADER;
        case ShadowMode:
            return DEFAULT_SHADOW_SHADER;
        case LinearDepthMode:
            return DEFAULT_LINEAR_DEPTH_SHADER;
        case HalfLinearDepthMode:
            return DEFAULT_HALF_LINEAR_DEPTH_SHADER;
        case HalfNormalMode:
            return DEFAULT_HALF_NORMAL_SHADER;
        case CurvatureMode:
            return DEFAULT_CURVATURE_SHADER;
        case NormalCurvatureMode:
            return DEFAULT_NORMAL_CURVATURE_SHADER;
        case DiffusedCurvatureMode:
            return DEFAULT_DIFFUSED_CURVATURE_SHADER;
        case DiffusedNormalCurvatureMode:
            return DEFAULT_DIFFUSED_NORMAL_CURVATURE_SHADER;
        case ScatteringDebugMode:
            return DEFAULT_DEBUG_SCATTERING_SHADER;
        case AmbientOcclusionMode:
            return DEFAULT_AMBIENT_OCCLUSION_SHADER;
        case AmbientOcclusionBlurredMode:
            return DEFAULT_AMBIENT_OCCLUSION_BLURRED_SHADER;
        case CustomMode:
            return getFileContent(customFile, DEFAULT_CUSTOM_SHADER);
        default:
            return DEFAULT_ALBEDO_SHADER;
    }
    Q_UNREACHABLE();
    return std::string();
}

bool DebugDeferredBuffer::pipelineNeedsUpdate(Mode mode, std::string customFile) const {
    if (mode != CustomMode) {
        return !_pipelines[mode];
    }
    
    auto it = _customPipelines.find(customFile);
    if (it != _customPipelines.end() && it->second.pipeline) {
        auto& info = it->second.info;
        
        auto lastModified = info.lastModified();
        info.refresh();
        return lastModified != info.lastModified();
    }
    
    return true;
}

const gpu::PipelinePointer& DebugDeferredBuffer::getPipeline(Mode mode, std::string customFile) {
    if (pipelineNeedsUpdate(mode, customFile)) {
        static const std::string VERTEX_SHADER { debug_deferred_buffer_vert };
        static const std::string FRAGMENT_SHADER { debug_deferred_buffer_frag };
        static const std::string SOURCE_PLACEHOLDER { "//SOURCE_PLACEHOLDER" };
        static const auto SOURCE_PLACEHOLDER_INDEX = FRAGMENT_SHADER.find(SOURCE_PLACEHOLDER);
        Q_ASSERT_X(SOURCE_PLACEHOLDER_INDEX != std::string::npos, Q_FUNC_INFO,
                   "Could not find source placeholder");
        
        auto bakedFragmentShader = FRAGMENT_SHADER;
        bakedFragmentShader.replace(SOURCE_PLACEHOLDER_INDEX, SOURCE_PLACEHOLDER.size(),
                                    getShaderSourceCode(mode, customFile));
        
        static const auto vs = gpu::Shader::createVertex(VERTEX_SHADER);
        const auto ps = gpu::Shader::createPixel(bakedFragmentShader);
        const auto program = gpu::Shader::createProgram(vs, ps);
        
        gpu::Shader::BindingSet slotBindings;
        slotBindings.insert(gpu::Shader::Binding("albedoMap", Albedo));
        slotBindings.insert(gpu::Shader::Binding("normalMap", Normal));
        slotBindings.insert(gpu::Shader::Binding("specularMap", Specular));
        slotBindings.insert(gpu::Shader::Binding("depthMap", Depth));
        slotBindings.insert(gpu::Shader::Binding("obscuranceMap", AmbientOcclusion));
        slotBindings.insert(gpu::Shader::Binding("lightingMap", Lighting));
        slotBindings.insert(gpu::Shader::Binding("shadowMap", Shadow));
        slotBindings.insert(gpu::Shader::Binding("linearDepthMap", LinearDepth));
        slotBindings.insert(gpu::Shader::Binding("halfLinearDepthMap", HalfLinearDepth));
        slotBindings.insert(gpu::Shader::Binding("halfNormalMap", HalfNormal));
        slotBindings.insert(gpu::Shader::Binding("curvatureMap", Curvature));
        slotBindings.insert(gpu::Shader::Binding("diffusedCurvatureMap", DiffusedCurvature));
        slotBindings.insert(gpu::Shader::Binding("scatteringMap", Scattering));
        slotBindings.insert(gpu::Shader::Binding("occlusionBlurredMap", AmbientOcclusionBlurred));
        gpu::Shader::makeProgram(*program, slotBindings);
        
        auto pipeline = gpu::Pipeline::create(program, std::make_shared<gpu::State>());
        
        // Good to go add the brand new pipeline
        if (mode != CustomMode) {
            _pipelines[mode] = pipeline;
        } else {
            _customPipelines[customFile].pipeline = pipeline;
        }
    }
    
    if (mode != CustomMode) {
        return _pipelines[mode];
    } else {
        return _customPipelines[customFile].pipeline;
    }
}

void DebugDeferredBuffer::configure(const Config& config) {
    _mode = (Mode)config.mode;
    _size = config.size;
}

void DebugDeferredBuffer::run(const SceneContextPointer& sceneContext, const RenderContextPointer& renderContext, const Inputs& inputs) {
    if (_mode == Off) {
        return;
    }

    assert(renderContext->args);
    assert(renderContext->args->hasViewFrustum());
    RenderArgs* args = renderContext->args;

    auto& deferredFramebuffer = inputs.get0();
    auto& linearDepthTarget = inputs.get1();
    auto& surfaceGeometryFramebuffer = inputs.get2();
    auto& ambientOcclusionFramebuffer = inputs.get3();

    gpu::doInBatch(args->_context, [&](gpu::Batch& batch) {
        batch.enableStereo(false);
        batch.setViewportTransform(args->_viewport);

        const auto geometryBuffer = DependencyManager::get<GeometryCache>();
        const auto framebufferCache = DependencyManager::get<FramebufferCache>();
        const auto textureCache = DependencyManager::get<TextureCache>();

        glm::mat4 projMat;
        Transform viewMat;
        args->getViewFrustum().evalProjectionMatrix(projMat);
        args->getViewFrustum().evalViewTransform(viewMat);
        batch.setProjectionTransform(projMat);
        batch.setViewTransform(viewMat, true);
        batch.setModelTransform(Transform());

        // TODO REMOVE: Temporary until UI
        auto first = _customPipelines.begin()->first;

        batch.setPipeline(getPipeline(_mode, first));

        if (deferredFramebuffer) {
            batch.setResourceTexture(Albedo, deferredFramebuffer->getDeferredColorTexture());
            batch.setResourceTexture(Normal, deferredFramebuffer->getDeferredNormalTexture());
            batch.setResourceTexture(Specular, deferredFramebuffer->getDeferredSpecularTexture());
            batch.setResourceTexture(Depth, deferredFramebuffer->getPrimaryDepthTexture());
            batch.setResourceTexture(Lighting, deferredFramebuffer->getLightingTexture());
        }
<<<<<<< HEAD
=======
        if (!lightStage.lights.empty()) {
            batch.setResourceTexture(Shadow, lightStage.lights[0]->shadow.framebuffer->getDepthStencilBuffer());
        }
>>>>>>> a49669a9

        if (linearDepthTarget) {
            batch.setResourceTexture(LinearDepth, linearDepthTarget->getLinearDepthTexture());
            batch.setResourceTexture(HalfLinearDepth, linearDepthTarget->getHalfLinearDepthTexture());
            batch.setResourceTexture(HalfNormal, linearDepthTarget->getHalfNormalTexture());
        }
        if (surfaceGeometryFramebuffer) {
            batch.setResourceTexture(Curvature, surfaceGeometryFramebuffer->getCurvatureTexture());
            batch.setResourceTexture(DiffusedCurvature, surfaceGeometryFramebuffer->getLowCurvatureTexture());
        }
        if (ambientOcclusionFramebuffer) {
            batch.setResourceTexture(AmbientOcclusion, ambientOcclusionFramebuffer->getOcclusionTexture());
            batch.setResourceTexture(AmbientOcclusionBlurred, ambientOcclusionFramebuffer->getOcclusionBlurredTexture());
        }
        const glm::vec4 color(1.0f, 1.0f, 1.0f, 1.0f);
        const glm::vec2 bottomLeft(_size.x, _size.y);
        const glm::vec2 topRight(_size.z, _size.w);
        geometryBuffer->renderQuad(batch, bottomLeft, topRight, color, _geometryId);


        batch.setResourceTexture(Albedo, nullptr);
        batch.setResourceTexture(Normal, nullptr);
        batch.setResourceTexture(Specular, nullptr);
        batch.setResourceTexture(Depth, nullptr);
        batch.setResourceTexture(Lighting, nullptr);
        batch.setResourceTexture(Shadow, nullptr);
        batch.setResourceTexture(LinearDepth, nullptr);
        batch.setResourceTexture(HalfLinearDepth, nullptr);
        batch.setResourceTexture(HalfNormal, nullptr);

        batch.setResourceTexture(Curvature, nullptr);
        batch.setResourceTexture(DiffusedCurvature, nullptr);

        batch.setResourceTexture(AmbientOcclusion, nullptr);
        batch.setResourceTexture(AmbientOcclusionBlurred, nullptr);

    });
}<|MERGE_RESOLUTION|>--- conflicted
+++ resolved
@@ -417,12 +417,14 @@
             batch.setResourceTexture(Depth, deferredFramebuffer->getPrimaryDepthTexture());
             batch.setResourceTexture(Lighting, deferredFramebuffer->getLightingTexture());
         }
-<<<<<<< HEAD
-=======
-        if (!lightStage.lights.empty()) {
-            batch.setResourceTexture(Shadow, lightStage.lights[0]->shadow.framebuffer->getDepthStencilBuffer());
-        }
->>>>>>> a49669a9
+
+        auto deferredLightingEffect = DependencyManager::get<DeferredLightingEffect>();
+        assert(deferredLightingEffect->getLightStage()->getNumLights() > 0);
+        auto lightAndShadow = deferredLightingEffect->getLightStage()->getLightAndShadow(0);
+        const auto& globalShadow = lightAndShadow.second;
+        if (globalShadow) {
+            batch.setResourceTexture(Shadow, globalShadow->map);
+        }
 
         if (linearDepthTarget) {
             batch.setResourceTexture(LinearDepth, linearDepthTarget->getLinearDepthTexture());

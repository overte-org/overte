//
//  LightPayload.cpp
//
//  Created by Sam Gateau on 9/6/16.
//  Copyright 2016 High Fidelity, Inc.
//
//  Distributed under the Apache License, Version 2.0.
//  See the accompanying file LICENSE or http://www.apache.org/licenses/LICENSE-2.0.html
//
#include "LightPayload.h"


#include <gpu/Batch.h>
#include "DeferredLightingEffect.h"


namespace render {
    template <> const ItemKey payloadGetKey(const LightPayload::Pointer& payload) {
        ItemKey::Builder builder;
        builder.withTypeLight();
        if (!payload || !payload->isVisible()) {
            builder.withInvisible();
        }
        return builder.build();
    }

    template <> const Item::Bound payloadGetBound(const LightPayload::Pointer& payload) {
        if (payload) {
            return payload->editBound();
        }
        return render::Item::Bound();
    }
    template <> void payloadRender(const LightPayload::Pointer& payload, RenderArgs* args) {
        if (args) {
            if (payload) {
                payload->render(args);
            }
        }
    }
}

LightPayload::LightPayload() :
    _light(std::make_shared<model::Light>())
{
}


LightPayload::~LightPayload() {
    if (!LightStage::isIndexInvalid(_index)) {
        if (_stage) {
            _stage->removeLight(_index);
        }
    }
}

void LightPayload::render(RenderArgs* args) {
    if (!_stage) {
        _stage = args->_scene->getStage<LightStage>();
<<<<<<< HEAD
=======
        assert(_stage);
>>>>>>> 0178c490
    }
    // Do we need to allocate the light in the stage ?
    if (LightStage::isIndexInvalid(_index)) {
        _index = _stage->addLight(_light);
        _needUpdate = false;
    }
    // Need an update ?
    if (_needUpdate) {
        _stage->updateLightArrayBuffer(_index);
        _needUpdate = false;
    }
    
    if (isVisible()) {
        // FInally, push the light visible in the frame
        _stage->_currentFrame.pushLight(_index, _light->getType());

#ifdef WANT_DEBUG
        Q_ASSERT(args->_batch);
        gpu::Batch& batch = *args->_batch;
        batch.setModelTransform(getTransformToCenter());
        DependencyManager::get<GeometryCache>()->renderWireSphere(batch, 0.5f, 15, 15, glm::vec4(color, 1.0f));
#endif
    }
}


namespace render {
    template <> const ItemKey payloadGetKey(const KeyLightPayload::Pointer& payload) {
        ItemKey::Builder builder;
        builder.withTypeLight();
        if (!payload || !payload->isVisible()) {
            builder.withInvisible();
        }
        return builder.build();
    }

    template <> const Item::Bound payloadGetBound(const KeyLightPayload::Pointer& payload) {
        if (payload) {
            return payload->editBound();
        }
        return render::Item::Bound();
    }
    template <> void payloadRender(const KeyLightPayload::Pointer& payload, RenderArgs* args) {
        if (args) {
            if (payload) {
                payload->render(args);
            }
        }
    }
}

KeyLightPayload::KeyLightPayload() :
_light(std::make_shared<model::Light>())
{
}


KeyLightPayload::~KeyLightPayload() {
    if (!LightStage::isIndexInvalid(_index)) {
        if (_stage) {
            _stage->removeLight(_index);
        }
    }
}

void KeyLightPayload::render(RenderArgs* args) {
    if (!_stage) {
        _stage = args->_scene->getStage<LightStage>();
<<<<<<< HEAD
=======
        assert(_stage);
>>>>>>> 0178c490
    }
    // Do we need to allocate the light in the stage ?
    if (LightStage::isIndexInvalid(_index)) {
        _index = _stage->addLight(_light);
        _needUpdate = false;
    }
    // Need an update ?
    if (_needUpdate) {
        _stage->updateLightArrayBuffer(_index);
        _needUpdate = false;
    }

    if (isVisible()) {
        // FInally, push the light visible in the frame
        _stage->_currentFrame.pushLight(_index, _light->getType());

#ifdef WANT_DEBUG
        Q_ASSERT(args->_batch);
        gpu::Batch& batch = *args->_batch;
        batch.setModelTransform(getTransformToCenter());
        DependencyManager::get<GeometryCache>()->renderWireSphere(batch, 0.5f, 15, 15, glm::vec4(color, 1.0f));
#endif
    }
}
<|MERGE_RESOLUTION|>--- conflicted
+++ resolved
@@ -56,10 +56,7 @@
 void LightPayload::render(RenderArgs* args) {
     if (!_stage) {
         _stage = args->_scene->getStage<LightStage>();
-<<<<<<< HEAD
-=======
         assert(_stage);
->>>>>>> 0178c490
     }
     // Do we need to allocate the light in the stage ?
     if (LightStage::isIndexInvalid(_index)) {
@@ -128,10 +125,7 @@
 void KeyLightPayload::render(RenderArgs* args) {
     if (!_stage) {
         _stage = args->_scene->getStage<LightStage>();
-<<<<<<< HEAD
-=======
         assert(_stage);
->>>>>>> 0178c490
     }
     // Do we need to allocate the light in the stage ?
     if (LightStage::isIndexInvalid(_index)) {

--- conflicted
+++ resolved
@@ -185,12 +185,13 @@
 
 void initDeferredPipelines(render::ShapePlumber& plumber, const render::ShapePipeline::BatchSetter& batchSetter, const render::ShapePipeline::ItemSetter& itemSetter) {
     // Vertex shaders
-<<<<<<< HEAD
     auto simpleVertex = simple_vert::getShader();
     auto modelVertex = model_vert::getShader();
     auto modelNormalMapVertex = model_normal_map_vert::getShader();
     auto modelLightmapVertex = model_lightmap_vert::getShader();
     auto modelLightmapNormalMapVertex = model_lightmap_normal_map_vert::getShader();
+    auto modelTranslucentVertex = model_translucent_vert::getShader();
+    auto modelTranslucentFadeVertex = model_translucent_fade_vert::getShader();
     auto modelShadowVertex = model_shadow_vert::getShader();
     auto skinModelVertex = skin_model_vert::getShader();
     auto skinModelNormalMapVertex = skin_model_normal_map_vert::getShader();
@@ -199,37 +200,14 @@
     auto modelLightmapNormalMapFadeVertex = model_lightmap_normal_map_fade_vert::getShader();
     auto skinModelFadeVertex = skin_model_fade_vert::getShader();
     auto skinModelNormalMapFadeVertex = skin_model_normal_map_fade_vert::getShader();
+    auto skinModelTranslucentVertex = skinModelFadeVertex;  // We use the same because it ouputs world position per vertex
+    auto skinModelNormalMapTranslucentVertex = skinModelNormalMapFadeVertex;  // We use the same because it ouputs world position per vertex
 
     auto modelFadeVertex = model_fade_vert::getShader();
     auto modelNormalMapFadeVertex = model_normal_map_fade_vert::getShader();
     auto simpleFadeVertex = simple_fade_vert::getShader();
     auto modelShadowFadeVertex = model_shadow_fade_vert::getShader();
     auto skinModelShadowFadeVertex = skin_model_shadow_fade_vert::getShader();
-=======
-    auto simpleVertex = gpu::Shader::createVertex(std::string(simple_vert));
-    auto modelVertex = gpu::Shader::createVertex(std::string(model_vert));
-    auto modelNormalMapVertex = gpu::Shader::createVertex(std::string(model_normal_map_vert));
-    auto modelLightmapVertex = gpu::Shader::createVertex(std::string(model_lightmap_vert));
-    auto modelLightmapNormalMapVertex = gpu::Shader::createVertex(std::string(model_lightmap_normal_map_vert));
-    auto modelTranslucentVertex = gpu::Shader::createVertex(std::string(model_translucent_vert));
-    auto modelTranslucentFadeVertex = gpu::Shader::createVertex(std::string(model_translucent_fade_vert));
-    auto modelShadowVertex = gpu::Shader::createVertex(std::string(model_shadow_vert));
-    auto skinModelVertex = gpu::Shader::createVertex(std::string(skin_model_vert));
-    auto skinModelNormalMapVertex = gpu::Shader::createVertex(std::string(skin_model_normal_map_vert));
-    auto skinModelShadowVertex = gpu::Shader::createVertex(std::string(skin_model_shadow_vert));
-    auto modelLightmapFadeVertex = gpu::Shader::createVertex(std::string(model_lightmap_fade_vert));
-    auto modelLightmapNormalMapFadeVertex = gpu::Shader::createVertex(std::string(model_lightmap_normal_map_fade_vert));
-    auto skinModelFadeVertex = gpu::Shader::createVertex(std::string(skin_model_fade_vert));
-    auto skinModelNormalMapFadeVertex = gpu::Shader::createVertex(std::string(skin_model_normal_map_fade_vert));
-    auto skinModelTranslucentVertex = skinModelFadeVertex;  // We use the same because it ouputs world position per vertex
-    auto skinModelNormalMapTranslucentVertex = skinModelNormalMapFadeVertex;  // We use the same because it ouputs world position per vertex
-
-    auto modelFadeVertex = gpu::Shader::createVertex(std::string(model_fade_vert));
-    auto modelNormalMapFadeVertex = gpu::Shader::createVertex(std::string(model_normal_map_fade_vert));
-    auto simpleFadeVertex = gpu::Shader::createVertex(std::string(simple_fade_vert));
-    auto modelShadowFadeVertex = gpu::Shader::createVertex(std::string(model_shadow_fade_vert));
-    auto skinModelShadowFadeVertex = gpu::Shader::createVertex(std::string(skin_model_shadow_fade_vert));
->>>>>>> 3585bead
 
     // Pixel shaders
     auto simplePixel = simple_textured_frag::getShader();

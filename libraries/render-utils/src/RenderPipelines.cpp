--- conflicted
+++ resolved
@@ -178,7 +178,6 @@
 
 void initDeferredPipelines(render::ShapePlumber& plumber, const render::ShapePipeline::BatchSetter& batchSetter, const render::ShapePipeline::ItemSetter& itemSetter) {
     // Vertex shaders
-<<<<<<< HEAD
     auto simpleVertex = simple_vert::getShader();
     auto modelVertex = model_vert::getShader();
     auto modelNormalMapVertex = model_normal_map_vert::getShader();
@@ -194,23 +193,6 @@
     auto modelLightmapNormalMapFadeVertex = model_lightmap_normal_map_fade_vert::getShader();
     auto skinModelFadeVertex = skin_model_fade_vert::getShader();
     auto skinModelNormalMapFadeVertex = skin_model_normal_map_fade_vert::getShader();
-=======
-    auto simpleVertex = gpu::Shader::createVertex(std::string(simple_vert));
-    auto modelVertex = gpu::Shader::createVertex(std::string(model_vert));
-    auto modelNormalMapVertex = gpu::Shader::createVertex(std::string(model_normal_map_vert));
-    auto modelLightmapVertex = gpu::Shader::createVertex(std::string(model_lightmap_vert));
-    auto modelLightmapNormalMapVertex = gpu::Shader::createVertex(std::string(model_lightmap_normal_map_vert));
-    auto modelTranslucentVertex = gpu::Shader::createVertex(std::string(model_translucent_vert));
-    auto modelTranslucentNormalMapVertex = gpu::Shader::createVertex(std::string(model_translucent_normal_map_vert));
-    auto modelShadowVertex = gpu::Shader::createVertex(std::string(model_shadow_vert));
-    auto skinModelVertex = gpu::Shader::createVertex(std::string(skin_model_vert));
-    auto skinModelNormalMapVertex = gpu::Shader::createVertex(std::string(skin_model_normal_map_vert));
-    auto skinModelShadowVertex = gpu::Shader::createVertex(std::string(skin_model_shadow_vert));
-    auto modelLightmapFadeVertex = gpu::Shader::createVertex(std::string(model_lightmap_fade_vert));
-    auto modelLightmapNormalMapFadeVertex = gpu::Shader::createVertex(std::string(model_lightmap_normal_map_fade_vert));
-    auto skinModelFadeVertex = gpu::Shader::createVertex(std::string(skin_model_fade_vert));
-    auto skinModelNormalMapFadeVertex = gpu::Shader::createVertex(std::string(skin_model_normal_map_fade_vert));
->>>>>>> 43afd257
     auto skinModelTranslucentVertex = skinModelFadeVertex;  // We use the same because it ouputs world position per vertex
     auto skinModelNormalMapTranslucentVertex = skinModelNormalMapFadeVertex;  // We use the same because it ouputs world position per vertex
 
@@ -221,7 +203,6 @@
     auto skinModelShadowFadeVertex = skin_model_shadow_fade_vert::getShader();
 
     // Pixel shaders
-<<<<<<< HEAD
     auto simplePixel = simple_textured_frag::getShader();
     auto simpleUnlitPixel = simple_textured_unlit_frag::getShader();
     auto simpleTranslucentPixel = simple_transparent_textured_frag::getShader();
@@ -247,43 +228,6 @@
     auto simpleUnlitFadePixel = simple_textured_unlit_fade_frag::getShader();
     auto simpleTranslucentFadePixel = simple_transparent_textured_fade_frag::getShader();
     auto simpleTranslucentUnlitFadePixel = simple_transparent_textured_unlit_fade_frag::getShader();
-=======
-    auto simplePixel = gpu::Shader::createPixel(std::string(simple_textured_frag));
-    auto simpleUnlitPixel = gpu::Shader::createPixel(std::string(simple_textured_unlit_frag));
-    auto simpleTranslucentPixel = gpu::Shader::createPixel(std::string(simple_transparent_textured_frag));
-    auto simpleTranslucentUnlitPixel = gpu::Shader::createPixel(std::string(simple_transparent_textured_unlit_frag));
-    auto modelPixel = gpu::Shader::createPixel(std::string(model_frag));
-    auto modelUnlitPixel = gpu::Shader::createPixel(std::string(model_unlit_frag));
-    auto modelNormalMapPixel = gpu::Shader::createPixel(std::string(model_normal_map_frag));
-    auto modelSpecularMapPixel = gpu::Shader::createPixel(std::string(model_specular_map_frag));
-    auto modelNormalSpecularMapPixel = gpu::Shader::createPixel(std::string(model_normal_specular_map_frag));
-    auto modelTranslucentPixel = gpu::Shader::createPixel(std::string(model_translucent_frag));
-    auto modelTranslucentNormalMapPixel = gpu::Shader::createPixel(std::string(model_translucent_normal_map_frag));
-    auto modelTranslucentUnlitPixel = gpu::Shader::createPixel(std::string(model_translucent_unlit_frag));
-    auto modelShadowPixel = gpu::Shader::createPixel(std::string(model_shadow_frag));
-    auto modelLightmapPixel = gpu::Shader::createPixel(std::string(model_lightmap_frag));
-    auto modelLightmapNormalMapPixel = gpu::Shader::createPixel(std::string(model_lightmap_normal_map_frag));
-    auto modelLightmapSpecularMapPixel = gpu::Shader::createPixel(std::string(model_lightmap_specular_map_frag));
-    auto modelLightmapNormalSpecularMapPixel = gpu::Shader::createPixel(std::string(model_lightmap_normal_specular_map_frag));
-    auto modelLightmapFadePixel = gpu::Shader::createPixel(std::string(model_lightmap_fade_frag));
-    auto modelLightmapNormalMapFadePixel = gpu::Shader::createPixel(std::string(model_lightmap_normal_map_fade_frag));
-    auto modelLightmapSpecularMapFadePixel = gpu::Shader::createPixel(std::string(model_lightmap_specular_map_fade_frag));
-    auto modelLightmapNormalSpecularMapFadePixel = gpu::Shader::createPixel(std::string(model_lightmap_normal_specular_map_fade_frag));
-
-    auto modelFadePixel = gpu::Shader::createPixel(std::string(model_fade_frag));
-    auto modelUnlitFadePixel = gpu::Shader::createPixel(std::string(model_unlit_fade_frag));
-    auto modelNormalMapFadePixel = gpu::Shader::createPixel(std::string(model_normal_map_fade_frag));
-    auto modelSpecularMapFadePixel = gpu::Shader::createPixel(std::string(model_specular_map_fade_frag));
-    auto modelNormalSpecularMapFadePixel = gpu::Shader::createPixel(std::string(model_normal_specular_map_fade_frag));
-    auto modelShadowFadePixel = gpu::Shader::createPixel(std::string(model_shadow_fade_frag));
-    auto modelTranslucentFadePixel = gpu::Shader::createPixel(std::string(model_translucent_fade_frag));
-    auto modelTranslucentNormalMapFadePixel = gpu::Shader::createPixel(std::string(model_translucent_normal_map_fade_frag));
-    auto modelTranslucentUnlitFadePixel = gpu::Shader::createPixel(std::string(model_translucent_unlit_fade_frag));
-    auto simpleFadePixel = gpu::Shader::createPixel(std::string(simple_textured_fade_frag));
-    auto simpleUnlitFadePixel = gpu::Shader::createPixel(std::string(simple_textured_unlit_fade_frag));
-    auto simpleTranslucentFadePixel = gpu::Shader::createPixel(std::string(simple_transparent_textured_fade_frag));
-    auto simpleTranslucentUnlitFadePixel = gpu::Shader::createPixel(std::string(simple_transparent_textured_unlit_fade_frag));
->>>>>>> 43afd257
 
     using Key = render::ShapeKey;
     auto addPipeline = std::bind(&addPlumberPipeline, std::ref(plumber), _1, _2, _3, _4, _5);
@@ -339,15 +283,6 @@
         Key::Builder().withMaterial().withTranslucent().withTangents(),
         modelTranslucentNormalMapVertex, modelTranslucentNormalMapPixel, nullptr, nullptr);
     addPipeline(
-<<<<<<< HEAD
-=======
-        Key::Builder().withMaterial().withTranslucent().withSpecular(),
-        modelTranslucentVertex, modelTranslucentPixel, nullptr, nullptr);
-    addPipeline(
-        Key::Builder().withMaterial().withTranslucent().withTangents().withSpecular(),
-        modelTranslucentNormalMapVertex, modelTranslucentNormalMapPixel, nullptr, nullptr);
-    addPipeline(
->>>>>>> 43afd257
         // FIXME: Ignore lightmap for translucents meshpart
         Key::Builder().withMaterial().withTranslucent().withLightmap(),
         modelTranslucentVertex, modelTranslucentPixel, nullptr, nullptr);
@@ -368,15 +303,6 @@
         Key::Builder().withMaterial().withTranslucent().withTangents().withFade(),
         modelTranslucentNormalMapVertex, modelTranslucentNormalMapFadePixel, batchSetter, itemSetter);
     addPipeline(
-<<<<<<< HEAD
-=======
-        Key::Builder().withMaterial().withTranslucent().withSpecular().withFade(),
-        modelFadeVertex, modelTranslucentFadePixel, batchSetter, itemSetter);
-    addPipeline(
-        Key::Builder().withMaterial().withTranslucent().withTangents().withSpecular().withFade(),
-        modelTranslucentNormalMapVertex, modelTranslucentNormalMapFadePixel, batchSetter, itemSetter);
-    addPipeline(
->>>>>>> 43afd257
         // FIXME: Ignore lightmap for translucents meshpart
         Key::Builder().withMaterial().withTranslucent().withLightmap().withFade(),
         modelFadeVertex, modelTranslucentFadePixel, batchSetter, itemSetter);
@@ -417,34 +343,14 @@
         skinModelTranslucentVertex, modelTranslucentPixel, nullptr, nullptr);
     addPipeline(
         Key::Builder().withMaterial().withSkinned().withTranslucent().withTangents(),
-<<<<<<< HEAD
         skinModelNormalMapTranslucentVertex, modelTranslucentPixel, nullptr, nullptr);
-=======
-        skinModelNormalMapTranslucentVertex, modelTranslucentNormalMapPixel, nullptr, nullptr);
-    addPipeline(
-        Key::Builder().withMaterial().withSkinned().withTranslucent().withSpecular(),
-        skinModelTranslucentVertex, modelTranslucentPixel, nullptr, nullptr);
-    addPipeline(
-        Key::Builder().withMaterial().withSkinned().withTranslucent().withTangents().withSpecular(),
-        skinModelNormalMapTranslucentVertex, modelTranslucentNormalMapPixel, nullptr, nullptr);
->>>>>>> 43afd257
     // Same thing but with Fade on
     addPipeline(
         Key::Builder().withMaterial().withSkinned().withTranslucent().withFade(),
         skinModelFadeVertex, modelTranslucentFadePixel, batchSetter, itemSetter);
     addPipeline(
         Key::Builder().withMaterial().withSkinned().withTranslucent().withTangents().withFade(),
-<<<<<<< HEAD
         skinModelNormalMapFadeVertex, modelTranslucentFadePixel, batchSetter, itemSetter);
-=======
-        skinModelNormalMapFadeVertex, modelTranslucentNormalMapFadePixel, batchSetter, itemSetter);
-    addPipeline(
-        Key::Builder().withMaterial().withSkinned().withTranslucent().withSpecular().withFade(),
-        skinModelFadeVertex, modelTranslucentFadePixel, batchSetter, itemSetter);
-    addPipeline(
-        Key::Builder().withMaterial().withSkinned().withTranslucent().withTangents().withSpecular().withFade(),
-        skinModelNormalMapFadeVertex, modelTranslucentNormalMapFadePixel, batchSetter, itemSetter);
->>>>>>> 43afd257
 
     // Depth-only
     addPipeline(

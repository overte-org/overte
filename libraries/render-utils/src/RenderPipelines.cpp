--- conflicted
+++ resolved
@@ -30,10 +30,6 @@
 #include "model_lightmap_fade_vert.h"
 #include "model_lightmap_normal_map_fade_vert.h"
 #include "model_translucent_vert.h"
-<<<<<<< HEAD
-#include "model_translucent_fade_vert.h"
-=======
->>>>>>> d0f2138e
 #include "model_translucent_normal_map_vert.h"
 #include "skin_model_fade_vert.h"
 #include "skin_model_normal_map_fade_vert.h"
@@ -199,10 +195,6 @@
     auto modelLightmapNormalMapVertex = gpu::Shader::createVertex(std::string(model_lightmap_normal_map_vert));
     auto modelTranslucentVertex = gpu::Shader::createVertex(std::string(model_translucent_vert));
     auto modelTranslucentNormalMapVertex = gpu::Shader::createVertex(std::string(model_translucent_normal_map_vert));
-<<<<<<< HEAD
-    auto modelTranslucentFadeVertex = gpu::Shader::createVertex(std::string(model_translucent_fade_vert));
-=======
->>>>>>> d0f2138e
     auto modelShadowVertex = gpu::Shader::createVertex(std::string(model_shadow_vert));
     auto skinModelVertex = gpu::Shader::createVertex(std::string(skin_model_vert));
     auto skinModelNormalMapVertex = gpu::Shader::createVertex(std::string(skin_model_normal_map_vert));
@@ -334,11 +326,7 @@
     // Same thing but with Fade on
     addPipeline(
         Key::Builder().withMaterial().withTranslucent().withFade(),
-<<<<<<< HEAD
-        modelTranslucentFadeVertex, modelTranslucentFadePixel, batchSetter, itemSetter);
-=======
         modelTranslucentVertex, modelTranslucentFadePixel, batchSetter, itemSetter);
->>>>>>> d0f2138e
     addPipeline(
         Key::Builder().withTranslucent().withFade(),
         simpleFadeVertex, simpleTranslucentFadePixel, batchSetter, itemSetter);

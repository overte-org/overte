--- conflicted
+++ resolved
@@ -66,14 +66,12 @@
     }
 <@endif@>
 
-<<<<<<< HEAD
-    vec3 normal = normalize(_normalWS);
-=======
 <@if HIFI_USE_MIRROR@>
     color.rgb = texelFetch(mirrorMap, ivec2(gl_FragCoord.xy), 0).rgb;
     color.a = 1.0;
 <@endif@>
->>>>>>> c660c228
+
+    vec3 normal = normalize(_normalWS);
 
 <@if HIFI_USE_UNLIT@>
     vec4 outColor = vec4(color.rgb * isUnlitEnabled(), color.a);

--- conflicted
+++ resolved
@@ -405,17 +405,14 @@
 
     uint32_t _deleteGeometryCounter { 0 };
 
-<<<<<<< HEAD
     bool _visualGeometryRequestFailed { false };
     bool _collisionGeometryRequestFailed { false };
-=======
     bool _geometryRequestFailed { false };
 
     bool _renderItemsNeedUpdate { false };
 
 private slots:
     void handleGeometryResourceFailure() { _geometryRequestFailed = true; }
->>>>>>> debda375
 };
 
 Q_DECLARE_METATYPE(ModelPointer)

//
//  DeferredLightingEffect.cpp
//  interface/src/renderer
//
//  Created by Andrzej Kapolka on 9/11/14.
//  Copyright 2014 High Fidelity, Inc.
//
//  Distributed under the Apache License, Version 2.0.
//  See the accompanying file LICENSE or http://www.apache.org/licenses/LICENSE-2.0.html
//

#include "DeferredLightingEffect.h"

#include <GLMHelpers.h>
#include <PathUtils.h>
#include <ViewFrustum.h>

#include <gpu/Batch.h>
#include <gpu/Context.h>

#include "AbstractViewStateInterface.h"
#include "GeometryCache.h"
#include "TextureCache.h"
#include "FramebufferCache.h"

#include "deferred_light_vert.h"
#include "deferred_light_limited_vert.h"
#include "deferred_light_spot_vert.h"

#include "directional_light_frag.h"
#include "directional_ambient_light_frag.h"
#include "directional_skybox_light_frag.h"

#include "directional_light_shadow_frag.h"
#include "directional_ambient_light_shadow_frag.h"
#include "directional_skybox_light_shadow_frag.h"

#include "point_light_frag.h"
#include "spot_light_frag.h"

using namespace render;

struct LightLocations {
    int radius{ -1 };
    int ambientSphere{ -1 };
    int lightBufferUnit{ -1 };
    int texcoordFrameTransform{ -1 };
    int sphereParam{ -1 };
    int coneParam{ -1 };
    int deferredFrameTransformBuffer{ -1 };
    int subsurfaceScatteringParametersBuffer{ -1 };
    int shadowTransformBuffer{ -1 };
};

enum DeferredShader_MapSlot {
    DEFERRED_BUFFER_COLOR_UNIT = 0,
    DEFERRED_BUFFER_NORMAL_UNIT = 1,
    DEFERRED_BUFFER_EMISSIVE_UNIT = 2,
    DEFERRED_BUFFER_DEPTH_UNIT = 3,
    DEFERRED_BUFFER_OBSCURANCE_UNIT = 4,
    SHADOW_MAP_UNIT = 5,
    SKYBOX_MAP_UNIT = 6,
    DEFERRED_BUFFER_CURVATURE_UNIT,
    DEFERRED_BUFFER_DIFFUSED_CURVATURE_UNIT,
    SCATTERING_LUT_UNIT,
    SCATTERING_SPECULAR_UNIT,
};
enum DeferredShader_BufferSlot {
    DEFERRED_FRAME_TRANSFORM_BUFFER_SLOT = 0,
    CAMERA_CORRECTION_BUFFER_SLOT,
    SCATTERING_PARAMETERS_BUFFER_SLOT,
    LIGHTING_MODEL_BUFFER_SLOT = render::ShapePipeline::Slot::LIGHTING_MODEL,
    LIGHT_GPU_SLOT = render::ShapePipeline::Slot::LIGHT,
};

static void loadLightProgram(const char* vertSource, const char* fragSource, bool lightVolume, gpu::PipelinePointer& program, LightLocationsPtr& locations);

void DeferredLightingEffect::init() {
    _directionalLightLocations = std::make_shared<LightLocations>();
    _directionalAmbientSphereLightLocations = std::make_shared<LightLocations>();
    _directionalSkyboxLightLocations = std::make_shared<LightLocations>();

    _directionalLightShadowLocations = std::make_shared<LightLocations>();
    _directionalAmbientSphereLightShadowLocations = std::make_shared<LightLocations>();
    _directionalSkyboxLightShadowLocations = std::make_shared<LightLocations>();

    _pointLightLocations = std::make_shared<LightLocations>();
    _spotLightLocations = std::make_shared<LightLocations>();

    loadLightProgram(deferred_light_vert, directional_light_frag, false, _directionalLight, _directionalLightLocations);
    loadLightProgram(deferred_light_vert, directional_ambient_light_frag, false, _directionalAmbientSphereLight, _directionalAmbientSphereLightLocations);
    loadLightProgram(deferred_light_vert, directional_skybox_light_frag, false, _directionalSkyboxLight, _directionalSkyboxLightLocations);

    loadLightProgram(deferred_light_vert, directional_light_shadow_frag, false, _directionalLightShadow, _directionalLightShadowLocations);
    loadLightProgram(deferred_light_vert, directional_ambient_light_shadow_frag, false, _directionalAmbientSphereLightShadow, _directionalAmbientSphereLightShadowLocations);
    loadLightProgram(deferred_light_vert, directional_skybox_light_shadow_frag, false, _directionalSkyboxLightShadow, _directionalSkyboxLightShadowLocations);

    loadLightProgram(deferred_light_limited_vert, point_light_frag, true, _pointLight, _pointLightLocations);
    loadLightProgram(deferred_light_spot_vert, spot_light_frag, true, _spotLight, _spotLightLocations);

    // Allocate a global light representing the Global Directional light casting shadow (the sun) and the ambient light
    _allocatedLights.push_back(std::make_shared<model::Light>());
    model::LightPointer lp = _allocatedLights[0];
    lp->setType(model::Light::SUN);
    lp->setDirection(glm::vec3(-1.0f));
    lp->setColor(glm::vec3(1.0f));
    lp->setIntensity(1.0f);
    lp->setType(model::Light::SUN);
    lp->setAmbientSpherePreset(gpu::SphericalHarmonics::Preset::OLD_TOWN_SQUARE);

    // Add the global light to the light stage (for later shadow rendering)
    _globalLights.push_back(_lightStage.addLight(lp));

}

void DeferredLightingEffect::addLight(const model::LightPointer& light) {
    assert(light);
    auto lightID = _lightStage.addLight(light);
    if (light->getType() == model::Light::POINT) {
        _pointLights.push_back(lightID);
    } else {
        _spotLights.push_back(lightID);
    }
}

void DeferredLightingEffect::addPointLight(const glm::vec3& position, float radius, const glm::vec3& color,
        float intensity, float falloffRadius) {
    addSpotLight(position, radius, color, intensity, falloffRadius);
}

void DeferredLightingEffect::addSpotLight(const glm::vec3& position, float radius, const glm::vec3& color,
    float intensity, float falloffRadius, const glm::quat& orientation, float exponent, float cutoff) {
    
    unsigned int lightID = (unsigned int)(_pointLights.size() + _spotLights.size() + _globalLights.size());
    if (lightID >= _allocatedLights.size()) {
        _allocatedLights.push_back(std::make_shared<model::Light>());
    }
    model::LightPointer lp = _allocatedLights[lightID];

    lp->setPosition(position);
    lp->setMaximumRadius(radius);
    lp->setColor(color);
    lp->setIntensity(intensity);
    lp->setFalloffRadius(falloffRadius);

    if (exponent == 0.0f && cutoff == PI) {
        lp->setType(model::Light::POINT);
        _pointLights.push_back(lightID);
        
    } else {
        lp->setOrientation(orientation);
        lp->setSpotAngle(cutoff);
        lp->setSpotExponent(exponent);
        lp->setType(model::Light::SPOT);
        _spotLights.push_back(lightID);
    }
}

void DeferredLightingEffect::setupKeyLightBatch(gpu::Batch& batch, int lightBufferUnit, int skyboxCubemapUnit) {
    PerformanceTimer perfTimer("DLE->setupBatch()");
    auto keyLight = _allocatedLights[_globalLights.front()];

    if (lightBufferUnit >= 0) {
        batch.setUniformBuffer(lightBufferUnit, keyLight->getSchemaBuffer());
    }

    if (keyLight->getAmbientMap() && (skyboxCubemapUnit >= 0)) {
        batch.setResourceTexture(skyboxCubemapUnit, keyLight->getAmbientMap());
    }
}

static void loadLightProgram(const char* vertSource, const char* fragSource, bool lightVolume, gpu::PipelinePointer& pipeline, LightLocationsPtr& locations) {
    auto VS = gpu::Shader::createVertex(std::string(vertSource));
    auto PS = gpu::Shader::createPixel(std::string(fragSource));
    
    gpu::ShaderPointer program = gpu::Shader::createProgram(VS, PS);

    gpu::Shader::BindingSet slotBindings;
    slotBindings.insert(gpu::Shader::Binding(std::string("colorMap"), DEFERRED_BUFFER_COLOR_UNIT));
    slotBindings.insert(gpu::Shader::Binding(std::string("normalMap"), DEFERRED_BUFFER_NORMAL_UNIT));
    slotBindings.insert(gpu::Shader::Binding(std::string("specularMap"), DEFERRED_BUFFER_EMISSIVE_UNIT));
    slotBindings.insert(gpu::Shader::Binding(std::string("depthMap"), DEFERRED_BUFFER_DEPTH_UNIT));
    slotBindings.insert(gpu::Shader::Binding(std::string("obscuranceMap"), DEFERRED_BUFFER_OBSCURANCE_UNIT));
    slotBindings.insert(gpu::Shader::Binding(std::string("shadowMap"), SHADOW_MAP_UNIT));
    slotBindings.insert(gpu::Shader::Binding(std::string("skyboxMap"), SKYBOX_MAP_UNIT));

    slotBindings.insert(gpu::Shader::Binding(std::string("curvatureMap"), DEFERRED_BUFFER_CURVATURE_UNIT));
    slotBindings.insert(gpu::Shader::Binding(std::string("diffusedCurvatureMap"), DEFERRED_BUFFER_DIFFUSED_CURVATURE_UNIT));
    slotBindings.insert(gpu::Shader::Binding(std::string("scatteringLUT"), SCATTERING_LUT_UNIT));
    slotBindings.insert(gpu::Shader::Binding(std::string("scatteringSpecularBeckmann"), SCATTERING_SPECULAR_UNIT));


    slotBindings.insert(gpu::Shader::Binding(std::string("cameraCorrectionBuffer"), CAMERA_CORRECTION_BUFFER_SLOT));
    slotBindings.insert(gpu::Shader::Binding(std::string("deferredFrameTransformBuffer"), DEFERRED_FRAME_TRANSFORM_BUFFER_SLOT));
    slotBindings.insert(gpu::Shader::Binding(std::string("lightingModelBuffer"), LIGHTING_MODEL_BUFFER_SLOT));
    slotBindings.insert(gpu::Shader::Binding(std::string("subsurfaceScatteringParametersBuffer"), SCATTERING_PARAMETERS_BUFFER_SLOT));
    slotBindings.insert(gpu::Shader::Binding(std::string("lightBuffer"), LIGHT_GPU_SLOT));
    

    gpu::Shader::makeProgram(*program, slotBindings);

    locations->radius = program->getUniforms().findLocation("radius");
    locations->ambientSphere = program->getUniforms().findLocation("ambientSphere.L00");

    locations->texcoordFrameTransform = program->getUniforms().findLocation("texcoordFrameTransform");
    locations->sphereParam = program->getUniforms().findLocation("sphereParam");
    locations->coneParam = program->getUniforms().findLocation("coneParam");

    locations->lightBufferUnit = program->getBuffers().findLocation("lightBuffer");
    locations->deferredFrameTransformBuffer = program->getBuffers().findLocation("deferredFrameTransformBuffer");
    locations->subsurfaceScatteringParametersBuffer = program->getBuffers().findLocation("subsurfaceScatteringParametersBuffer");
    locations->shadowTransformBuffer = program->getBuffers().findLocation("shadowTransformBuffer");

    auto state = std::make_shared<gpu::State>();
    state->setColorWriteMask(true, true, true, false);

    // Stencil test all the light passes for objects pixels only, not the background
    state->setStencilTest(true, 0xFF, gpu::State::StencilTest(0, 0xFF, gpu::NOT_EQUAL, gpu::State::STENCIL_OP_KEEP, gpu::State::STENCIL_OP_KEEP, gpu::State::STENCIL_OP_KEEP));
    
    if (lightVolume) {
        state->setCullMode(gpu::State::CULL_BACK);
        state->setDepthTest(true, false, gpu::LESS_EQUAL);

        // TODO: We should use DepthClamp and avoid changing geometry for inside /outside cases
        // additive blending
        state->setBlendFunction(true, gpu::State::ONE, gpu::State::BLEND_OP_ADD, gpu::State::ONE);

    } else {
        state->setCullMode(gpu::State::CULL_BACK);
        // additive blending
        state->setBlendFunction(true, gpu::State::ONE, gpu::State::BLEND_OP_ADD, gpu::State::ONE);
    }
    pipeline = gpu::Pipeline::create(program, state);

}

void DeferredLightingEffect::setGlobalLight(const model::LightPointer& light) {
    auto globalLight = _allocatedLights.front();
    globalLight->setDirection(light->getDirection());
    globalLight->setColor(light->getColor());
    globalLight->setIntensity(light->getIntensity());
    globalLight->setAmbientIntensity(light->getAmbientIntensity());
    globalLight->setAmbientSphere(light->getAmbientSphere());
    globalLight->setAmbientMap(light->getAmbientMap());
}

model::MeshPointer DeferredLightingEffect::getSpotLightMesh() {
    if (!_spotLightMesh) {
        _spotLightMesh = std::make_shared<model::Mesh>();

        int slices = 32;
        int rings = 3;
        int vertices = 2 + rings * slices;
        int originVertex = vertices - 2;
        int capVertex = vertices - 1;
        int verticesSize = vertices * 3 * sizeof(float);
        int indices = 3 * slices * (1 + 1 + 2 * (rings -1));
        int ringFloatOffset = slices * 3;


        float* vertexData = new float[verticesSize];
        float* vertexRing0 = vertexData;
        float* vertexRing1 = vertexRing0 + ringFloatOffset;
        float* vertexRing2 = vertexRing1 + ringFloatOffset;
        
        for (int i = 0; i < slices; i++) {
            float theta = TWO_PI * i / slices;
            auto cosin = glm::vec2(cosf(theta), sinf(theta));

            *(vertexRing0++) = cosin.x;
            *(vertexRing0++) = cosin.y;
            *(vertexRing0++) = 0.0f;

            *(vertexRing1++) = cosin.x;
            *(vertexRing1++) = cosin.y;
            *(vertexRing1++) = 0.33f;

            *(vertexRing2++) = cosin.x;
            *(vertexRing2++) = cosin.y;
            *(vertexRing2++) = 0.66f;
        }
        
        *(vertexRing2++) = 0.0f;
        *(vertexRing2++) = 0.0f;
        *(vertexRing2++) = -1.0f;
        
        *(vertexRing2++) = 0.0f;
        *(vertexRing2++) = 0.0f;
        *(vertexRing2++) = 1.0f;
        
        _spotLightMesh->setVertexBuffer(gpu::BufferView(new gpu::Buffer(verticesSize, (gpu::Byte*) vertexData), gpu::Element::VEC3F_XYZ));
        delete[] vertexData;

        gpu::uint16* indexData = new gpu::uint16[indices];
        gpu::uint16* index = indexData;
        for (int i = 0; i < slices; i++) {
            *(index++) = originVertex;
            
            int s0 = i;
            int s1 = ((i + 1) % slices);
            *(index++) = s0;
            *(index++) = s1;

            int s2 = s0 + slices;
            int s3 = s1 + slices;
            *(index++) = s1;
            *(index++) = s0;
            *(index++) = s2;

            *(index++) = s1;
            *(index++) = s2;
            *(index++) = s3;

            int s4 = s2 + slices;
            int s5 = s3 + slices;
            *(index++) = s3;
            *(index++) = s2;
            *(index++) = s4;

            *(index++) = s3;
            *(index++) = s4;
            *(index++) = s5;


            *(index++) = s5;
            *(index++) = s4;
            *(index++) = capVertex;
        }

        _spotLightMesh->setIndexBuffer(gpu::BufferView(new gpu::Buffer(sizeof(unsigned short) * indices, (gpu::Byte*) indexData), gpu::Element::INDEX_UINT16));
        delete[] indexData;

        
        std::vector<model::Mesh::Part> parts;
        parts.push_back(model::Mesh::Part(0, indices, 0, model::Mesh::TRIANGLES));
        parts.push_back(model::Mesh::Part(0, indices, 0, model::Mesh::LINE_STRIP)); // outline version

        
        _spotLightMesh->setPartBuffer(gpu::BufferView(new gpu::Buffer(parts.size() * sizeof(model::Mesh::Part), (gpu::Byte*) parts.data()), gpu::Element::PART_DRAWCALL));
    }
    return _spotLightMesh;
}

void PreparePrimaryFramebuffer::run(const SceneContextPointer& sceneContext, const RenderContextPointer& renderContext, gpu::FramebufferPointer& primaryFramebuffer) {

    auto framebufferCache = DependencyManager::get<FramebufferCache>();
    auto framebufferSize = framebufferCache->getFrameBufferSize();
        glm::ivec2 frameSize(framebufferSize.width(), framebufferSize.height());

    if (!_primaryFramebuffer) {
        _primaryFramebuffer = gpu::FramebufferPointer(gpu::Framebuffer::create());
        auto colorFormat = gpu::Element::COLOR_SRGBA_32;

        auto defaultSampler = gpu::Sampler(gpu::Sampler::FILTER_MIN_MAG_POINT);
        auto primaryColorTexture = gpu::TexturePointer(gpu::Texture::create2D(colorFormat, frameSize.x, frameSize.y, defaultSampler));


        _primaryFramebuffer->setRenderBuffer(0, primaryColorTexture);


        auto depthFormat = gpu::Element(gpu::SCALAR, gpu::UINT32, gpu::DEPTH_STENCIL); // Depth24_Stencil8 texel format
        auto primaryDepthTexture = gpu::TexturePointer(gpu::Texture::create2D(depthFormat, frameSize.x, frameSize.y, defaultSampler));

        _primaryFramebuffer->setDepthStencilBuffer(primaryDepthTexture, depthFormat);

    }
    _primaryFramebuffer->resize(frameSize.x, frameSize.y);

    primaryFramebuffer = _primaryFramebuffer;
}

void PrepareDeferred::run(const SceneContextPointer& sceneContext, const RenderContextPointer& renderContext, const Inputs& inputs, Outputs& outputs) {
    auto args = renderContext->args;

    auto primaryFramebuffer = inputs.get0();
    auto lightingModel = inputs.get1();

    if (!_deferredFramebuffer) {
        _deferredFramebuffer = std::make_shared<DeferredFramebuffer>();
    }
    _deferredFramebuffer->updatePrimaryDepth(primaryFramebuffer->getDepthStencilBuffer());

    outputs.edit0() = _deferredFramebuffer;
    outputs.edit1() = _deferredFramebuffer->getLightingFramebuffer();


    gpu::doInBatch(args->_context, [&](gpu::Batch& batch) {
        batch.enableStereo(false);
        batch.setViewportTransform(args->_viewport);
        batch.setStateScissorRect(args->_viewport);

        // Clear deferred
        auto deferredFbo = _deferredFramebuffer->getDeferredFramebuffer();
        batch.setFramebuffer(deferredFbo);

        // Clear Color, Depth and Stencil for deferred buffer
        batch.clearFramebuffer(
            gpu::Framebuffer::BUFFER_COLOR0 | gpu::Framebuffer::BUFFER_COLOR1 | gpu::Framebuffer::BUFFER_COLOR2 | gpu::Framebuffer::BUFFER_COLOR3 |
            gpu::Framebuffer::BUFFER_DEPTH |
            gpu::Framebuffer::BUFFER_STENCIL,
            vec4(vec3(0), 0), 1.0, 0.0, true);

        // For the rest of the rendering, bind the lighting model
        batch.setUniformBuffer(LIGHTING_MODEL_BUFFER_SLOT, lightingModel->getParametersBuffer());
    });
}


void RenderDeferredSetup::run(const render::SceneContextPointer& sceneContext, const render::RenderContextPointer& renderContext,
    const DeferredFrameTransformPointer& frameTransform,
    const DeferredFramebufferPointer& deferredFramebuffer,
    const LightingModelPointer& lightingModel,
    const SurfaceGeometryFramebufferPointer& surfaceGeometryFramebuffer,
    const AmbientOcclusionFramebufferPointer& ambientOcclusionFramebuffer,
    const SubsurfaceScatteringResourcePointer& subsurfaceScatteringResource) {
    
    auto args = renderContext->args;
    gpu::doInBatch(args->_context, [&](gpu::Batch& batch) {
        
        // Framebuffer copy operations cannot function as multipass stereo operations.
        batch.enableStereo(false);
        
        // perform deferred lighting, rendering to free fbo
        auto framebufferCache = DependencyManager::get<FramebufferCache>();
            
        auto textureCache = DependencyManager::get<TextureCache>();
        auto deferredLightingEffect = DependencyManager::get<DeferredLightingEffect>();

        // binding the first framebuffer
        auto lightingFBO = deferredFramebuffer->getLightingFramebuffer();
        batch.setFramebuffer(lightingFBO);
        
        batch.setViewportTransform(args->_viewport);
        batch.setStateScissorRect(args->_viewport);
        
        
        // Bind the G-Buffer surfaces
        batch.setResourceTexture(DEFERRED_BUFFER_COLOR_UNIT, deferredFramebuffer->getDeferredColorTexture());
        batch.setResourceTexture(DEFERRED_BUFFER_NORMAL_UNIT, deferredFramebuffer->getDeferredNormalTexture());
        batch.setResourceTexture(DEFERRED_BUFFER_EMISSIVE_UNIT, deferredFramebuffer->getDeferredSpecularTexture());
        batch.setResourceTexture(DEFERRED_BUFFER_DEPTH_UNIT, deferredFramebuffer->getPrimaryDepthTexture());
        
        // FIXME: Different render modes should have different tasks
        if (args->_renderMode == RenderArgs::DEFAULT_RENDER_MODE && deferredLightingEffect->isAmbientOcclusionEnabled()) {
            batch.setResourceTexture(DEFERRED_BUFFER_OBSCURANCE_UNIT, ambientOcclusionFramebuffer->getOcclusionTexture());
        } else {
            // need to assign the white texture if ao is off
            batch.setResourceTexture(DEFERRED_BUFFER_OBSCURANCE_UNIT, textureCache->getWhiteTexture());
        }

        // The Deferred Frame Transform buffer
        batch.setUniformBuffer(DEFERRED_FRAME_TRANSFORM_BUFFER_SLOT, frameTransform->getFrameTransformBuffer());

        // THe lighting model
        batch.setUniformBuffer(LIGHTING_MODEL_BUFFER_SLOT, lightingModel->getParametersBuffer());

        // Subsurface scattering specific
        if (surfaceGeometryFramebuffer) {
            batch.setResourceTexture(DEFERRED_BUFFER_CURVATURE_UNIT, surfaceGeometryFramebuffer->getCurvatureTexture());
            batch.setResourceTexture(DEFERRED_BUFFER_DIFFUSED_CURVATURE_UNIT, surfaceGeometryFramebuffer->getLowCurvatureTexture());
        }
        if (subsurfaceScatteringResource) {
            batch.setUniformBuffer(SCATTERING_PARAMETERS_BUFFER_SLOT, subsurfaceScatteringResource->getParametersBuffer());
            batch.setResourceTexture(SCATTERING_LUT_UNIT, subsurfaceScatteringResource->getScatteringTable());
            batch.setResourceTexture(SCATTERING_SPECULAR_UNIT, subsurfaceScatteringResource->getScatteringSpecular());
        }

        // Global directional light and ambient pass

        assert(deferredLightingEffect->getLightStage().getNumLights() > 0);
        auto lightAndShadow = deferredLightingEffect->getLightStage().getLightAndShadow(0);
        const auto& globalShadow = lightAndShadow.second;

        // Bind the shadow buffer
        if (globalShadow) {
            batch.setResourceTexture(SHADOW_MAP_UNIT, globalShadow->map);
        }

        auto& program = deferredLightingEffect->_shadowMapEnabled ? deferredLightingEffect->_directionalLightShadow : deferredLightingEffect->_directionalLight;
        LightLocationsPtr locations = deferredLightingEffect->_shadowMapEnabled ? deferredLightingEffect->_directionalLightShadowLocations : deferredLightingEffect->_directionalLightLocations;
        const auto& keyLight = deferredLightingEffect->_allocatedLights[deferredLightingEffect->_globalLights.front()];

        // Setup the global directional pass pipeline
        {
            if (deferredLightingEffect->_shadowMapEnabled) {
                if (keyLight->getAmbientMap()) {
                    program = deferredLightingEffect->_directionalSkyboxLightShadow;
                    locations = deferredLightingEffect->_directionalSkyboxLightShadowLocations;
                } else {
                    program = deferredLightingEffect->_directionalAmbientSphereLightShadow;
                    locations = deferredLightingEffect->_directionalAmbientSphereLightShadowLocations;
                }
            } else {
                if (keyLight->getAmbientMap()) {
                    program = deferredLightingEffect->_directionalAmbientSphereLight;
                    locations = deferredLightingEffect->_directionalAmbientSphereLightLocations;
                    //program = deferredLightingEffect->_directionalSkyboxLight;
                    //locations = deferredLightingEffect->_directionalSkyboxLightLocations;
                } else {
                    program = deferredLightingEffect->_directionalAmbientSphereLight;
                    locations = deferredLightingEffect->_directionalAmbientSphereLightLocations;
                }
            }

            if (locations->shadowTransformBuffer >= 0) {
                if (globalShadow) {
                    batch.setUniformBuffer(locations->shadowTransformBuffer, globalShadow->getBuffer());
                }
            }
            batch.setPipeline(program);
        }

        // Adjust the texcoordTransform in the case we are rendeirng a sub region(mini mirror)
        auto textureFrameTransform = gpu::Framebuffer::evalSubregionTexcoordTransformCoefficients(deferredFramebuffer->getFrameSize(), args->_viewport);
        batch._glUniform4fv(locations->texcoordFrameTransform, 1, reinterpret_cast< const float* >(&textureFrameTransform));

        { // Setup the global lighting
            deferredLightingEffect->setupKeyLightBatch(batch, locations->lightBufferUnit, SKYBOX_MAP_UNIT);
        }

        batch.draw(gpu::TRIANGLE_STRIP, 4);

        if (keyLight->getAmbientMap()) {
            batch.setResourceTexture(SKYBOX_MAP_UNIT, nullptr);
        }
        batch.setResourceTexture(SHADOW_MAP_UNIT, nullptr);
    });
    
}

void RenderDeferredLocals::run(const render::SceneContextPointer& sceneContext, const render::RenderContextPointer& renderContext,
    const DeferredFrameTransformPointer& frameTransform,
    const DeferredFramebufferPointer& deferredFramebuffer,
    const LightingModelPointer& lightingModel) {

    bool points = lightingModel->isPointLightEnabled();
    bool spots = lightingModel->isSpotLightEnabled();

    if (!points && !spots) {
        return;
    }
    auto args = renderContext->args;
    gpu::doInBatch(args->_context, [&](gpu::Batch& batch) {

        // THe main viewport is assumed to be the mono viewport (or the 2 stereo faces side by side within that viewport)
        auto monoViewport = args->_viewport;

        // The view frustum is the mono frustum base
        auto viewFrustum = args->getViewFrustum();

        // Eval the mono projection
        mat4 monoProjMat;
        viewFrustum.evalProjectionMatrix(monoProjMat);

        // The mono view transform
        Transform monoViewTransform;
        viewFrustum.evalViewTransform(monoViewTransform);

        // THe mono view matrix coming from the mono view transform
        glm::mat4 monoViewMat;
        monoViewTransform.getMatrix(monoViewMat);

        auto geometryCache = DependencyManager::get<GeometryCache>();

        auto eyePoint = viewFrustum.getPosition();
        float nearRadius = glm::distance(eyePoint, viewFrustum.getNearTopLeft());

        auto deferredLightingEffect = DependencyManager::get<DeferredLightingEffect>();

        // Render in this side's viewport
        batch.setViewportTransform(monoViewport);
        batch.setStateScissorRect(monoViewport);

        // enlarge the scales slightly to account for tesselation
        const float SCALE_EXPANSION = 0.05f;

        auto textureFrameTransform = gpu::Framebuffer::evalSubregionTexcoordTransformCoefficients(deferredFramebuffer->getFrameSize(), monoViewport);

        batch.setProjectionTransform(monoProjMat);
        batch.setViewTransform(monoViewTransform, true);

        // Splat Point lights
        if (points && !deferredLightingEffect->_pointLights.empty()) {
            // POint light pipeline
            batch.setPipeline(deferredLightingEffect->_pointLight);
            batch._glUniform4fv(deferredLightingEffect->_pointLightLocations->texcoordFrameTransform, 1, reinterpret_cast< const float* >(&textureFrameTransform));

            for (auto lightID : deferredLightingEffect->_pointLights) {
                auto light = deferredLightingEffect->getLightStage().getLight(lightID);
                if (!light) {
                    continue;
                }
                // IN DEBUG: light->setShowContour(true);
                batch.setUniformBuffer(deferredLightingEffect->_pointLightLocations->lightBufferUnit, light->getSchemaBuffer());

                float expandedRadius = light->getMaximumRadius() * (1.0f + SCALE_EXPANSION);
                glm::vec4 sphereParam(expandedRadius, 0.0f, 0.0f, 1.0f);

                // TODO: We shouldn;t have to do that test and use a different volume geometry for when inside the vlight volume,
                // we should be able to draw thre same geometry use DepthClamp but for unknown reason it's s not working...
                if (glm::distance(eyePoint, glm::vec3(light->getPosition())) < expandedRadius + nearRadius) {
                    sphereParam.w = 0.0f;
                    batch._glUniform4fv(deferredLightingEffect->_pointLightLocations->sphereParam, 1, reinterpret_cast< const float* >(&sphereParam));
                    batch.draw(gpu::TRIANGLE_STRIP, 4);
                } else {
                    sphereParam.w = 1.0f;
                    batch._glUniform4fv(deferredLightingEffect->_pointLightLocations->sphereParam, 1, reinterpret_cast< const float* >(&sphereParam));
                    
                    Transform model;
                    model.setTranslation(glm::vec3(light->getPosition().x, light->getPosition().y, light->getPosition().z));
                    batch.setModelTransform(model.postScale(expandedRadius));
                    batch._glColor4f(1.0f, 1.0f, 1.0f, 1.0f);
                    geometryCache->renderSphere(batch);
                }
            }
        }

        // Splat spot lights
        if (spots && !deferredLightingEffect->_spotLights.empty()) {
            // Spot light pipeline
            batch.setPipeline(deferredLightingEffect->_spotLight);
            batch._glUniform4fv(deferredLightingEffect->_spotLightLocations->texcoordFrameTransform, 1, reinterpret_cast< const float* >(&textureFrameTransform));

            // Spot mesh
            auto mesh = deferredLightingEffect->getSpotLightMesh();
            batch.setIndexBuffer(mesh->getIndexBuffer());
            batch.setInputBuffer(0, mesh->getVertexBuffer());
            batch.setInputFormat(mesh->getVertexFormat());
            auto& conePart = mesh->getPartBuffer().get<model::Mesh::Part>(0);

            for (auto lightID : deferredLightingEffect->_spotLights) {
                auto light = deferredLightingEffect->getLightStage().getLight(lightID);
                if (!light) {
                    continue;
                }
                // IN DEBUG: 
                // light->setShowContour(true);
                batch.setUniformBuffer(deferredLightingEffect->_spotLightLocations->lightBufferUnit, light->getSchemaBuffer());

                auto eyeLightPos = eyePoint - light->getPosition();
                auto eyeHalfPlaneDistance = glm::dot(eyeLightPos, light->getDirection());

                const float TANGENT_LENGTH_SCALE = 0.666f;
                glm::vec4 coneParam(light->getSpotAngleCosSin(), TANGENT_LENGTH_SCALE * tanf(0.5f * light->getSpotAngle()), 1.0f);

                float expandedRadius = light->getMaximumRadius() * (1.0f + SCALE_EXPANSION);
                // TODO: We shouldn;t have to do that test and use a different volume geometry for when inside the vlight volume,
                // we should be able to draw thre same geometry use DepthClamp but for unknown reason it's s not working...
                const float OVER_CONSERVATIVE_SCALE = 1.1f;
                if ((eyeHalfPlaneDistance > -nearRadius) &&
                    (glm::distance(eyePoint, glm::vec3(light->getPosition())) < (expandedRadius * OVER_CONSERVATIVE_SCALE) + nearRadius)) {
                    coneParam.w = 0.0f;
                    batch._glUniform4fv(deferredLightingEffect->_spotLightLocations->coneParam, 1, reinterpret_cast< const float* >(&coneParam));
                    batch.draw(gpu::TRIANGLE_STRIP, 4);
                } else {
                    coneParam.w = 1.0f;
                    batch._glUniform4fv(deferredLightingEffect->_spotLightLocations->coneParam, 1, reinterpret_cast< const float* >(&coneParam));

                    Transform model;
                    model.setTranslation(light->getPosition());
                    model.postRotate(light->getOrientation());
                    model.postScale(glm::vec3(expandedRadius, expandedRadius, expandedRadius));

                    batch.setModelTransform(model);

                    batch.drawIndexed(model::Mesh::topologyToPrimitive(conePart._topology), conePart._numIndices, conePart._startIndex);
                }
            }
        }
    });
}

void RenderDeferredCleanup::run(const render::SceneContextPointer& sceneContext, const render::RenderContextPointer& renderContext) {
    auto args = renderContext->args;
    gpu::doInBatch(args->_context, [&](gpu::Batch& batch) {
        // Probably not necessary in the long run because the gpu layer would unbound this texture if used as render target
        batch.setResourceTexture(DEFERRED_BUFFER_COLOR_UNIT, nullptr);
        batch.setResourceTexture(DEFERRED_BUFFER_NORMAL_UNIT, nullptr);
        batch.setResourceTexture(DEFERRED_BUFFER_EMISSIVE_UNIT, nullptr);
        batch.setResourceTexture(DEFERRED_BUFFER_DEPTH_UNIT, nullptr);
        batch.setResourceTexture(DEFERRED_BUFFER_OBSCURANCE_UNIT, nullptr);

        batch.setResourceTexture(DEFERRED_BUFFER_CURVATURE_UNIT, nullptr);
        batch.setResourceTexture(DEFERRED_BUFFER_DIFFUSED_CURVATURE_UNIT, nullptr);
        batch.setResourceTexture(SCATTERING_LUT_UNIT, nullptr);
        batch.setResourceTexture(SCATTERING_SPECULAR_UNIT, nullptr);
        
        batch.setUniformBuffer(SCATTERING_PARAMETERS_BUFFER_SLOT, nullptr);
   //     batch.setUniformBuffer(LIGHTING_MODEL_BUFFER_SLOT, nullptr);
        batch.setUniformBuffer(DEFERRED_FRAME_TRANSFORM_BUFFER_SLOT, nullptr);
    });
    
    auto deferredLightingEffect = DependencyManager::get<DeferredLightingEffect>();

    // End of the Lighting pass
    if (!deferredLightingEffect->_pointLights.empty()) {
        deferredLightingEffect->_pointLights.clear();
    }
    if (!deferredLightingEffect->_spotLights.empty()) {
        deferredLightingEffect->_spotLights.clear();
    }
}

RenderDeferred::RenderDeferred() {

}


void RenderDeferred::configure(const Config& config) {
}

void RenderDeferred::run(const SceneContextPointer& sceneContext, const RenderContextPointer& renderContext, const Inputs& inputs) {
    PROFILE_RANGE("DeferredLighting");

    auto deferredTransform = inputs.get0();
    auto deferredFramebuffer = inputs.get1();
    auto lightingModel = inputs.get2();
    auto surfaceGeometryFramebuffer = inputs.get3();
    auto ssaoFramebuffer = inputs.get4();
    auto subsurfaceScatteringResource = inputs.get5();
    auto args = renderContext->args;

    gpu::doInBatch(args->_context, [&](gpu::Batch& batch) {
       _gpuTimer.begin(batch);
    });

    setupJob.run(sceneContext, renderContext, deferredTransform, deferredFramebuffer, lightingModel, surfaceGeometryFramebuffer, ssaoFramebuffer, subsurfaceScatteringResource);
    
    lightsJob.run(sceneContext, renderContext, deferredTransform, deferredFramebuffer, lightingModel);

    cleanupJob.run(sceneContext, renderContext);
    
     gpu::doInBatch(args->_context, [&](gpu::Batch& batch) {
         _gpuTimer.end(batch);
    });
    
    auto config = std::static_pointer_cast<Config>(renderContext->jobConfig);
<<<<<<< HEAD
    config->gpuTime = _gpuTimer.getAverageGPU();
    config->gpuBatchTime = _gpuTimer.getAverageCPU();
=======
    config->setGPUBatchRunTime(_gpuTimer.getGPUAverage(), _gpuTimer.getBatchAverage());
>>>>>>> af68a255
}<|MERGE_RESOLUTION|>--- conflicted
+++ resolved
@@ -735,10 +735,5 @@
     });
     
     auto config = std::static_pointer_cast<Config>(renderContext->jobConfig);
-<<<<<<< HEAD
-    config->gpuTime = _gpuTimer.getAverageGPU();
-    config->gpuBatchTime = _gpuTimer.getAverageCPU();
-=======
     config->setGPUBatchRunTime(_gpuTimer.getGPUAverage(), _gpuTimer.getBatchAverage());
->>>>>>> af68a255
 }
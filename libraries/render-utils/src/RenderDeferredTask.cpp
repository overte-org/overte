
//
//  RenderDeferredTask.cpp
//  render-utils/src/
//
//  Created by Sam Gateau on 5/29/15.
//  Copyright 2016 High Fidelity, Inc.
//
//  Distributed under the Apache License, Version 2.0.
//  See the accompanying file LICENSE or http://www.apache.org/licenses/LICENSE-2.0.html
//

#include "RenderDeferredTask.h"

#include <DependencyManager.h>

#include <PerfStat.h>
#include <PathUtils.h>
#include <ViewFrustum.h>
#include <gpu/Context.h>

#include <render/CullTask.h>
#include <render/FilterTask.h>
#include <render/SortTask.h>
#include <render/DrawTask.h>
#include <render/DrawStatus.h>
#include <render/DrawSceneOctree.h>
#include <render/BlurTask.h>

#include "RenderCommonTask.h"
#include "LightingModel.h"
#include "StencilMaskPass.h"
#include "DebugDeferredBuffer.h"
#include "DeferredFramebuffer.h"
#include "DeferredLightingEffect.h"
#include "SurfaceGeometryPass.h"
#include "VelocityBufferPass.h"
#include "FramebufferCache.h"
#include "TextureCache.h"
#include "ZoneRenderer.h"
#include "FadeEffect.h"
#include "RenderUtilsLogging.h"

#include "AmbientOcclusionEffect.h"
#include "AntialiasingEffect.h"
#include "ToneMappingEffect.h"
#include "SubsurfaceScattering.h"
#include "DrawHaze.h"
#include "BloomEffect.h"
#include "HighlightEffect.h"

#include <sstream>

using namespace render;
extern void initOverlay3DPipelines(render::ShapePlumber& plumber, bool depthTest = false);
extern void initDeferredPipelines(render::ShapePlumber& plumber, const render::ShapePipeline::BatchSetter& batchSetter, const render::ShapePipeline::ItemSetter& itemSetter);

RenderDeferredTask::RenderDeferredTask()
{
}

void RenderDeferredTask::configure(const Config& config)
{
}

const render::Varying RenderDeferredTask::addSelectItemJobs(JobModel& task, const char* selectionName,
                                                            const render::Varying& metas, 
                                                            const render::Varying& opaques, 
                                                            const render::Varying& transparents) {
    const auto selectMetaInput = SelectItems::Inputs(metas, Varying(), std::string()).asVarying();
    const auto selectedMetas = task.addJob<SelectItems>("MetaSelection", selectMetaInput, selectionName);
    const auto selectMetaAndOpaqueInput = SelectItems::Inputs(opaques, selectedMetas, std::string()).asVarying();
    const auto selectedMetasAndOpaques = task.addJob<SelectItems>("OpaqueSelection", selectMetaAndOpaqueInput, selectionName);
    const auto selectItemInput = SelectItems::Inputs(transparents, selectedMetasAndOpaques, std::string()).asVarying();
    return task.addJob<SelectItems>("TransparentSelection", selectItemInput, selectionName);
}

void RenderDeferredTask::build(JobModel& task, const render::Varying& input, render::Varying& output) {
    const auto& items = input.get<Input>();
    auto fadeEffect = DependencyManager::get<FadeEffect>();

    // Prepare the ShapePipelines
    ShapePlumberPointer shapePlumber = std::make_shared<ShapePlumber>();
    initDeferredPipelines(*shapePlumber, fadeEffect->getBatchSetter(), fadeEffect->getItemUniformSetter());

    // Extract opaques / transparents / lights / metas / overlays / background
    const auto& opaques = items.get0()[RenderFetchCullSortTask::OPAQUE_SHAPE];
    const auto& transparents = items.get0()[RenderFetchCullSortTask::TRANSPARENT_SHAPE];
    const auto& lights = items.get0()[RenderFetchCullSortTask::LIGHT];
    const auto& metas = items.get0()[RenderFetchCullSortTask::META];
    const auto& overlayOpaques = items.get0()[RenderFetchCullSortTask::OVERLAY_OPAQUE_SHAPE];
    const auto& overlayTransparents = items.get0()[RenderFetchCullSortTask::OVERLAY_TRANSPARENT_SHAPE];
    //const auto& background = items.get0()[RenderFetchCullSortTask::BACKGROUND];
    const auto& spatialSelection = items[1];

    fadeEffect->build(task, opaques);

    task.addJob<JitterSample>("JitterCam");

    // Prepare deferred, generate the shared Deferred Frame Transform
    const auto deferredFrameTransform = task.addJob<GenerateDeferredFrameTransform>("DeferredFrameTransform");
    const auto lightingModel = task.addJob<MakeLightingModel>("LightingModel");
    

    // GPU jobs: Start preparing the primary, deferred and lighting buffer
    const auto primaryFramebuffer = task.addJob<PreparePrimaryFramebuffer>("PreparePrimaryBuffer");

    const auto opaqueRangeTimer = task.addJob<BeginGPURangeTimer>("BeginOpaqueRangeTimer", "DrawOpaques");

    const auto prepareDeferredInputs = PrepareDeferred::Inputs(primaryFramebuffer, lightingModel).asVarying();
    const auto prepareDeferredOutputs = task.addJob<PrepareDeferred>("PrepareDeferred", prepareDeferredInputs);
    const auto deferredFramebuffer = prepareDeferredOutputs.getN<PrepareDeferred::Outputs>(0);
    const auto lightingFramebuffer = prepareDeferredOutputs.getN<PrepareDeferred::Outputs>(1);

    // draw a stencil mask in hidden regions of the framebuffer.
    task.addJob<PrepareStencil>("PrepareStencil", primaryFramebuffer);

    // Render opaque objects in DeferredBuffer
    const auto opaqueInputs = DrawStateSortDeferred::Inputs(opaques, lightingModel).asVarying();
    task.addJob<DrawStateSortDeferred>("DrawOpaqueDeferred", opaqueInputs, shapePlumber);

    task.addJob<EndGPURangeTimer>("OpaqueRangeTimer", opaqueRangeTimer);


    // Opaque all rendered

    // Linear Depth Pass
    const auto linearDepthPassInputs = LinearDepthPass::Inputs(deferredFrameTransform, deferredFramebuffer).asVarying();
    const auto linearDepthPassOutputs = task.addJob<LinearDepthPass>("LinearDepth", linearDepthPassInputs);
    const auto linearDepthTarget = linearDepthPassOutputs.getN<LinearDepthPass::Outputs>(0);
    
    // Curvature pass
    const auto surfaceGeometryPassInputs = SurfaceGeometryPass::Inputs(deferredFrameTransform, deferredFramebuffer, linearDepthTarget).asVarying();
    const auto surfaceGeometryPassOutputs = task.addJob<SurfaceGeometryPass>("SurfaceGeometry", surfaceGeometryPassInputs);
    const auto surfaceGeometryFramebuffer = surfaceGeometryPassOutputs.getN<SurfaceGeometryPass::Outputs>(0);
    const auto curvatureFramebuffer = surfaceGeometryPassOutputs.getN<SurfaceGeometryPass::Outputs>(1);
    const auto midCurvatureNormalFramebuffer = surfaceGeometryPassOutputs.getN<SurfaceGeometryPass::Outputs>(2);
    const auto lowCurvatureNormalFramebuffer = surfaceGeometryPassOutputs.getN<SurfaceGeometryPass::Outputs>(3);

    // Simply update the scattering resource
    const auto scatteringResource = task.addJob<SubsurfaceScattering>("Scattering");

    // AO job
    const auto ambientOcclusionInputs = AmbientOcclusionEffect::Inputs(deferredFrameTransform, deferredFramebuffer, linearDepthTarget).asVarying();
    const auto ambientOcclusionOutputs = task.addJob<AmbientOcclusionEffect>("AmbientOcclusion", ambientOcclusionInputs);
    const auto ambientOcclusionFramebuffer = ambientOcclusionOutputs.getN<AmbientOcclusionEffect::Outputs>(0);
    const auto ambientOcclusionUniforms = ambientOcclusionOutputs.getN<AmbientOcclusionEffect::Outputs>(1);

<<<<<<< HEAD
    // Velocity
    const auto velocityBufferInputs = VelocityBufferPass::Inputs(deferredFrameTransform, deferredFramebuffer).asVarying();
    const auto velocityBufferOutputs = task.addJob<VelocityBufferPass>("VelocityBuffer", velocityBufferInputs);
    const auto velocityBuffer = velocityBufferOutputs.getN<VelocityBufferPass::Outputs>(0);
=======
    // Clear Light, Haze and Skybox Stages and render zones from the general metas bucket
    const auto zones = task.addJob<ZoneRendererTask>("ZoneRenderer", metas);
>>>>>>> cad53a02

    // Draw Lights just add the lights to the current list of lights to deal with. NOt really gpu job for now.
    task.addJob<DrawLight>("DrawLight", lights);

    // Light Clustering
    // Create the cluster grid of lights, cpu job for now
    const auto lightClusteringPassInputs = LightClusteringPass::Inputs(deferredFrameTransform, lightingModel, linearDepthTarget).asVarying();
    const auto lightClusters = task.addJob<LightClusteringPass>("LightClustering", lightClusteringPassInputs);
 
    // Add haze model
    const auto hazeModel = task.addJob<FetchHazeStage>("HazeModel");

    // DeferredBuffer is complete, now let's shade it into the LightingBuffer
    const auto deferredLightingInputs = RenderDeferred::Inputs(deferredFrameTransform, deferredFramebuffer, lightingModel,
        surfaceGeometryFramebuffer, ambientOcclusionFramebuffer, scatteringResource, lightClusters, hazeModel).asVarying();
    
    task.addJob<RenderDeferred>("RenderDeferred", deferredLightingInputs);


    // Similar to light stage, background stage has been filled by several potential render items and resolved for the frame in this job
    task.addJob<DrawBackgroundStage>("DrawBackgroundDeferred", lightingModel);

    const auto drawHazeInputs = render::Varying(DrawHaze::Inputs(hazeModel, lightingFramebuffer, linearDepthTarget, deferredFrameTransform, lightingFramebuffer));
    task.addJob<DrawHaze>("DrawHazeDeferred", drawHazeInputs);

    // Render transparent objects forward in LightingBuffer
    const auto transparentsInputs = DrawDeferred::Inputs(transparents, lightingModel, lightClusters).asVarying();
    task.addJob<DrawDeferred>("DrawTransparentDeferred", transparentsInputs, shapePlumber);

    // Light Cluster Grid Debuging job
    {
        const auto debugLightClustersInputs = DebugLightClusters::Inputs(deferredFrameTransform, deferredFramebuffer, lightingModel, linearDepthTarget, lightClusters).asVarying();
        task.addJob<DebugLightClusters>("DebugLightClusters", debugLightClustersInputs);
    }

    const auto toneAndPostRangeTimer = task.addJob<BeginGPURangeTimer>("BeginToneAndPostRangeTimer", "PostToneOverlaysAntialiasing");

    // Add bloom
    const auto bloomInputs = Bloom::Inputs(deferredFrameTransform, lightingFramebuffer).asVarying();
    task.addJob<Bloom>("Bloom", bloomInputs);

    // Lighting Buffer ready for tone mapping
    const auto toneMappingInputs = ToneMappingDeferred::Inputs(lightingFramebuffer, primaryFramebuffer).asVarying();
    task.addJob<ToneMappingDeferred>("ToneMapping", toneMappingInputs);

    const auto outlineRangeTimer = task.addJob<BeginGPURangeTimer>("BeginHighlightRangeTimer", "Highlight");
    // Select items that need to be outlined
    const auto selectionBaseName = "contextOverlayHighlightList";
    const auto selectedItems = addSelectItemJobs(task, selectionBaseName, metas, opaques, transparents);

    const auto outlineInputs = DrawHighlightTask::Inputs(items.get0(), deferredFramebuffer, primaryFramebuffer, deferredFrameTransform).asVarying();
    task.addJob<DrawHighlightTask>("DrawHighlight", outlineInputs);

    task.addJob<EndGPURangeTimer>("HighlightRangeTimer", outlineRangeTimer);

    { // Debug the bounds of the rendered items, still look at the zbuffer
        task.addJob<DrawBounds>("DrawMetaBounds", metas);
        task.addJob<DrawBounds>("DrawOpaqueBounds", opaques);
        task.addJob<DrawBounds>("DrawTransparentBounds", transparents);
    
        task.addJob<DrawBounds>("DrawLightBounds", lights);
        task.addJob<DrawBounds>("DrawZones", zones);
        const auto frustums = task.addJob<ExtractFrustums>("ExtractFrustums");
        const auto viewFrustum = frustums.getN<ExtractFrustums::Output>(ExtractFrustums::VIEW_FRUSTUM);
        task.addJob<DrawFrustum>("DrawViewFrustum", viewFrustum, glm::vec3(1.0f, 1.0f, 0.0f));
        for (auto i = 0; i < ExtractFrustums::SHADOW_CASCADE_FRUSTUM_COUNT; i++) {
            const auto shadowFrustum = frustums.getN<ExtractFrustums::Output>(ExtractFrustums::SHADOW_CASCADE0_FRUSTUM+i);
            float tint = 1.0f - i / float(ExtractFrustums::SHADOW_CASCADE_FRUSTUM_COUNT - 1);
            char jobName[64];
            sprintf(jobName, "DrawShadowFrustum%d", i);
            task.addJob<DrawFrustum>(jobName, shadowFrustum, glm::vec3(0.0f, tint, 1.0f));
        }

        // Render.getConfig("RenderMainView.DrawSelectionBounds").enabled = true
        task.addJob<DrawBounds>("DrawSelectionBounds", selectedItems);
    }

    // Layered Overlays
    const auto filteredOverlaysOpaque = task.addJob<FilterLayeredItems>("FilterOverlaysLayeredOpaque", overlayOpaques, Item::LAYER_3D_FRONT);
    const auto filteredOverlaysTransparent = task.addJob<FilterLayeredItems>("FilterOverlaysLayeredTransparent", overlayTransparents, Item::LAYER_3D_FRONT);
    const auto overlaysInFrontOpaque =  filteredOverlaysOpaque.getN<FilterLayeredItems::Outputs>(0);
    const auto overlaysInFrontTransparent = filteredOverlaysTransparent.getN<FilterLayeredItems::Outputs>(0);

    const auto overlayInFrontOpaquesInputs = DrawOverlay3D::Inputs(overlaysInFrontOpaque, lightingModel).asVarying();
    const auto overlayInFrontTransparentsInputs = DrawOverlay3D::Inputs(overlaysInFrontTransparent, lightingModel).asVarying();
    task.addJob<DrawOverlay3D>("DrawOverlayInFrontOpaque", overlayInFrontOpaquesInputs, true);
    task.addJob<DrawOverlay3D>("DrawOverlayInFrontTransparent", overlayInFrontTransparentsInputs, false);

    { // Debug the bounds of the rendered Overlay items that are marked drawInFront, still look at the zbuffer
        task.addJob<DrawBounds>("DrawOverlayInFrontOpaqueBounds", overlaysInFrontOpaque);
        task.addJob<DrawBounds>("DrawOverlayInFrontTransparentBounds", overlaysInFrontTransparent);
    }

    // AA job to be revisited
    const auto antialiasingInputs = Antialiasing::Inputs(deferredFrameTransform, primaryFramebuffer, linearDepthTarget, velocityBuffer).asVarying();
    task.addJob<Antialiasing>("Antialiasing", antialiasingInputs);

    // Debugging stages
    {
        // Debugging Deferred buffer job
        const auto debugFramebuffers = render::Varying(DebugDeferredBuffer::Inputs(deferredFramebuffer, linearDepthTarget, surfaceGeometryFramebuffer, ambientOcclusionFramebuffer, velocityBuffer, deferredFrameTransform));
        task.addJob<DebugDeferredBuffer>("DebugDeferredBuffer", debugFramebuffers);

        const auto debugSubsurfaceScatteringInputs = DebugSubsurfaceScattering::Inputs(deferredFrameTransform, deferredFramebuffer, lightingModel,
            surfaceGeometryFramebuffer, ambientOcclusionFramebuffer, scatteringResource).asVarying();
        task.addJob<DebugSubsurfaceScattering>("DebugScattering", debugSubsurfaceScatteringInputs);

        const auto debugAmbientOcclusionInputs = DebugAmbientOcclusion::Inputs(deferredFrameTransform, deferredFramebuffer, linearDepthTarget, ambientOcclusionUniforms).asVarying();
        task.addJob<DebugAmbientOcclusion>("DebugAmbientOcclusion", debugAmbientOcclusionInputs);

        // Scene Octree Debugging job
        {
            task.addJob<DrawSceneOctree>("DrawSceneOctree", spatialSelection);
            task.addJob<DrawItemSelection>("DrawItemSelection", spatialSelection);
        }

        // Status icon rendering job
        {
            // Grab a texture map representing the different status icons and assign that to the drawStatsuJob
            auto iconMapPath = PathUtils::resourcesPath() + "icons/statusIconAtlas.svg";
            auto statusIconMap = DependencyManager::get<TextureCache>()->getImageTexture(iconMapPath, image::TextureUsage::STRICT_TEXTURE);
            task.addJob<DrawStatus>("DrawStatus", opaques, DrawStatus(statusIconMap));
        }

        task.addJob<DebugZoneLighting>("DrawZoneStack", deferredFrameTransform);
    }

    // Composite the HUD and HUD overlays
    task.addJob<CompositeHUD>("HUD");

    const auto overlaysHUDOpaque = filteredOverlaysOpaque.getN<FilterLayeredItems::Outputs>(1);
    const auto overlaysHUDTransparent = filteredOverlaysTransparent.getN<FilterLayeredItems::Outputs>(1);

    const auto overlayHUDOpaquesInputs = DrawOverlay3D::Inputs(overlaysHUDOpaque, lightingModel).asVarying();
    const auto overlayHUDTransparentsInputs = DrawOverlay3D::Inputs(overlaysHUDTransparent, lightingModel).asVarying();
    task.addJob<DrawOverlay3D>("DrawOverlayHUDOpaque", overlayHUDOpaquesInputs, true);
    task.addJob<DrawOverlay3D>("DrawOverlayHUDTransparent", overlayHUDTransparentsInputs, false);

    { // Debug the bounds of the rendered Overlay items that are marked drawHUDLayer, still look at the zbuffer
        task.addJob<DrawBounds>("DrawOverlayHUDOpaqueBounds", overlaysHUDOpaque);
        task.addJob<DrawBounds>("DrawOverlayHUDTransparentBounds", overlaysHUDTransparent);
    }

    task.addJob<EndGPURangeTimer>("ToneAndPostRangeTimer", toneAndPostRangeTimer);

    // Blit!
    task.addJob<Blit>("Blit", primaryFramebuffer);
}

void DrawDeferred::run(const RenderContextPointer& renderContext, const Inputs& inputs) {
    assert(renderContext->args);
    assert(renderContext->args->hasViewFrustum());

    auto config = std::static_pointer_cast<Config>(renderContext->jobConfig);

    const auto& inItems = inputs.get0();
    const auto& lightingModel = inputs.get1();
    const auto& lightClusters = inputs.get2();
    auto deferredLightingEffect = DependencyManager::get<DeferredLightingEffect>();

    RenderArgs* args = renderContext->args;

    gpu::doInBatch("DrawDeferred::run", args->_context, [&](gpu::Batch& batch) {
        args->_batch = &batch;
        
        // Setup camera, projection and viewport for all items
        batch.setViewportTransform(args->_viewport);
        batch.setStateScissorRect(args->_viewport);

        glm::mat4 projMat;
        Transform viewMat;
        args->getViewFrustum().evalProjectionMatrix(projMat);
        args->getViewFrustum().evalViewTransform(viewMat);

        batch.setProjectionTransform(projMat);
        batch.setViewTransform(viewMat);

        // Setup lighting model for all items;
        batch.setUniformBuffer(render::ShapePipeline::Slot::LIGHTING_MODEL, lightingModel->getParametersBuffer());

        deferredLightingEffect->setupLocalLightsBatch(batch, 
                                                      render::ShapePipeline::Slot::LIGHT_CLUSTER_GRID_CLUSTER_GRID_SLOT,
                                                      render::ShapePipeline::Slot::LIGHT_CLUSTER_GRID_CLUSTER_CONTENT_SLOT,
                                                      render::ShapePipeline::Slot::LIGHT_CLUSTER_GRID_FRUSTUM_GRID_SLOT,
                                                      lightClusters);

        // Setup haze if current zone has haze
        auto hazeStage = args->_scene->getStage<HazeStage>();
        if (hazeStage && hazeStage->_currentFrame._hazes.size() > 0) {
            graphics::HazePointer hazePointer = hazeStage->getHaze(hazeStage->_currentFrame._hazes.front());
            if (hazePointer) {
                batch.setUniformBuffer(render::ShapePipeline::Slot::HAZE_MODEL, hazePointer->getHazeParametersBuffer());
            }
        }

        // From the lighting model define a global shapKey ORED with individiual keys
        ShapeKey::Builder keyBuilder;
        if (lightingModel->isWireframeEnabled()) {
            keyBuilder.withWireframe();
        }

        ShapeKey globalKey = keyBuilder.build();
        args->_globalShapeKey = globalKey._flags.to_ulong();

        renderShapes(renderContext, _shapePlumber, inItems, _maxDrawn, globalKey);

        args->_batch = nullptr;
        args->_globalShapeKey = 0;

        deferredLightingEffect->unsetLocalLightsBatch(batch,
                                                      render::ShapePipeline::Slot::LIGHT_CLUSTER_GRID_CLUSTER_GRID_SLOT,
                                                      render::ShapePipeline::Slot::LIGHT_CLUSTER_GRID_CLUSTER_CONTENT_SLOT,
                                                      render::ShapePipeline::Slot::LIGHT_CLUSTER_GRID_FRUSTUM_GRID_SLOT);
    });

    config->setNumDrawn((int)inItems.size());
}

void DrawStateSortDeferred::run(const RenderContextPointer& renderContext, const Inputs& inputs) {
    assert(renderContext->args);
    assert(renderContext->args->hasViewFrustum());

    auto config = std::static_pointer_cast<Config>(renderContext->jobConfig);

    const auto& inItems = inputs.get0();
    const auto& lightingModel = inputs.get1();

    RenderArgs* args = renderContext->args;

    gpu::doInBatch("DrawStateSortDeferred::run", args->_context, [&](gpu::Batch& batch) {
        args->_batch = &batch;

        // Setup camera, projection and viewport for all items
        batch.setViewportTransform(args->_viewport);
        batch.setStateScissorRect(args->_viewport);

        glm::mat4 projMat;
        Transform viewMat;
        args->getViewFrustum().evalProjectionMatrix(projMat);
        args->getViewFrustum().evalViewTransform(viewMat);

        batch.setProjectionTransform(projMat);
        batch.setViewTransform(viewMat);

        // Setup lighting model for all items;
        batch.setUniformBuffer(render::ShapePipeline::Slot::LIGHTING_MODEL, lightingModel->getParametersBuffer());

        // From the lighting model define a global shapeKey ORED with individiual keys
        ShapeKey::Builder keyBuilder;
        if (lightingModel->isWireframeEnabled()) {
            keyBuilder.withWireframe();
        }

        ShapeKey globalKey = keyBuilder.build();
        args->_globalShapeKey = globalKey._flags.to_ulong();

        if (_stateSort) {
            renderStateSortShapes(renderContext, _shapePlumber, inItems, _maxDrawn, globalKey);
        } else {
            renderShapes(renderContext, _shapePlumber, inItems, _maxDrawn, globalKey);
        }
        args->_batch = nullptr;
        args->_globalShapeKey = 0;
    });

    config->setNumDrawn((int)inItems.size());
}<|MERGE_RESOLUTION|>--- conflicted
+++ resolved
@@ -146,15 +146,13 @@
     const auto ambientOcclusionFramebuffer = ambientOcclusionOutputs.getN<AmbientOcclusionEffect::Outputs>(0);
     const auto ambientOcclusionUniforms = ambientOcclusionOutputs.getN<AmbientOcclusionEffect::Outputs>(1);
 
-<<<<<<< HEAD
     // Velocity
     const auto velocityBufferInputs = VelocityBufferPass::Inputs(deferredFrameTransform, deferredFramebuffer).asVarying();
     const auto velocityBufferOutputs = task.addJob<VelocityBufferPass>("VelocityBuffer", velocityBufferInputs);
     const auto velocityBuffer = velocityBufferOutputs.getN<VelocityBufferPass::Outputs>(0);
-=======
+
     // Clear Light, Haze and Skybox Stages and render zones from the general metas bucket
     const auto zones = task.addJob<ZoneRendererTask>("ZoneRenderer", metas);
->>>>>>> cad53a02
 
     // Draw Lights just add the lights to the current list of lights to deal with. NOt really gpu job for now.
     task.addJob<DrawLight>("DrawLight", lights);
@@ -248,7 +246,7 @@
         task.addJob<DrawBounds>("DrawOverlayInFrontTransparentBounds", overlaysInFrontTransparent);
     }
 
-    // AA job to be revisited
+    // AA job
     const auto antialiasingInputs = Antialiasing::Inputs(deferredFrameTransform, primaryFramebuffer, linearDepthTarget, velocityBuffer).asVarying();
     task.addJob<Antialiasing>("Antialiasing", antialiasingInputs);
 

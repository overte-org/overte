<<<<<<< HEAD
//
//  RenderDeferredTask.cpp
//  render-utils/src/
//
//  Created by Sam Gateau on 5/29/15.
//  Copyright 20154 High Fidelity, Inc.
//
//  Distributed under the Apache License, Version 2.0.
//  See the accompanying file LICENSE or http://www.apache.org/licenses/LICENSE-2.0.html
//
#include "RenderDeferredTask.h"

#include "gpu/Batch.h"
#include "gpu/Context.h"
#include "DeferredLightingEffect.h"
#include "ViewFrustum.h"
#include "RenderArgs.h"
#include "TextureCache.h"

#include <PerfStat.h>

#include "overlay3D_vert.h"
#include "overlay3D_frag.h"

using namespace render;

template <> void render::jobRun(const PrepareDeferred& job, const SceneContextPointer& sceneContext, const RenderContextPointer& renderContext) {
    PerformanceTimer perfTimer("PrepareDeferred");
    DependencyManager::get<DeferredLightingEffect>()->prepare();
}

template <> void render::jobRun(const RenderDeferred& job, const SceneContextPointer& sceneContext, const RenderContextPointer& renderContext) {
    PerformanceTimer perfTimer("RenderDeferred");
    DependencyManager::get<DeferredLightingEffect>()->render();
//    renderContext->args->_context->syncCache();
}

template <> void render::jobRun(const ResolveDeferred& job, const SceneContextPointer& sceneContext, const RenderContextPointer& renderContext) {
    PerformanceTimer perfTimer("ResolveDeferred");
    DependencyManager::get<DeferredLightingEffect>()->copyBack(renderContext->args);
    renderContext->args->_context->syncCache();

}



RenderDeferredTask::RenderDeferredTask() : Task() {
   _jobs.push_back(Job(PrepareDeferred()));
   _jobs.push_back(Job(DrawBackground()));
   _jobs.push_back(Job(DrawOpaqueDeferred()));
   _jobs.push_back(Job(DrawLight()));
   _jobs.push_back(Job(ResetGLState()));
   _jobs.push_back(Job(RenderDeferred()));
   _jobs.push_back(Job(ResolveDeferred()));
   _jobs.push_back(Job(DrawTransparentDeferred()));
   _jobs.push_back(Job(DrawOverlay3D()));
   _jobs.push_back(Job(ResetGLState()));
}

RenderDeferredTask::~RenderDeferredTask() {
}

void RenderDeferredTask::run(const SceneContextPointer& sceneContext, const RenderContextPointer& renderContext) {
    // sanity checks
    assert(sceneContext);
    if (!sceneContext->_scene) {
        return;
    }


    // Is it possible that we render without a viewFrustum ?
    if (!(renderContext->args && renderContext->args->_viewFrustum)) {
        return;
    }

    renderContext->args->_context->syncCache();

    for (auto job : _jobs) {
        job.run(sceneContext, renderContext);
    }
};



template <> void render::jobRun(const DrawOpaqueDeferred& job, const SceneContextPointer& sceneContext, const RenderContextPointer& renderContext) {
    PerformanceTimer perfTimer("DrawOpaqueDeferred");
    assert(renderContext->args);
    assert(renderContext->args->_viewFrustum);

    // render opaques
    auto& scene = sceneContext->_scene;
    auto& items = scene->getMasterBucket().at(ItemFilter::Builder::opaqueShape().withoutLayered());
    auto& renderDetails = renderContext->args->_details;

    ItemIDsBounds inItems;
    inItems.reserve(items.size());
    for (auto id : items) {
        inItems.emplace_back(ItemIDAndBounds(id));
    }
    ItemIDsBounds& renderedItems = inItems;

    renderContext->_numFeedOpaqueItems = renderedItems.size();

    ItemIDsBounds culledItems;
    culledItems.reserve(inItems.size());
    if (renderContext->_cullOpaque) {
        renderDetails.pointTo(RenderDetails::OPAQUE_ITEM);
        cullItems(sceneContext, renderContext, renderedItems, culledItems);
        renderDetails.pointTo(RenderDetails::OTHER_ITEM);
        renderedItems = culledItems;
    }

    renderContext->_numDrawnOpaqueItems = renderedItems.size();


    ItemIDsBounds sortedItems;
    sortedItems.reserve(culledItems.size());
    if (renderContext->_sortOpaque) {
        depthSortItems(sceneContext, renderContext, true, renderedItems, sortedItems); // Sort Front to back opaque items!
        renderedItems = sortedItems;
    }

   // ItemIDsBounds sortedItems;
 /*   ItemMaterialBucketMap stateSortedItems;
    stateSortedItems.allocateStandardMaterialBuckets();
    if (true) {
        for (auto& itemIDAndBound : renderedItems) {
            stateSortedItems.insert(itemIDAndBound.id, scene->getItem(itemIDAndBound.id).getMaterialKey());
        }
    }
*/

    if (renderContext->_renderOpaque) {
        RenderArgs* args = renderContext->args;
        gpu::Batch batch;
        args->_batch = &batch;

        glm::mat4 projMat;
        Transform viewMat;
        args->_viewFrustum->evalProjectionMatrix(projMat);
        args->_viewFrustum->evalViewTransform(viewMat);
        if (args->_renderMode == RenderArgs::MIRROR_RENDER_MODE) {
            viewMat.postScale(glm::vec3(-1.0f, 1.0f, 1.0f));
        }
        batch.setProjectionTransform(projMat);
        batch.setViewTransform(viewMat);

        {
            GLenum buffers[3];
            int bufferCount = 0;
            buffers[bufferCount++] = GL_COLOR_ATTACHMENT0;
            buffers[bufferCount++] = GL_COLOR_ATTACHMENT1;
            buffers[bufferCount++] = GL_COLOR_ATTACHMENT2;
            batch._glDrawBuffers(bufferCount, buffers);
        }

        renderItems(sceneContext, renderContext, renderedItems, renderContext->_maxDrawnOpaqueItems);

        args->_context->render((*args->_batch));
        args->_batch = nullptr;
    }
}


template <> void render::jobRun(const DrawTransparentDeferred& job, const SceneContextPointer& sceneContext, const RenderContextPointer& renderContext) {
    PerformanceTimer perfTimer("DrawTransparentDeferred");
    assert(renderContext->args);
    assert(renderContext->args->_viewFrustum);

    // render transparents
    auto& scene = sceneContext->_scene;
    auto& items = scene->getMasterBucket().at(ItemFilter::Builder::transparentShape().withoutLayered());
    auto& renderDetails = renderContext->args->_details;
    
    ItemIDsBounds inItems;
    inItems.reserve(items.size());
    for (auto id : items) {
        inItems.push_back(id);
    }
    ItemIDsBounds& renderedItems = inItems;

    renderContext->_numFeedTransparentItems = renderedItems.size();

    ItemIDsBounds culledItems;
    if (renderContext->_cullTransparent) {
        renderDetails.pointTo(RenderDetails::TRANSLUCENT_ITEM);
        cullItems(sceneContext, renderContext, inItems, culledItems);
        renderDetails.pointTo(RenderDetails::OTHER_ITEM);
        renderedItems = culledItems;
    }
    
    renderContext->_numDrawnTransparentItems = renderedItems.size();

    ItemIDsBounds sortedItems;
    if (renderContext->_sortTransparent) {
        depthSortItems(sceneContext, renderContext, false, renderedItems, sortedItems); // Sort Back to front transparent items!
        renderedItems = sortedItems;
    }

    if (renderContext->_renderTransparent) {
        RenderArgs* args = renderContext->args;
        gpu::Batch batch;
        args->_batch = &batch;

        


        glm::mat4 projMat;
        Transform viewMat;
        args->_viewFrustum->evalProjectionMatrix(projMat);
        args->_viewFrustum->evalViewTransform(viewMat);
        if (args->_renderMode == RenderArgs::MIRROR_RENDER_MODE) {
            viewMat.postScale(glm::vec3(-1.0f, 1.0f, 1.0f));
        }
        batch.setProjectionTransform(projMat);
        batch.setViewTransform(viewMat);

        const float TRANSPARENT_ALPHA_THRESHOLD = 0.0f;

        {
            GLenum buffers[3];
            int bufferCount = 0;
            buffers[bufferCount++] = GL_COLOR_ATTACHMENT0;
            batch._glDrawBuffers(bufferCount, buffers);
            args->_alphaThreshold = TRANSPARENT_ALPHA_THRESHOLD;
        }


        renderItems(sceneContext, renderContext, renderedItems, renderContext->_maxDrawnTransparentItems);

        // Before rendering the batch make sure we re in sync with gl state
        args->_context->syncCache();
        args->_context->render((*args->_batch));
        args->_batch = nullptr;

        // reset blend function to standard...
       // glBlendFuncSeparate(GL_SRC_ALPHA, GL_ONE_MINUS_SRC_ALPHA, GL_CONSTANT_ALPHA, GL_ONE);
    }
}

gpu::PipelinePointer DrawOverlay3D::_opaquePipeline;
const gpu::PipelinePointer& DrawOverlay3D::getOpaquePipeline() {
    if (!_opaquePipeline) {
        auto vs = gpu::ShaderPointer(gpu::Shader::createVertex(std::string(overlay3D_vert)));
        auto ps = gpu::ShaderPointer(gpu::Shader::createPixel(std::string(overlay3D_frag)));
        
        auto program = gpu::ShaderPointer(gpu::Shader::createProgram(vs, ps));

        auto state = gpu::StatePointer(new gpu::State());
        state->setDepthTest(true, true, gpu::LESS_EQUAL);

        _opaquePipeline.reset(gpu::Pipeline::create(program, state));
    }
    return _opaquePipeline;
}

template <> void render::jobRun(const DrawOverlay3D& job, const SceneContextPointer& sceneContext, const RenderContextPointer& renderContext) {
      PerformanceTimer perfTimer("DrawOverlay3D");
    assert(renderContext->args);
    assert(renderContext->args->_viewFrustum);

    // render backgrounds
    auto& scene = sceneContext->_scene;
    auto& items = scene->getMasterBucket().at(ItemFilter::Builder::opaqueShape().withLayered());


    ItemIDsBounds inItems;
    inItems.reserve(items.size());
    for (auto id : items) {
        auto& item = scene->getItem(id);
        if (item.getKey().isVisible() && (item.getLayer() == 1)) {
            inItems.emplace_back(id);
        }
    }
 
    RenderArgs* args = renderContext->args;
    gpu::Batch batch;
    args->_batch = &batch;
    args->_whiteTexture = DependencyManager::get<TextureCache>()->getWhiteTexture();


    glm::mat4 projMat;
    Transform viewMat;
    args->_viewFrustum->evalProjectionMatrix(projMat);
    args->_viewFrustum->evalViewTransform(viewMat);
    if (args->_renderMode == RenderArgs::MIRROR_RENDER_MODE) {
        viewMat.postScale(glm::vec3(-1.0f, 1.0f, 1.0f));
    }
    batch.setProjectionTransform(projMat);
    batch.setViewTransform(viewMat);
    batch.setPipeline(job.getOpaquePipeline());
    batch.setUniformTexture(0, args->_whiteTexture);

    if (!inItems.empty()) {
        batch.clearFramebuffer(gpu::Framebuffer::BUFFER_DEPTH, glm::vec4(), 1.f, 0);
        renderItems(sceneContext, renderContext, inItems);
    }

    // Before rendering the batch make sure we re in sync with gl state
    args->_context->syncCache();
    args->_context->render((*args->_batch));
    args->_batch = nullptr;
    args->_whiteTexture.reset();
}
=======
//
//  RenderDeferredTask.cpp
//  render-utils/src/
//
//  Created by Sam Gateau on 5/29/15.
//  Copyright 20154 High Fidelity, Inc.
//
//  Distributed under the Apache License, Version 2.0.
//  See the accompanying file LICENSE or http://www.apache.org/licenses/LICENSE-2.0.html
//
#include "RenderDeferredTask.h"

#include "gpu/Batch.h"
#include "gpu/Context.h"
#include "DeferredLightingEffect.h"
#include "ViewFrustum.h"
#include "RenderArgs.h"
#include "TextureCache.h"

#include <PerfStat.h>

#include "overlay3D_vert.h"
#include "overlay3D_frag.h"

using namespace render;

void PrepareDeferred::run(const SceneContextPointer& sceneContext, const RenderContextPointer& renderContext) {
    DependencyManager::get<DeferredLightingEffect>()->prepare(renderContext->args);
}

void RenderDeferred::run(const SceneContextPointer& sceneContext, const RenderContextPointer& renderContext) {
    DependencyManager::get<DeferredLightingEffect>()->render(renderContext->args);
}

void ResolveDeferred::run(const SceneContextPointer& sceneContext, const RenderContextPointer& renderContext) {
    PerformanceTimer perfTimer("ResolveDeferred");
    DependencyManager::get<DeferredLightingEffect>()->copyBack(renderContext->args);
}

RenderDeferredTask::RenderDeferredTask() : Task() {
    _jobs.push_back(Job(new PrepareDeferred::JobModel("PrepareDeferred")));
    _jobs.push_back(Job(new DrawBackground::JobModel("DrawBackground")));
    _jobs.push_back(Job(new FetchItems::JobModel("FetchOpaque",
        FetchItems(
            [] (const RenderContextPointer& context, int count) {
                context->_numFeedOpaqueItems = count; 
            }
        )
    )));
    _jobs.push_back(Job(new CullItems::JobModel("CullOpaque", _jobs.back().getOutput())));
    _jobs.push_back(Job(new DepthSortItems::JobModel("DepthSortOpaque", _jobs.back().getOutput())));
    _jobs.push_back(Job(new DrawOpaqueDeferred::JobModel("DrawOpaqueDeferred", _jobs.back().getOutput())));
    _jobs.push_back(Job(new DrawLight::JobModel("DrawLight")));
    _jobs.push_back(Job(new ResetGLState::JobModel()));
    _jobs.push_back(Job(new RenderDeferred::JobModel("RenderDeferred")));
    _jobs.push_back(Job(new ResolveDeferred::JobModel("ResolveDeferred")));
    _jobs.push_back(Job(new FetchItems::JobModel("FetchTransparent",
         FetchItems(
            ItemFilter::Builder::transparentShape().withoutLayered(),
            [] (const RenderContextPointer& context, int count) {
                context->_numFeedTransparentItems = count; 
            }
         )
     )));
    _jobs.push_back(Job(new CullItems::JobModel("CullTransparent", _jobs.back().getOutput())));
    _jobs.push_back(Job(new DepthSortItems::JobModel("DepthSortTransparent", _jobs.back().getOutput(), DepthSortItems(false))));
    _jobs.push_back(Job(new DrawTransparentDeferred::JobModel("TransparentDeferred", _jobs.back().getOutput())));
    _jobs.push_back(Job(new DrawOverlay3D::JobModel("DrawOverlay3D")));
    _jobs.push_back(Job(new ResetGLState::JobModel()));
}

RenderDeferredTask::~RenderDeferredTask() {
}

void RenderDeferredTask::run(const SceneContextPointer& sceneContext, const RenderContextPointer& renderContext) {
    // sanity checks
    assert(sceneContext);
    if (!sceneContext->_scene) {
        return;
    }


    // Is it possible that we render without a viewFrustum ?
    if (!(renderContext->args && renderContext->args->_viewFrustum)) {
        return;
    }

    renderContext->args->_context->syncCache();

    for (auto job : _jobs) {
        job.run(sceneContext, renderContext);
    }
};

void DrawOpaqueDeferred::run(const SceneContextPointer& sceneContext, const RenderContextPointer& renderContext, const ItemIDsBounds& inItems) {
    assert(renderContext->args);
    assert(renderContext->args->_viewFrustum);

    RenderArgs* args = renderContext->args;
    gpu::Batch batch;
    args->_batch = &batch;

    renderContext->_numDrawnOpaqueItems = inItems.size();

    glm::mat4 projMat;
    Transform viewMat;
    args->_viewFrustum->evalProjectionMatrix(projMat);
    args->_viewFrustum->evalViewTransform(viewMat);
    if (args->_renderMode == RenderArgs::MIRROR_RENDER_MODE) {
        viewMat.postScale(glm::vec3(-1.0f, 1.0f, 1.0f));
    }
    batch.setProjectionTransform(projMat);
    batch.setViewTransform(viewMat);

    {
        GLenum buffers[3];
        int bufferCount = 0;
        buffers[bufferCount++] = GL_COLOR_ATTACHMENT0;
        buffers[bufferCount++] = GL_COLOR_ATTACHMENT1;
        buffers[bufferCount++] = GL_COLOR_ATTACHMENT2;
        batch._glDrawBuffers(bufferCount, buffers);
        const float OPAQUE_ALPHA_THRESHOLD = 0.5f;
        args->_alphaThreshold = OPAQUE_ALPHA_THRESHOLD;
    }

    renderItems(sceneContext, renderContext, inItems, renderContext->_maxDrawnOpaqueItems);

    // Before rendering the batch make sure we re in sync with gl state
    args->_context->syncCache();
    renderContext->args->_context->syncCache();
    args->_context->render((*args->_batch));
    args->_batch = nullptr;
}

void DrawTransparentDeferred::run(const SceneContextPointer& sceneContext, const RenderContextPointer& renderContext, const ItemIDsBounds& inItems) {
    assert(renderContext->args);
    assert(renderContext->args->_viewFrustum);
    auto& renderDetails = renderContext->args->_details;

    RenderArgs* args = renderContext->args;
    gpu::Batch batch;
    args->_batch = &batch;
    
    renderContext->_numDrawnTransparentItems = inItems.size();

    glm::mat4 projMat;
    Transform viewMat;
    args->_viewFrustum->evalProjectionMatrix(projMat);
    args->_viewFrustum->evalViewTransform(viewMat);
    if (args->_renderMode == RenderArgs::MIRROR_RENDER_MODE) {
        viewMat.postScale(glm::vec3(-1.0f, 1.0f, 1.0f));
    }
    batch.setProjectionTransform(projMat);
    batch.setViewTransform(viewMat);
    const float TRANSPARENT_ALPHA_THRESHOLD = 0.0f;
    
    {
        GLenum buffers[3];
        int bufferCount = 0;
        buffers[bufferCount++] = GL_COLOR_ATTACHMENT0;
        batch._glDrawBuffers(bufferCount, buffers);
        args->_alphaThreshold = TRANSPARENT_ALPHA_THRESHOLD;
    }
    
    
    renderItems(sceneContext, renderContext, inItems, renderContext->_maxDrawnTransparentItems);
    
    // Before rendering the batch make sure we re in sync with gl state
    args->_context->syncCache();
    args->_context->render((*args->_batch));
    args->_batch = nullptr;
    
    // reset blend function to standard...
    glBlendFuncSeparate(GL_SRC_ALPHA, GL_ONE_MINUS_SRC_ALPHA, GL_CONSTANT_ALPHA, GL_ONE);
}

const gpu::PipelinePointer& DrawOverlay3D::getOpaquePipeline() const {
    if (!_opaquePipeline) {
        auto vs = gpu::ShaderPointer(gpu::Shader::createVertex(std::string(overlay3D_vert)));
        auto ps = gpu::ShaderPointer(gpu::Shader::createPixel(std::string(overlay3D_frag)));
        
        auto program = gpu::ShaderPointer(gpu::Shader::createProgram(vs, ps));

        auto state = gpu::StatePointer(new gpu::State());
        state->setDepthTest(true, true, gpu::LESS_EQUAL);

        _opaquePipeline.reset(gpu::Pipeline::create(program, state));
    }
    return _opaquePipeline;
}

void DrawOverlay3D::run(const SceneContextPointer& sceneContext, const RenderContextPointer& renderContext) {
    assert(renderContext->args);
    assert(renderContext->args->_viewFrustum);

    // render backgrounds
    auto& scene = sceneContext->_scene;
    auto& items = scene->getMasterBucket().at(ItemFilter::Builder::opaqueShape().withLayered());


    ItemIDsBounds inItems;
    inItems.reserve(items.size());
    for (auto id : items) {
        auto& item = scene->getItem(id);
        if (item.getKey().isVisible() && (item.getLayer() == 1)) {
            inItems.emplace_back(id);
        }
    }
    renderContext->_numFeedOverlay3DItems = inItems.size();
    renderContext->_numDrawnOverlay3DItems = inItems.size();

    RenderArgs* args = renderContext->args;
    gpu::Batch batch;
    args->_batch = &batch;
    args->_whiteTexture = DependencyManager::get<TextureCache>()->getWhiteTexture();

    glm::mat4 projMat;
    Transform viewMat;
    args->_viewFrustum->evalProjectionMatrix(projMat);
    args->_viewFrustum->evalViewTransform(viewMat);
    if (args->_renderMode == RenderArgs::MIRROR_RENDER_MODE) {
        viewMat.postScale(glm::vec3(-1.0f, 1.0f, 1.0f));
    }
    batch.setProjectionTransform(projMat);
    batch.setViewTransform(viewMat);

    batch.setPipeline(getOpaquePipeline());
    batch.setUniformTexture(0, args->_whiteTexture);

    if (!inItems.empty()) {
        batch.clearFramebuffer(gpu::Framebuffer::BUFFER_DEPTH, glm::vec4(), 1.f, 0);
        renderItems(sceneContext, renderContext, inItems, renderContext->_maxDrawnOverlay3DItems);
    }

    // Before rendering the batch make sure we re in sync with gl state
    args->_context->syncCache();
    args->_context->render((*args->_batch));
    args->_batch = nullptr;
    args->_whiteTexture.reset();
}
>>>>>>> 587bf788
<|MERGE_RESOLUTION|>--- conflicted
+++ resolved
@@ -1,309 +1,3 @@
-<<<<<<< HEAD
-//
-//  RenderDeferredTask.cpp
-//  render-utils/src/
-//
-//  Created by Sam Gateau on 5/29/15.
-//  Copyright 20154 High Fidelity, Inc.
-//
-//  Distributed under the Apache License, Version 2.0.
-//  See the accompanying file LICENSE or http://www.apache.org/licenses/LICENSE-2.0.html
-//
-#include "RenderDeferredTask.h"
-
-#include "gpu/Batch.h"
-#include "gpu/Context.h"
-#include "DeferredLightingEffect.h"
-#include "ViewFrustum.h"
-#include "RenderArgs.h"
-#include "TextureCache.h"
-
-#include <PerfStat.h>
-
-#include "overlay3D_vert.h"
-#include "overlay3D_frag.h"
-
-using namespace render;
-
-template <> void render::jobRun(const PrepareDeferred& job, const SceneContextPointer& sceneContext, const RenderContextPointer& renderContext) {
-    PerformanceTimer perfTimer("PrepareDeferred");
-    DependencyManager::get<DeferredLightingEffect>()->prepare();
-}
-
-template <> void render::jobRun(const RenderDeferred& job, const SceneContextPointer& sceneContext, const RenderContextPointer& renderContext) {
-    PerformanceTimer perfTimer("RenderDeferred");
-    DependencyManager::get<DeferredLightingEffect>()->render();
-//    renderContext->args->_context->syncCache();
-}
-
-template <> void render::jobRun(const ResolveDeferred& job, const SceneContextPointer& sceneContext, const RenderContextPointer& renderContext) {
-    PerformanceTimer perfTimer("ResolveDeferred");
-    DependencyManager::get<DeferredLightingEffect>()->copyBack(renderContext->args);
-    renderContext->args->_context->syncCache();
-
-}
-
-
-
-RenderDeferredTask::RenderDeferredTask() : Task() {
-   _jobs.push_back(Job(PrepareDeferred()));
-   _jobs.push_back(Job(DrawBackground()));
-   _jobs.push_back(Job(DrawOpaqueDeferred()));
-   _jobs.push_back(Job(DrawLight()));
-   _jobs.push_back(Job(ResetGLState()));
-   _jobs.push_back(Job(RenderDeferred()));
-   _jobs.push_back(Job(ResolveDeferred()));
-   _jobs.push_back(Job(DrawTransparentDeferred()));
-   _jobs.push_back(Job(DrawOverlay3D()));
-   _jobs.push_back(Job(ResetGLState()));
-}
-
-RenderDeferredTask::~RenderDeferredTask() {
-}
-
-void RenderDeferredTask::run(const SceneContextPointer& sceneContext, const RenderContextPointer& renderContext) {
-    // sanity checks
-    assert(sceneContext);
-    if (!sceneContext->_scene) {
-        return;
-    }
-
-
-    // Is it possible that we render without a viewFrustum ?
-    if (!(renderContext->args && renderContext->args->_viewFrustum)) {
-        return;
-    }
-
-    renderContext->args->_context->syncCache();
-
-    for (auto job : _jobs) {
-        job.run(sceneContext, renderContext);
-    }
-};
-
-
-
-template <> void render::jobRun(const DrawOpaqueDeferred& job, const SceneContextPointer& sceneContext, const RenderContextPointer& renderContext) {
-    PerformanceTimer perfTimer("DrawOpaqueDeferred");
-    assert(renderContext->args);
-    assert(renderContext->args->_viewFrustum);
-
-    // render opaques
-    auto& scene = sceneContext->_scene;
-    auto& items = scene->getMasterBucket().at(ItemFilter::Builder::opaqueShape().withoutLayered());
-    auto& renderDetails = renderContext->args->_details;
-
-    ItemIDsBounds inItems;
-    inItems.reserve(items.size());
-    for (auto id : items) {
-        inItems.emplace_back(ItemIDAndBounds(id));
-    }
-    ItemIDsBounds& renderedItems = inItems;
-
-    renderContext->_numFeedOpaqueItems = renderedItems.size();
-
-    ItemIDsBounds culledItems;
-    culledItems.reserve(inItems.size());
-    if (renderContext->_cullOpaque) {
-        renderDetails.pointTo(RenderDetails::OPAQUE_ITEM);
-        cullItems(sceneContext, renderContext, renderedItems, culledItems);
-        renderDetails.pointTo(RenderDetails::OTHER_ITEM);
-        renderedItems = culledItems;
-    }
-
-    renderContext->_numDrawnOpaqueItems = renderedItems.size();
-
-
-    ItemIDsBounds sortedItems;
-    sortedItems.reserve(culledItems.size());
-    if (renderContext->_sortOpaque) {
-        depthSortItems(sceneContext, renderContext, true, renderedItems, sortedItems); // Sort Front to back opaque items!
-        renderedItems = sortedItems;
-    }
-
-   // ItemIDsBounds sortedItems;
- /*   ItemMaterialBucketMap stateSortedItems;
-    stateSortedItems.allocateStandardMaterialBuckets();
-    if (true) {
-        for (auto& itemIDAndBound : renderedItems) {
-            stateSortedItems.insert(itemIDAndBound.id, scene->getItem(itemIDAndBound.id).getMaterialKey());
-        }
-    }
-*/
-
-    if (renderContext->_renderOpaque) {
-        RenderArgs* args = renderContext->args;
-        gpu::Batch batch;
-        args->_batch = &batch;
-
-        glm::mat4 projMat;
-        Transform viewMat;
-        args->_viewFrustum->evalProjectionMatrix(projMat);
-        args->_viewFrustum->evalViewTransform(viewMat);
-        if (args->_renderMode == RenderArgs::MIRROR_RENDER_MODE) {
-            viewMat.postScale(glm::vec3(-1.0f, 1.0f, 1.0f));
-        }
-        batch.setProjectionTransform(projMat);
-        batch.setViewTransform(viewMat);
-
-        {
-            GLenum buffers[3];
-            int bufferCount = 0;
-            buffers[bufferCount++] = GL_COLOR_ATTACHMENT0;
-            buffers[bufferCount++] = GL_COLOR_ATTACHMENT1;
-            buffers[bufferCount++] = GL_COLOR_ATTACHMENT2;
-            batch._glDrawBuffers(bufferCount, buffers);
-        }
-
-        renderItems(sceneContext, renderContext, renderedItems, renderContext->_maxDrawnOpaqueItems);
-
-        args->_context->render((*args->_batch));
-        args->_batch = nullptr;
-    }
-}
-
-
-template <> void render::jobRun(const DrawTransparentDeferred& job, const SceneContextPointer& sceneContext, const RenderContextPointer& renderContext) {
-    PerformanceTimer perfTimer("DrawTransparentDeferred");
-    assert(renderContext->args);
-    assert(renderContext->args->_viewFrustum);
-
-    // render transparents
-    auto& scene = sceneContext->_scene;
-    auto& items = scene->getMasterBucket().at(ItemFilter::Builder::transparentShape().withoutLayered());
-    auto& renderDetails = renderContext->args->_details;
-    
-    ItemIDsBounds inItems;
-    inItems.reserve(items.size());
-    for (auto id : items) {
-        inItems.push_back(id);
-    }
-    ItemIDsBounds& renderedItems = inItems;
-
-    renderContext->_numFeedTransparentItems = renderedItems.size();
-
-    ItemIDsBounds culledItems;
-    if (renderContext->_cullTransparent) {
-        renderDetails.pointTo(RenderDetails::TRANSLUCENT_ITEM);
-        cullItems(sceneContext, renderContext, inItems, culledItems);
-        renderDetails.pointTo(RenderDetails::OTHER_ITEM);
-        renderedItems = culledItems;
-    }
-    
-    renderContext->_numDrawnTransparentItems = renderedItems.size();
-
-    ItemIDsBounds sortedItems;
-    if (renderContext->_sortTransparent) {
-        depthSortItems(sceneContext, renderContext, false, renderedItems, sortedItems); // Sort Back to front transparent items!
-        renderedItems = sortedItems;
-    }
-
-    if (renderContext->_renderTransparent) {
-        RenderArgs* args = renderContext->args;
-        gpu::Batch batch;
-        args->_batch = &batch;
-
-        
-
-
-        glm::mat4 projMat;
-        Transform viewMat;
-        args->_viewFrustum->evalProjectionMatrix(projMat);
-        args->_viewFrustum->evalViewTransform(viewMat);
-        if (args->_renderMode == RenderArgs::MIRROR_RENDER_MODE) {
-            viewMat.postScale(glm::vec3(-1.0f, 1.0f, 1.0f));
-        }
-        batch.setProjectionTransform(projMat);
-        batch.setViewTransform(viewMat);
-
-        const float TRANSPARENT_ALPHA_THRESHOLD = 0.0f;
-
-        {
-            GLenum buffers[3];
-            int bufferCount = 0;
-            buffers[bufferCount++] = GL_COLOR_ATTACHMENT0;
-            batch._glDrawBuffers(bufferCount, buffers);
-            args->_alphaThreshold = TRANSPARENT_ALPHA_THRESHOLD;
-        }
-
-
-        renderItems(sceneContext, renderContext, renderedItems, renderContext->_maxDrawnTransparentItems);
-
-        // Before rendering the batch make sure we re in sync with gl state
-        args->_context->syncCache();
-        args->_context->render((*args->_batch));
-        args->_batch = nullptr;
-
-        // reset blend function to standard...
-       // glBlendFuncSeparate(GL_SRC_ALPHA, GL_ONE_MINUS_SRC_ALPHA, GL_CONSTANT_ALPHA, GL_ONE);
-    }
-}
-
-gpu::PipelinePointer DrawOverlay3D::_opaquePipeline;
-const gpu::PipelinePointer& DrawOverlay3D::getOpaquePipeline() {
-    if (!_opaquePipeline) {
-        auto vs = gpu::ShaderPointer(gpu::Shader::createVertex(std::string(overlay3D_vert)));
-        auto ps = gpu::ShaderPointer(gpu::Shader::createPixel(std::string(overlay3D_frag)));
-        
-        auto program = gpu::ShaderPointer(gpu::Shader::createProgram(vs, ps));
-
-        auto state = gpu::StatePointer(new gpu::State());
-        state->setDepthTest(true, true, gpu::LESS_EQUAL);
-
-        _opaquePipeline.reset(gpu::Pipeline::create(program, state));
-    }
-    return _opaquePipeline;
-}
-
-template <> void render::jobRun(const DrawOverlay3D& job, const SceneContextPointer& sceneContext, const RenderContextPointer& renderContext) {
-      PerformanceTimer perfTimer("DrawOverlay3D");
-    assert(renderContext->args);
-    assert(renderContext->args->_viewFrustum);
-
-    // render backgrounds
-    auto& scene = sceneContext->_scene;
-    auto& items = scene->getMasterBucket().at(ItemFilter::Builder::opaqueShape().withLayered());
-
-
-    ItemIDsBounds inItems;
-    inItems.reserve(items.size());
-    for (auto id : items) {
-        auto& item = scene->getItem(id);
-        if (item.getKey().isVisible() && (item.getLayer() == 1)) {
-            inItems.emplace_back(id);
-        }
-    }
- 
-    RenderArgs* args = renderContext->args;
-    gpu::Batch batch;
-    args->_batch = &batch;
-    args->_whiteTexture = DependencyManager::get<TextureCache>()->getWhiteTexture();
-
-
-    glm::mat4 projMat;
-    Transform viewMat;
-    args->_viewFrustum->evalProjectionMatrix(projMat);
-    args->_viewFrustum->evalViewTransform(viewMat);
-    if (args->_renderMode == RenderArgs::MIRROR_RENDER_MODE) {
-        viewMat.postScale(glm::vec3(-1.0f, 1.0f, 1.0f));
-    }
-    batch.setProjectionTransform(projMat);
-    batch.setViewTransform(viewMat);
-    batch.setPipeline(job.getOpaquePipeline());
-    batch.setUniformTexture(0, args->_whiteTexture);
-
-    if (!inItems.empty()) {
-        batch.clearFramebuffer(gpu::Framebuffer::BUFFER_DEPTH, glm::vec4(), 1.f, 0);
-        renderItems(sceneContext, renderContext, inItems);
-    }
-
-    // Before rendering the batch make sure we re in sync with gl state
-    args->_context->syncCache();
-    args->_context->render((*args->_batch));
-    args->_batch = nullptr;
-    args->_whiteTexture.reset();
-}
-=======
 //
 //  RenderDeferredTask.cpp
 //  render-utils/src/
@@ -480,11 +174,11 @@
     glBlendFuncSeparate(GL_SRC_ALPHA, GL_ONE_MINUS_SRC_ALPHA, GL_CONSTANT_ALPHA, GL_ONE);
 }
 
+gpu::PipelinePointer DrawOverlay3D::_opaquePipeline;
 const gpu::PipelinePointer& DrawOverlay3D::getOpaquePipeline() const {
     if (!_opaquePipeline) {
         auto vs = gpu::ShaderPointer(gpu::Shader::createVertex(std::string(overlay3D_vert)));
         auto ps = gpu::ShaderPointer(gpu::Shader::createPixel(std::string(overlay3D_frag)));
-        
         auto program = gpu::ShaderPointer(gpu::Shader::createProgram(vs, ps));
 
         auto state = gpu::StatePointer(new gpu::State());
@@ -543,5 +237,4 @@
     args->_context->render((*args->_batch));
     args->_batch = nullptr;
     args->_whiteTexture.reset();
-}
->>>>>>> 587bf788
+}
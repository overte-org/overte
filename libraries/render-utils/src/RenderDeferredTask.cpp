--- conflicted
+++ resolved
@@ -198,15 +198,11 @@
     
         task.addJob<DrawBounds>("DrawLightBounds", lights);
         task.addJob<DrawBounds>("DrawZones", zones);
-<<<<<<< HEAD
-        task.addJob<DrawFrustums>("DrawFrustums");
-=======
         const auto frustums = task.addJob<ExtractFrustums>("ExtractFrustums");
         const auto viewFrustum = frustums.getN<ExtractFrustums::Output>(ExtractFrustums::VIEW_FRUSTUM);
         const auto shadowFrustum = frustums.getN<ExtractFrustums::Output>(ExtractFrustums::SHADOW_FRUSTUM);
         task.addJob<DrawFrustum>("DrawViewFrustum", viewFrustum, glm::vec3(1.0f, 1.0f, 0.0f));
         task.addJob<DrawFrustum>("DrawShadowFrustum", shadowFrustum, glm::vec3(0.0f, 0.0f, 1.0f));
->>>>>>> 14275b1c
 
         // Render.getConfig("RenderMainView.DrawSelectionBounds").enabled = true
         task.addJob<DrawBounds>("DrawSelectionBounds", selectedItems);
@@ -539,96 +535,11 @@
     });
 }
 
-<<<<<<< HEAD
-void DrawFrustums::configure(const Config& configuration) {
-    _updateFrustums = !configuration.isFrozen;
-}
-
-void DrawFrustums::run(const render::RenderContextPointer& renderContext) {
-=======
 void ExtractFrustums::run(const render::RenderContextPointer& renderContext, Output& output) {
->>>>>>> 14275b1c
     assert(renderContext->args);
     assert(renderContext->args->_context);
 
     RenderArgs* args = renderContext->args;
-<<<<<<< HEAD
-    static uint8_t indexData[] = { 0, 1, 2, 3, 0, 4, 5, 6, 7, 4, 5, 1, 2, 6, 7, 3 };
-
-    if (!_frustumMeshIndices._buffer) {
-        auto indices = std::make_shared<gpu::Buffer>(sizeof(indexData), indexData);
-        _frustumMeshIndices = gpu::BufferView(indices, gpu::Element(gpu::SCALAR, gpu::UINT8, gpu::INDEX));
-        _viewFrustumMeshVertices = gpu::BufferView(std::make_shared<gpu::Buffer>(sizeof(glm::vec3) * 8, nullptr), gpu::Element::VEC3F_XYZ);
-        _viewFrustumMeshStream.addBuffer(_viewFrustumMeshVertices._buffer, _viewFrustumMeshVertices._offset, _viewFrustumMeshVertices._stride);
-        _shadowFrustumMeshVertices = gpu::BufferView(std::make_shared<gpu::Buffer>(sizeof(glm::vec3) * 8, nullptr), gpu::Element::VEC3F_XYZ);
-        _shadowFrustumMeshStream.addBuffer(_shadowFrustumMeshVertices._buffer, _shadowFrustumMeshVertices._offset, _shadowFrustumMeshVertices._stride);
-    }
-
-    if (_updateFrustums) {
-        updateFrustum(args->getViewFrustum(), _viewFrustumMeshVertices);
-
-        auto lightStage = renderContext->_scene->getStage<LightStage>();
-        assert(lightStage);
-
-        const auto globalShadow = lightStage->getCurrentKeyShadow();
-        if (globalShadow) {
-            updateFrustum(*globalShadow->getFrustum(), _shadowFrustumMeshVertices);
-        }
-    }
-
-    if (!_pipeline) {
-        auto vs = gpu::StandardShaderLib::getDrawTransformVertexPositionVS();
-        auto ps = gpu::StandardShaderLib::getDrawColorPS();
-        gpu::ShaderPointer program = gpu::Shader::createProgram(vs, ps);
-
-        gpu::Shader::BindingSet slotBindings;
-        slotBindings.insert(gpu::Shader::Binding("color", 0));
-        gpu::Shader::makeProgram(*program, slotBindings);
-
-        gpu::StatePointer state = gpu::StatePointer(new gpu::State());
-        state->setDepthTest(gpu::State::DepthTest(true, false));
-        _pipeline = gpu::Pipeline::create(program, state);
-    }
-
-    // Render the frustums in wireframe
-    gpu::doInBatch(args->_context, [&](gpu::Batch& batch) {
-        args->_batch = &batch;
-        batch.setViewportTransform(args->_viewport);
-        batch.setStateScissorRect(args->_viewport);
-
-        glm::mat4 projMat;
-        Transform viewMat;
-        args->getViewFrustum().evalProjectionMatrix(projMat);
-        args->getViewFrustum().evalViewTransform(viewMat);
-
-        batch.setProjectionTransform(projMat);
-        batch.setViewTransform(viewMat);
-        batch.setPipeline(_pipeline);
-        batch.setIndexBuffer(_frustumMeshIndices);
-
-        batch._glUniform4f(0, 1.0f, 1.0f, 0.0f, 1.0f);
-        batch.setInputStream(0, _viewFrustumMeshStream);
-        batch.drawIndexed(gpu::LINE_STRIP, sizeof(indexData) / sizeof(indexData[0]), 0U);
-
-        batch._glUniform4f(0, 1.0f, 0.0f, 0.0f, 1.0f);
-        batch.setInputStream(0, _shadowFrustumMeshStream);
-        batch.drawIndexed(gpu::LINE_STRIP, sizeof(indexData) / sizeof(indexData[0]), 0U);
-
-        args->_batch = nullptr;
-    });
-}
-
-void DrawFrustums::updateFrustum(const ViewFrustum& frustum, gpu::BufferView& vertexBuffer) {
-    auto& vertices = vertexBuffer.edit<std::array<glm::vec3, 8U> >();
-    vertices[0] = frustum.getNearTopLeft();
-    vertices[1] = frustum.getNearTopRight();
-    vertices[2] = frustum.getNearBottomRight();
-    vertices[3] = frustum.getNearBottomLeft();
-    vertices[4] = frustum.getFarTopLeft();
-    vertices[5] = frustum.getFarTopRight();
-    vertices[6] = frustum.getFarBottomRight();
-    vertices[7] = frustum.getFarBottomLeft();
-=======
 
     // Return view frustum
     auto& viewFrustum = output[VIEW_FRUSTUM].edit<ViewFrustumPointer>();
@@ -652,5 +563,4 @@
     } else {
         shadowFrustum.reset();
     }
->>>>>>> 14275b1c
 }

//
//  RenderDeferredTask.cpp
//  render-utils/src/
//
//  Created by Sam Gateau on 5/29/15.
//  Copyright 2016 High Fidelity, Inc.
//
//  Distributed under the Apache License, Version 2.0.
//  See the accompanying file LICENSE or http://www.apache.org/licenses/LICENSE-2.0.html
//

#include "RenderDeferredTask.h"

#include <PerfStat.h>
#include <PathUtils.h>
#include <ViewFrustum.h>
#include <gpu/Context.h>

#include <render/CullTask.h>
#include <render/FilterTask.h>
#include <render/SortTask.h>
#include <render/DrawTask.h>
#include <render/DrawStatus.h>
#include <render/DrawSceneOctree.h>
#include <render/BlurTask.h>

#include "LightingModel.h"
#include "StencilMaskPass.h"
#include "DebugDeferredBuffer.h"
#include "DeferredFramebuffer.h"
#include "DeferredLightingEffect.h"
#include "SurfaceGeometryPass.h"
#include "FramebufferCache.h"
#include "TextureCache.h"
#include "ZoneRenderer.h"
#include "FadeEffect.h"
#include "RenderUtilsLogging.h"

#include "AmbientOcclusionEffect.h"
#include "AntialiasingEffect.h"
#include "ToneMappingEffect.h"
#include "SubsurfaceScattering.h"
#include "DrawHaze.h"
#include "HighlightEffect.h"

#include <gpu/StandardShaderLib.h>

#include <sstream>

using namespace render;
extern void initOverlay3DPipelines(render::ShapePlumber& plumber, bool depthTest = false);
extern void initDeferredPipelines(render::ShapePlumber& plumber, const render::ShapePipeline::BatchSetter& batchSetter, const render::ShapePipeline::ItemSetter& itemSetter);

RenderDeferredTask::RenderDeferredTask()
{
}

void RenderDeferredTask::configure(const Config& config)
{
}

const render::Varying RenderDeferredTask::addSelectItemJobs(JobModel& task, const char* selectionName,
                                                            const render::Varying& metas, 
                                                            const render::Varying& opaques, 
                                                            const render::Varying& transparents) {
    const auto selectMetaInput = SelectItems::Inputs(metas, Varying(), std::string()).asVarying();
    const auto selectedMetas = task.addJob<SelectItems>("MetaSelection", selectMetaInput, selectionName);
    const auto selectMetaAndOpaqueInput = SelectItems::Inputs(opaques, selectedMetas, std::string()).asVarying();
    const auto selectedMetasAndOpaques = task.addJob<SelectItems>("OpaqueSelection", selectMetaAndOpaqueInput, selectionName);
    const auto selectItemInput = SelectItems::Inputs(transparents, selectedMetasAndOpaques, std::string()).asVarying();
    return task.addJob<SelectItems>("TransparentSelection", selectItemInput, selectionName);
}

void RenderDeferredTask::build(JobModel& task, const render::Varying& input, render::Varying& output) {
    const auto& items = input.get<Input>();
    auto fadeEffect = DependencyManager::get<FadeEffect>();

    // Prepare the ShapePipelines
    ShapePlumberPointer shapePlumber = std::make_shared<ShapePlumber>();
    initDeferredPipelines(*shapePlumber, fadeEffect->getBatchSetter(), fadeEffect->getItemUniformSetter());

    // Extract opaques / transparents / lights / metas / overlays / background
    const auto& opaques = items.get0()[RenderFetchCullSortTask::OPAQUE_SHAPE];
    const auto& transparents = items.get0()[RenderFetchCullSortTask::TRANSPARENT_SHAPE];
    const auto& lights = items.get0()[RenderFetchCullSortTask::LIGHT];
    const auto& metas = items.get0()[RenderFetchCullSortTask::META];
    const auto& overlayOpaques = items.get0()[RenderFetchCullSortTask::OVERLAY_OPAQUE_SHAPE];
    const auto& overlayTransparents = items.get0()[RenderFetchCullSortTask::OVERLAY_TRANSPARENT_SHAPE];
    //const auto& background = items.get0()[RenderFetchCullSortTask::BACKGROUND];
    const auto& spatialSelection = items[1];

    fadeEffect->build(task, opaques);

    // Prepare deferred, generate the shared Deferred Frame Transform
    const auto deferredFrameTransform = task.addJob<GenerateDeferredFrameTransform>("DeferredFrameTransform");
    const auto lightingModel = task.addJob<MakeLightingModel>("LightingModel");

    // GPU jobs: Start preparing the primary, deferred and lighting buffer
    const auto primaryFramebuffer = task.addJob<PreparePrimaryFramebuffer>("PreparePrimaryBuffer");

    const auto opaqueRangeTimer = task.addJob<BeginGPURangeTimer>("BeginOpaqueRangeTimer", "DrawOpaques");

    const auto prepareDeferredInputs = PrepareDeferred::Inputs(primaryFramebuffer, lightingModel).asVarying();
    const auto prepareDeferredOutputs = task.addJob<PrepareDeferred>("PrepareDeferred", prepareDeferredInputs);
    const auto deferredFramebuffer = prepareDeferredOutputs.getN<PrepareDeferred::Outputs>(0);
    const auto lightingFramebuffer = prepareDeferredOutputs.getN<PrepareDeferred::Outputs>(1);

    // draw a stencil mask in hidden regions of the framebuffer.
    task.addJob<PrepareStencil>("PrepareStencil", primaryFramebuffer);

    // Render opaque objects in DeferredBuffer
    const auto opaqueInputs = DrawStateSortDeferred::Inputs(opaques, lightingModel).asVarying();
    task.addJob<DrawStateSortDeferred>("DrawOpaqueDeferred", opaqueInputs, shapePlumber);

    task.addJob<EndGPURangeTimer>("OpaqueRangeTimer", opaqueRangeTimer);


    // Opaque all rendered

    // Linear Depth Pass
    const auto linearDepthPassInputs = LinearDepthPass::Inputs(deferredFrameTransform, deferredFramebuffer).asVarying();
    const auto linearDepthPassOutputs = task.addJob<LinearDepthPass>("LinearDepth", linearDepthPassInputs);
    const auto linearDepthTarget = linearDepthPassOutputs.getN<LinearDepthPass::Outputs>(0);
    
    // Curvature pass
    const auto surfaceGeometryPassInputs = SurfaceGeometryPass::Inputs(deferredFrameTransform, deferredFramebuffer, linearDepthTarget).asVarying();
    const auto surfaceGeometryPassOutputs = task.addJob<SurfaceGeometryPass>("SurfaceGeometry", surfaceGeometryPassInputs);
    const auto surfaceGeometryFramebuffer = surfaceGeometryPassOutputs.getN<SurfaceGeometryPass::Outputs>(0);
    const auto curvatureFramebuffer = surfaceGeometryPassOutputs.getN<SurfaceGeometryPass::Outputs>(1);
    const auto midCurvatureNormalFramebuffer = surfaceGeometryPassOutputs.getN<SurfaceGeometryPass::Outputs>(2);
    const auto lowCurvatureNormalFramebuffer = surfaceGeometryPassOutputs.getN<SurfaceGeometryPass::Outputs>(3);

    // Simply update the scattering resource
    const auto scatteringResource = task.addJob<SubsurfaceScattering>("Scattering");

    // AO job
    const auto ambientOcclusionInputs = AmbientOcclusionEffect::Inputs(deferredFrameTransform, deferredFramebuffer, linearDepthTarget).asVarying();
    const auto ambientOcclusionOutputs = task.addJob<AmbientOcclusionEffect>("AmbientOcclusion", ambientOcclusionInputs);
    const auto ambientOcclusionFramebuffer = ambientOcclusionOutputs.getN<AmbientOcclusionEffect::Outputs>(0);
    const auto ambientOcclusionUniforms = ambientOcclusionOutputs.getN<AmbientOcclusionEffect::Outputs>(1);

    
    // Draw Lights just add the lights to the current list of lights to deal with. NOt really gpu job for now.
    task.addJob<DrawLight>("DrawLight", lights);

    // Filter zones from the general metas bucket
    const auto zones = task.addJob<ZoneRendererTask>("ZoneRenderer", metas);

    // Light Clustering
    // Create the cluster grid of lights, cpu job for now
    const auto lightClusteringPassInputs = LightClusteringPass::Inputs(deferredFrameTransform, lightingModel, linearDepthTarget).asVarying();
    const auto lightClusters = task.addJob<LightClusteringPass>("LightClustering", lightClusteringPassInputs);
 
    // Add haze model
    const auto hazeModel = task.addJob<FetchHazeStage>("HazeModel");

    // DeferredBuffer is complete, now let's shade it into the LightingBuffer
    const auto deferredLightingInputs = RenderDeferred::Inputs(deferredFrameTransform, deferredFramebuffer, lightingModel,
        surfaceGeometryFramebuffer, ambientOcclusionFramebuffer, scatteringResource, lightClusters, hazeModel).asVarying();
    
    task.addJob<RenderDeferred>("RenderDeferred", deferredLightingInputs);

    // Similar to light stage, background stage has been filled by several potential render items and resolved for the frame in this job
    task.addJob<DrawBackgroundStage>("DrawBackgroundDeferred", lightingModel);

    // Render transparent objects forward in LightingBuffer
    const auto transparentsInputs = DrawDeferred::Inputs(transparents, lightingModel).asVarying();
    task.addJob<DrawDeferred>("DrawTransparentDeferred", transparentsInputs, shapePlumber);

    // LIght Cluster Grid Debuging job
    {
        const auto debugLightClustersInputs = DebugLightClusters::Inputs(deferredFrameTransform, deferredFramebuffer, lightingModel, linearDepthTarget, lightClusters).asVarying();
        task.addJob<DebugLightClusters>("DebugLightClusters", debugLightClustersInputs);
    }

    const auto drawHazeInputs = render::Varying(DrawHaze::Inputs(hazeModel, lightingFramebuffer, linearDepthTarget, deferredFrameTransform, lightingFramebuffer));
    task.addJob<DrawHaze>("DrawHaze", drawHazeInputs);

    const auto toneAndPostRangeTimer = task.addJob<BeginGPURangeTimer>("BeginToneAndPostRangeTimer", "PostToneOverlaysAntialiasing");

    // Lighting Buffer ready for tone mapping
    const auto toneMappingInputs = ToneMappingDeferred::Inputs(lightingFramebuffer, primaryFramebuffer).asVarying();
    task.addJob<ToneMappingDeferred>("ToneMapping", toneMappingInputs);

    const auto outlineRangeTimer = task.addJob<BeginGPURangeTimer>("BeginHighlightRangeTimer", "Highlight");
    // Select items that need to be outlined
    const auto selectionBaseName = "contextOverlayHighlightList";
    const auto selectedItems = addSelectItemJobs(task, selectionBaseName, metas, opaques, transparents);

    const auto outlineInputs = DrawHighlightTask::Inputs(items.get0(), deferredFramebuffer, primaryFramebuffer, deferredFrameTransform).asVarying();
    task.addJob<DrawHighlightTask>("DrawHighlight", outlineInputs);

    task.addJob<EndGPURangeTimer>("HighlightRangeTimer", outlineRangeTimer);

    { // DEbug the bounds of the rendered items, still look at the zbuffer
        task.addJob<DrawBounds>("DrawMetaBounds", metas);
        task.addJob<DrawBounds>("DrawOpaqueBounds", opaques);
        task.addJob<DrawBounds>("DrawTransparentBounds", transparents);
    
        task.addJob<DrawBounds>("DrawLightBounds", lights);
        task.addJob<DrawBounds>("DrawZones", zones);
<<<<<<< HEAD
        task.addJob<DrawFrustums>("DrawFrustums");
=======

        // Render.getConfig("RenderMainView.DrawSelectionBounds").enabled = true
        task.addJob<DrawBounds>("DrawSelectionBounds", selectedItems);
>>>>>>> 9ff4541e
    }

    // Layered Overlays
    const auto filteredOverlaysOpaque = task.addJob<FilterLayeredItems>("FilterOverlaysLayeredOpaque", overlayOpaques, Item::LAYER_3D_FRONT);
    const auto filteredOverlaysTransparent = task.addJob<FilterLayeredItems>("FilterOverlaysLayeredTransparent", overlayTransparents, Item::LAYER_3D_FRONT);
    const auto overlaysInFrontOpaque =  filteredOverlaysOpaque.getN<FilterLayeredItems::Outputs>(0);
    const auto overlaysInFrontTransparent = filteredOverlaysTransparent.getN<FilterLayeredItems::Outputs>(0);

    const auto overlayInFrontOpaquesInputs = DrawOverlay3D::Inputs(overlaysInFrontOpaque, lightingModel).asVarying();
    const auto overlayInFrontTransparentsInputs = DrawOverlay3D::Inputs(overlaysInFrontTransparent, lightingModel).asVarying();
    task.addJob<DrawOverlay3D>("DrawOverlayInFrontOpaque", overlayInFrontOpaquesInputs, true);
    task.addJob<DrawOverlay3D>("DrawOverlayInFrontTransparent", overlayInFrontTransparentsInputs, false);

    { // Debug the bounds of the rendered Overlay items that are marked drawInFront, still look at the zbuffer
        task.addJob<DrawBounds>("DrawOverlayInFrontOpaqueBounds", overlaysInFrontOpaque);
        task.addJob<DrawBounds>("DrawOverlayInFrontTransparentBounds", overlaysInFrontTransparent);
    }

     // Debugging stages
    {
        // Debugging Deferred buffer job
        const auto debugFramebuffers = render::Varying(DebugDeferredBuffer::Inputs(deferredFramebuffer, linearDepthTarget, surfaceGeometryFramebuffer, ambientOcclusionFramebuffer));
        task.addJob<DebugDeferredBuffer>("DebugDeferredBuffer", debugFramebuffers);

        const auto debugSubsurfaceScatteringInputs = DebugSubsurfaceScattering::Inputs(deferredFrameTransform, deferredFramebuffer, lightingModel,
            surfaceGeometryFramebuffer, ambientOcclusionFramebuffer, scatteringResource).asVarying();
        task.addJob<DebugSubsurfaceScattering>("DebugScattering", debugSubsurfaceScatteringInputs);

        const auto debugAmbientOcclusionInputs = DebugAmbientOcclusion::Inputs(deferredFrameTransform, deferredFramebuffer, linearDepthTarget, ambientOcclusionUniforms).asVarying();
        task.addJob<DebugAmbientOcclusion>("DebugAmbientOcclusion", debugAmbientOcclusionInputs);

        // Scene Octree Debugging job
        {
            task.addJob<DrawSceneOctree>("DrawSceneOctree", spatialSelection);
            task.addJob<DrawItemSelection>("DrawItemSelection", spatialSelection);
        }

        // Status icon rendering job
        {
            // Grab a texture map representing the different status icons and assign that to the drawStatsuJob
            auto iconMapPath = PathUtils::resourcesPath() + "icons/statusIconAtlas.svg";
            auto statusIconMap = DependencyManager::get<TextureCache>()->getImageTexture(iconMapPath, image::TextureUsage::STRICT_TEXTURE);
            task.addJob<DrawStatus>("DrawStatus", opaques, DrawStatus(statusIconMap));
        }

        task.addJob<DebugZoneLighting>("DrawZoneStack", deferredFrameTransform);
    }

    // AA job to be revisited
    task.addJob<Antialiasing>("Antialiasing", primaryFramebuffer);

    // Composite the HUD and HUD overlays
    task.addJob<CompositeHUD>("HUD");

    const auto overlaysHUDOpaque = filteredOverlaysOpaque.getN<FilterLayeredItems::Outputs>(1);
    const auto overlaysHUDTransparent = filteredOverlaysTransparent.getN<FilterLayeredItems::Outputs>(1);

    const auto overlayHUDOpaquesInputs = DrawOverlay3D::Inputs(overlaysHUDOpaque, lightingModel).asVarying();
    const auto overlayHUDTransparentsInputs = DrawOverlay3D::Inputs(overlaysHUDTransparent, lightingModel).asVarying();
    task.addJob<DrawOverlay3D>("DrawOverlayHUDOpaque", overlayHUDOpaquesInputs, true);
    task.addJob<DrawOverlay3D>("DrawOverlayHUDTransparent", overlayHUDTransparentsInputs, false);

    { // Debug the bounds of the rendered Overlay items that are marked drawHUDLayer, still look at the zbuffer
        task.addJob<DrawBounds>("DrawOverlayHUDOpaqueBounds", overlaysHUDOpaque);
        task.addJob<DrawBounds>("DrawOverlayHUDTransparentBounds", overlaysHUDTransparent);
    }

    task.addJob<EndGPURangeTimer>("ToneAndPostRangeTimer", toneAndPostRangeTimer);

    // Blit!
    task.addJob<Blit>("Blit", primaryFramebuffer);
}

void BeginGPURangeTimer::run(const render::RenderContextPointer& renderContext, gpu::RangeTimerPointer& timer) {
    timer = _gpuTimer;
    gpu::doInBatch(renderContext->args->_context, [&](gpu::Batch& batch) {
        _gpuTimer->begin(batch);
    });
}

void EndGPURangeTimer::run(const render::RenderContextPointer& renderContext, const gpu::RangeTimerPointer& timer) {
    gpu::doInBatch(renderContext->args->_context, [&](gpu::Batch& batch) {
        timer->end(batch);
    });
    
    auto config = std::static_pointer_cast<Config>(renderContext->jobConfig);
    config->setGPUBatchRunTime(timer->getGPUAverage(), timer->getBatchAverage());
}


void DrawDeferred::run(const RenderContextPointer& renderContext, const Inputs& inputs) {
    assert(renderContext->args);
    assert(renderContext->args->hasViewFrustum());

    auto config = std::static_pointer_cast<Config>(renderContext->jobConfig);

    const auto& inItems = inputs.get0();
    const auto& lightingModel = inputs.get1();

    RenderArgs* args = renderContext->args;

    gpu::doInBatch(args->_context, [&](gpu::Batch& batch) {
        args->_batch = &batch;
        
        // Setup camera, projection and viewport for all items
        batch.setViewportTransform(args->_viewport);
        batch.setStateScissorRect(args->_viewport);

        glm::mat4 projMat;
        Transform viewMat;
        args->getViewFrustum().evalProjectionMatrix(projMat);
        args->getViewFrustum().evalViewTransform(viewMat);

        batch.setProjectionTransform(projMat);
        batch.setViewTransform(viewMat);

        // Setup lighting model for all items;
        batch.setUniformBuffer(render::ShapePipeline::Slot::LIGHTING_MODEL, lightingModel->getParametersBuffer());

        // From the lighting model define a global shapKey ORED with individiual keys
        ShapeKey::Builder keyBuilder;
        if (lightingModel->isWireframeEnabled()) {
            keyBuilder.withWireframe();
        }

        ShapeKey globalKey = keyBuilder.build();
        args->_globalShapeKey = globalKey._flags.to_ulong();

        renderShapes(renderContext, _shapePlumber, inItems, _maxDrawn, globalKey);

        args->_batch = nullptr;
        args->_globalShapeKey = 0;
    });

    config->setNumDrawn((int)inItems.size());
}

void DrawStateSortDeferred::run(const RenderContextPointer& renderContext, const Inputs& inputs) {
    assert(renderContext->args);
    assert(renderContext->args->hasViewFrustum());

    auto config = std::static_pointer_cast<Config>(renderContext->jobConfig);

    const auto& inItems = inputs.get0();
    const auto& lightingModel = inputs.get1();

    RenderArgs* args = renderContext->args;

    gpu::doInBatch(args->_context, [&](gpu::Batch& batch) {
        args->_batch = &batch;

        // Setup camera, projection and viewport for all items
        batch.setViewportTransform(args->_viewport);
        batch.setStateScissorRect(args->_viewport);

        glm::mat4 projMat;
        Transform viewMat;
        args->getViewFrustum().evalProjectionMatrix(projMat);
        args->getViewFrustum().evalViewTransform(viewMat);

        batch.setProjectionTransform(projMat);
        batch.setViewTransform(viewMat);

        // Setup lighting model for all items;
        batch.setUniformBuffer(render::ShapePipeline::Slot::LIGHTING_MODEL, lightingModel->getParametersBuffer());

        // From the lighting model define a global shapeKey ORED with individiual keys
        ShapeKey::Builder keyBuilder;
        if (lightingModel->isWireframeEnabled()) {
            keyBuilder.withWireframe();
        }

        ShapeKey globalKey = keyBuilder.build();
        args->_globalShapeKey = globalKey._flags.to_ulong();

        if (_stateSort) {
            renderStateSortShapes(renderContext, _shapePlumber, inItems, _maxDrawn, globalKey);
        } else {
            renderShapes(renderContext, _shapePlumber, inItems, _maxDrawn, globalKey);
        }
        args->_batch = nullptr;
        args->_globalShapeKey = 0;
    });

    config->setNumDrawn((int)inItems.size());
}

DrawOverlay3D::DrawOverlay3D(bool opaque) :
    _shapePlumber(std::make_shared<ShapePlumber>()),
    _opaquePass(opaque) {
    initOverlay3DPipelines(*_shapePlumber);
}

void DrawOverlay3D::run(const RenderContextPointer& renderContext, const Inputs& inputs) {
    assert(renderContext->args);
    assert(renderContext->args->hasViewFrustum());

    auto config = std::static_pointer_cast<Config>(renderContext->jobConfig);

    const auto& inItems = inputs.get0();
    const auto& lightingModel = inputs.get1();
    
    config->setNumDrawn((int)inItems.size());
    emit config->numDrawnChanged();

    if (!inItems.empty()) {
        RenderArgs* args = renderContext->args;

        // Clear the framebuffer without stereo
        // Needs to be distinct from the other batch because using the clear call 
        // while stereo is enabled triggers a warning
        if (_opaquePass) {
            gpu::doInBatch(args->_context, [&](gpu::Batch& batch){
                batch.enableStereo(false);
                batch.clearFramebuffer(gpu::Framebuffer::BUFFER_DEPTH, glm::vec4(), 1.f, 0, false);
            });
        }

        // Render the items
        gpu::doInBatch(args->_context, [&](gpu::Batch& batch) {
            args->_batch = &batch;
            batch.setViewportTransform(args->_viewport);
            batch.setStateScissorRect(args->_viewport);

            glm::mat4 projMat;
            Transform viewMat;
            args->getViewFrustum().evalProjectionMatrix(projMat);
            args->getViewFrustum().evalViewTransform(viewMat);

            batch.setProjectionTransform(projMat);
            batch.setViewTransform(viewMat);

            // Setup lighting model for all items;
            batch.setUniformBuffer(render::ShapePipeline::Slot::LIGHTING_MODEL, lightingModel->getParametersBuffer());

            renderShapes(renderContext, _shapePlumber, inItems, _maxDrawn);
            args->_batch = nullptr;
        });
    }
}

void CompositeHUD::run(const RenderContextPointer& renderContext) {
    assert(renderContext->args);
    assert(renderContext->args->_context);

    // Grab the HUD texture
    gpu::doInBatch(renderContext->args->_context, [&](gpu::Batch& batch) {
        if (renderContext->args->_hudOperator) {
            renderContext->args->_hudOperator(batch, renderContext->args->_hudTexture, renderContext->args->_renderMode == RenderArgs::RenderMode::MIRROR_RENDER_MODE);
        }
    });
}

void Blit::run(const RenderContextPointer& renderContext, const gpu::FramebufferPointer& srcFramebuffer) {
    assert(renderContext->args);
    assert(renderContext->args->_context);

    RenderArgs* renderArgs = renderContext->args;
    auto blitFbo = renderArgs->_blitFramebuffer;

    if (!blitFbo) {
        qCWarning(renderutils) << "Blit::run - no blit frame buffer.";
        return;
    }

    // Determine size from viewport
    int width = renderArgs->_viewport.z;
    int height = renderArgs->_viewport.w;

    // Blit primary to blit FBO
    auto primaryFbo = srcFramebuffer;

    gpu::doInBatch(renderArgs->_context, [&](gpu::Batch& batch) {
        batch.setFramebuffer(blitFbo);

        if (renderArgs->_renderMode == RenderArgs::MIRROR_RENDER_MODE) {
            if (renderArgs->isStereo()) {
                gpu::Vec4i srcRectLeft;
                srcRectLeft.z = width / 2;
                srcRectLeft.w = height;

                gpu::Vec4i srcRectRight;
                srcRectRight.x = width / 2;
                srcRectRight.z = width;
                srcRectRight.w = height;

                gpu::Vec4i destRectLeft;
                destRectLeft.x = srcRectLeft.z;
                destRectLeft.z = srcRectLeft.x;
                destRectLeft.y = srcRectLeft.y;
                destRectLeft.w = srcRectLeft.w;

                gpu::Vec4i destRectRight;
                destRectRight.x = srcRectRight.z;
                destRectRight.z = srcRectRight.x;
                destRectRight.y = srcRectRight.y;
                destRectRight.w = srcRectRight.w;

                // Blit left to right and right to left in stereo
                batch.blit(primaryFbo, srcRectRight, blitFbo, destRectLeft);
                batch.blit(primaryFbo, srcRectLeft, blitFbo, destRectRight);
            } else {
                gpu::Vec4i srcRect;
                srcRect.z = width;
                srcRect.w = height;

                gpu::Vec4i destRect;
                destRect.x = width;
                destRect.y = 0;
                destRect.z = 0;
                destRect.w = height;

                batch.blit(primaryFbo, srcRect, blitFbo, destRect);
            }
        } else {
            gpu::Vec4i rect;
            rect.z = width;
            rect.w = height;

            batch.blit(primaryFbo, rect, blitFbo, rect);
        }
    });
}

void DrawFrustums::configure(const Config& configuration) {
    _updateFrustums = !configuration.isFrozen;
}

void DrawFrustums::run(const render::RenderContextPointer& renderContext) {
    assert(renderContext->args);
    assert(renderContext->args->_context);

    RenderArgs* args = renderContext->args;
    static uint8_t indexData[] = { 0, 1, 2, 3, 0, 4, 5, 6, 7, 4, 5, 1, 2, 6, 7, 3 };

    if (!_frustumMeshIndices._buffer) {
        auto indices = std::make_shared<gpu::Buffer>(sizeof(indexData), indexData);
        _frustumMeshIndices = gpu::BufferView(indices, gpu::Element(gpu::SCALAR, gpu::UINT8, gpu::INDEX));
        _viewFrustumMeshVertices = gpu::BufferView(std::make_shared<gpu::Buffer>(sizeof(glm::vec3) * 8, nullptr), gpu::Element::VEC3F_XYZ);
        _viewFrustumMeshStream.addBuffer(_viewFrustumMeshVertices._buffer, _viewFrustumMeshVertices._offset, _viewFrustumMeshVertices._stride);
        _shadowFrustumMeshVertices = gpu::BufferView(std::make_shared<gpu::Buffer>(sizeof(glm::vec3) * 8, nullptr), gpu::Element::VEC3F_XYZ);
        _shadowFrustumMeshStream.addBuffer(_shadowFrustumMeshVertices._buffer, _shadowFrustumMeshVertices._offset, _shadowFrustumMeshVertices._stride);
    }

    if (_updateFrustums) {
        updateFrustum(args->getViewFrustum(), _viewFrustumMeshVertices);

        auto lightStage = renderContext->_scene->getStage<LightStage>();
        assert(lightStage);

        const auto globalShadow = lightStage->getCurrentKeyShadow();
        if (globalShadow) {
            updateFrustum(*globalShadow->getFrustum(), _shadowFrustumMeshVertices);
        }
    }

    if (!_pipeline) {
        auto vs = gpu::StandardShaderLib::getDrawTransformVertexPositionVS();
        auto ps = gpu::StandardShaderLib::getDrawColorPS();
        gpu::ShaderPointer program = gpu::Shader::createProgram(vs, ps);

        gpu::Shader::BindingSet slotBindings;
        slotBindings.insert(gpu::Shader::Binding("color", 0));
        gpu::Shader::makeProgram(*program, slotBindings);

        gpu::StatePointer state = gpu::StatePointer(new gpu::State());
        state->setDepthTest(gpu::State::DepthTest(true, false));
        _pipeline = gpu::Pipeline::create(program, state);
    }

    // Render the frustums in wireframe
    gpu::doInBatch(args->_context, [&](gpu::Batch& batch) {
        args->_batch = &batch;
        batch.setViewportTransform(args->_viewport);
        batch.setStateScissorRect(args->_viewport);

        glm::mat4 projMat;
        Transform viewMat;
        args->getViewFrustum().evalProjectionMatrix(projMat);
        args->getViewFrustum().evalViewTransform(viewMat);

        batch.setProjectionTransform(projMat);
        batch.setViewTransform(viewMat);
        batch.setPipeline(_pipeline);
        batch.setIndexBuffer(_frustumMeshIndices);

        batch._glUniform4f(0, 1.0f, 1.0f, 0.0f, 1.0f);
        batch.setInputStream(0, _viewFrustumMeshStream);
        batch.drawIndexed(gpu::LINE_STRIP, sizeof(indexData) / sizeof(indexData[0]), 0U);

        batch._glUniform4f(0, 1.0f, 0.0f, 0.0f, 1.0f);
        batch.setInputStream(0, _shadowFrustumMeshStream);
        batch.drawIndexed(gpu::LINE_STRIP, sizeof(indexData) / sizeof(indexData[0]), 0U);

        args->_batch = nullptr;
    });
}

void DrawFrustums::updateFrustum(const ViewFrustum& frustum, gpu::BufferView& vertexBuffer) {
    auto& vertices = vertexBuffer.edit<std::array<glm::vec3, 8U> >();
    vertices[0] = frustum.getNearTopLeft();
    vertices[1] = frustum.getNearTopRight();
    vertices[2] = frustum.getNearBottomRight();
    vertices[3] = frustum.getNearBottomLeft();
    vertices[4] = frustum.getFarTopLeft();
    vertices[5] = frustum.getFarTopRight();
    vertices[6] = frustum.getFarBottomRight();
    vertices[7] = frustum.getFarBottomLeft();
}<|MERGE_RESOLUTION|>--- conflicted
+++ resolved
@@ -200,13 +200,10 @@
     
         task.addJob<DrawBounds>("DrawLightBounds", lights);
         task.addJob<DrawBounds>("DrawZones", zones);
-<<<<<<< HEAD
         task.addJob<DrawFrustums>("DrawFrustums");
-=======
 
         // Render.getConfig("RenderMainView.DrawSelectionBounds").enabled = true
         task.addJob<DrawBounds>("DrawSelectionBounds", selectedItems);
->>>>>>> 9ff4541e
     }
 
     // Layered Overlays

//
//  Model.cpp
//  interface/src/renderer
//
//  Created by Andrzej Kapolka on 10/18/13.
//  Copyright 2013 High Fidelity, Inc.
//
//  Distributed under the Apache License, Version 2.0.
//  See the accompanying file LICENSE or http://www.apache.org/licenses/LICENSE-2.0.html
//

#include <QMetaType>
#include <QRunnable>
#include <QThreadPool>

#include <glm/gtx/transform.hpp>
#include <glm/gtx/norm.hpp>

#include <GeometryUtil.h>
#include <PathUtils.h>
#include <PerfStat.h>
#include <ViewFrustum.h>
#include <GLMHelpers.h>

#include "AbstractViewStateInterface.h"
#include "MeshPartPayload.h"
#include "Model.h"

#include "RenderUtilsLogging.h"

using namespace std;

int nakedModelPointerTypeId = qRegisterMetaType<ModelPointer>();
int weakGeometryResourceBridgePointerTypeId = qRegisterMetaType<Geometry::WeakPointer >();
int vec3VectorTypeId = qRegisterMetaType<QVector<glm::vec3> >();
float Model::FAKE_DIMENSION_PLACEHOLDER = -1.0f;
#define HTTP_INVALID_COM "http://invalid.com"

const int NUM_COLLISION_HULL_COLORS = 24;
std::vector<model::MaterialPointer> _collisionHullMaterials;

void initCollisionHullMaterials() {
    // generates bright colors in red, green, blue, yellow, magenta, and cyan spectrums
    // (no browns, greys, or dark shades)
    float component[NUM_COLLISION_HULL_COLORS] = {
        0.0f, 0.0f, 0.0f, 0.0f,
        0.0f, 0.0f, 0.0f, 0.0f,
        0.2f, 0.4f, 0.6f, 0.8f,
        1.0f, 1.0f, 1.0f, 1.0f,
        1.0f, 1.0f, 1.0f, 1.0f,
        0.8f, 0.6f, 0.4f, 0.2f
    };
    _collisionHullMaterials.reserve(NUM_COLLISION_HULL_COLORS);

    // each component gets the same cuve
    // but offset by a multiple of one third the full width
    int numComponents = 3;
    int sectionWidth = NUM_COLLISION_HULL_COLORS / numComponents;
    int greenPhase = sectionWidth;
    int bluePhase = 2 * sectionWidth;

    // we stride through the colors to scatter adjacent shades
    // so they don't tend to group together for large models
    for (int i = 0; i < sectionWidth; ++i) {
        for (int j = 0; j < numComponents; ++j) {
            model::MaterialPointer material;
            material = std::make_shared<model::Material>();
            int index = j * sectionWidth + i;
            float red = component[index];
            float green = component[(index + greenPhase) % NUM_COLLISION_HULL_COLORS];
            float blue = component[(index + bluePhase) % NUM_COLLISION_HULL_COLORS];
            material->setAlbedo(glm::vec3(red, green, blue));
            material->setMetallic(0.02f);
            material->setRoughness(0.5f);
            _collisionHullMaterials.push_back(material);
        }
    }
}

Model::Model(RigPointer rig, QObject* parent) :
    QObject(parent),
    _renderGeometry(),
    _collisionGeometry(),
    _renderWatcher(_renderGeometry),
    _collisionWatcher(_collisionGeometry),
    _translation(0.0f),
    _rotation(),
    _scale(1.0f, 1.0f, 1.0f),
    _scaleToFit(false),
    _scaleToFitDimensions(1.0f),
    _scaledToFit(false),
    _snapModelToRegistrationPoint(false),
    _snappedToRegistrationPoint(false),
    _cauterizeBones(false),
    _pupilDilation(0.0f),
    _url(HTTP_INVALID_COM),
    _isVisible(true),
    _blendNumber(0),
    _appliedBlendNumber(0),
    _calculatedMeshPartBoxesValid(false),
    _calculatedMeshBoxesValid(false),
    _calculatedMeshTrianglesValid(false),
    _meshGroupsKnown(false),
    _isWireframe(false),
    _rig(rig)
{
    // we may have been created in the network thread, but we live in the main thread
    if (_viewState) {
        moveToThread(_viewState->getMainThread());
    }

    setSnapModelToRegistrationPoint(true, glm::vec3(0.5f));

<<<<<<< HEAD
    connect(&_renderWatcher, &GeometryResourceWatcher::finished, this, &Model::loadURLFinished);
    connect(&_collisionWatcher, &GeometryResourceWatcher::finished, this, &Model::loadURLFinished);
=======
    // handle download failure reported by the GeometryResourceWatcher
    connect(&_renderWatcher, &GeometryResourceWatcher::resourceFailed, this, &Model::handleGeometryResourceFailure);
>>>>>>> 754eae98
}

Model::~Model() {
    deleteGeometry();
}

AbstractViewStateInterface* Model::_viewState = NULL;

bool Model::needsFixupInScene() const {
    if (readyToAddToScene()) {
        if (_needsUpdateTextures && _renderGeometry->areTexturesLoaded()) {
            _needsUpdateTextures = false;
            return true;
        }
        if (!_readyWhenAdded) {
            return true;
        }
    }
    return false;
}

void Model::setTranslation(const glm::vec3& translation) {
    _translation = translation;
    updateRenderItems();
}

void Model::setRotation(const glm::quat& rotation) {
    _rotation = rotation;
    updateRenderItems();
}

void Model::setScale(const glm::vec3& scale) {
    setScaleInternal(scale);
    // if anyone sets scale manually, then we are no longer scaled to fit
    _scaleToFit = false;
    _scaledToFit = false;
}

const float SCALE_CHANGE_EPSILON = 0.01f;

void Model::setScaleInternal(const glm::vec3& scale) {
    if (glm::distance(_scale, scale) > SCALE_CHANGE_EPSILON) {
        _scale = scale;
        if (_scale.x == 0.0f || _scale.y == 0.0f || _scale.z == 0.0f) {
            assert(false);
        }
        simulate(0.0f, true);
    }
}

void Model::setOffset(const glm::vec3& offset) {
    _offset = offset;

    // if someone manually sets our offset, then we are no longer snapped to center
    _snapModelToRegistrationPoint = false;
    _snappedToRegistrationPoint = false;
}

void Model::updateRenderItems() {

    _needsUpdateClusterMatrices = true;

    // queue up this work for later processing, at the end of update and just before rendering.
    // the application will ensure only the last lambda is actually invoked.
    void* key = (void*)this;
    std::weak_ptr<Model> weakSelf = shared_from_this();
    AbstractViewStateInterface::instance()->pushPostUpdateLambda(key, [weakSelf]() {

        // do nothing, if the model has already been destroyed.
        auto self = weakSelf.lock();
        if (!self) {
            return;
        }

        render::ScenePointer scene = AbstractViewStateInterface::instance()->getMain3DScene();

        Transform modelTransform;
        modelTransform.setScale(self->_scale);
        modelTransform.setTranslation(self->_translation);
        modelTransform.setRotation(self->_rotation);

        Transform modelMeshOffset;
        if (self->isLoaded()) {
            // includes model offset and unitScale.
            modelMeshOffset = Transform(self->_rig->getGeometryToRigTransform());
        } else {
            modelMeshOffset.postTranslate(self->_offset);
        }

        // only apply offset only, collision mesh does not share the same unit scale as the FBX file's mesh.
        Transform collisionMeshOffset;
        collisionMeshOffset.postTranslate(self->_offset);

        uint32_t deleteGeometryCounter = self->_deleteGeometryCounter;

        render::PendingChanges pendingChanges;
        foreach (auto itemID, self->_modelMeshRenderItems.keys()) {
            pendingChanges.updateItem<ModelMeshPartPayload>(itemID, [modelTransform, modelMeshOffset, deleteGeometryCounter](ModelMeshPartPayload& data) {
                // Ensure the model geometry was not reset between frames
                if (data._model && data._model->isLoaded() && deleteGeometryCounter == data._model->_deleteGeometryCounter) {
                    // lazy update of cluster matrices used for rendering.  We need to update them here, so we can correctly update the bounding box.
                    data._model->updateClusterMatrices(modelTransform.getTranslation(), modelTransform.getRotation());

                    // update the model transform and bounding box for this render item.
                    const Model::MeshState& state = data._model->_meshStates.at(data._meshIndex);
                    data.updateTransformForSkinnedMesh(modelTransform, modelMeshOffset, state.clusterMatrices);
                }
            });
        }

        foreach (auto itemID, self->_collisionRenderItems.keys()) {
            pendingChanges.updateItem<MeshPartPayload>(itemID, [modelTransform, collisionMeshOffset](MeshPartPayload& data) {
                // update the model transform for this render item.
                data.updateTransform(modelTransform, collisionMeshOffset);
            });
        }

        scene->enqueuePendingChanges(pendingChanges);
    });
}

void Model::initJointTransforms() {
    if (isLoaded()) {
        glm::mat4 modelOffset = glm::scale(_scale) * glm::translate(_offset);
        _rig->setModelOffset(modelOffset);
    }
}

void Model::init() {
}

void Model::reset() {
    if (isLoaded()) {
        const FBXGeometry& geometry = getFBXGeometry();
        _rig->reset(geometry);
    }
}

bool Model::updateGeometry() {
    PROFILE_RANGE(__FUNCTION__);
    bool needFullUpdate = false;

    if (!isLoaded()) {
        return false;
    }

    _needsReload = false;

    if (_rig->jointStatesEmpty() && getFBXGeometry().joints.size() > 0) {
        initJointStates();

        const FBXGeometry& fbxGeometry = getFBXGeometry();
        foreach (const FBXMesh& mesh, fbxGeometry.meshes) {
            MeshState state;
            state.clusterMatrices.resize(mesh.clusters.size());
            state.cauterizedClusterMatrices.resize(mesh.clusters.size());

            _meshStates.append(state);

            auto buffer = std::make_shared<gpu::Buffer>();
            if (!mesh.blendshapes.isEmpty()) {
                buffer->resize((mesh.vertices.size() + mesh.normals.size()) * sizeof(glm::vec3));
                buffer->setSubData(0, mesh.vertices.size() * sizeof(glm::vec3), (gpu::Byte*) mesh.vertices.constData());
                buffer->setSubData(mesh.vertices.size() * sizeof(glm::vec3),
                                   mesh.normals.size() * sizeof(glm::vec3), (gpu::Byte*) mesh.normals.constData());
            }
            _blendedVertexBuffers.push_back(buffer);
        }
        needFullUpdate = true;
    }
    return needFullUpdate;
}

// virtual
void Model::initJointStates() {
    const FBXGeometry& geometry = getFBXGeometry();
    glm::mat4 modelOffset = glm::scale(_scale) * glm::translate(_offset);

    _rig->initJointStates(geometry, modelOffset);
}

bool Model::findRayIntersectionAgainstSubMeshes(const glm::vec3& origin, const glm::vec3& direction, float& distance,
                                                    BoxFace& face, glm::vec3& surfaceNormal,
                                                    QString& extraInfo, bool pickAgainstTriangles) {

    bool intersectedSomething = false;

    // if we aren't active, we can't ray pick yet...
    if (!isActive()) {
        return intersectedSomething;
    }

    // extents is the entity relative, scaled, centered extents of the entity
    glm::vec3 position = _translation;
    glm::mat4 rotation = glm::mat4_cast(_rotation);
    glm::mat4 translation = glm::translate(position);
    glm::mat4 modelToWorldMatrix = translation * rotation;
    glm::mat4 worldToModelMatrix = glm::inverse(modelToWorldMatrix);

    Extents modelExtents = getMeshExtents(); // NOTE: unrotated

    glm::vec3 dimensions = modelExtents.maximum - modelExtents.minimum;
    glm::vec3 corner = -(dimensions * _registrationPoint); // since we're going to do the ray picking in the model frame of reference
    AABox modelFrameBox(corner, dimensions);

    glm::vec3 modelFrameOrigin = glm::vec3(worldToModelMatrix * glm::vec4(origin, 1.0f));
    glm::vec3 modelFrameDirection = glm::vec3(worldToModelMatrix * glm::vec4(direction, 0.0f));

    // we can use the AABox's ray intersection by mapping our origin and direction into the model frame
    // and testing intersection there.
    if (modelFrameBox.findRayIntersection(modelFrameOrigin, modelFrameDirection, distance, face, surfaceNormal)) {
        float bestDistance = std::numeric_limits<float>::max();

        float distanceToSubMesh;
        BoxFace subMeshFace;
        glm::vec3 subMeshSurfaceNormal;
        int subMeshIndex = 0;

        const FBXGeometry& geometry = getFBXGeometry();

        // If we hit the models box, then consider the submeshes...
        _mutex.lock();
        if (!_calculatedMeshBoxesValid || (pickAgainstTriangles && !_calculatedMeshTrianglesValid)) {
            recalculateMeshBoxes(pickAgainstTriangles);
        }

        for (const auto& subMeshBox : _calculatedMeshBoxes) {

            if (subMeshBox.findRayIntersection(origin, direction, distanceToSubMesh, subMeshFace, subMeshSurfaceNormal)) {
                if (distanceToSubMesh < bestDistance) {
                    if (pickAgainstTriangles) {
                        // check our triangles here....
                        const QVector<Triangle>& meshTriangles = _calculatedMeshTriangles[subMeshIndex];
                        for(const auto& triangle : meshTriangles) {
                            float thisTriangleDistance;
                            if (findRayTriangleIntersection(origin, direction, triangle, thisTriangleDistance)) {
                                if (thisTriangleDistance < bestDistance) {
                                    bestDistance = thisTriangleDistance;
                                    intersectedSomething = true;
                                    face = subMeshFace;
                                    surfaceNormal = triangle.getNormal();
                                    extraInfo = geometry.getModelNameOfMesh(subMeshIndex);
                                }
                            }
                        }
                    } else {
                        // this is the non-triangle picking case...
                        bestDistance = distanceToSubMesh;
                        intersectedSomething = true;
                        face = subMeshFace;
                        surfaceNormal = subMeshSurfaceNormal;
                        extraInfo = geometry.getModelNameOfMesh(subMeshIndex);
                    }
                }
            }
            subMeshIndex++;
        }
        _mutex.unlock();

        if (intersectedSomething) {
            distance = bestDistance;
        }

        return intersectedSomething;
    }

    return intersectedSomething;
}

bool Model::convexHullContains(glm::vec3 point) {
    // if we aren't active, we can't compute that yet...
    if (!isActive()) {
        return false;
    }

    // extents is the entity relative, scaled, centered extents of the entity
    glm::vec3 position = _translation;
    glm::mat4 rotation = glm::mat4_cast(_rotation);
    glm::mat4 translation = glm::translate(position);
    glm::mat4 modelToWorldMatrix = translation * rotation;
    glm::mat4 worldToModelMatrix = glm::inverse(modelToWorldMatrix);

    Extents modelExtents = getMeshExtents(); // NOTE: unrotated

    glm::vec3 dimensions = modelExtents.maximum - modelExtents.minimum;
    glm::vec3 corner = -(dimensions * _registrationPoint);
    AABox modelFrameBox(corner, dimensions);

    glm::vec3 modelFramePoint = glm::vec3(worldToModelMatrix * glm::vec4(point, 1.0f));

    // we can use the AABox's contains() by mapping our point into the model frame
    // and testing there.
    if (modelFrameBox.contains(modelFramePoint)){
        _mutex.lock();
        if (!_calculatedMeshTrianglesValid) {
            recalculateMeshBoxes(true);
        }

        // If we are inside the models box, then consider the submeshes...
        int subMeshIndex = 0;
        foreach(const AABox& subMeshBox, _calculatedMeshBoxes) {
            if (subMeshBox.contains(point)) {
                bool insideMesh = true;
                // To be inside the sub mesh, we need to be behind every triangles' planes
                const QVector<Triangle>& meshTriangles = _calculatedMeshTriangles[subMeshIndex];
                foreach (const Triangle& triangle, meshTriangles) {
                    if (!isPointBehindTrianglesPlane(point, triangle.v0, triangle.v1, triangle.v2)) {
                        // it's not behind at least one so we bail
                        insideMesh = false;
                        break;
                    }

                }
                if (insideMesh) {
                    // It's inside this mesh, return true.
                    _mutex.unlock();
                    return true;
                }
            }
            subMeshIndex++;
        }
        _mutex.unlock();
    }
    // It wasn't in any mesh, return false.
    return false;
}

// TODO: we seem to call this too often when things haven't actually changed... look into optimizing this
// Any script might trigger findRayIntersectionAgainstSubMeshes (and maybe convexHullContains), so these
// can occur multiple times. In addition, rendering does it's own ray picking in order to decide which
// entity-scripts to call.  I think it would be best to do the picking once-per-frame (in cpu, or gpu if possible)
// and then the calls use the most recent such result.
void Model::recalculateMeshBoxes(bool pickAgainstTriangles) {
    PROFILE_RANGE(__FUNCTION__);
    bool calculatedMeshTrianglesNeeded = pickAgainstTriangles && !_calculatedMeshTrianglesValid;

    if (!_calculatedMeshBoxesValid || calculatedMeshTrianglesNeeded || (!_calculatedMeshPartBoxesValid && pickAgainstTriangles) ) {
        const FBXGeometry& geometry = getFBXGeometry();
        int numberOfMeshes = geometry.meshes.size();
        _calculatedMeshBoxes.resize(numberOfMeshes);
        _calculatedMeshTriangles.clear();
        _calculatedMeshTriangles.resize(numberOfMeshes);
        _calculatedMeshPartBoxes.clear();
        for (int i = 0; i < numberOfMeshes; i++) {
            const FBXMesh& mesh = geometry.meshes.at(i);
            Extents scaledMeshExtents = calculateScaledOffsetExtents(mesh.meshExtents, _translation, _rotation);

            _calculatedMeshBoxes[i] = AABox(scaledMeshExtents);

            if (pickAgainstTriangles) {
                QVector<Triangle> thisMeshTriangles;
                for (int j = 0; j < mesh.parts.size(); j++) {
                    const FBXMeshPart& part = mesh.parts.at(j);

                    bool atLeastOnePointInBounds = false;
                    AABox thisPartBounds;

                    const int INDICES_PER_TRIANGLE = 3;
                    const int INDICES_PER_QUAD = 4;

                    if (part.quadIndices.size() > 0) {
                        int numberOfQuads = part.quadIndices.size() / INDICES_PER_QUAD;
                        int vIndex = 0;
                        for (int q = 0; q < numberOfQuads; q++) {
                            int i0 = part.quadIndices[vIndex++];
                            int i1 = part.quadIndices[vIndex++];
                            int i2 = part.quadIndices[vIndex++];
                            int i3 = part.quadIndices[vIndex++];

                            glm::vec3 mv0 = glm::vec3(mesh.modelTransform * glm::vec4(mesh.vertices[i0], 1.0f));
                            glm::vec3 mv1 = glm::vec3(mesh.modelTransform * glm::vec4(mesh.vertices[i1], 1.0f));
                            glm::vec3 mv2 = glm::vec3(mesh.modelTransform * glm::vec4(mesh.vertices[i2], 1.0f));
                            glm::vec3 mv3 = glm::vec3(mesh.modelTransform * glm::vec4(mesh.vertices[i3], 1.0f));

                            // track the mesh parts in model space
                            if (!atLeastOnePointInBounds) {
                                thisPartBounds.setBox(mv0, 0.0f);
                                atLeastOnePointInBounds = true;
                            } else {
                                thisPartBounds += mv0;
                            }
                            thisPartBounds += mv1;
                            thisPartBounds += mv2;
                            thisPartBounds += mv3;

                            glm::vec3 v0 = calculateScaledOffsetPoint(mv0);
                            glm::vec3 v1 = calculateScaledOffsetPoint(mv1);
                            glm::vec3 v2 = calculateScaledOffsetPoint(mv2);
                            glm::vec3 v3 = calculateScaledOffsetPoint(mv3);

                            // Sam's recommended triangle slices
                            Triangle tri1 = { v0, v1, v3 };
                            Triangle tri2 = { v1, v2, v3 };

                            // NOTE: Random guy on the internet's recommended triangle slices
                            //Triangle tri1 = { v0, v1, v2 };
                            //Triangle tri2 = { v2, v3, v0 };

                            thisMeshTriangles.push_back(tri1);
                            thisMeshTriangles.push_back(tri2);

                        }
                    }

                    if (part.triangleIndices.size() > 0) {
                        int numberOfTris = part.triangleIndices.size() / INDICES_PER_TRIANGLE;
                        int vIndex = 0;
                        for (int t = 0; t < numberOfTris; t++) {
                            int i0 = part.triangleIndices[vIndex++];
                            int i1 = part.triangleIndices[vIndex++];
                            int i2 = part.triangleIndices[vIndex++];

                            glm::vec3 mv0 = glm::vec3(mesh.modelTransform * glm::vec4(mesh.vertices[i0], 1.0f));
                            glm::vec3 mv1 = glm::vec3(mesh.modelTransform * glm::vec4(mesh.vertices[i1], 1.0f));
                            glm::vec3 mv2 = glm::vec3(mesh.modelTransform * glm::vec4(mesh.vertices[i2], 1.0f));

                            // track the mesh parts in model space
                            if (!atLeastOnePointInBounds) {
                                thisPartBounds.setBox(mv0, 0.0f);
                                atLeastOnePointInBounds = true;
                            } else {
                                thisPartBounds += mv0;
                            }
                            thisPartBounds += mv1;
                            thisPartBounds += mv2;

                            glm::vec3 v0 = calculateScaledOffsetPoint(mv0);
                            glm::vec3 v1 = calculateScaledOffsetPoint(mv1);
                            glm::vec3 v2 = calculateScaledOffsetPoint(mv2);

                            Triangle tri = { v0, v1, v2 };

                            thisMeshTriangles.push_back(tri);
                        }
                    }
                    _calculatedMeshPartBoxes[QPair<int,int>(i, j)] = thisPartBounds;
                }
                _calculatedMeshTriangles[i] = thisMeshTriangles;
                _calculatedMeshPartBoxesValid = true;
            }
        }
        _calculatedMeshBoxesValid = true;
        _calculatedMeshTrianglesValid = pickAgainstTriangles;
    }
}

void Model::renderSetup(RenderArgs* args) {
    // set up dilated textures on first render after load/simulate
    const FBXGeometry& geometry = getFBXGeometry();
    if (_dilatedTextures.isEmpty()) {
        foreach (const FBXMesh& mesh, geometry.meshes) {
            QVector<QSharedPointer<Texture> > dilated;
            dilated.resize(mesh.parts.size());
            _dilatedTextures.append(dilated);
        }
    }

    if (!_meshGroupsKnown && isLoaded()) {
        segregateMeshGroups();
    }
}

void Model::setVisibleInScene(bool newValue, std::shared_ptr<render::Scene> scene) {
    if (_isVisible != newValue) {
        _isVisible = newValue;

        render::PendingChanges pendingChanges;
        foreach (auto item, _modelMeshRenderItems.keys()) {
            pendingChanges.resetItem(item, _modelMeshRenderItems[item]);
        }
        foreach (auto item, _collisionRenderItems.keys()) {
            pendingChanges.resetItem(item, _collisionRenderItems[item]);
        }
        scene->enqueuePendingChanges(pendingChanges);
    }
}

bool Model::addToScene(std::shared_ptr<render::Scene> scene,
                       render::PendingChanges& pendingChanges,
                       render::Item::Status::Getters& statusGetters,
                       bool showCollisionHull) {
    if ((!_meshGroupsKnown || showCollisionHull != _showCollisionHull) && isLoaded()) {
        _showCollisionHull = showCollisionHull;
        segregateMeshGroups();
    }

    bool somethingAdded = false;

    if (_modelMeshRenderItems.empty()) {
        foreach (auto renderItem, _modelMeshRenderItemsSet) {
            auto item = scene->allocateID();
            auto renderPayload = std::make_shared<ModelMeshPartPayload::Payload>(renderItem);
            if (statusGetters.size()) {
                renderPayload->addStatusGetters(statusGetters);
            }
            pendingChanges.resetItem(item, renderPayload);
            _modelMeshRenderItems.insert(item, renderPayload);
            somethingAdded = true;
        }
    }
    if (_collisionRenderItems.empty()) {
        foreach (auto renderItem, _collisionRenderItemsSet) {
            auto item = scene->allocateID();
            auto renderPayload = std::make_shared<MeshPartPayload::Payload>(renderItem);
            if (statusGetters.size()) {
                renderPayload->addStatusGetters(statusGetters);
            }
            pendingChanges.resetItem(item, renderPayload);
            _collisionRenderItems.insert(item, renderPayload);
            somethingAdded = true;
        }
    }

    updateRenderItems();

    _readyWhenAdded = readyToAddToScene();

    return somethingAdded;
}

void Model::removeFromScene(std::shared_ptr<render::Scene> scene, render::PendingChanges& pendingChanges) {
    foreach (auto item, _modelMeshRenderItems.keys()) {
        pendingChanges.removeItem(item);
    }
    _modelMeshRenderItems.clear();
    _modelMeshRenderItemsSet.clear();
    foreach (auto item, _collisionRenderItems.keys()) {
        pendingChanges.removeItem(item);
    }
    _collisionRenderItems.clear();
    _collisionRenderItemsSet.clear();
    _meshGroupsKnown = false;
    _readyWhenAdded = false;
}

void Model::renderDebugMeshBoxes(gpu::Batch& batch) {
    int colorNdx = 0;
    _mutex.lock();
    foreach(AABox box, _calculatedMeshBoxes) {
        if (_debugMeshBoxesID == GeometryCache::UNKNOWN_ID) {
            _debugMeshBoxesID = DependencyManager::get<GeometryCache>()->allocateID();
        }
        QVector<glm::vec3> points;

        glm::vec3 brn = box.getCorner();
        glm::vec3 bln = brn + glm::vec3(box.getDimensions().x, 0, 0);
        glm::vec3 brf = brn + glm::vec3(0, 0, box.getDimensions().z);
        glm::vec3 blf = brn + glm::vec3(box.getDimensions().x, 0, box.getDimensions().z);

        glm::vec3 trn = brn + glm::vec3(0, box.getDimensions().y, 0);
        glm::vec3 tln = bln + glm::vec3(0, box.getDimensions().y, 0);
        glm::vec3 trf = brf + glm::vec3(0, box.getDimensions().y, 0);
        glm::vec3 tlf = blf + glm::vec3(0, box.getDimensions().y, 0);

        points << brn << bln;
        points << brf << blf;
        points << brn << brf;
        points << bln << blf;

        points << trn << tln;
        points << trf << tlf;
        points << trn << trf;
        points << tln << tlf;

        points << brn << trn;
        points << brf << trf;
        points << bln << tln;
        points << blf << tlf;

        glm::vec4 color[] = {
            { 1.0f, 0.0f, 0.0f, 1.0f }, // red
            { 0.0f, 1.0f, 0.0f, 1.0f }, // green
            { 0.0f, 0.0f, 1.0f, 1.0f }, // blue
            { 1.0f, 0.0f, 1.0f, 1.0f }, // purple
            { 1.0f, 1.0f, 0.0f, 1.0f }, // yellow
            { 0.0f, 1.0f, 1.0f, 1.0f }, // cyan
            { 1.0f, 1.0f, 1.0f, 1.0f }, // white
            { 0.0f, 0.5f, 0.0f, 1.0f },
            { 0.0f, 0.0f, 0.5f, 1.0f },
            { 0.5f, 0.0f, 0.5f, 1.0f },
            { 0.5f, 0.5f, 0.0f, 1.0f },
            { 0.0f, 0.5f, 0.5f, 1.0f } };

        DependencyManager::get<GeometryCache>()->updateVertices(_debugMeshBoxesID, points, color[colorNdx]);
        DependencyManager::get<GeometryCache>()->renderVertices(batch, gpu::LINES, _debugMeshBoxesID);
        colorNdx++;
    }
    _mutex.unlock();
}

Extents Model::getBindExtents() const {
    if (!isActive()) {
        return Extents();
    }
    const Extents& bindExtents = getFBXGeometry().bindExtents;
    Extents scaledExtents = { bindExtents.minimum * _scale, bindExtents.maximum * _scale };
    return scaledExtents;
}

Extents Model::getMeshExtents() const {
    if (!isActive()) {
        return Extents();
    }
    const Extents& extents = getFBXGeometry().meshExtents;

    // even though our caller asked for "unscaled" we need to include any fst scaling, translation, and rotation, which
    // is captured in the offset matrix
    glm::vec3 minimum = glm::vec3(getFBXGeometry().offset * glm::vec4(extents.minimum, 1.0f));
    glm::vec3 maximum = glm::vec3(getFBXGeometry().offset * glm::vec4(extents.maximum, 1.0f));
    Extents scaledExtents = { minimum * _scale, maximum * _scale };
    return scaledExtents;
}

Extents Model::getUnscaledMeshExtents() const {
    if (!isActive()) {
        return Extents();
    }

    const Extents& extents = getFBXGeometry().meshExtents;

    // even though our caller asked for "unscaled" we need to include any fst scaling, translation, and rotation, which
    // is captured in the offset matrix
    glm::vec3 minimum = glm::vec3(getFBXGeometry().offset * glm::vec4(extents.minimum, 1.0f));
    glm::vec3 maximum = glm::vec3(getFBXGeometry().offset * glm::vec4(extents.maximum, 1.0f));
    Extents scaledExtents = { minimum, maximum };

    return scaledExtents;
}

Extents Model::calculateScaledOffsetExtents(const Extents& extents,
                                            glm::vec3 modelPosition, glm::quat modelOrientation) const {
    // we need to include any fst scaling, translation, and rotation, which is captured in the offset matrix
    glm::vec3 minimum = glm::vec3(getFBXGeometry().offset * glm::vec4(extents.minimum, 1.0f));
    glm::vec3 maximum = glm::vec3(getFBXGeometry().offset * glm::vec4(extents.maximum, 1.0f));

    Extents scaledOffsetExtents = { ((minimum + _offset) * _scale),
                                    ((maximum + _offset) * _scale) };

    Extents rotatedExtents = scaledOffsetExtents.getRotated(modelOrientation);

    Extents translatedExtents = { rotatedExtents.minimum + modelPosition,
                                  rotatedExtents.maximum + modelPosition };

    return translatedExtents;
}

/// Returns the world space equivalent of some box in model space.
AABox Model::calculateScaledOffsetAABox(const AABox& box, glm::vec3 modelPosition, glm::quat modelOrientation) const {
    return AABox(calculateScaledOffsetExtents(Extents(box), modelPosition, modelOrientation));
}

glm::vec3 Model::calculateScaledOffsetPoint(const glm::vec3& point) const {
    // we need to include any fst scaling, translation, and rotation, which is captured in the offset matrix
    glm::vec3 offsetPoint = glm::vec3(getFBXGeometry().offset * glm::vec4(point, 1.0f));
    glm::vec3 scaledPoint = ((offsetPoint + _offset) * _scale);
    glm::vec3 rotatedPoint = _rotation * scaledPoint;
    glm::vec3 translatedPoint = rotatedPoint + _translation;
    return translatedPoint;
}

void Model::clearJointState(int index) {
    _rig->clearJointState(index);
}

void Model::setJointState(int index, bool valid, const glm::quat& rotation, const glm::vec3& translation, float priority) {
    _rig->setJointState(index, valid, rotation, translation, priority);
}

void Model::setJointRotation(int index, bool valid, const glm::quat& rotation, float priority) {
    _rig->setJointRotation(index, valid, rotation, priority);
}

void Model::setJointTranslation(int index, bool valid, const glm::vec3& translation, float priority) {
    _rig->setJointTranslation(index, valid, translation, priority);
}

int Model::getParentJointIndex(int jointIndex) const {
    return (isActive() && jointIndex != -1) ? getFBXGeometry().joints.at(jointIndex).parentIndex : -1;
}

int Model::getLastFreeJointIndex(int jointIndex) const {
    return (isActive() && jointIndex != -1) ? getFBXGeometry().joints.at(jointIndex).freeLineage.last() : -1;
}

void Model::setTextures(const QVariantMap& textures) {
    if (isLoaded()) {
        _needsUpdateTextures = true;
        _renderGeometry->setTextures(textures);
    }
}

void Model::setURL(const QUrl& url) {
    // don't recreate the geometry if it's the same URL
    if (_url == url && _renderWatcher.getURL() == url) {
        return;
    }

    _url = url;

    {
        render::PendingChanges pendingChanges;
        render::ScenePointer scene = AbstractViewStateInterface::instance()->getMain3DScene();
        removeFromScene(scene, pendingChanges);
        scene->enqueuePendingChanges(pendingChanges);
    }

    _needsReload = true;
    _needsUpdateTextures = true;
    _meshGroupsKnown = false;
    _geometryRequestFailed = false;
    invalidCalculatedMeshBoxes();
    deleteGeometry();

    _renderWatcher.setResource(DependencyManager::get<ModelCache>()->getGeometryResource(url));
    onInvalidate();
}

void Model::loadURLFinished(bool success) {
    emit setURLFinished(success);
}

void Model::setCollisionModelURL(const QUrl& url) {
    if (_collisionUrl == url && _collisionWatcher.getURL() == url) {
        return;
    }
    _collisionUrl = url;
    _collisionWatcher.setResource(DependencyManager::get<ModelCache>()->getGeometryResource(url));
}

void Model::loadCollisionModelURLFinished(bool success) {
    emit setCollisionModelURLFinished(success);
}

bool Model::getJointPositionInWorldFrame(int jointIndex, glm::vec3& position) const {
    return _rig->getJointPositionInWorldFrame(jointIndex, position, _translation, _rotation);
}

bool Model::getJointPosition(int jointIndex, glm::vec3& position) const {
    return _rig->getJointPosition(jointIndex, position);
}

bool Model::getJointRotationInWorldFrame(int jointIndex, glm::quat& rotation) const {
    return _rig->getJointRotationInWorldFrame(jointIndex, rotation, _rotation);
}

bool Model::getJointRotation(int jointIndex, glm::quat& rotation) const {
    return _rig->getJointRotation(jointIndex, rotation);
}

bool Model::getJointTranslation(int jointIndex, glm::vec3& translation) const {
    return _rig->getJointTranslation(jointIndex, translation);
}

bool Model::getAbsoluteJointRotationInRigFrame(int jointIndex, glm::quat& rotationOut) const {
    return _rig->getAbsoluteJointRotationInRigFrame(jointIndex, rotationOut);
}

bool Model::getAbsoluteJointTranslationInRigFrame(int jointIndex, glm::vec3& translationOut) const {
    return _rig->getAbsoluteJointTranslationInRigFrame(jointIndex, translationOut);
}

bool Model::getRelativeDefaultJointRotation(int jointIndex, glm::quat& rotationOut) const {
    return _rig->getRelativeDefaultJointRotation(jointIndex, rotationOut);
}

bool Model::getRelativeDefaultJointTranslation(int jointIndex, glm::vec3& translationOut) const {
    return _rig->getRelativeDefaultJointTranslation(jointIndex, translationOut);
}

bool Model::getJointCombinedRotation(int jointIndex, glm::quat& rotation) const {
    return _rig->getJointCombinedRotation(jointIndex, rotation, _rotation);
}

QStringList Model::getJointNames() const {
    if (QThread::currentThread() != thread()) {
        QStringList result;
        QMetaObject::invokeMethod(const_cast<Model*>(this), "getJointNames", Qt::BlockingQueuedConnection,
            Q_RETURN_ARG(QStringList, result));
        return result;
    }
    return isActive() ? getFBXGeometry().getJointNames() : QStringList();
}

class Blender : public QRunnable {
public:

    Blender(ModelPointer model, int blendNumber, const Geometry::WeakPointer& geometry,
        const QVector<FBXMesh>& meshes, const QVector<float>& blendshapeCoefficients);

    virtual void run();

private:

    ModelPointer _model;
    int _blendNumber;
    Geometry::WeakPointer _geometry;
    QVector<FBXMesh> _meshes;
    QVector<float> _blendshapeCoefficients;
};

Blender::Blender(ModelPointer model, int blendNumber, const Geometry::WeakPointer& geometry,
        const QVector<FBXMesh>& meshes, const QVector<float>& blendshapeCoefficients) :
    _model(model),
    _blendNumber(blendNumber),
    _geometry(geometry),
    _meshes(meshes),
    _blendshapeCoefficients(blendshapeCoefficients) {
}

void Blender::run() {
    PROFILE_RANGE(__FUNCTION__);
    QVector<glm::vec3> vertices, normals;
    if (_model) {
        int offset = 0;
        foreach (const FBXMesh& mesh, _meshes) {
            if (mesh.blendshapes.isEmpty()) {
                continue;
            }
            vertices += mesh.vertices;
            normals += mesh.normals;
            glm::vec3* meshVertices = vertices.data() + offset;
            glm::vec3* meshNormals = normals.data() + offset;
            offset += mesh.vertices.size();
            const float NORMAL_COEFFICIENT_SCALE = 0.01f;
            for (int i = 0, n = qMin(_blendshapeCoefficients.size(), mesh.blendshapes.size()); i < n; i++) {
                float vertexCoefficient = _blendshapeCoefficients.at(i);
                const float EPSILON = 0.0001f;
                if (vertexCoefficient < EPSILON) {
                    continue;
                }
                float normalCoefficient = vertexCoefficient * NORMAL_COEFFICIENT_SCALE;
                const FBXBlendshape& blendshape = mesh.blendshapes.at(i);
                for (int j = 0; j < blendshape.indices.size(); j++) {
                    int index = blendshape.indices.at(j);
                    meshVertices[index] += blendshape.vertices.at(j) * vertexCoefficient;
                    meshNormals[index] += blendshape.normals.at(j) * normalCoefficient;
                }
            }
        }
    }
    // post the result to the geometry cache, which will dispatch to the model if still alive
    QMetaObject::invokeMethod(DependencyManager::get<ModelBlender>().data(), "setBlendedVertices",
        Q_ARG(ModelPointer, _model), Q_ARG(int, _blendNumber),
        Q_ARG(const Geometry::WeakPointer&, _geometry), Q_ARG(const QVector<glm::vec3>&, vertices),
        Q_ARG(const QVector<glm::vec3>&, normals));
}

void Model::setScaleToFit(bool scaleToFit, const glm::vec3& dimensions) {
    if (_scaleToFit != scaleToFit || _scaleToFitDimensions != dimensions) {
        _scaleToFit = scaleToFit;
        _scaleToFitDimensions = dimensions;
        _scaledToFit = false; // force rescaling
    }
}

void Model::setScaleToFit(bool scaleToFit, float largestDimension, bool forceRescale) {
    // NOTE: if the model is not active, then it means we don't actually know the true/natural dimensions of the
    // mesh, and so we can't do the needed calculations for scaling to fit to a single largest dimension. In this
    // case we will record that we do want to do this, but we will stick our desired single dimension into the
    // first element of the vec3 for the non-fixed aspect ration dimensions
    if (!isActive()) {
        _scaleToFit = scaleToFit;
        if (scaleToFit) {
            _scaleToFitDimensions = glm::vec3(largestDimension, FAKE_DIMENSION_PLACEHOLDER, FAKE_DIMENSION_PLACEHOLDER);
        }
        return;
    }

    if (forceRescale || _scaleToFit != scaleToFit || glm::length(_scaleToFitDimensions) != largestDimension) {
        _scaleToFit = scaleToFit;

        // we only need to do this work if we're "turning on" scale to fit.
        if (scaleToFit) {
            Extents modelMeshExtents = getUnscaledMeshExtents();
            float maxDimension = glm::distance(modelMeshExtents.maximum, modelMeshExtents.minimum);
            float maxScale = largestDimension / maxDimension;
            glm::vec3 modelMeshDimensions = modelMeshExtents.maximum - modelMeshExtents.minimum;
            glm::vec3 dimensions = modelMeshDimensions * maxScale;

            _scaleToFitDimensions = dimensions;
            _scaledToFit = false; // force rescaling
        }
    }
}

glm::vec3 Model::getScaleToFitDimensions() const {
    if (_scaleToFitDimensions.y == FAKE_DIMENSION_PLACEHOLDER &&
        _scaleToFitDimensions.z == FAKE_DIMENSION_PLACEHOLDER) {
        return glm::vec3(_scaleToFitDimensions.x);
    }
    return _scaleToFitDimensions;
}

void Model::scaleToFit() {
    // If our _scaleToFitDimensions.y/z are FAKE_DIMENSION_PLACEHOLDER then it means our
    // user asked to scale us in a fixed aspect ratio to a single largest dimension, but
    // we didn't yet have an active mesh. We can only enter this scaleToFit() in this state
    // if we now do have an active mesh, so we take this opportunity to actually determine
    // the correct scale.
    if (_scaleToFit && _scaleToFitDimensions.y == FAKE_DIMENSION_PLACEHOLDER
            && _scaleToFitDimensions.z == FAKE_DIMENSION_PLACEHOLDER) {
        setScaleToFit(_scaleToFit, _scaleToFitDimensions.x);
    }
    Extents modelMeshExtents = getUnscaledMeshExtents();

    // size is our "target size in world space"
    // we need to set our model scale so that the extents of the mesh, fit in a box that size...
    glm::vec3 meshDimensions = modelMeshExtents.maximum - modelMeshExtents.minimum;
    glm::vec3 rescaleDimensions = _scaleToFitDimensions / meshDimensions;
    setScaleInternal(rescaleDimensions);
    _scaledToFit = true;
}

void Model::setSnapModelToRegistrationPoint(bool snapModelToRegistrationPoint, const glm::vec3& registrationPoint) {
    glm::vec3 clampedRegistrationPoint = glm::clamp(registrationPoint, 0.0f, 1.0f);
    if (_snapModelToRegistrationPoint != snapModelToRegistrationPoint || _registrationPoint != clampedRegistrationPoint) {
        _snapModelToRegistrationPoint = snapModelToRegistrationPoint;
        _registrationPoint = clampedRegistrationPoint;
        _snappedToRegistrationPoint = false; // force re-centering
    }
}

void Model::snapToRegistrationPoint() {
    Extents modelMeshExtents = getUnscaledMeshExtents();
    glm::vec3 dimensions = (modelMeshExtents.maximum - modelMeshExtents.minimum);
    glm::vec3 offset = -modelMeshExtents.minimum - (dimensions * _registrationPoint);
    _offset = offset;
    _snappedToRegistrationPoint = true;
}

void Model::simulate(float deltaTime, bool fullUpdate) {
    PROFILE_RANGE(__FUNCTION__);
    fullUpdate = updateGeometry() || fullUpdate || (_scaleToFit && !_scaledToFit)
                    || (_snapModelToRegistrationPoint && !_snappedToRegistrationPoint);

    if (isActive() && fullUpdate) {
        // NOTE: This is overly aggressive and we are invalidating the MeshBoxes when in fact they may not be invalid
        //       they really only become invalid if something about the transform to world space has changed. This is
        //       not too bad at this point, because it doesn't impact rendering. However it does slow down ray picking
        //       because ray picking needs valid boxes to work
        _calculatedMeshBoxesValid = false;
        _calculatedMeshTrianglesValid = false;
        onInvalidate();

        // check for scale to fit
        if (_scaleToFit && !_scaledToFit) {
            scaleToFit();
        }
        if (_snapModelToRegistrationPoint && !_snappedToRegistrationPoint) {
            snapToRegistrationPoint();
        }
        simulateInternal(deltaTime);
    }
}

//virtual
void Model::updateRig(float deltaTime, glm::mat4 parentTransform) {
    _needsUpdateClusterMatrices = true;
    _rig->updateAnimations(deltaTime, parentTransform);
}

void Model::simulateInternal(float deltaTime) {
    // update the world space transforms for all joints
    glm::mat4 parentTransform = glm::scale(_scale) * glm::translate(_offset);
    updateRig(deltaTime, parentTransform);
}

// virtual
void Model::updateClusterMatrices(glm::vec3 modelPosition, glm::quat modelOrientation) {
    PerformanceTimer perfTimer("Model::updateClusterMatrices");

    if (!_needsUpdateClusterMatrices || !isLoaded()) {
        return;
    }
    _needsUpdateClusterMatrices = false;
    const FBXGeometry& geometry = getFBXGeometry();
    glm::mat4 zeroScale(glm::vec4(0.0f, 0.0f, 0.0f, 0.0f),
        glm::vec4(0.0f, 0.0f, 0.0f, 0.0f),
        glm::vec4(0.0f, 0.0f, 0.0f, 0.0f),
        glm::vec4(0.0f, 0.0f, 0.0f, 1.0f));
    auto cauterizeMatrix = _rig->getJointTransform(geometry.neckJointIndex) * zeroScale;

    glm::mat4 modelToWorld = glm::mat4_cast(modelOrientation);
    for (int i = 0; i < _meshStates.size(); i++) {
        MeshState& state = _meshStates[i];
        const FBXMesh& mesh = geometry.meshes.at(i);

        for (int j = 0; j < mesh.clusters.size(); j++) {
            const FBXCluster& cluster = mesh.clusters.at(j);
            auto jointMatrix = _rig->getJointTransform(cluster.jointIndex);
            state.clusterMatrices[j] = modelToWorld * jointMatrix * cluster.inverseBindMatrix;

            // as an optimization, don't build cautrizedClusterMatrices if the boneSet is empty.
            if (!_cauterizeBoneSet.empty()) {
                if (_cauterizeBoneSet.find(cluster.jointIndex) != _cauterizeBoneSet.end()) {
                    jointMatrix = cauterizeMatrix;
                }
                state.cauterizedClusterMatrices[j] = modelToWorld * jointMatrix * cluster.inverseBindMatrix;
            }
        }

        // Once computed the cluster matrices, update the buffer(s)
        if (mesh.clusters.size() > 1) {
            if (!state.clusterBuffer) {
                state.clusterBuffer = std::make_shared<gpu::Buffer>(state.clusterMatrices.size() * sizeof(glm::mat4),
                                                                    (const gpu::Byte*) state.clusterMatrices.constData());
            } else {
                state.clusterBuffer->setSubData(0, state.clusterMatrices.size() * sizeof(glm::mat4),
                                                (const gpu::Byte*) state.clusterMatrices.constData());
            }

            if (!_cauterizeBoneSet.empty() && (state.cauterizedClusterMatrices.size() > 1)) {
                if (!state.cauterizedClusterBuffer) {
                    state.cauterizedClusterBuffer =
                        std::make_shared<gpu::Buffer>(state.cauterizedClusterMatrices.size() * sizeof(glm::mat4),
                                                      (const gpu::Byte*) state.cauterizedClusterMatrices.constData());
                } else {
                    state.cauterizedClusterBuffer->setSubData(0, state.cauterizedClusterMatrices.size() * sizeof(glm::mat4),
                                                              (const gpu::Byte*) state.cauterizedClusterMatrices.constData());
                }
            }
        }
    }

    // post the blender if we're not currently waiting for one to finish
    if (geometry.hasBlendedMeshes() && _blendshapeCoefficients != _blendedBlendshapeCoefficients) {
        _blendedBlendshapeCoefficients = _blendshapeCoefficients;
        DependencyManager::get<ModelBlender>()->noteRequiresBlend(getThisPointer());
    }
}

void Model::inverseKinematics(int endIndex, glm::vec3 targetPosition, const glm::quat& targetRotation, float priority) {
    const FBXGeometry& geometry = getFBXGeometry();
    const QVector<int>& freeLineage = geometry.joints.at(endIndex).freeLineage;
    glm::mat4 parentTransform = glm::scale(_scale) * glm::translate(_offset);
    _rig->inverseKinematics(endIndex, targetPosition, targetRotation, priority, freeLineage, parentTransform);
}

bool Model::restoreJointPosition(int jointIndex, float fraction, float priority) {
    const FBXGeometry& geometry = getFBXGeometry();
    const QVector<int>& freeLineage = geometry.joints.at(jointIndex).freeLineage;
    return _rig->restoreJointPosition(jointIndex, fraction, priority, freeLineage);
}

float Model::getLimbLength(int jointIndex) const {
    const FBXGeometry& geometry = getFBXGeometry();
    const QVector<int>& freeLineage = geometry.joints.at(jointIndex).freeLineage;
    return _rig->getLimbLength(jointIndex, freeLineage, _scale, geometry.joints);
}

bool Model::maybeStartBlender() {
    if (isLoaded()) {
        const FBXGeometry& fbxGeometry = getFBXGeometry();
        if (fbxGeometry.hasBlendedMeshes()) {
            QThreadPool::globalInstance()->start(new Blender(getThisPointer(), ++_blendNumber, _renderGeometry,
                fbxGeometry.meshes, _blendshapeCoefficients));
            return true;
        }
    }
    return false;
}

void Model::setBlendedVertices(int blendNumber, const Geometry::WeakPointer& geometry,
        const QVector<glm::vec3>& vertices, const QVector<glm::vec3>& normals) {
    auto geometryRef = geometry.lock();
    if (!geometryRef || _renderGeometry != geometryRef || _blendedVertexBuffers.empty() || blendNumber < _appliedBlendNumber) {
        return;
    }
    _appliedBlendNumber = blendNumber;
    const FBXGeometry& fbxGeometry = getFBXGeometry();
    int index = 0;
    for (int i = 0; i < fbxGeometry.meshes.size(); i++) {
        const FBXMesh& mesh = fbxGeometry.meshes.at(i);
        if (mesh.blendshapes.isEmpty()) {
            continue;
        }

        gpu::BufferPointer& buffer = _blendedVertexBuffers[i];
        buffer->setSubData(0, mesh.vertices.size() * sizeof(glm::vec3), (gpu::Byte*) vertices.constData() + index*sizeof(glm::vec3));
        buffer->setSubData(mesh.vertices.size() * sizeof(glm::vec3),
            mesh.normals.size() * sizeof(glm::vec3), (gpu::Byte*) normals.constData() + index*sizeof(glm::vec3));

        index += mesh.vertices.size();
    }
}

void Model::deleteGeometry() {
    _deleteGeometryCounter++;
    _blendedVertexBuffers.clear();
    _meshStates.clear();
    _rig->destroyAnimGraph();
    _blendedBlendshapeCoefficients.clear();
    _renderGeometry.reset();
    _collisionGeometry.reset();
}

AABox Model::getRenderableMeshBound() const {
    if (!isLoaded()) {
        return AABox();
    } else {
        // Build a bound using the last known bound from all the renderItems.
        AABox totalBound;
        for (auto& renderItem : _modelMeshRenderItemsSet) {
            totalBound += renderItem->getBound();
        }
        return totalBound;
    }
}

void Model::segregateMeshGroups() {
    Geometry::Pointer geometry;
    bool showingCollisionHull = false;
    if (_showCollisionHull && _collisionGeometry) {
        if (isCollisionLoaded()) {
            geometry = _collisionGeometry;
            showingCollisionHull = true;
        } else {
            return;
        }
    } else {
        assert(isLoaded());
        geometry = _renderGeometry;
    }
    const auto& meshes = geometry->getMeshes();

    // all of our mesh vectors must match in size
    if ((int)meshes.size() != _meshStates.size()) {
        qDebug() << "WARNING!!!! Mesh Sizes don't match! We will not segregate mesh groups yet.";
        return;
    }

    // We should not have any existing renderItems if we enter this section of code
    Q_ASSERT(_modelMeshRenderItems.isEmpty());
    Q_ASSERT(_modelMeshRenderItemsSet.isEmpty());
    Q_ASSERT(_collisionRenderItems.isEmpty());
    Q_ASSERT(_collisionRenderItemsSet.isEmpty());

    _modelMeshRenderItemsSet.clear();
    _collisionRenderItemsSet.clear();

    Transform transform;
    transform.setTranslation(_translation);
    transform.setRotation(_rotation);

    Transform offset;
    offset.setScale(_scale);
    offset.postTranslate(_offset);

    // Run through all of the meshes, and place them into their segregated, but unsorted buckets
    int shapeID = 0;
    uint32_t numMeshes = (uint32_t)meshes.size();
    for (uint32_t i = 0; i < numMeshes; i++) {
        const auto& mesh = meshes.at(i);
        if (mesh) {

            // Create the render payloads
            int numParts = (int)mesh->getNumParts();
            for (int partIndex = 0; partIndex < numParts; partIndex++) {
                if (showingCollisionHull) {
                    if (_collisionHullMaterials.empty()) {
                        initCollisionHullMaterials();
                    }
                    _collisionRenderItemsSet << std::make_shared<MeshPartPayload>(mesh, partIndex, _collisionHullMaterials[partIndex % NUM_COLLISION_HULL_COLORS], transform, offset);
                } else {
                    _modelMeshRenderItemsSet << std::make_shared<ModelMeshPartPayload>(this, i, partIndex, shapeID, transform, offset);
                }

                shapeID++;
            }
        }
    }
    _meshGroupsKnown = true;
}

bool Model::initWhenReady(render::ScenePointer scene) {
    if (isActive() && isRenderable() && !_meshGroupsKnown && isLoaded()) {
        segregateMeshGroups();

        render::PendingChanges pendingChanges;

        Transform transform;
        transform.setTranslation(_translation);
        transform.setRotation(_rotation);

        Transform offset;
        offset.setScale(_scale);
        offset.postTranslate(_offset);

        foreach (auto renderItem, _modelMeshRenderItemsSet) {
            auto item = scene->allocateID();
            auto renderPayload = std::make_shared<ModelMeshPartPayload::Payload>(renderItem);
            _modelMeshRenderItems.insert(item, renderPayload);
            pendingChanges.resetItem(item, renderPayload);
        }
        foreach (auto renderItem, _collisionRenderItemsSet) {
            auto item = scene->allocateID();
            auto renderPayload = std::make_shared<MeshPartPayload::Payload>(renderItem);
            _collisionRenderItems.insert(item, renderPayload);
            pendingChanges.resetItem(item, renderPayload);
        }
        scene->enqueuePendingChanges(pendingChanges);
        updateRenderItems();

        _readyWhenAdded = true;
        return true;
    }
    return false;
}

ModelBlender::ModelBlender() :
    _pendingBlenders(0) {
}

ModelBlender::~ModelBlender() {
}

void ModelBlender::noteRequiresBlend(ModelPointer model) {
    if (_pendingBlenders < QThread::idealThreadCount()) {
        if (model->maybeStartBlender()) {
            _pendingBlenders++;
        }
        return;
    }

    {
        Lock lock(_mutex);
        _modelsRequiringBlends.insert(model);
    }
}

void ModelBlender::setBlendedVertices(ModelPointer model, int blendNumber,
        const Geometry::WeakPointer& geometry, const QVector<glm::vec3>& vertices, const QVector<glm::vec3>& normals) {
    if (model) {
        model->setBlendedVertices(blendNumber, geometry, vertices, normals);
    }
    _pendingBlenders--;
    {
        Lock lock(_mutex);
        for (auto i = _modelsRequiringBlends.begin(); i != _modelsRequiringBlends.end();) {
            auto weakPtr = *i;
            _modelsRequiringBlends.erase(i++); // remove front of the set
            ModelPointer nextModel = weakPtr.lock();
            if (nextModel && nextModel->maybeStartBlender()) {
                _pendingBlenders++;
                return;
            }
        }
    }
}
<|MERGE_RESOLUTION|>--- conflicted
+++ resolved
@@ -111,13 +111,8 @@
 
     setSnapModelToRegistrationPoint(true, glm::vec3(0.5f));
 
-<<<<<<< HEAD
     connect(&_renderWatcher, &GeometryResourceWatcher::finished, this, &Model::loadURLFinished);
     connect(&_collisionWatcher, &GeometryResourceWatcher::finished, this, &Model::loadURLFinished);
-=======
-    // handle download failure reported by the GeometryResourceWatcher
-    connect(&_renderWatcher, &GeometryResourceWatcher::resourceFailed, this, &Model::handleGeometryResourceFailure);
->>>>>>> 754eae98
 }
 
 Model::~Model() {
@@ -827,7 +822,7 @@
     _needsReload = true;
     _needsUpdateTextures = true;
     _meshGroupsKnown = false;
-    _geometryRequestFailed = false;
+    _visualGeometryRequestFailed = false;
     invalidCalculatedMeshBoxes();
     deleteGeometry();
 
@@ -836,6 +831,9 @@
 }
 
 void Model::loadURLFinished(bool success) {
+    if (!success) {
+        _visualGeometryRequestFailed = true;
+    }
     emit setURLFinished(success);
 }
 
@@ -844,10 +842,15 @@
         return;
     }
     _collisionUrl = url;
+    _collisionGeometryRequestFailed = false;
     _collisionWatcher.setResource(DependencyManager::get<ModelCache>()->getGeometryResource(url));
 }
 
 void Model::loadCollisionModelURLFinished(bool success) {
+    if (!success) {
+        _collisionGeometryRequestFailed  = true;
+    }
+
     emit setCollisionModelURLFinished(success);
 }
 

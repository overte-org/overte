--- conflicted
+++ resolved
@@ -238,37 +238,14 @@
         modelTransform.setScale(glm::vec3(1.0f));
 
         uint32_t deleteGeometryCounter = self->_deleteGeometryCounter;
-#ifdef CAPTURE_TRANSFORM_IN_GAMEPLAY
-        Transform modelTransform = self->getTransform();
-   //     Transform modelTransform = model->getTransform();
-       modelTransform.setScale(glm::vec3(1.0f));
-#endif
+
         render::Transaction transaction;
         foreach (auto itemID, self->_modelMeshRenderItemsMap.keys()) {
-<<<<<<< HEAD
-            transaction.updateItem<ModelMeshPartPayload>(itemID, [deleteGeometryCounter
-#ifdef CAPTURE_TRANSFORM_IN_GAMEPLAY
-                , modelTransform
-#endif
-            ](ModelMeshPartPayload& data) {
-=======
             transaction.updateItem<ModelMeshPartPayload>(itemID, [deleteGeometryCounter, modelTransform](ModelMeshPartPayload& data) {
->>>>>>> 9a9d13e5
                 ModelPointer model = data._model.lock();
                 if (model && model->isLoaded()) {
                     // Ensure the model geometry was not reset between frames
                     if (deleteGeometryCounter == model->_deleteGeometryCounter) {
-<<<<<<< HEAD
-
-#ifdef CAPTURE_TRANSFORM_IN_GAMEPLAY
-#else
-                        Transform modelTransform = model->getTransform();
-                        modelTransform.setScale(glm::vec3(1.0f));
-#endif
-
-=======
-                        
->>>>>>> 9a9d13e5
                         const Model::MeshState& state = model->getMeshState(data._meshIndex);
                         Transform renderTransform = modelTransform;
                         if (state.clusterMatrices.size() == 1) {

<@include gpu/Config.slh@>
<$VERSION_HEADER$>
//  Generated on Sat Oct 24 09:34:37 2015
//
//  toneMapping.frag
//
//  Draw texture 0 fetched at texcoord.xy
//
//  Created by Sam Gateau on 6/22/2015
//  Copyright 2015 High Fidelity, Inc.
//
//  Distributed under the Apache License, Version 2.0.
//  See the accompanying file LICENSE or http://www.apache.org/licenses/LICENSE-2.0.html
//

<@include render-utils/ShaderConstants.h@>

struct ToneMappingParams {
    vec4 _exp_2powExp_s0_s1;
    ivec4 _toneCurve_s0_s1_s2;
};

const float GAMMA_22 = 2.2;
const float INV_GAMMA_22 = 1.0 / 2.2;
const int ToneCurveNone = 0;
const int ToneCurveGamma22 = 1;
const int ToneCurveReinhard = 2;
const int ToneCurveFilmic = 3;

LAYOUT(binding=RENDER_UTILS_BUFFER_TM_PARAMS) uniform toneMappingParamsBuffer {
    ToneMappingParams params;
};
float getTwoPowExposure() {
    return params._exp_2powExp_s0_s1.y;
}
int getToneCurve() {
    return params._toneCurve_s0_s1_s2.x;
}

LAYOUT(binding=RENDER_UTILS_TEXTURE_TM_COLOR) uniform sampler2D colorMap;

layout(location=0) in vec2 varTexCoord0;
layout(location=0) out vec4 outFragColor;
        
void main(void) {
<<<<<<< HEAD
    <@if HIFI_USE_MIRRORED@>
        vec4 fragColorRaw = texture(colorMap, vec2(1.0 - varTexCoord0.x, varTexCoord0.y));
    <@else@>
        vec4 fragColorRaw = texture(colorMap, varTexCoord0);
    <@endif@>
=======
<@if HIFI_USE_MIRROREDX@>
    vec4 fragColorRaw = texture(colorMap, vec2(1.0 - varTexCoord0.x, varTexCoord0.y);
<@else@>
    vec4 fragColorRaw = texture(colorMap, varTexCoord0);
<@endif@>
>>>>>>> 1b0d8ee6
    vec3 fragColor = fragColorRaw.xyz;

    vec3 srcColor = fragColor * getTwoPowExposure();

    int toneCurve = getToneCurve();
    vec3 tonedColor = srcColor;
    if (toneCurve == ToneCurveFilmic) {
        vec3 x = max(vec3(0.0), srcColor-0.004);
        tonedColor = pow((x * (6.2 * x + 0.5)) / (x * (6.2 * x + 1.7) + 0.06), vec3(GAMMA_22));
    } else if (toneCurve == ToneCurveReinhard) {
        tonedColor = srcColor/(1.0 + srcColor);
    } else if (toneCurve == ToneCurveGamma22) {
        // We use glEnable(GL_FRAMEBUFFER_SRGB), which automatically converts textures from RGB to SRGB
        // when writing from an RGB framebuffer to an SRGB framebuffer (note that it doesn't do anything
        // when writing from an SRGB framebuffer to an RGB framebuffer).
        // Since the conversion happens automatically, we don't need to do anything in this shader
    } else {
        // toneCurve == ToneCurveNone
        // For debugging purposes, we may want to see what the colors look like before the automatic OpenGL 
        // conversion mentioned above, so we undo it here
        tonedColor = pow(srcColor, vec3(GAMMA_22));
    } 

    outFragColor = vec4(tonedColor, 1.0);
}<|MERGE_RESOLUTION|>--- conflicted
+++ resolved
@@ -43,19 +43,11 @@
 layout(location=0) out vec4 outFragColor;
         
 void main(void) {
-<<<<<<< HEAD
-    <@if HIFI_USE_MIRRORED@>
-        vec4 fragColorRaw = texture(colorMap, vec2(1.0 - varTexCoord0.x, varTexCoord0.y));
-    <@else@>
-        vec4 fragColorRaw = texture(colorMap, varTexCoord0);
-    <@endif@>
-=======
-<@if HIFI_USE_MIRROREDX@>
+<@if HIFI_USE_MIRRORED@>
     vec4 fragColorRaw = texture(colorMap, vec2(1.0 - varTexCoord0.x, varTexCoord0.y);
 <@else@>
     vec4 fragColorRaw = texture(colorMap, varTexCoord0);
 <@endif@>
->>>>>>> 1b0d8ee6
     vec3 fragColor = fragColorRaw.xyz;
 
     vec3 srcColor = fragColor * getTwoPowExposure();

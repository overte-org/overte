--- conflicted
+++ resolved
@@ -5,11 +5,7 @@
 //
 //  Created by Andrzej Kapolka on 5/6/14.
 //  Copyright 2014 High Fidelity, Inc.
-<<<<<<< HEAD
-//  Copyright 2020 Vircadia contributors.
-=======
 //  Copyright 2024 Overte e.V.
->>>>>>> 68fffe00
 //
 //  Distributed under the Apache License, Version 2.0.
 //  See the accompanying file LICENSE or http://www.apache.org/licenses/LICENSE-2.0.html
@@ -44,17 +40,7 @@
 <@endif@>
 
 <@if not HIFI_USE_SHADOW@>
-<<<<<<< HEAD
-    <@if HIFI_USE_FORWARD@>
-        layout(location=0) out vec4 _fragColor0;
-    <@else@>
-        <@include DeferredBufferWrite.slh@>
-    <@endif@>
-
-    <@if HIFI_USE_FORWARD or HIFI_USE_TRANSLUCENT@>
-=======
     <@if HIFI_USE_MTOON@>
-
         <@include DefaultMaterials.slh@>
         <@include GlobalLight.slh@>
         <$declareEvalGlobalLightingAlphaBlendedMToon()$>
@@ -68,7 +54,6 @@
             <@include DeferredBufferWrite.slh@>
         <@endif@>
     <@elif HIFI_USE_FORWARD or HIFI_USE_TRANSLUCENT@>
->>>>>>> 68fffe00
         <@include DefaultMaterials.slh@>
         <@include GlobalLight.slh@>
         <@if HIFI_USE_LIGHTMAP@>
@@ -83,13 +68,10 @@
         <@endif@>
         <@include gpu/Transform.slh@>
         <$declareStandardCameraTransform()$>
-<<<<<<< HEAD
-=======
 
         layout(location=0) out vec4 _fragColor0;
     <@else@>
         <@include DeferredBufferWrite.slh@>
->>>>>>> 68fffe00
     <@endif@>
 <@else@>
     layout(location=0) out vec4 _fragColor0;
@@ -111,14 +93,10 @@
 <@if not HIFI_USE_SHADOW@>
     layout(location=RENDER_UTILS_ATTR_POSITION_ES) in vec4 _positionES;
     layout(location=RENDER_UTILS_ATTR_NORMAL_WS) in vec3 _normalWS;
-<<<<<<< HEAD
-    layout(location=RENDER_UTILS_ATTR_COLOR) in vec4 _color;
-    layout(location=RENDER_UTILS_ATTR_PREV_POSITION_CS) in vec4 _prevPositionCS;
-=======
     <@if not HIFI_USE_MTOON@>
         layout(location=RENDER_UTILS_ATTR_COLOR) in vec4 _color;
     <@endif@>
->>>>>>> 68fffe00
+    layout(location=RENDER_UTILS_ATTR_PREV_POSITION_CS) in vec4 _prevPositionCS;
     <@if HIFI_USE_NORMALMAP@>
         layout(location=RENDER_UTILS_ATTR_TANGENT_WS) in vec3 _tangentWS;
     <@endif@>

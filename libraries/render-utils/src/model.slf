--- conflicted
+++ resolved
@@ -205,15 +205,9 @@
     <@else@>
         vec3 triplanarScale = triplanarParams.scale.xyz;
         <@if not HIFI_USE_MTOON@>
-<<<<<<< HEAD
-            <$fetchMaterialTexturesTriplanar(layerBlend, matKeys, _positionMS, _normalMS, _texCoord01, triplanarScale, albedoTex)$>
-        <@else@>
-            <$fetchMToonMaterialTexturesTriplanar(layerBlend, matKeys, _positionMS, _normalMS, _texCoord01, triplanarScale, albedoTex)$>
-=======
-            <$fetchMaterialTexturesTriplanar(matKeys, _positionMS, _normalMS, _SCRIBE_NULL, _texCoord01, triplanarScale, albedoTex)$>
-        <@else@>
-            <$fetchMToonMaterialTexturesTriplanar(matKeys, _positionMS, _normalMS, _SCRIBE_NULL, _texCoord01, triplanarScale, albedoTex)$>
->>>>>>> 56b473fc
+            <$fetchMaterialTexturesTriplanar(layerBlend, matKeys, _positionMS, _normalMS, _SCRIBE_NULL, _texCoord01, triplanarScale, albedoTex)$>
+        <@else@>
+            <$fetchMToonMaterialTexturesTriplanar(layerBlend, matKeys, _positionMS, _normalMS, _SCRIBE_NULL, _texCoord01, triplanarScale, albedoTex)$>
         <@endif@>
 
         float opacityCutoffTex = 1.0;
@@ -317,7 +311,7 @@
     vec3 albedo = vec3(0.0);
     float opacity = 0.0;
     vec3 emissive = vec3(0.0);
-    vec3 fragNormalWS = _normalWS;
+    vec3 fragNormalWS = normalWS;
     vec3 shade = vec3(0.0);
     float shadingShift = 0.0;
     float shadingToony = 0.0;
@@ -344,9 +338,9 @@
         vec3 triplanarScale = triplanarParams.scale.xyz;
         vec3 uvScrollSpeed = getMaterialUVScrollSpeed(mats[0]);
         <@if HIFI_USE_NORMALMAP@>
-            <$fetchMToonMaterialTexturesTriplanar(layerBlend, matKeys, _positionMS, _normalMS, _texCoord01, triplanarScale, albedoTex, normalTex, shadeTex, emissiveTex, shadingShiftTex, rimTexLayer, uvScrollSpeed, time)$>
-        <@else@>
-            <$fetchMToonMaterialTexturesTriplanar(layerBlend, matKeys, _positionMS, _normalMS, _texCoord01, triplanarScale, albedoTex, _SCRIBE_NULL, shadeTex, emissiveTex, shadingShiftTex, rimTexLayer, uvScrollSpeed, time)$>
+            <$fetchMToonMaterialTexturesTriplanar(layerBlend, matKeys, _positionMS, _normalMS, normalWS, _texCoord01, triplanarScale, albedoTex, normalTex, shadeTex, emissiveTex, shadingShiftTex, rimTexLayer, uvScrollSpeed, time)$>
+        <@else@>
+            <$fetchMToonMaterialTexturesTriplanar(layerBlend, matKeys, _positionMS, _normalMS, _SCRIBE_NULL, _texCoord01, triplanarScale, albedoTex, _SCRIBE_NULL, shadeTex, emissiveTex, shadingShiftTex, rimTexLayer, uvScrollSpeed, time)$>
         <@endif@>
 
         float opacityCutoffTex = 1.0;
@@ -377,31 +371,17 @@
         vec3 emissiveLayer = getMaterialEmissive(mats[layer]);
         <$evalMaterialEmissive(emissiveTex, emissiveLayer, matKeys[layer], emissiveLayer)$>
 
-<<<<<<< HEAD
         <@if HIFI_USE_NORMALMAP@>
             vec3 fragNormalWSLayer;
             <@if not HIFI_USE_TRIPLANAR@>
-                <$evalMaterialNormalLOD(_positionES, normalTex, _normalWS, _tangentWS, fragNormalWSLayer)$>
-            <@else@>
-                <$evalMaterialNormalLODTriplanar(_positionES, normalTex, _normalWS, fragNormalWSLayer)$>
-            <@endif@>
-        <@else@>
-            vec3 fragNormalWSLayer = _normalWS;
-        <@endif@>
-        fragNormalWSLayer = evalFrontOrBackFaceNormal(normalize(fragNormalWSLayer));
-=======
-    <@if HIFI_USE_NORMALMAP@>
-            vec3 fragNormalWS;
-        <@if not HIFI_USE_TRIPLANAR@>
-                <$evalMaterialNormalLOD(_positionES, normalTex, normalWS, _tangentWS, fragNormalWS)$>
-        <@else@>
-                <$evalMaterialNormalLODTriplanar(_positionES, normalTex, normalWS, fragNormalWS)$>
-        <@endif@>
-    <@else@>
-            vec3 fragNormalWS = normalWS;
-    <@endif@>
-        fragNormalWS = evalFrontOrBackFaceNormal(fragNormalWS);
->>>>>>> 56b473fc
+                <$evalMaterialNormalLOD(_positionES, normalTex, normalWS, _tangentWS, fragNormalWSLayer)$>
+            <@else@>
+                <$evalMaterialNormalLODTriplanar(_positionES, normalTex, normalWS, fragNormalWSLayer)$>
+            <@endif@>
+        <@else@>
+            vec3 fragNormalWSLayer = normalWS;
+        <@endif@>
+        fragNormalWSLayer = evalFrontOrBackFaceNormal(fragNormalWSLayer);
 
         vec3 shadeLayer = getMaterialShade(mats[layer]);
         <$evalMaterialShade(shadeTex, shadeLayer, matKeys[layer], shadeLayer)$>
@@ -516,7 +496,7 @@
 <@else@>
     vec3 albedo = vec3(0.0);
     float opacity = 0.0;
-    vec3 fragNormalWS = _normalWS;
+    vec3 fragNormalWS = normalWS;
     float roughness = 0.0;
     float metallic = 0.0;
     <@if not HIFI_USE_LIGHTMAP@>
@@ -555,35 +535,19 @@
         vec3 triplanarScale = triplanarParams.scale.xyz;
         <@if not HIFI_USE_LIGHTMAP@>
             <@if HIFI_USE_NORMALMAP and HIFI_USE_TRANSLUCENT@>
-<<<<<<< HEAD
-                <$fetchMaterialTexturesTriplanar(layerBlend, matKeys, _positionMS, _normalMS, _texCoord01, triplanarScale, albedoTex, roughnessTex, normalTex, metallicTex, emissiveTex, _SCRIBE_NULL, occlusionTex)$>
+                <$fetchMaterialTexturesTriplanar(layerBlend, matKeys, _positionMS, _normalMS, normalWS, _texCoord01, triplanarScale, albedoTex, roughnessTex, normalTex, metallicTex, emissiveTex, _SCRIBE_NULL, occlusionTex)$>
             <@elif HIFI_USE_NORMALMAP@>
-                <$fetchMaterialTexturesTriplanar(layerBlend, matKeys, _positionMS, _normalMS, _texCoord01, triplanarScale, albedoTex, roughnessTex, normalTex, metallicTex, emissiveTex, scatteringTex, occlusionTex)$>
+                <$fetchMaterialTexturesTriplanar(layerBlend, matKeys, _positionMS, _normalMS, normalWS, _texCoord01, triplanarScale, albedoTex, roughnessTex, normalTex, metallicTex, emissiveTex, scatteringTex, occlusionTex)$>
             <@elif HIFI_USE_TRANSLUCENT@>
-                <$fetchMaterialTexturesTriplanar(layerBlend, matKeys, _positionMS, _normalMS, _texCoord01, triplanarScale, albedoTex, roughnessTex, _SCRIBE_NULL, metallicTex, emissiveTex, _SCRIBE_NULL, occlusionTex)$>
-            <@else@>
-                <$fetchMaterialTexturesTriplanar(layerBlend, matKeys, _positionMS, _normalMS, _texCoord01, triplanarScale, albedoTex, roughnessTex, _SCRIBE_NULL, metallicTex, emissiveTex, scatteringTex, occlusionTex)$>
+                <$fetchMaterialTexturesTriplanar(layerBlend, matKeys, _positionMS, _normalMS, _SCRIBE_NULL, _texCoord01, triplanarScale, albedoTex, roughnessTex, _SCRIBE_NULL, metallicTex, emissiveTex, _SCRIBE_NULL, occlusionTex)$>
+            <@else@>
+                <$fetchMaterialTexturesTriplanar(layerBlend, matKeys, _positionMS, _normalMS, _SCRIBE_NULL, _texCoord01, triplanarScale, albedoTex, roughnessTex, _SCRIBE_NULL, metallicTex, emissiveTex, scatteringTex, occlusionTex)$>
             <@endif@>
         <@else@>
             <@if HIFI_USE_NORMALMAP@>
-                <$fetchMaterialTexturesTriplanar(layerBlend, matKeys, _positionMS, _normalMS, _texCoord01, triplanarScale, albedoTex, roughnessTex, normalTex, metallicTex, _SCRIBE_NULL, _SCRIBE_NULL, _SCRIBE_NULL, lightmapTex)$>
-            <@else@>
-                <$fetchMaterialTexturesTriplanar(layerBlend, matKeys, _positionMS, _normalMS, _texCoord01, triplanarScale, albedoTex, roughnessTex, _SCRIBE_NULL, metallicTex, _SCRIBE_NULL, _SCRIBE_NULL, _SCRIBE_NULL, lightmapTex)$>
-=======
-                <$fetchMaterialTexturesTriplanar(matKeys, _positionMS, _normalMS, normalWS, _texCoord01, triplanarScale, albedoTex, roughnessTex, normalTex, metallicTex, emissiveTex, _SCRIBE_NULL, occlusionTex)$>
-            <@elif HIFI_USE_NORMALMAP@>
-                <$fetchMaterialTexturesTriplanar(matKeys, _positionMS, _normalMS, normalWS, _texCoord01, triplanarScale, albedoTex, roughnessTex, normalTex, metallicTex, emissiveTex, scatteringTex, occlusionTex)$>
-            <@elif HIFI_USE_TRANSLUCENT@>
-                <$fetchMaterialTexturesTriplanar(matKeys, _positionMS, _normalMS, _SCRIBE_NULL, _texCoord01, triplanarScale, albedoTex, roughnessTex, _SCRIBE_NULL, metallicTex, emissiveTex, _SCRIBE_NULL, occlusionTex)$>
-            <@else@>
-                <$fetchMaterialTexturesTriplanar(matKeys, _positionMS, _normalMS, _SCRIBE_NULL, _texCoord01, triplanarScale, albedoTex, roughnessTex, _SCRIBE_NULL, metallicTex, emissiveTex, scatteringTex, occlusionTex)$>
-            <@endif@>
-        <@else@>
-            <@if HIFI_USE_NORMALMAP@>
-                <$fetchMaterialTexturesTriplanar(matKeys, _positionMS, _normalMS, normalWS, _texCoord01, triplanarScale, albedoTex, roughnessTex, normalTex, metallicTex, _SCRIBE_NULL, _SCRIBE_NULL, _SCRIBE_NULL, lightmap)$>
-            <@else@>
-                <$fetchMaterialTexturesTriplanar(matKeys, _positionMS, _normalMS, _SCRIBE_NULL, _texCoord01, triplanarScale, albedoTex, roughnessTex, _SCRIBE_NULL, metallicTex, _SCRIBE_NULL, _SCRIBE_NULL, _SCRIBE_NULL, lightmap)$>
->>>>>>> 56b473fc
+                <$fetchMaterialTexturesTriplanar(layerBlend, matKeys, _positionMS, _normalMS, normalWS, _texCoord01, triplanarScale, albedoTex, roughnessTex, normalTex, metallicTex, _SCRIBE_NULL, _SCRIBE_NULL, _SCRIBE_NULL, lightmapTex)$>
+            <@else@>
+                <$fetchMaterialTexturesTriplanar(layerBlend, matKeys, _positionMS, _normalMS, _SCRIBE_NULL, _texCoord01, triplanarScale, albedoTex, roughnessTex, _SCRIBE_NULL, metallicTex, _SCRIBE_NULL, _SCRIBE_NULL, _SCRIBE_NULL, lightmapTex)$>
             <@endif@>
         <@endif@>
 
@@ -631,26 +595,17 @@
             <@endif@>
         <@endif@>
 
-<<<<<<< HEAD
         <@if HIFI_USE_NORMALMAP@>
             vec3 fragNormalWSLayer;
             <@if not HIFI_USE_TRIPLANAR@>
-                <$evalMaterialNormalLOD(_positionES, normalTex, _normalWS, _tangentWS, fragNormalWSLayer)$>
-            <@else@>
-                <$evalMaterialNormalLODTriplanar(_positionES, normalTex, _normalWS, fragNormalWSLayer)$>
-            <@endif@>
-        <@else@>
-            vec3 fragNormalWSLayer = _normalWS;
-=======
-    <@if HIFI_USE_NORMALMAP@>
-            vec3 fragNormalWS;
-        <@if not HIFI_USE_TRIPLANAR@>
-                <$evalMaterialNormalLOD(_positionES, normalTex, normalWS, _tangentWS, fragNormalWS)$>
-        <@else@>
-                <$evalMaterialNormalLODTriplanar(_positionES, normalTex, normalWS, fragNormalWS)$>
->>>>>>> 56b473fc
-        <@endif@>
-        fragNormalWSLayer = evalFrontOrBackFaceNormal(normalize(fragNormalWSLayer));
+                <$evalMaterialNormalLOD(_positionES, normalTex, normalWS, _tangentWS, fragNormalWSLayer)$>
+            <@else@>
+                <$evalMaterialNormalLODTriplanar(_positionES, normalTex, normalWS, fragNormalWSLayer)$>
+            <@endif@>
+        <@else@>
+            vec3 fragNormalWSLayer = normalWS;
+        <@endif@>
+        fragNormalWSLayer = evalFrontOrBackFaceNormal(fragNormalWSLayer);
 
         <@if HIFI_USE_TRIPLANAR or HIFI_USE_SPLATMAP@>
             <@if HIFI_USE_TRIPLANAR@>
@@ -717,14 +672,8 @@
         opacity *= _color.a;
         <$discardInvisible(opacity)$>
     <@else@>
-<<<<<<< HEAD
         <$discardTransparent(opacity)$>
     <@endif@>
-=======
-            vec3 fragNormalWS = normalWS;
-    <@endif@>
-        fragNormalWS = evalFrontOrBackFaceNormal(fragNormalWS);
->>>>>>> 56b473fc
 
     <@if HIFI_USE_FORWARD@>
         TransformCamera cam = getTransformCamera();

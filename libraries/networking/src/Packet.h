--- conflicted
+++ resolved
@@ -53,17 +53,9 @@
     qint64 getSizeUsed() const { return _sizeUsed; }
     void setSizeUsed(qint64 sizeUsed) { _sizeUsed = sizeUsed; }
 
-<<<<<<< HEAD
-    HifiSockAddr getSenderSockAddr() const { return HifiSockAddr(); }
-
-    // Header readers
-    PacketType::Value readType() const;
-    PacketVersion readVersion() const;
-=======
     HifiSockAddr& getSenderSockAddr() { return _senderSockAddr; }
     const HifiSockAddr& getSenderSockAddr() const { return _senderSockAddr; }
 
->>>>>>> 3d621628
     SequenceNumber readSequenceNumber() const;
     bool readIsControlPacket() const;
 

--- conflicted
+++ resolved
@@ -23,11 +23,8 @@
     using SequenceNumber = uint16_t;
     
     static std::unique_ptr<Packet> create(PacketType::Value type, int64_t size = -1);
-<<<<<<< HEAD
-=======
     // Provided for convenience, try to limit use
     static std::unique_ptr<Packet> createCopy(const std::unique_ptr<Packet>& other);
->>>>>>> d496b33a
     
     static qint64 localHeaderSize(PacketType::Value type);
     static qint64 maxPayloadSize(PacketType::Value type);
@@ -35,12 +32,6 @@
     virtual qint64 totalHeadersSize() const; // Cumulated size of all the headers
     virtual qint64 localHeaderSize() const;  // Current level's header size
     
-<<<<<<< HEAD
-    // Payload direct access, use responsibly!
-    char* getPayload() { return _payloadStart; }
-    const char* getPayload() const { return _payloadStart; }
-    
-=======
     // Payload direct access to the payload, use responsibly!
     char* getPayload() { return _payloadStart; }
     const char* getPayload() const { return _payloadStart; }
@@ -52,28 +43,11 @@
     PacketType::Value getPacketType() const { return _type; }
     void setPacketType(PacketType::Value type);
     
->>>>>>> d496b33a
     qint64 getSizeWithHeader() const { return localHeaderSize() + getSizeUsed(); }
     qint64 getSizeUsed() const { return _sizeUsed; }
     void setSizeUsed(qint64 sizeUsed) { _sizeUsed = sizeUsed; }
 
     // Header readers
-<<<<<<< HEAD
-    PacketType::Value getPacketType() const;
-    PacketVersion getPacketTypeVersion() const;
-    SequenceNumber getSequenceNumber() const;
-    bool isControlPacket() const;
-    
-    // QIODevice virtual functions
-    // WARNING: Those methods all refer to the payload ONLY and NOT the entire packet
-    virtual bool atEnd() const { return _position == _capacity; }
-    virtual qint64 bytesAvailable() const { return size() - pos(); }
-    virtual bool canReadLine() const { return false; }
-    virtual bool isSequential() const  { return false; }
-    virtual qint64 pos() const { return _position; }
-    virtual bool reset() { return seek(0); }
-    virtual bool seek(qint64 pos);
-=======
     PacketType::Value readPacketType() const;
     PacketVersion readPacketTypeVersion() const;
     SequenceNumber readSequenceNumber() const;
@@ -83,46 +57,25 @@
     // WARNING: Those methods all refer to the payload ONLY and NOT the entire packet
     virtual bool isSequential() const  { return false; }
     virtual bool reset() { setSizeUsed(0); return QIODevice::reset(); }
->>>>>>> d496b33a
     virtual qint64 size() const { return _capacity; }
     
 protected:
     Packet(PacketType::Value type, int64_t size);
-<<<<<<< HEAD
-    Packet(const Packet& other);
-    Packet& operator=(const Packet& other);
-    Packet(Packet&& other);
-    Packet& operator=(Packet&& other);
-=======
->>>>>>> d496b33a
 
     // QIODevice virtual functions
     virtual qint64 writeData(const char* data, qint64 maxSize);
     virtual qint64 readData(char* data, qint64 maxSize);
     
     // Header writers
-<<<<<<< HEAD
-    void setPacketTypeAndVersion(PacketType::Value type);
-    void setSequenceNumber(SequenceNumber seqNum);
-    
-    PacketType::Value _type;
-=======
     void writePacketTypeAndVersion(PacketType::Value type);
     void writeSequenceNumber(SequenceNumber seqNum);
     
     PacketType::Value _type;       // Packet type
->>>>>>> d496b33a
     
     qint64 _packetSize = 0;        // Total size of the allocated memory
     std::unique_ptr<char> _packet; // Allocated memory
     
     char* _payloadStart = nullptr; // Start of the payload
-<<<<<<< HEAD
-    qint64 _position = 0;          // Current position in the payload
-    qint64 _capacity = 0;          // Total capacity of the payload
-    
-    qint64 _sizeUsed = 0;          // How much of the payload is actually used
-=======
     qint64 _capacity = 0;          // Total capacity of the payload
     
     qint64 _sizeUsed = 0;          // How much of the payload is actually used
@@ -132,7 +85,6 @@
     Packet& operator=(const Packet& other);
     Packet(Packet&& other);
     Packet& operator=(Packet&& other);
->>>>>>> d496b33a
 };
 
 #endif // hifi_Packet_h
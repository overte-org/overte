--- conflicted
+++ resolved
@@ -73,11 +73,7 @@
         case PacketTypeEntityAdd:
         case PacketTypeEntityEdit:
         case PacketTypeEntityData:
-<<<<<<< HEAD
-            return VERSION_ACTIONS_OVER_WIRE;
-=======
             return VERSION_ENTITIES_HAVE_SIMULATION_OWNER;
->>>>>>> 513285a0
         case PacketTypeEntityErase:
             return 2;
         case PacketTypeAudioStreamStats:

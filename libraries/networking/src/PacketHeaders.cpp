//
//  PacketHeaders.cpp
//  libraries/networking/src
//
//  Created by Stephen Birarda on 6/28/13.
//  Copyright 2013 High Fidelity, Inc.
//
//  Distributed under the Apache License, Version 2.0.
//  See the accompanying file LICENSE or http://www.apache.org/licenses/LICENSE-2.0.html
//

#include <math.h>

#include <QtCore/QDebug>

#include "NodeList.h"

#include "PacketHeaders.h"

int arithmeticCodingValueFromBuffer(const char* checkValue) {
    if (((uchar) *checkValue) < 255) {
        return *checkValue;
    } else {
        return 255 + arithmeticCodingValueFromBuffer(checkValue + 1);
    }
}

int numBytesArithmeticCodingFromBuffer(const char* checkValue) {
    if (((uchar) *checkValue) < 255) {
        return 1;
    } else {
        return 1 + numBytesArithmeticCodingFromBuffer(checkValue + 1);
    }
}

int packArithmeticallyCodedValue(int value, char* destination) {
    if (value < 255) {
        // less than 255, just pack our value
        destination[0] = (uchar) value;
        return 1;
    } else {
        // pack 255 and then recursively pack on
        ((unsigned char*)destination)[0] = 255;
        return 1 + packArithmeticallyCodedValue(value - 255, destination + 1);
    }
}

PacketVersion versionForPacketType(PacketType type) {
    switch (type) {
        case PacketTypeMicrophoneAudioNoEcho:
        case PacketTypeMicrophoneAudioWithEcho:
            return 2;
        case PacketTypeSilentAudioFrame:
            return 4;
        case PacketTypeMixedAudio:
            return 1;
        case PacketTypeInjectAudio:
            return 1;
        case PacketTypeAvatarData:
            return 5;
        case PacketTypeAvatarIdentity:
            return 1;
        case PacketTypeEnvironmentData:
            return 2;
        case PacketTypeDomainList:
        case PacketTypeDomainListRequest:
            return 4;
        case PacketTypeCreateAssignment:
        case PacketTypeRequestAssignment:
            return 2;
        case PacketTypeOctreeStats:
            return 1;
        case PacketTypeStopNode:
            return 1;
        case PacketTypeEntityAddOrEdit:
        case PacketTypeEntityData:
<<<<<<< HEAD
            return VERSION_ENTITIES_HAS_PARTICLES;
=======
            return VERSION_ENTITIES_LIGHT_HAS_INTENSITY_AND_COLOR_PROPERTIES;
>>>>>>> 174e359c
        case PacketTypeEntityErase:
            return 2;
        case PacketTypeAudioStreamStats:
            return 1;
        default:
            return 0;
    }
}

#define PACKET_TYPE_NAME_LOOKUP(x) case x:  return QString(#x);

QString nameForPacketType(PacketType type) {
    switch (type) {
        PACKET_TYPE_NAME_LOOKUP(PacketTypeUnknown);
        PACKET_TYPE_NAME_LOOKUP(PacketTypeStunResponse);
        PACKET_TYPE_NAME_LOOKUP(PacketTypeDomainList);
        PACKET_TYPE_NAME_LOOKUP(PacketTypePing);
        PACKET_TYPE_NAME_LOOKUP(PacketTypePingReply);
        PACKET_TYPE_NAME_LOOKUP(PacketTypeKillAvatar);
        PACKET_TYPE_NAME_LOOKUP(PacketTypeAvatarData);
        PACKET_TYPE_NAME_LOOKUP(PacketTypeInjectAudio);
        PACKET_TYPE_NAME_LOOKUP(PacketTypeMixedAudio);
        PACKET_TYPE_NAME_LOOKUP(PacketTypeMicrophoneAudioNoEcho);
        PACKET_TYPE_NAME_LOOKUP(PacketTypeMicrophoneAudioWithEcho);
        PACKET_TYPE_NAME_LOOKUP(PacketTypeBulkAvatarData);
        PACKET_TYPE_NAME_LOOKUP(PacketTypeSilentAudioFrame);
        PACKET_TYPE_NAME_LOOKUP(PacketTypeEnvironmentData);
        PACKET_TYPE_NAME_LOOKUP(PacketTypeDomainListRequest);
        PACKET_TYPE_NAME_LOOKUP(PacketTypeRequestAssignment);
        PACKET_TYPE_NAME_LOOKUP(PacketTypeCreateAssignment);
        PACKET_TYPE_NAME_LOOKUP(PacketTypeDomainConnectionDenied);
        PACKET_TYPE_NAME_LOOKUP(PacketTypeMuteEnvironment);
        PACKET_TYPE_NAME_LOOKUP(PacketTypeAudioStreamStats);
        PACKET_TYPE_NAME_LOOKUP(PacketTypeDataServerConfirm);
        PACKET_TYPE_NAME_LOOKUP(PacketTypeOctreeStats);
        PACKET_TYPE_NAME_LOOKUP(PacketTypeJurisdiction);
        PACKET_TYPE_NAME_LOOKUP(PacketTypeJurisdictionRequest);
        PACKET_TYPE_NAME_LOOKUP(PacketTypeAvatarIdentity);
        PACKET_TYPE_NAME_LOOKUP(PacketTypeAvatarBillboard);
        PACKET_TYPE_NAME_LOOKUP(PacketTypeDomainConnectRequest);
        PACKET_TYPE_NAME_LOOKUP(PacketTypeDomainServerRequireDTLS);
        PACKET_TYPE_NAME_LOOKUP(PacketTypeNodeJsonStats);
        PACKET_TYPE_NAME_LOOKUP(PacketTypeEntityQuery);
        PACKET_TYPE_NAME_LOOKUP(PacketTypeEntityData);
        PACKET_TYPE_NAME_LOOKUP(PacketTypeEntityAddOrEdit);
        PACKET_TYPE_NAME_LOOKUP(PacketTypeEntityErase);
        PACKET_TYPE_NAME_LOOKUP(PacketTypeEntityAddResponse);
        PACKET_TYPE_NAME_LOOKUP(PacketTypeOctreeDataNack);
        PACKET_TYPE_NAME_LOOKUP(PacketTypeStopNode);
        PACKET_TYPE_NAME_LOOKUP(PacketTypeAudioEnvironment);
        PACKET_TYPE_NAME_LOOKUP(PacketTypeEntityEditNack);
        PACKET_TYPE_NAME_LOOKUP(PacketTypeSignedTransactionPayment);
        PACKET_TYPE_NAME_LOOKUP(PacketTypeIceServerHeartbeat);
        PACKET_TYPE_NAME_LOOKUP(PacketTypeIceServerHeartbeatResponse);
        PACKET_TYPE_NAME_LOOKUP(PacketTypeUnverifiedPing);
        PACKET_TYPE_NAME_LOOKUP(PacketTypeUnverifiedPingReply);
        default:
            return QString("Type: ") + QString::number((int)type);
    }
    return QString("unexpected");
}



QByteArray byteArrayWithPopulatedHeader(PacketType type, const QUuid& connectionUUID) {
    QByteArray freshByteArray(MAX_PACKET_HEADER_BYTES, 0);
    freshByteArray.resize(populatePacketHeader(freshByteArray, type, connectionUUID));
    return freshByteArray;
}

int populatePacketHeader(QByteArray& packet, PacketType type, const QUuid& connectionUUID) {
    if (packet.size() < numBytesForPacketHeaderGivenPacketType(type)) {
        packet.resize(numBytesForPacketHeaderGivenPacketType(type));
    }
    
    return populatePacketHeader(packet.data(), type, connectionUUID);
}

int populatePacketHeader(char* packet, PacketType type, const QUuid& connectionUUID) {
    int numTypeBytes = packArithmeticallyCodedValue(type, packet);
    packet[numTypeBytes] = versionForPacketType(type);
    
    char* position = packet + numTypeBytes + sizeof(PacketVersion);
    
    QUuid packUUID = connectionUUID.isNull() ? DependencyManager::get<LimitedNodeList>()->getSessionUUID() : connectionUUID;
    
    QByteArray rfcUUID = packUUID.toRfc4122();
    memcpy(position, rfcUUID.constData(), NUM_BYTES_RFC4122_UUID);
    position += NUM_BYTES_RFC4122_UUID;
    
    if (!NON_VERIFIED_PACKETS.contains(type)) {
        // pack 16 bytes of zeros where the md5 hash will be placed once data is packed
        memset(position, 0, NUM_BYTES_MD5_HASH);
        position += NUM_BYTES_MD5_HASH;
    }
    
    // return the number of bytes written for pointer pushing
    return position - packet;
}

int numBytesForPacketHeader(const QByteArray& packet) {
    // returns the number of bytes used for the type, version, and UUID
    return numBytesArithmeticCodingFromBuffer(packet.data())
    + numHashBytesInPacketHeaderGivenPacketType(packetTypeForPacket(packet))
    + NUM_STATIC_HEADER_BYTES;
}

int numBytesForPacketHeader(const char* packet) {
    // returns the number of bytes used for the type, version, and UUID
    return numBytesArithmeticCodingFromBuffer(packet)
    + numHashBytesInPacketHeaderGivenPacketType(packetTypeForPacket(packet))
    + NUM_STATIC_HEADER_BYTES;
}

int numBytesForPacketHeaderGivenPacketType(PacketType type) {
    return (int) ceilf((float)type / 255)
    + numHashBytesInPacketHeaderGivenPacketType(type)
    + NUM_STATIC_HEADER_BYTES;
}

int numHashBytesInPacketHeaderGivenPacketType(PacketType type) {
    return (NON_VERIFIED_PACKETS.contains(type) ? 0 : NUM_BYTES_MD5_HASH);
}

QUuid uuidFromPacketHeader(const QByteArray& packet) {
    return QUuid::fromRfc4122(packet.mid(numBytesArithmeticCodingFromBuffer(packet.data()) + sizeof(PacketVersion),
                                         NUM_BYTES_RFC4122_UUID));
}

QByteArray hashFromPacketHeader(const QByteArray& packet) {
    return packet.mid(numBytesForPacketHeader(packet) - NUM_BYTES_MD5_HASH, NUM_BYTES_MD5_HASH);
}

QByteArray hashForPacketAndConnectionUUID(const QByteArray& packet, const QUuid& connectionUUID) {
    return QCryptographicHash::hash(packet.mid(numBytesForPacketHeader(packet)) + connectionUUID.toRfc4122(),
                                    QCryptographicHash::Md5);
}

void replaceHashInPacketGivenConnectionUUID(QByteArray& packet, const QUuid& connectionUUID) {
    packet.replace(numBytesForPacketHeader(packet) - NUM_BYTES_MD5_HASH, NUM_BYTES_MD5_HASH,
                   hashForPacketAndConnectionUUID(packet, connectionUUID));
}

PacketType packetTypeForPacket(const QByteArray& packet) {
    return (PacketType) arithmeticCodingValueFromBuffer(packet.data());
}

PacketType packetTypeForPacket(const char* packet) {
    return (PacketType) arithmeticCodingValueFromBuffer(packet);
}<|MERGE_RESOLUTION|>--- conflicted
+++ resolved
@@ -74,11 +74,7 @@
             return 1;
         case PacketTypeEntityAddOrEdit:
         case PacketTypeEntityData:
-<<<<<<< HEAD
             return VERSION_ENTITIES_HAS_PARTICLES;
-=======
-            return VERSION_ENTITIES_LIGHT_HAS_INTENSITY_AND_COLOR_PROPERTIES;
->>>>>>> 174e359c
         case PacketTypeEntityErase:
             return 2;
         case PacketTypeAudioStreamStats:

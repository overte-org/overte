//
//  AssetClient.cpp
//  libraries/networking/src
//
//  Created by Ryan Huffman on 2015/07/21
//  Copyright 2015 High Fidelity, Inc.
//
//  Distributed under the Apache License, Version 2.0.
//  See the accompanying file LICENSE or http://www.apache.org/licenses/LICENSE-2.0.html
//

#include "AssetClient.h"

#include <cstdint>

#include <QtCore/QBuffer>
#include <QtCore/QStandardPaths>
#include <QtCore/QThread>
#include <QtScript/QScriptEngine>
#include <QtNetwork/QNetworkDiskCache>

#include <shared/GlobalAppProperties.h>
#include <shared/MiniPromises.h>

#include "AssetRequest.h"
#include "AssetUpload.h"
#include "AssetUtils.h"
#include "MappingRequest.h"
#include "NetworkAccessManager.h"
#include "NetworkLogging.h"
#include "NodeList.h"
#include "PacketReceiver.h"
#include "ResourceCache.h"

MessageID AssetClient::_currentID = 0;

AssetClient::AssetClient() {
    _cacheDir = qApp->property(hifi::properties::APP_LOCAL_DATA_PATH).toString();
    setCustomDeleter([](Dependency* dependency){
        static_cast<AssetClient*>(dependency)->deleteLater();
    });

    auto nodeList = DependencyManager::get<LimitedNodeList>();
    auto& packetReceiver = nodeList->getPacketReceiver();

    packetReceiver.registerListener(PacketType::AssetMappingOperationReply, this, "handleAssetMappingOperationReply");
    packetReceiver.registerListener(PacketType::AssetGetInfoReply, this, "handleAssetGetInfoReply");
    packetReceiver.registerListener(PacketType::AssetGetReply, this, "handleAssetGetReply", true);
    packetReceiver.registerListener(PacketType::AssetUploadReply, this, "handleAssetUploadReply");

    connect(nodeList.data(), &LimitedNodeList::nodeKilled, this, &AssetClient::handleNodeKilled);
    connect(nodeList.data(), &LimitedNodeList::clientConnectionToNodeReset,
            this, &AssetClient::handleNodeClientConnectionReset);
}

void AssetClient::init() {
    Q_ASSERT(QThread::currentThread() == thread());

    // Setup disk cache if not already
    auto& networkAccessManager = NetworkAccessManager::getInstance();
    if (!networkAccessManager.cache()) {
        if (_cacheDir.isEmpty()) {
#ifdef Q_OS_ANDROID
            QString cachePath = QStandardPaths::writableLocation(QStandardPaths::CacheLocation);
#else
            QString cachePath = QStandardPaths::writableLocation(QStandardPaths::DataLocation);
#endif
            _cacheDir = !cachePath.isEmpty() ? cachePath : "interfaceCache";
        }
        QNetworkDiskCache* cache = new QNetworkDiskCache();
        cache->setMaximumCacheSize(MAXIMUM_CACHE_SIZE);
        cache->setCacheDirectory(_cacheDir);
        networkAccessManager.setCache(cache);
        qInfo() << "ResourceManager disk cache setup at" << _cacheDir
                 << "(size:" << MAXIMUM_CACHE_SIZE / BYTES_PER_GIGABYTES << "GB)";
    } else {
        auto cache = qobject_cast<QNetworkDiskCache*>(networkAccessManager.cache());
        qInfo() << "ResourceManager disk cache already setup at" << cache->cacheDirectory()
                << "(size:" << cache->maximumCacheSize() / BYTES_PER_GIGABYTES << "GB)";
    }

}

namespace {
    const QString& CACHE_ERROR_MESSAGE{ "AssetClient::Error: %1 %2" };
}

MiniPromise::Promise AssetClient::cacheInfoRequestAsync(MiniPromise::Promise deferred) {
    if (!deferred) {
        deferred = makePromise(__FUNCTION__); // create on caller's thread
    }
    if (QThread::currentThread() != thread()) {
        QMetaObject::invokeMethod(this, "cacheInfoRequestAsync", Q_ARG(MiniPromise::Promise, deferred));
    } else {
        auto cache = qobject_cast<QNetworkDiskCache*>(NetworkAccessManager::getInstance().cache());
        if (cache) {
            deferred->resolve({
                { "cacheDirectory", cache->cacheDirectory() },
                { "cacheSize", cache->cacheSize() },
                { "maximumCacheSize", cache->maximumCacheSize() },
            });
        } else {
            deferred->reject(CACHE_ERROR_MESSAGE.arg(__FUNCTION__).arg("cache unavailable"));
        }
    }
    return deferred;
}

MiniPromise::Promise AssetClient::queryCacheMetaAsync(const QUrl& url, MiniPromise::Promise deferred) {
    if (QThread::currentThread() != thread()) {
        QMetaObject::invokeMethod(this, "queryCacheMetaAsync", Q_ARG(const QUrl&, url), Q_ARG(MiniPromise::Promise, deferred));
    } else {
        auto cache = NetworkAccessManager::getInstance().cache();
        if (cache) {
            QNetworkCacheMetaData metaData = cache->metaData(url);
            QVariantMap attributes, rawHeaders;
            if (!metaData.isValid()) {
                deferred->reject("invalid cache entry", {
                    { "_url", url },
                    { "isValid", metaData.isValid() },
                    { "metaDataURL", metaData.url() },
                });
            } else {
                auto metaAttributes = metaData.attributes();
                foreach(QNetworkRequest::Attribute k, metaAttributes.keys()) {
                    attributes[QString::number(k)] = metaAttributes[k];
                }
                for (const auto& i : metaData.rawHeaders()) {
                    rawHeaders[i.first] = i.second;
                }
                deferred->resolve({
                    { "_url", url },
                    { "isValid", metaData.isValid() },
                    { "url", metaData.url() },
                    { "expirationDate", metaData.expirationDate() },
                    { "lastModified", metaData.lastModified().toString().isEmpty() ? QDateTime() : metaData.lastModified() },
                    { "saveToDisk", metaData.saveToDisk() },
                    { "attributes", attributes },
                    { "rawHeaders", rawHeaders },
                });
            }
        } else {
            deferred->reject(CACHE_ERROR_MESSAGE.arg(__FUNCTION__).arg("cache unavailable"));
        }
    }
    return deferred;
}

MiniPromise::Promise AssetClient::loadFromCacheAsync(const QUrl& url, MiniPromise::Promise deferred) {
    auto errorMessage = CACHE_ERROR_MESSAGE.arg(__FUNCTION__);
    if (!deferred) {
        deferred = makePromise(__FUNCTION__); // create on caller's thread
    }
    if (QThread::currentThread() != thread()) {
        QMetaObject::invokeMethod(this, "loadFromCacheAsync", Q_ARG(const QUrl&, url), Q_ARG(MiniPromise::Promise, deferred));
    } else {
        auto cache = NetworkAccessManager::getInstance().cache();
        if (cache) {
            MiniPromise::Promise metaRequest = makePromise(__FUNCTION__);
            queryCacheMetaAsync(url, metaRequest);
            metaRequest->finally([&](QString error, QVariantMap metadata) {
                QVariantMap result = {
                    { "url", url },
                    { "metadata", metadata },
                    { "data", QByteArray() },
                };
                if (!error.isEmpty()) {
                    deferred->reject(error, result);
                    return;
                }
                // caller is responsible for the deletion of the ioDevice, hence the unique_ptr
                auto ioDevice = std::unique_ptr<QIODevice>(cache->data(url));
                if (ioDevice) {
                    result["data"] = ioDevice->readAll();
                } else {
                    error = errorMessage.arg("error reading data");
                }
                deferred->handle(error, result);
            });
        } else {
           deferred->reject(errorMessage.arg("cache unavailable"));
        }
    }
    return deferred;
}

namespace {
    // parse RFC 1123 HTTP date format
    QDateTime parseHttpDate(const QString& dateString) {
        QDateTime dt = QDateTime::fromString(dateString.left(25), "ddd, dd MMM yyyy HH:mm:ss");
        if (!dt.isValid()) {
            dt = QDateTime::fromString(dateString, Qt::ISODateWithMs);
        }
        if (!dt.isValid()) {
            qDebug() << __FUNCTION__ << "unrecognized date format:" << dateString;
        }
        dt.setTimeSpec(Qt::UTC);
        return dt;
    }
    QDateTime getHttpDateValue(const QVariantMap& headers, const QString& keyName, const QDateTime& defaultValue) {
        return headers.contains(keyName) ? parseHttpDate(headers[keyName].toString()) : defaultValue;
    }
}

MiniPromise::Promise AssetClient::saveToCacheAsync(const QUrl& url, const QByteArray& data, const QVariantMap& headers, MiniPromise::Promise deferred) {
    if (!deferred) {
        deferred = makePromise(__FUNCTION__); // create on caller's thread
    }
    if (QThread::currentThread() != thread()) {
        QMetaObject::invokeMethod(
            this, "saveToCacheAsync", Qt::QueuedConnection,
            Q_ARG(const QUrl&, url),
            Q_ARG(const QByteArray&, data),
            Q_ARG(const QVariantMap&, headers),
            Q_ARG(MiniPromise::Promise, deferred));
    } else {
        auto cache = NetworkAccessManager::getInstance().cache();
        if (cache) {
            QNetworkCacheMetaData metaData;
            metaData.setUrl(url);
            metaData.setSaveToDisk(true);
            metaData.setLastModified(getHttpDateValue(headers, "last-modified", QDateTime::currentDateTimeUtc()));
            metaData.setExpirationDate(getHttpDateValue(headers, "expires", QDateTime())); // nil defaultValue == never expires
            auto ioDevice = cache->prepare(metaData);
            if (ioDevice) {
                ioDevice->write(data);
                cache->insert(ioDevice);
                qCDebug(asset_client) << url.toDisplayString() << "saved to disk cache ("<< data.size()<<" bytes)";
                deferred->resolve({
                    { "url", url },
                    { "success", true },
                    { "metaDataURL", metaData.url() },
                    { "byteLength", data.size() },
                    { "expirationDate", metaData.expirationDate() },
                    { "lastModified", metaData.lastModified().toString().isEmpty() ? QDateTime() : metaData.lastModified() },
                });
            } else {
                auto error = QString("Could not save %1 to disk cache").arg(url.toDisplayString());
                qCWarning(asset_client) << error;
                deferred->reject(CACHE_ERROR_MESSAGE.arg(__FUNCTION__).arg(error));
            }
        } else {
            deferred->reject(CACHE_ERROR_MESSAGE.arg(__FUNCTION__).arg("unavailable"));
        }
    }
    return deferred;
}

void AssetClient::cacheInfoRequest(QObject* reciever, QString slot) {
    if (QThread::currentThread() != thread()) {
        QMetaObject::invokeMethod(this, "cacheInfoRequest", Qt::QueuedConnection,
                                  Q_ARG(QObject*, reciever), Q_ARG(QString, slot));
        return;
    }


    if (auto* cache = qobject_cast<QNetworkDiskCache*>(NetworkAccessManager::getInstance().cache())) {
        QMetaObject::invokeMethod(reciever, slot.toStdString().data(), Qt::QueuedConnection,
                                  Q_ARG(QString, cache->cacheDirectory()),
                                  Q_ARG(qint64, cache->cacheSize()),
                                  Q_ARG(qint64, cache->maximumCacheSize()));
    } else {
        qCWarning(asset_client) << "No disk cache to get info from.";
    }
}

void AssetClient::clearCache() {
    if (QThread::currentThread() != thread()) {
        QMetaObject::invokeMethod(this, "clearCache", Qt::QueuedConnection);
        return;
    }

    if (auto cache = NetworkAccessManager::getInstance().cache()) {
        qInfo() << "AssetClient::clearCache(): Clearing disk cache.";
        cache->clear();
    } else {
        qCWarning(asset_client) << "No disk cache to clear.";
    }
}

void AssetClient::handleAssetMappingOperationReply(QSharedPointer<ReceivedMessage> message, SharedNodePointer senderNode) {
    Q_ASSERT(QThread::currentThread() == thread());

    MessageID messageID;
    message->readPrimitive(&messageID);

    AssetUtils::AssetServerError error;
    message->readPrimitive(&error);

    // Check if we have any pending requests for this node
    auto messageMapIt = _pendingMappingRequests.find(senderNode);
    if (messageMapIt != _pendingMappingRequests.end()) {

        // Found the node, get the MessageID -> Callback map
        auto& messageCallbackMap = messageMapIt->second;

        // Check if we have this pending request
        auto requestIt = messageCallbackMap.find(messageID);
        if (requestIt != messageCallbackMap.end()) {
            auto callback = requestIt->second;
            callback(true, error, message);
            messageCallbackMap.erase(requestIt);
        }

        // Although the messageCallbackMap may now be empty, we won't delete the node until we have disconnected from
        // it to avoid constantly creating/deleting the map on subsequent requests.
    }
}

bool haveAssetServer() {
    auto nodeList = DependencyManager::get<LimitedNodeList>();
    SharedNodePointer assetServer = nodeList->soloNodeOfType(NodeType::AssetServer);

    if (!assetServer) {
        qCWarning(asset_client) << "Could not complete AssetClient operation "
            << "since you are not currently connected to an asset-server.";
        return false;
    }

    return true;
}

GetMappingRequest* AssetClient::createGetMappingRequest(const AssetUtils::AssetPath& path) {
    auto request = new GetMappingRequest(path);

    request->moveToThread(thread());

    return request;
}

GetAllMappingsRequest* AssetClient::createGetAllMappingsRequest() {
    auto request = new GetAllMappingsRequest();

    request->moveToThread(thread());

    return request;
}

DeleteMappingsRequest* AssetClient::createDeleteMappingsRequest(const AssetUtils::AssetPathList& paths) {
    auto request = new DeleteMappingsRequest(paths);

    request->moveToThread(thread());

    return request;
}

SetMappingRequest* AssetClient::createSetMappingRequest(const AssetUtils::AssetPath& path, const AssetUtils::AssetHash& hash) {
    auto request = new SetMappingRequest(path, hash);

    request->moveToThread(thread());

    return request;
}

RenameMappingRequest* AssetClient::createRenameMappingRequest(const AssetUtils::AssetPath& oldPath, const AssetUtils::AssetPath& newPath) {
    auto request = new RenameMappingRequest(oldPath, newPath);

    request->moveToThread(thread());

    return request;
}

SetBakingEnabledRequest* AssetClient::createSetBakingEnabledRequest(const AssetUtils::AssetPathList& path, bool enabled) {
    auto bakingEnabledRequest = new SetBakingEnabledRequest(path, enabled);

    bakingEnabledRequest->moveToThread(thread());

    return bakingEnabledRequest;
}

AssetRequest* AssetClient::createRequest(const AssetUtils::AssetHash& hash, const ByteRange& byteRange) {
    auto request = new AssetRequest(hash, byteRange);

    // Move to the AssetClient thread in case we are not currently on that thread (which will usually be the case)
    request->moveToThread(thread());

    return request;
}

AssetUpload* AssetClient::createUpload(const QString& filename) {
    auto upload = new AssetUpload(filename);

    upload->moveToThread(thread());

    return upload;
}

AssetUpload* AssetClient::createUpload(const QByteArray& data) {
    auto upload = new AssetUpload(data);

    upload->moveToThread(thread());

    return upload;
}

MessageID AssetClient::getAsset(const QString& hash, AssetUtils::DataOffset start, AssetUtils::DataOffset end,
                                ReceivedAssetCallback callback, ProgressCallback progressCallback) {
    Q_ASSERT(QThread::currentThread() == thread());

    if (hash.length() != AssetUtils::SHA256_HASH_HEX_LENGTH) {
        qCWarning(asset_client) << "Invalid hash size";
        return false;
    }

    auto nodeList = DependencyManager::get<LimitedNodeList>();
    SharedNodePointer assetServer = nodeList->soloNodeOfType(NodeType::AssetServer);

    if (assetServer) {

        auto messageID = ++_currentID;

        auto payloadSize = sizeof(messageID) + AssetUtils::SHA256_HASH_LENGTH + sizeof(start) + sizeof(end);
        auto packet = NLPacket::create(PacketType::AssetGet, payloadSize, true);

        qCDebug(asset_client) << "Requesting data from" << start << "to" << end << "of" << hash << "from asset-server.";

        packet->writePrimitive(messageID);

        packet->write(QByteArray::fromHex(hash.toLatin1()));

        packet->writePrimitive(start);
        packet->writePrimitive(end);

        if (nodeList->sendPacket(std::move(packet), *assetServer) != -1) {
            _pendingRequests[assetServer][messageID] = { QSharedPointer<ReceivedMessage>(), callback, progressCallback };

            return messageID;
        }
    }

    callback(false, AssetUtils::AssetServerError::NoError, QByteArray());
    return INVALID_MESSAGE_ID;
}

MessageID AssetClient::getAssetInfo(const QString& hash, GetInfoCallback callback) {
    Q_ASSERT(QThread::currentThread() == thread());

    auto nodeList = DependencyManager::get<LimitedNodeList>();
    SharedNodePointer assetServer = nodeList->soloNodeOfType(NodeType::AssetServer);

    if (assetServer) {
        auto messageID = ++_currentID;

        auto payloadSize = sizeof(messageID) + AssetUtils::SHA256_HASH_LENGTH;
        auto packet = NLPacket::create(PacketType::AssetGetInfo, payloadSize, true);

        packet->writePrimitive(messageID);
        packet->write(QByteArray::fromHex(hash.toLatin1()));

        if (nodeList->sendPacket(std::move(packet), *assetServer) != -1) {
            _pendingInfoRequests[assetServer][messageID] = callback;

            return messageID;
        }
    }

    callback(false, AssetUtils::AssetServerError::NoError, { "", 0 });
    return INVALID_MESSAGE_ID;
}

void AssetClient::handleAssetGetInfoReply(QSharedPointer<ReceivedMessage> message, SharedNodePointer senderNode) {
    Q_ASSERT(QThread::currentThread() == thread());

    MessageID messageID;
    message->readPrimitive(&messageID);
    auto assetHash = message->read(AssetUtils::SHA256_HASH_LENGTH);

    AssetUtils::AssetServerError error;
    message->readPrimitive(&error);

    AssetInfo info { assetHash.toHex(), 0 };

    if (error == AssetUtils::AssetServerError::NoError) {
        message->readPrimitive(&info.size);
    }

    // Check if we have any pending requests for this node
    auto messageMapIt = _pendingInfoRequests.find(senderNode);
    if (messageMapIt != _pendingInfoRequests.end()) {

        // Found the node, get the MessageID -> Callback map
        auto& messageCallbackMap = messageMapIt->second;

        // Check if we have this pending request
        auto requestIt = messageCallbackMap.find(messageID);
        if (requestIt != messageCallbackMap.end()) {
            auto callback = requestIt->second;
            callback(true, error, info);
            messageCallbackMap.erase(requestIt);
        }

        // Although the messageCallbackMap may now be empty, we won't delete the node until we have disconnected from
        // it to avoid constantly creating/deleting the map on subsequent requests.
    }
}

void AssetClient::handleAssetGetReply(QSharedPointer<ReceivedMessage> message, SharedNodePointer senderNode) {
    Q_ASSERT(QThread::currentThread() == thread());

    auto assetHash = message->readHead(AssetUtils::SHA256_HASH_LENGTH);
    qCDebug(asset_client) << "Got reply for asset: " << assetHash.toHex();

    MessageID messageID;
    message->readHeadPrimitive(&messageID);

    AssetUtils::AssetServerError error;
    message->readHeadPrimitive(&error);

    AssetUtils::DataOffset length = 0;
    if (!error) {
        message->readHeadPrimitive(&length);
    } else {
        qCWarning(asset_client) << "Failure getting asset: " << error;
    }

    // Check if we have any pending requests for this node
    auto messageMapIt = _pendingRequests.find(senderNode);
    if (messageMapIt == _pendingRequests.end()) {
        return;
    }

    // Found the node, get the MessageID -> Callback map
    auto& messageCallbackMap = messageMapIt->second;

    // Check if we have this pending request
    auto requestIt = messageCallbackMap.find(messageID);
    if (requestIt == messageCallbackMap.end()) {
        // Although the messageCallbackMap may now be empty, we won't delete the node until we have disconnected from
        // it to avoid constantly creating/deleting the map on subsequent requests.
        return;
    }

    auto& callbacks = requestIt->second;

    // Store message in case we need to disconnect from it later.
    callbacks.message = message;


    auto weakNode = senderNode.toWeakRef();
    connect(message.data(), &ReceivedMessage::progress, this, [this, weakNode, messageID, length](qint64 size) {
        handleProgressCallback(weakNode, messageID, size, length);
    });
    connect(message.data(), &ReceivedMessage::completed, this, [this, weakNode, messageID, length]() {
        handleCompleteCallback(weakNode, messageID, length);
    });

    if (message->isComplete()) {
        disconnect(message.data(), nullptr, this, nullptr);

        if (length != message->getBytesLeftToRead()) {
            callbacks.completeCallback(false, error, QByteArray());
        } else {
            callbacks.completeCallback(true, error, message->readAll());
        }


        messageCallbackMap.erase(requestIt);
    }
}

void AssetClient::handleProgressCallback(const QWeakPointer<Node>& node, MessageID messageID,
                                         qint64 size, AssetUtils::DataOffset length) {
    auto senderNode = node.toStrongRef();

    if (!senderNode) {
        return;
    }

    // Check if we have any pending requests for this node
    auto messageMapIt = _pendingRequests.find(senderNode);
    if (messageMapIt == _pendingRequests.end()) {
        return;
    }

    // Found the node, get the MessageID -> Callback map
    auto& messageCallbackMap = messageMapIt->second;

    // Check if we have this pending request
    auto requestIt = messageCallbackMap.find(messageID);
    if (requestIt == messageCallbackMap.end()) {
        return;
    }

    auto& callbacks = requestIt->second;
    callbacks.progressCallback(size, length);
}

void AssetClient::handleCompleteCallback(const QWeakPointer<Node>& node, MessageID messageID, AssetUtils::DataOffset length) {
    auto senderNode = node.toStrongRef();

    if (!senderNode) {
        qCWarning(asset_client) << "Got completed asset for node that no longer exists";
        return;
    }

    // Check if we have any pending requests for this node
    auto messageMapIt = _pendingRequests.find(senderNode);
    if (messageMapIt == _pendingRequests.end()) {
        qCWarning(asset_client) << "Got completed asset for a node that doesn't have any pending requests";
        return;
    }

    // Found the node, get the MessageID -> Callback map
    auto& messageCallbackMap = messageMapIt->second;

    // Check if we have this pending request
    auto requestIt = messageCallbackMap.find(messageID);
    if (requestIt == messageCallbackMap.end()) {
        qCWarning(asset_client) << "Got completed asset for a request that doesn't exist";
        return;
    }

    auto& callbacks = requestIt->second;
    auto& message = callbacks.message;

    if (!message) {
        qCWarning(asset_client) << "Got completed asset for a message that doesn't exist";
        return;
    }

    if (message->failed() || length != message->getBytesLeftToRead()) {
        callbacks.completeCallback(false, AssetUtils::AssetServerError::NoError, QByteArray());
    } else {
        callbacks.completeCallback(true, AssetUtils::AssetServerError::NoError, message->readAll());
    }

    // We should never get to this point without the associated senderNode and messageID
    // in our list of pending requests. If the senderNode had disconnected or the message
    // had been canceled, we should have been disconnected from the ReceivedMessage
    // signals and thus never had this lambda called.
    messageCallbackMap.erase(messageID);
}


MessageID AssetClient::getAssetMapping(const AssetUtils::AssetPath& path, MappingOperationCallback callback) {
    Q_ASSERT(QThread::currentThread() == thread());

    auto nodeList = DependencyManager::get<LimitedNodeList>();
    SharedNodePointer assetServer = nodeList->soloNodeOfType(NodeType::AssetServer);

    if (assetServer) {
        auto packetList = NLPacketList::create(PacketType::AssetMappingOperation, QByteArray(), true, true);

        auto messageID = ++_currentID;
        packetList->writePrimitive(messageID);

        packetList->writePrimitive(AssetUtils::AssetMappingOperationType::Get);

        packetList->writeString(path);

        if (nodeList->sendPacketList(std::move(packetList), *assetServer) != -1) {
            _pendingMappingRequests[assetServer][messageID] = callback;

            return messageID;
        }
    }

    callback(false, AssetUtils::AssetServerError::NoError, QSharedPointer<ReceivedMessage>());
    return INVALID_MESSAGE_ID;
}

MessageID AssetClient::getAllAssetMappings(MappingOperationCallback callback) {
    Q_ASSERT(QThread::currentThread() == thread());

    auto nodeList = DependencyManager::get<LimitedNodeList>();
    SharedNodePointer assetServer = nodeList->soloNodeOfType(NodeType::AssetServer);

    if (assetServer) {
        auto packetList = NLPacketList::create(PacketType::AssetMappingOperation, QByteArray(), true, true);

        auto messageID = ++_currentID;
        packetList->writePrimitive(messageID);

        packetList->writePrimitive(AssetUtils::AssetMappingOperationType::GetAll);

        if (nodeList->sendPacketList(std::move(packetList), *assetServer) != -1) {
            _pendingMappingRequests[assetServer][messageID] = callback;

            return messageID;
        }
    }

    callback(false, AssetUtils::AssetServerError::NoError, QSharedPointer<ReceivedMessage>());
    return INVALID_MESSAGE_ID;
}

MessageID AssetClient::deleteAssetMappings(const AssetUtils::AssetPathList& paths, MappingOperationCallback callback) {
<<<<<<< HEAD
    auto nodeList = DependencyManager::get<NodeList>();
=======
    auto nodeList = DependencyManager::get<LimitedNodeList>();
>>>>>>> 730dce31
    SharedNodePointer assetServer = nodeList->soloNodeOfType(NodeType::AssetServer);

    if (assetServer) {
        auto packetList = NLPacketList::create(PacketType::AssetMappingOperation, QByteArray(), true, true);

        auto messageID = ++_currentID;
        packetList->writePrimitive(messageID);

        packetList->writePrimitive(AssetUtils::AssetMappingOperationType::Delete);

        packetList->writePrimitive(int(paths.size()));

        for (auto& path: paths) {
            packetList->writeString(path);
        }

        if (nodeList->sendPacketList(std::move(packetList), *assetServer) != -1) {
            _pendingMappingRequests[assetServer][messageID] = callback;

            return messageID;
        }
    }

    callback(false, AssetUtils::AssetServerError::NoError, QSharedPointer<ReceivedMessage>());
    return INVALID_MESSAGE_ID;
}

MessageID AssetClient::setAssetMapping(const QString& path, const AssetUtils::AssetHash& hash, MappingOperationCallback callback) {
    Q_ASSERT(QThread::currentThread() == thread());

    auto nodeList = DependencyManager::get<LimitedNodeList>();
    SharedNodePointer assetServer = nodeList->soloNodeOfType(NodeType::AssetServer);

    if (assetServer) {
        auto packetList = NLPacketList::create(PacketType::AssetMappingOperation, QByteArray(), true, true);

        auto messageID = ++_currentID;
        packetList->writePrimitive(messageID);

        packetList->writePrimitive(AssetUtils::AssetMappingOperationType::Set);

        packetList->writeString(path);
        packetList->write(QByteArray::fromHex(hash.toUtf8()));

        if (nodeList->sendPacketList(std::move(packetList), *assetServer) != -1) {
            _pendingMappingRequests[assetServer][messageID] = callback;

            return messageID;
        }
    }

    callback(false, AssetUtils::AssetServerError::NoError, QSharedPointer<ReceivedMessage>());
    return INVALID_MESSAGE_ID;
}

MessageID AssetClient::renameAssetMapping(const AssetUtils::AssetPath& oldPath, const AssetUtils::AssetPath& newPath, MappingOperationCallback callback) {
<<<<<<< HEAD
    auto nodeList = DependencyManager::get<NodeList>();
=======
    auto nodeList = DependencyManager::get<LimitedNodeList>();
>>>>>>> 730dce31
    SharedNodePointer assetServer = nodeList->soloNodeOfType(NodeType::AssetServer);

    if (assetServer) {
        auto packetList = NLPacketList::create(PacketType::AssetMappingOperation, QByteArray(), true, true);

        auto messageID = ++_currentID;
        packetList->writePrimitive(messageID);

        packetList->writePrimitive(AssetUtils::AssetMappingOperationType::Rename);

        packetList->writeString(oldPath);
        packetList->writeString(newPath);

        if (nodeList->sendPacketList(std::move(packetList), *assetServer) != -1) {
            _pendingMappingRequests[assetServer][messageID] = callback;

            return messageID;

        }
    }

    callback(false, AssetUtils::AssetServerError::NoError, QSharedPointer<ReceivedMessage>());
    return INVALID_MESSAGE_ID;
}

MessageID AssetClient::setBakingEnabled(const AssetUtils::AssetPathList& paths, bool enabled, MappingOperationCallback callback) {
<<<<<<< HEAD
    auto nodeList = DependencyManager::get<NodeList>();
=======
    auto nodeList = DependencyManager::get<LimitedNodeList>();
>>>>>>> 730dce31
    SharedNodePointer assetServer = nodeList->soloNodeOfType(NodeType::AssetServer);

    if (assetServer) {
        auto packetList = NLPacketList::create(PacketType::AssetMappingOperation, QByteArray(), true, true);

        auto messageID = ++_currentID;
        packetList->writePrimitive(messageID);

        packetList->writePrimitive(AssetUtils::AssetMappingOperationType::SetBakingEnabled);

        packetList->writePrimitive(enabled);

        packetList->writePrimitive(int(paths.size()));

        for (auto& path : paths) {
            packetList->writeString(path);
        }

        if (nodeList->sendPacketList(std::move(packetList), *assetServer) != -1) {
            _pendingMappingRequests[assetServer][messageID] = callback;

            return messageID;
        }
    }

    callback(false, AssetUtils::AssetServerError::NoError, QSharedPointer<ReceivedMessage>());
    return INVALID_MESSAGE_ID;
}

bool AssetClient::cancelMappingRequest(MessageID id) {
    Q_ASSERT(QThread::currentThread() == thread());

    for (auto& kv : _pendingMappingRequests) {
        if (kv.second.erase(id)) {
            return true;
        }
    }
    return false;
}

bool AssetClient::cancelGetAssetInfoRequest(MessageID id) {
    Q_ASSERT(QThread::currentThread() == thread());

    for (auto& kv : _pendingInfoRequests) {
        if (kv.second.erase(id)) {
            return true;
        }
    }
    return false;
}

bool AssetClient::cancelGetAssetRequest(MessageID id) {
    Q_ASSERT(QThread::currentThread() == thread());

    // Search through each pending mapping request for id `id`
    for (auto& kv : _pendingRequests) {
        auto& messageCallbackMap = kv.second;
        auto requestIt = messageCallbackMap.find(id);
        if (requestIt != messageCallbackMap.end()) {

            auto& message = requestIt->second.message;
            if (message) {
                // disconnect from all signals emitting from the pending message
                disconnect(message.data(), nullptr, this, nullptr);
            }

            messageCallbackMap.erase(requestIt);

            return true;
        }
    }
    return false;
}

bool AssetClient::cancelUploadAssetRequest(MessageID id) {
    Q_ASSERT(QThread::currentThread() == thread());

    // Search through each pending mapping request for id `id`
    for (auto& kv : _pendingUploads) {
        if (kv.second.erase(id)) {
            return true;
        }
    }
    return false;
}

MessageID AssetClient::uploadAsset(const QByteArray& data, UploadResultCallback callback) {
    Q_ASSERT(QThread::currentThread() == thread());

    auto nodeList = DependencyManager::get<LimitedNodeList>();
    SharedNodePointer assetServer = nodeList->soloNodeOfType(NodeType::AssetServer);

    if (assetServer) {
        auto packetList = NLPacketList::create(PacketType::AssetUpload, QByteArray(), true, true);

        auto messageID = ++_currentID;
        packetList->writePrimitive(messageID);

        uint64_t size = data.length();
        packetList->writePrimitive(size);
        packetList->write(data.constData(), size);

        if (nodeList->sendPacketList(std::move(packetList), *assetServer) != -1) {
            _pendingUploads[assetServer][messageID] = callback;

            return messageID;
        }
    }

    callback(false, AssetUtils::AssetServerError::NoError, QString());
    return INVALID_MESSAGE_ID;
}

void AssetClient::handleAssetUploadReply(QSharedPointer<ReceivedMessage> message, SharedNodePointer senderNode) {
    Q_ASSERT(QThread::currentThread() == thread());

    MessageID messageID;
    message->readPrimitive(&messageID);

    AssetUtils::AssetServerError error;
    message->readPrimitive(&error);

    QString hashString;

    if (error) {
        qCWarning(asset_client) << "Error uploading file to asset server";
    } else {
        auto hash = message->read(AssetUtils::SHA256_HASH_LENGTH);
        hashString = hash.toHex();

        qCDebug(asset_client) << "Successfully uploaded asset to asset-server - SHA256 hash is " << hashString;
    }

    // Check if we have any pending requests for this node
    auto messageMapIt = _pendingUploads.find(senderNode);
    if (messageMapIt != _pendingUploads.end()) {

        // Found the node, get the MessageID -> Callback map
        auto& messageCallbackMap = messageMapIt->second;

        // Check if we have this pending request
        auto requestIt = messageCallbackMap.find(messageID);
        if (requestIt != messageCallbackMap.end()) {
            auto callback = requestIt->second;
            callback(true, error, hashString);
            messageCallbackMap.erase(requestIt);
        }

        // Although the messageCallbackMap may now be empty, we won't delete the node until we have disconnected from
        // it to avoid constantly creating/deleting the map on subsequent requests.
    }
}

void AssetClient::handleNodeKilled(SharedNodePointer node) {
    Q_ASSERT(QThread::currentThread() == thread());

    if (node->getType() != NodeType::AssetServer) {
        return;
    }

    forceFailureOfPendingRequests(node);

    {
        auto messageMapIt = _pendingUploads.find(node);
        if (messageMapIt != _pendingUploads.end()) {
            for (const auto& value : messageMapIt->second) {
                value.second(false, AssetUtils::AssetServerError::NoError, "");
            }
            messageMapIt->second.clear();
        }
    }
}

void AssetClient::handleNodeClientConnectionReset(SharedNodePointer node) {
    // a client connection to a Node was reset
    // if it was an AssetServer we need to cause anything pending to fail so it is re-attempted

    if (node->getType() != NodeType::AssetServer) {
        return;
    }

    qCDebug(asset_client) << "AssetClient detected client connection reset handshake with Asset Server - failing any pending requests";

    forceFailureOfPendingRequests(node);
}

void AssetClient::forceFailureOfPendingRequests(SharedNodePointer node) {

    {
        auto messageMapIt = _pendingRequests.find(node);
        if (messageMapIt != _pendingRequests.end()) {
            for (const auto& value : messageMapIt->second) {
                auto& message = value.second.message;
                if (message) {
                    // Disconnect from all signals emitting from the pending message
                    disconnect(message.data(), nullptr, this, nullptr);
                }

                value.second.completeCallback(false, AssetUtils::AssetServerError::NoError, QByteArray());
            }
            messageMapIt->second.clear();
        }
    }

    {
        auto messageMapIt = _pendingInfoRequests.find(node);
        if (messageMapIt != _pendingInfoRequests.end()) {
            AssetInfo info { "", 0 };
            for (const auto& value : messageMapIt->second) {
                value.second(false, AssetUtils::AssetServerError::NoError, info);
            }
            messageMapIt->second.clear();
        }
    }

    {
        auto messageMapIt = _pendingMappingRequests.find(node);
        if (messageMapIt != _pendingMappingRequests.end()) {
            for (const auto& value : messageMapIt->second) {
                value.second(false, AssetUtils::AssetServerError::NoError, QSharedPointer<ReceivedMessage>());
            }
            messageMapIt->second.clear();
        }
    }
}<|MERGE_RESOLUTION|>--- conflicted
+++ resolved
@@ -685,11 +685,7 @@
 }
 
 MessageID AssetClient::deleteAssetMappings(const AssetUtils::AssetPathList& paths, MappingOperationCallback callback) {
-<<<<<<< HEAD
-    auto nodeList = DependencyManager::get<NodeList>();
-=======
-    auto nodeList = DependencyManager::get<LimitedNodeList>();
->>>>>>> 730dce31
+    auto nodeList = DependencyManager::get<LimitedNodeList>();
     SharedNodePointer assetServer = nodeList->soloNodeOfType(NodeType::AssetServer);
 
     if (assetServer) {
@@ -746,11 +742,7 @@
 }
 
 MessageID AssetClient::renameAssetMapping(const AssetUtils::AssetPath& oldPath, const AssetUtils::AssetPath& newPath, MappingOperationCallback callback) {
-<<<<<<< HEAD
-    auto nodeList = DependencyManager::get<NodeList>();
-=======
-    auto nodeList = DependencyManager::get<LimitedNodeList>();
->>>>>>> 730dce31
+    auto nodeList = DependencyManager::get<LimitedNodeList>();
     SharedNodePointer assetServer = nodeList->soloNodeOfType(NodeType::AssetServer);
 
     if (assetServer) {
@@ -777,11 +769,7 @@
 }
 
 MessageID AssetClient::setBakingEnabled(const AssetUtils::AssetPathList& paths, bool enabled, MappingOperationCallback callback) {
-<<<<<<< HEAD
-    auto nodeList = DependencyManager::get<NodeList>();
-=======
-    auto nodeList = DependencyManager::get<LimitedNodeList>();
->>>>>>> 730dce31
+    auto nodeList = DependencyManager::get<LimitedNodeList>();
     SharedNodePointer assetServer = nodeList->soloNodeOfType(NodeType::AssetServer);
 
     if (assetServer) {

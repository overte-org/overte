//
//  LimitedNodeList.cpp
//  libraries/networking/src
//
//  Created by Stephen Birarda on 2/15/13.
//  Copyright 2013 High Fidelity, Inc.
//
//  Distributed under the Apache License, Version 2.0.
//  See the accompanying file LICENSE or http://www.apache.org/licenses/LICENSE-2.0.html
//

#include "LimitedNodeList.h"

#include <cstring>
#include <cstdlib>
#include <cstdio>

#include <QtCore/QDataStream>
#include <QtCore/QDebug>
#include <QtCore/QJsonDocument>
#include <QtCore/QUrl>
#include <QtNetwork/QHostInfo>

#include <tbb/parallel_for.h>

#include <LogHandler.h>
#include <NumericalConstants.h>
#include <SharedUtil.h>

#include "AccountManager.h"
#include "Assignment.h"
#include "HifiSockAddr.h"
#include "UUID.h"
#include "NetworkLogging.h"

#include "udt/udt.h"

const char SOLO_NODE_TYPES[2] = {
    NodeType::AvatarMixer,
    NodeType::AudioMixer
};

LimitedNodeList::LimitedNodeList(unsigned short socketListenPort, unsigned short dtlsListenPort) :
    linkedDataCreateCallback(NULL),
    _sessionUUID(),
    _nodeHash(),
    _nodeMutex(QReadWriteLock::Recursive),
    _nodeSocket(this),
    _dtlsSocket(NULL),
    _localSockAddr(),
    _publicSockAddr(),
    _stunSockAddr(STUN_SERVER_HOSTNAME, STUN_SERVER_PORT),
    _packetReceiver(this),
    _numCollectedPackets(0),
    _numCollectedBytes(0),
    _packetStatTimer(),
    _thisNodeCanAdjustLocks(false),
    _thisNodeCanRez(true)
{
    static bool firstCall = true;
    if (firstCall) {
        NodeType::init();

        // register the SharedNodePointer meta-type for signals/slots
        qRegisterMetaType<QSharedPointer<Node>>();
        qRegisterMetaType<SharedNodePointer>();

        firstCall = false;
    }

    qRegisterMetaType<ConnectionStep>("ConnectionStep");

    _nodeSocket.bind(QHostAddress::AnyIPv4, socketListenPort);
    qCDebug(networking) << "NodeList socket is listening on" << _nodeSocket.localPort();

    if (dtlsListenPort > 0) {
        // only create the DTLS socket during constructor if a custom port is passed
        _dtlsSocket = new QUdpSocket(this);

        _dtlsSocket->bind(QHostAddress::AnyIPv4, dtlsListenPort);
        qCDebug(networking) << "NodeList DTLS socket is listening on" << _dtlsSocket->localPort();
    }

    const int LARGER_BUFFER_SIZE = 1048576;
    changeSocketBufferSizes(LARGER_BUFFER_SIZE);

    // check for local socket updates every so often
    const int LOCAL_SOCKET_UPDATE_INTERVAL_MSECS = 5 * 1000;
    QTimer* localSocketUpdate = new QTimer(this);
    connect(localSocketUpdate, &QTimer::timeout, this, &LimitedNodeList::updateLocalSockAddr);
    localSocketUpdate->start(LOCAL_SOCKET_UPDATE_INTERVAL_MSECS);

    QTimer* silentNodeTimer = new QTimer(this);
    connect(silentNodeTimer, &QTimer::timeout, this, &LimitedNodeList::removeSilentNodes);
    silentNodeTimer->start(NODE_SILENCE_THRESHOLD_MSECS);

    // check the local socket right now
    updateLocalSockAddr();

    // TODO: Create a new thread, and move PacketReceiver to it

    connect(&_nodeSocket, &QUdpSocket::readyRead, &_packetReceiver, &PacketReceiver::processDatagrams);

    _packetStatTimer.start();
    
    // make sure we handle STUN response packets
    _packetReceiver.registerListener(PacketType::StunResponse, this, "processSTUNResponse");
}

void LimitedNodeList::setSessionUUID(const QUuid& sessionUUID) {
    QUuid oldUUID = _sessionUUID;
    _sessionUUID = sessionUUID;

    if (sessionUUID != oldUUID) {
        qCDebug(networking) << "NodeList UUID changed from" <<  uuidStringWithoutCurlyBraces(oldUUID)
        << "to" << uuidStringWithoutCurlyBraces(_sessionUUID);
        emit uuidChanged(sessionUUID, oldUUID);
    }
}

void LimitedNodeList::setThisNodeCanAdjustLocks(bool canAdjustLocks) {
    if (_thisNodeCanAdjustLocks != canAdjustLocks) {
        _thisNodeCanAdjustLocks = canAdjustLocks;
        emit canAdjustLocksChanged(canAdjustLocks);
    }
}

void LimitedNodeList::setThisNodeCanRez(bool canRez) {
    if (_thisNodeCanRez != canRez) {
        _thisNodeCanRez = canRez;
        emit canRezChanged(canRez);
    }
}

QUdpSocket& LimitedNodeList::getDTLSSocket() {
    if (!_dtlsSocket) {
        // DTLS socket getter called but no DTLS socket exists, create it now
        _dtlsSocket = new QUdpSocket(this);

        _dtlsSocket->bind(QHostAddress::AnyIPv4, 0, QAbstractSocket::DontShareAddress);

        // we're using DTLS and our socket is good to go, so make the required DTLS changes
        // DTLS requires that IP_DONTFRAG be set
        // This is not accessible on some platforms (OS X) so we need to make sure DTLS still works without it

        qCDebug(networking) << "LimitedNodeList DTLS socket is listening on" << _dtlsSocket->localPort();
    }

    return *_dtlsSocket;
}

void LimitedNodeList::changeSocketBufferSizes(int numBytes) {
    for (int i = 0; i < 2; i++) {
        QAbstractSocket::SocketOption bufferOpt;
        QString bufferTypeString;
        if (i == 0) {
            bufferOpt = QAbstractSocket::SendBufferSizeSocketOption;
            bufferTypeString = "send";

        } else {
            bufferOpt = QAbstractSocket::ReceiveBufferSizeSocketOption;
            bufferTypeString = "receive";
        }
        int oldBufferSize = _nodeSocket.socketOption(bufferOpt).toInt();
        if (oldBufferSize < numBytes) {
            int newBufferSize = _nodeSocket.socketOption(bufferOpt).toInt();

            qCDebug(networking) << "Changed socket" << bufferTypeString << "buffer size from" << oldBufferSize << "to"
                << newBufferSize << "bytes";
        } else {
            // don't make the buffer smaller
            qCDebug(networking) << "Did not change socket" << bufferTypeString << "buffer size from" << oldBufferSize
                << "since it is larger than desired size of" << numBytes;
        }
    }
}

bool LimitedNodeList::packetSourceAndHashMatch(const NLPacket& packet, SharedNodePointer& matchingNode) {
    
    if (NON_SOURCED_PACKETS.contains(packet.getType())) {
        return true;
    } else {
        // figure out which node this is from
        matchingNode = nodeWithUUID(packet.getSourceID());
        
        if (matchingNode) {
            if (!NON_VERIFIED_PACKETS.contains(packet.getType())) {
                // check if the md5 hash in the header matches the hash we would expect
                if (packet.getVerificationHash() != packet.payloadHashWithConnectionUUID(matchingNode->getConnectionSecret())) {
                    static QMultiMap<QUuid, PacketType::Value> hashDebugSuppressMap;
                    
                    const QUuid& senderID = packet.getSourceID();

                    if (!hashDebugSuppressMap.contains(senderID, packet.getType())) {
                        qCDebug(networking) << "Packet hash mismatch on" << packet.getType() << "- Sender" << senderID;

                        hashDebugSuppressMap.insert(senderID, packet.getType());
                    }

                    return false;
                }

                return true;
            }
        } else {
            static QString repeatedMessage
                = LogHandler::getInstance().addRepeatedMessageRegex("Packet of type \\d+ received from unknown node with UUID");

            qCDebug(networking) << "Packet of type" << packet.getType() << "received from unknown node with UUID"
                << qPrintable(uuidStringWithoutCurlyBraces(packet.getSourceID()));
        }
    }

    return false;
}

<<<<<<< HEAD
qint64 LimitedNodeList::writeDatagram(const NLPacket& packet, const HifiSockAddr& destinationSockAddr,
                                      const QUuid& connectionSecret) {
=======
// NLPacket helper for filling the header
void writePacketHeader(const NLPacket& packet, const QUuid& sessionUUID = QUuid(), const QUuid& connectionSecret = QUuid()) {
>>>>>>> 0b700d69
    if (!NON_SOURCED_PACKETS.contains(packet.getType())) {
        const_cast<NLPacket&>(packet).writeSourceID(getSessionUUID());
    }
    if (!connectionSecret.isNull() && !NON_VERIFIED_PACKETS.contains(packet.getType())) {
        const_cast<NLPacket&>(packet).writeVerificationHash(packet.payloadHashWithConnectionUUID(connectionSecret));
    }
<<<<<<< HEAD
    return writeDatagram({packet.getData(), static_cast<int>(packet.getSizeWithHeader())}, destinationSockAddr);
=======
}

qint64 LimitedNodeList::writeDatagram(const NLPacket& packet, const HifiSockAddr& destinationSockAddr,
                                      const QUuid& connectionSecret) {
    writePacketHeader(packet, getSessionUUID(), connectionSecret);
    return writeDatagram({ packet.getData(), (int) packet.getDataSize() }, destinationSockAddr);
>>>>>>> 0b700d69
}

qint64 LimitedNodeList::writeDatagram(const QByteArray& datagram, const HifiSockAddr& destinationSockAddr) {
    // XXX can BandwidthRecorder be used for this?
    // stat collection for packets
    ++_numCollectedPackets;
    _numCollectedBytes += datagram.size();

    qint64 bytesWritten = _nodeSocket.writeDatagram(datagram,
                                                    destinationSockAddr.getAddress(), destinationSockAddr.getPort());

    if (bytesWritten < 0) {
        qCDebug(networking) << "ERROR in writeDatagram:" << _nodeSocket.error() << "-" << _nodeSocket.errorString();
    }

    return bytesWritten;
}

qint64 LimitedNodeList::sendUnreliablePacket(const NLPacket& packet, const Node& destinationNode) {
    const HifiSockAddr* activeSocket = destinationNode.getActiveSocket();
    if (!activeSocket) {
        // we don't have a socket to send to, return 0
        return 0;
    }
    
    // use the node's active socket as the destination socket
    return sendUnreliablePacket(packet, *activeSocket, destinationNode.getConnectionSecret());
}

qint64 LimitedNodeList::sendUnreliablePacket(const NLPacket& packet, const HifiSockAddr& sockAddr,
                                             const QUuid& connectionSecret) {
    return writeDatagram(packet, sockAddr, connectionSecret);
}

qint64 LimitedNodeList::sendPacket(std::unique_ptr<NLPacket> packet, const Node& destinationNode) {
    const HifiSockAddr* activeSocket = destinationNode.getActiveSocket();
    if (!activeSocket) {
        // we don't have a socket to send to, return 0
        return 0;
    }
    
    // use the node's active socket as the destination socket
    return sendPacket(std::move(packet), *activeSocket, destinationNode.getConnectionSecret());
}

qint64 LimitedNodeList::sendPacket(std::unique_ptr<NLPacket> packet, const HifiSockAddr& sockAddr,
                                   const QUuid& connectionSecret) {
    return writeDatagram(*packet, sockAddr, connectionSecret);
}

qint64 LimitedNodeList::sendPacketList(NLPacketList& packetList, const Node& destinationNode) {
    const HifiSockAddr* activeSocket = destinationNode.getActiveSocket();
    if (!activeSocket) {
        // we don't have a socket to send to, return 0
        return 0;
    }
    
    // use the node's active socket as the destination socket
    return sendPacketList(packetList, *activeSocket, destinationNode.getConnectionSecret());
}

qint64 LimitedNodeList::sendPacketList(NLPacketList& packetList, const HifiSockAddr& sockAddr,
                                       const QUuid& connectionSecret) {
    qint64 bytesSent = 0;
    
    // close the last packet in the list
    packetList.closeCurrentPacket();
    
    while (!packetList._packets.empty()) {
        bytesSent += sendPacket(std::move(packetList.takeFront<NLPacket>()), sockAddr, connectionSecret);
    }
    
    return bytesSent;
}

qint64 LimitedNodeList::sendPacket(std::unique_ptr<NLPacket> packet, const Node& destinationNode,
                                   const HifiSockAddr& overridenSockAddr) {
    // use the node's active socket as the destination socket if there is no overriden socket address
    auto& destinationSockAddr = (overridenSockAddr.isNull()) ? *destinationNode.getActiveSocket()
                                                             : overridenSockAddr;
    return sendPacket(std::move(packet), destinationSockAddr, destinationNode.getConnectionSecret());
}

PacketSequenceNumber LimitedNodeList::getNextSequenceNumberForPacket(const QUuid& nodeUUID, PacketType::Value packetType) {
    // Thanks to std::map and std::unordered_map this line either default constructs the
    // PacketType::SequenceMap and the PacketSequenceNumber or returns the existing value.
    // We use the postfix increment so that the stored value is incremented and the next
    // return gives the correct value.

    return _packetSequenceNumbers[nodeUUID][packetType]++;
}

int LimitedNodeList::updateNodeWithDataFromPacket(QSharedPointer<NLPacket> packet, SharedNodePointer sendingNode) {
    QMutexLocker locker(&sendingNode->getMutex());

    NodeData* linkedData = sendingNode->getLinkedData();
    if (!linkedData && linkedDataCreateCallback) {
        linkedDataCreateCallback(sendingNode.data());
    }

    if (linkedData) {
        QMutexLocker linkedDataLocker(&linkedData->getMutex());
        return linkedData->parseData(*packet);
    }
    
    return 0;
}

SharedNodePointer LimitedNodeList::nodeWithUUID(const QUuid& nodeUUID) {
    QReadLocker readLocker(&_nodeMutex);

    NodeHash::const_iterator it = _nodeHash.find(nodeUUID);
    return it == _nodeHash.cend() ? SharedNodePointer() : it->second;
 }

void LimitedNodeList::eraseAllNodes() {
    qCDebug(networking) << "Clearing the NodeList. Deleting all nodes in list.";

    QSet<SharedNodePointer> killedNodes;
    eachNode([&killedNodes](const SharedNodePointer& node){
        killedNodes.insert(node);
    });

    // iterate the current nodes, emit that they are dying and remove them from the hash
    _nodeMutex.lockForWrite();
    _nodeHash.clear();
    _nodeMutex.unlock();

    foreach(const SharedNodePointer& killedNode, killedNodes) {
        handleNodeKill(killedNode);
    }
}

void LimitedNodeList::reset() {
    eraseAllNodes();
}

void LimitedNodeList::killNodeWithUUID(const QUuid& nodeUUID) {
    _nodeMutex.lockForRead();

    NodeHash::iterator it = _nodeHash.find(nodeUUID);
    if (it != _nodeHash.end()) {
        SharedNodePointer matchingNode = it->second;

        _nodeMutex.unlock();

        _nodeMutex.lockForWrite();
        _nodeHash.unsafe_erase(it);
        _nodeMutex.unlock();

        handleNodeKill(matchingNode);
    } else {
        _nodeMutex.unlock();
    }
}

void LimitedNodeList::processKillNode(NLPacket& packet) {
    // read the node id
    QUuid nodeUUID = QUuid::fromRfc4122(packet.read(NUM_BYTES_RFC4122_UUID));

    // kill the node with this UUID, if it exists
    killNodeWithUUID(nodeUUID);
}

void LimitedNodeList::handleNodeKill(const SharedNodePointer& node) {
    qCDebug(networking) << "Killed" << *node;
    emit nodeKilled(node);
}

SharedNodePointer LimitedNodeList::addOrUpdateNode(const QUuid& uuid, NodeType_t nodeType,
                                                   const HifiSockAddr& publicSocket, const HifiSockAddr& localSocket,
                                                   bool canAdjustLocks, bool canRez,
                                                   const QUuid& connectionSecret) {
    NodeHash::const_iterator it = _nodeHash.find(uuid);

    if (it != _nodeHash.end()) {
        SharedNodePointer& matchingNode = it->second;

        matchingNode->setPublicSocket(publicSocket);
        matchingNode->setLocalSocket(localSocket);
        matchingNode->setCanAdjustLocks(canAdjustLocks);
        matchingNode->setCanRez(canRez);
        matchingNode->setConnectionSecret(connectionSecret);

        return matchingNode;
    } else {
        // we didn't have this node, so add them
        Node* newNode = new Node(uuid, nodeType, publicSocket, localSocket, canAdjustLocks, canRez, connectionSecret, this);

        if (nodeType == NodeType::AudioMixer) {
            LimitedNodeList::flagTimeForConnectionStep(LimitedNodeList::AddedAudioMixer);
        }

        SharedNodePointer newNodePointer(newNode);

        _nodeHash.insert(UUIDNodePair(newNode->getUUID(), newNodePointer));

        qCDebug(networking) << "Added" << *newNode;

        emit nodeAdded(newNodePointer);

        return newNodePointer;
    }
}

std::unique_ptr<NLPacket> LimitedNodeList::constructPingPacket(PingType_t pingType) {
    int packetSize = sizeof(PingType_t) + sizeof(quint64);
    auto pingPacket = NLPacket::create(PacketType::Ping, packetSize);

    QDataStream packetStream(pingPacket.get());

    packetStream << pingType;
    packetStream << usecTimestampNow();

    return pingPacket;
}

std::unique_ptr<NLPacket> LimitedNodeList::constructPingReplyPacket(NLPacket& pingPacket) {
    QDataStream pingPacketStream(&pingPacket);

    PingType_t typeFromOriginalPing;
    pingPacketStream >> typeFromOriginalPing;

    quint64 timeFromOriginalPing;
    pingPacketStream >> timeFromOriginalPing;

    int packetSize = sizeof(PingType_t) + sizeof(quint64) + sizeof(quint64);

    auto replyPacket = NLPacket::create(PacketType::Ping, packetSize);

    QDataStream packetStream(replyPacket.get());
    packetStream << typeFromOriginalPing << timeFromOriginalPing << usecTimestampNow();

    return replyPacket;
}

std::unique_ptr<NLPacket> LimitedNodeList::constructICEPingPacket(PingType_t pingType, const QUuid& iceID) {
    int packetSize = NUM_BYTES_RFC4122_UUID + sizeof(PingType_t);

    auto icePingPacket = NLPacket::create(PacketType::ICEPing, packetSize);

    icePingPacket->write(iceID.toRfc4122());
    icePingPacket->writePrimitive(pingType);

    return icePingPacket;
}

std::unique_ptr<NLPacket> LimitedNodeList::constructICEPingReplyPacket(NLPacket& pingPacket, const QUuid& iceID) {
    // pull out the ping type so we can reply back with that
    PingType_t pingType;

    memcpy(&pingType, pingPacket.getPayload() + NUM_BYTES_RFC4122_UUID, sizeof(PingType_t));

    int packetSize = NUM_BYTES_RFC4122_UUID + sizeof(PingType_t);
    auto icePingReplyPacket = NLPacket::create(PacketType::ICEPingReply, packetSize);

    // pack the ICE ID and then the ping type
    icePingReplyPacket->write(iceID.toRfc4122());
    icePingReplyPacket->writePrimitive(pingType);

    return icePingReplyPacket;
}

unsigned int LimitedNodeList::broadcastToNodes(std::unique_ptr<NLPacket> packet, const NodeSet& destinationNodeTypes) {
    unsigned int n = 0;
    
    eachNode([&](const SharedNodePointer& node){
        if (destinationNodeTypes.contains(node->getType())) {
            writeDatagram(*packet, *node->getActiveSocket());
            ++n;
        }
    });
    
    return n;
}

SharedNodePointer LimitedNodeList::soloNodeOfType(char nodeType) {
    return nodeMatchingPredicate([&](const SharedNodePointer& node){
        return node->getType() == nodeType;
    });
}

void LimitedNodeList::getPacketStats(float& packetsPerSecond, float& bytesPerSecond) {
    packetsPerSecond = (float) _numCollectedPackets / ((float) _packetStatTimer.elapsed() / 1000.0f);
    bytesPerSecond = (float) _numCollectedBytes / ((float) _packetStatTimer.elapsed() / 1000.0f);
}

void LimitedNodeList::resetPacketStats() {
    _numCollectedPackets = 0;
    _numCollectedBytes = 0;
    _packetStatTimer.restart();
}

void LimitedNodeList::removeSilentNodes() {

    QSet<SharedNodePointer> killedNodes;

    eachNodeHashIterator([&](NodeHash::iterator& it){
        SharedNodePointer node = it->second;
        node->getMutex().lock();

        if ((usecTimestampNow() - node->getLastHeardMicrostamp()) > (NODE_SILENCE_THRESHOLD_MSECS * USECS_PER_MSEC)) {
            // call the NodeHash erase to get rid of this node
            it = _nodeHash.unsafe_erase(it);

            killedNodes.insert(node);
        } else {
            // we didn't erase this node, push the iterator forwards
            ++it;
        }

        node->getMutex().unlock();
    });

    foreach(const SharedNodePointer& killedNode, killedNodes) {
        handleNodeKill(killedNode);
    }
}

const uint32_t RFC_5389_MAGIC_COOKIE = 0x2112A442;
const int NUM_BYTES_STUN_HEADER = 20;

void LimitedNodeList::sendSTUNRequest() {

    const int NUM_INITIAL_STUN_REQUESTS_BEFORE_FAIL = 10;

    if (!_hasCompletedInitialSTUN) {
        qCDebug(networking) << "Sending intial stun request to" << STUN_SERVER_HOSTNAME;

        if (_numInitialSTUNRequests > NUM_INITIAL_STUN_REQUESTS_BEFORE_FAIL) {
            // we're still trying to do our initial STUN we're over the fail threshold
            stopInitialSTUNUpdate(false);
        }

        ++_numInitialSTUNRequests;
    }

    unsigned char stunRequestPacket[NUM_BYTES_STUN_HEADER];

    int packetIndex = 0;

    const uint32_t RFC_5389_MAGIC_COOKIE_NETWORK_ORDER = htonl(RFC_5389_MAGIC_COOKIE);

    // leading zeros + message type
    const uint16_t REQUEST_MESSAGE_TYPE = htons(0x0001);
    memcpy(stunRequestPacket + packetIndex, &REQUEST_MESSAGE_TYPE, sizeof(REQUEST_MESSAGE_TYPE));
    packetIndex += sizeof(REQUEST_MESSAGE_TYPE);

    // message length (no additional attributes are included)
    uint16_t messageLength = 0;
    memcpy(stunRequestPacket + packetIndex, &messageLength, sizeof(messageLength));
    packetIndex += sizeof(messageLength);

    memcpy(stunRequestPacket + packetIndex, &RFC_5389_MAGIC_COOKIE_NETWORK_ORDER, sizeof(RFC_5389_MAGIC_COOKIE_NETWORK_ORDER));
    packetIndex += sizeof(RFC_5389_MAGIC_COOKIE_NETWORK_ORDER);

    // transaction ID (random 12-byte unsigned integer)
    const uint NUM_TRANSACTION_ID_BYTES = 12;
    QUuid randomUUID = QUuid::createUuid();
    memcpy(stunRequestPacket + packetIndex, randomUUID.toRfc4122().data(), NUM_TRANSACTION_ID_BYTES);

    flagTimeForConnectionStep(ConnectionStep::SendSTUNRequest);

    _nodeSocket.writeDatagram((char*) stunRequestPacket, sizeof(stunRequestPacket),
                              _stunSockAddr.getAddress(), _stunSockAddr.getPort());
}

void LimitedNodeList::rebindNodeSocket() {
    quint16 oldPort = _nodeSocket.localPort();

    _nodeSocket.close();
    _nodeSocket.bind(QHostAddress::AnyIPv4, oldPort);
}

bool LimitedNodeList::processSTUNResponse(QSharedPointer<NLPacket> packet) {
    // check the cookie to make sure this is actually a STUN response
    // and read the first attribute and make sure it is a XOR_MAPPED_ADDRESS
    const int NUM_BYTES_MESSAGE_TYPE_AND_LENGTH = 4;
    const uint16_t XOR_MAPPED_ADDRESS_TYPE = htons(0x0020);

    const uint32_t RFC_5389_MAGIC_COOKIE_NETWORK_ORDER = htonl(RFC_5389_MAGIC_COOKIE);

    int attributeStartIndex = NUM_BYTES_STUN_HEADER;

    if (memcmp(packet->getData() + NUM_BYTES_MESSAGE_TYPE_AND_LENGTH,
               &RFC_5389_MAGIC_COOKIE_NETWORK_ORDER,
               sizeof(RFC_5389_MAGIC_COOKIE_NETWORK_ORDER)) == 0) {

        // enumerate the attributes to find XOR_MAPPED_ADDRESS_TYPE
        while (attributeStartIndex < packet->getDataSize()) {
            if (memcmp(packet->getData() + attributeStartIndex, &XOR_MAPPED_ADDRESS_TYPE, sizeof(XOR_MAPPED_ADDRESS_TYPE)) == 0) {
                const int NUM_BYTES_STUN_ATTR_TYPE_AND_LENGTH = 4;
                const int NUM_BYTES_FAMILY_ALIGN = 1;
                const uint8_t IPV4_FAMILY_NETWORK_ORDER = htons(0x01) >> 8;

                int byteIndex = attributeStartIndex + NUM_BYTES_STUN_ATTR_TYPE_AND_LENGTH + NUM_BYTES_FAMILY_ALIGN;

                uint8_t addressFamily = 0;
                memcpy(&addressFamily, packet->getData() + byteIndex, sizeof(addressFamily));

                byteIndex += sizeof(addressFamily);

                if (addressFamily == IPV4_FAMILY_NETWORK_ORDER) {
                    // grab the X-Port
                    uint16_t xorMappedPort = 0;
                    memcpy(&xorMappedPort, packet->getData() + byteIndex, sizeof(xorMappedPort));

                    uint16_t newPublicPort = ntohs(xorMappedPort) ^ (ntohl(RFC_5389_MAGIC_COOKIE_NETWORK_ORDER) >> 16);

                    byteIndex += sizeof(xorMappedPort);

                    // grab the X-Address
                    uint32_t xorMappedAddress = 0;
                    memcpy(&xorMappedAddress, packet->getData() + byteIndex, sizeof(xorMappedAddress));

                    uint32_t stunAddress = ntohl(xorMappedAddress) ^ ntohl(RFC_5389_MAGIC_COOKIE_NETWORK_ORDER);

                    QHostAddress newPublicAddress = QHostAddress(stunAddress);

                    if (newPublicAddress != _publicSockAddr.getAddress() || newPublicPort != _publicSockAddr.getPort()) {
                        _publicSockAddr = HifiSockAddr(newPublicAddress, newPublicPort);

                        qCDebug(networking, "New public socket received from STUN server is %s:%hu",
                               _publicSockAddr.getAddress().toString().toLocal8Bit().constData(),
                               _publicSockAddr.getPort());

                        if (!_hasCompletedInitialSTUN) {
                            // if we're here we have definitely completed our initial STUN sequence
                            stopInitialSTUNUpdate(true);
                        }

                        emit publicSockAddrChanged(_publicSockAddr);

                        flagTimeForConnectionStep(ConnectionStep::SetPublicSocketFromSTUN);
                    }

                    return true;
                }
            } else {
                // push forward attributeStartIndex by the length of this attribute
                const int NUM_BYTES_ATTRIBUTE_TYPE = 2;

                uint16_t attributeLength = 0;
                memcpy(&attributeLength, packet->getData() + attributeStartIndex + NUM_BYTES_ATTRIBUTE_TYPE,
                       sizeof(attributeLength));
                attributeLength = ntohs(attributeLength);

                attributeStartIndex += NUM_BYTES_MESSAGE_TYPE_AND_LENGTH + attributeLength;
            }
        }
    }

    return false;
}

void LimitedNodeList::startSTUNPublicSocketUpdate() {
    assert(!_initialSTUNTimer);

    if (!_initialSTUNTimer) {
        // if we don't know the STUN IP yet we need to have ourselves be called once it is known
        if (_stunSockAddr.getAddress().isNull()) {
            connect(&_stunSockAddr, &HifiSockAddr::lookupCompleted, this, &LimitedNodeList::startSTUNPublicSocketUpdate);

            // in case we just completely fail to lookup the stun socket - add a 10s timeout that will trigger the fail case
            const quint64 STUN_DNS_LOOKUP_TIMEOUT_MSECS = 10 * 1000;

            QTimer* stunLookupFailTimer = new QTimer(this);
            connect(stunLookupFailTimer, &QTimer::timeout, this, &LimitedNodeList::possiblyTimeoutSTUNAddressLookup);
            stunLookupFailTimer->start(STUN_DNS_LOOKUP_TIMEOUT_MSECS);

        } else {
            // setup our initial STUN timer here so we can quickly find out our public IP address
            _initialSTUNTimer = new QTimer(this);

            connect(_initialSTUNTimer.data(), &QTimer::timeout, this, &LimitedNodeList::sendSTUNRequest);

            const int STUN_INITIAL_UPDATE_INTERVAL_MSECS = 250;
           _initialSTUNTimer->start(STUN_INITIAL_UPDATE_INTERVAL_MSECS);

           // send an initial STUN request right away
           sendSTUNRequest();
        }
    }
}

void LimitedNodeList::possiblyTimeoutSTUNAddressLookup() {
    if (_stunSockAddr.getAddress().isNull()) {
        // our stun address is still NULL, but we've been waiting for long enough - time to force a fail
        stopInitialSTUNUpdate(false);
    }
}

void LimitedNodeList::stopInitialSTUNUpdate(bool success) {
    _hasCompletedInitialSTUN = true;

    if (!success) {
        // if we're here this was the last failed STUN request
        // use our DS as our stun server
        qCDebug(networking, "Failed to lookup public address via STUN server at %s:%hu.",
                STUN_SERVER_HOSTNAME, STUN_SERVER_PORT);
        qCDebug(networking) << "LimitedNodeList public socket will be set with local port and null QHostAddress.";

        // reset the public address and port to a null address
        _publicSockAddr = HifiSockAddr(QHostAddress(), _nodeSocket.localPort());

        // we have changed the publicSockAddr, so emit our signal
        emit publicSockAddrChanged(_publicSockAddr);

        flagTimeForConnectionStep(ConnectionStep::SetPublicSocketFromSTUN);
    }

    // stop our initial fast timer
    if (_initialSTUNTimer) {
        _initialSTUNTimer->stop();
        _initialSTUNTimer->deleteLater();
    }

    // We now setup a timer here to fire every so often to check that our IP address has not changed.
    // Or, if we failed - if will check if we can eventually get a public socket
    const int STUN_IP_ADDRESS_CHECK_INTERVAL_MSECS = 30 * 1000;

    QTimer* stunOccasionalTimer = new QTimer(this);
    connect(stunOccasionalTimer, &QTimer::timeout, this, &LimitedNodeList::sendSTUNRequest);

    stunOccasionalTimer->start(STUN_IP_ADDRESS_CHECK_INTERVAL_MSECS);
}

void LimitedNodeList::updateLocalSockAddr() {
    HifiSockAddr newSockAddr(getLocalAddress(), _nodeSocket.localPort());
    if (newSockAddr != _localSockAddr) {

        if (_localSockAddr.isNull()) {
            qCDebug(networking) << "Local socket is" << newSockAddr;
        } else {
            qCDebug(networking) << "Local socket has changed from" << _localSockAddr << "to" << newSockAddr;
        }

        _localSockAddr = newSockAddr;

        emit localSockAddrChanged(_localSockAddr);
    }
}

void LimitedNodeList::sendHeartbeatToIceServer(const HifiSockAddr& iceServerSockAddr) {
    sendPacketToIceServer(PacketType::ICEServerHeartbeat, iceServerSockAddr, _sessionUUID);
}

void LimitedNodeList::sendPeerQueryToIceServer(const HifiSockAddr& iceServerSockAddr, const QUuid& clientID,
                                               const QUuid& peerID) {
    sendPacketToIceServer(PacketType::ICEServerQuery, iceServerSockAddr, clientID, peerID);
}

void LimitedNodeList::sendPacketToIceServer(PacketType::Value packetType, const HifiSockAddr& iceServerSockAddr,
                                            const QUuid& clientID, const QUuid& peerID) {
    auto icePacket = NLPacket::create(packetType);

    QDataStream iceDataStream(icePacket.get());
    iceDataStream << clientID << _publicSockAddr << _localSockAddr;

    if (packetType == PacketType::ICEServerQuery) {
        assert(!peerID.isNull());

        iceDataStream << peerID;

        qCDebug(networking) << "Sending packet to ICE server to request connection info for peer with ID"
            << uuidStringWithoutCurlyBraces(peerID);
    }

    sendPacket(std::move(icePacket), iceServerSockAddr);
}

void LimitedNodeList::putLocalPortIntoSharedMemory(const QString key, QObject* parent, quint16 localPort) {
    // save our local port to shared memory so that assignment client children know how to talk to this parent
    QSharedMemory* sharedPortMem = new QSharedMemory(key, parent);

    // attempt to create the shared memory segment
    if (sharedPortMem->create(sizeof(localPort)) || sharedPortMem->attach()) {
        sharedPortMem->lock();
        memcpy(sharedPortMem->data(), &localPort, sizeof(localPort));
        sharedPortMem->unlock();

        qCDebug(networking) << "Wrote local listening port" << localPort << "to shared memory at key" << key;
    } else {
        qWarning() << "Failed to create and attach to shared memory to share local port with assignment-client children.";
    }
}


bool LimitedNodeList::getLocalServerPortFromSharedMemory(const QString key, quint16& localPort) {
    QSharedMemory sharedMem(key);
    if (!sharedMem.attach(QSharedMemory::ReadOnly)) {
        qWarning() << "Could not attach to shared memory at key" << key;
        return false;
    } else {
        sharedMem.lock();
        memcpy(&localPort, sharedMem.data(), sizeof(localPort));
        sharedMem.unlock();
        return true;
    }
}

void LimitedNodeList::flagTimeForConnectionStep(ConnectionStep connectionStep) {
    QMetaObject::invokeMethod(this, "flagTimeForConnectionStep",
                              Q_ARG(ConnectionStep, connectionStep),
                              Q_ARG(quint64, usecTimestampNow()));
}

void LimitedNodeList::flagTimeForConnectionStep(ConnectionStep connectionStep, quint64 timestamp) {

    if (connectionStep == ConnectionStep::LookupAddress) {
        QWriteLocker writeLock(&_connectionTimeLock);

        // we clear the current times if the user just fired off a lookup
        _lastConnectionTimes.clear();
        _areConnectionTimesComplete = false;

        _lastConnectionTimes[timestamp] = connectionStep;
    } else if (!_areConnectionTimesComplete) {
        QWriteLocker writeLock(&_connectionTimeLock);


        // anything > than sending the first DS check should not come before the DS check in, so we drop those
        // this handles the case where you lookup an address and get packets in the existing domain before changing domains
        if (connectionStep > LimitedNodeList::ConnectionStep::SendDSCheckIn
            && (_lastConnectionTimes.key(ConnectionStep::SendDSCheckIn) == 0
                || timestamp <= _lastConnectionTimes.key(ConnectionStep::SendDSCheckIn))) {
            return;
        }

        // if there is no time for existing step add a timestamp on the first call for each ConnectionStep
        _lastConnectionTimes[timestamp] = connectionStep;

        // if this is a received audio packet we consider our connection times complete
        if (connectionStep == ConnectionStep::ReceiveFirstAudioPacket) {
            _areConnectionTimesComplete = true;
        }
    }
}<|MERGE_RESOLUTION|>--- conflicted
+++ resolved
@@ -214,29 +214,15 @@
     return false;
 }
 
-<<<<<<< HEAD
 qint64 LimitedNodeList::writeDatagram(const NLPacket& packet, const HifiSockAddr& destinationSockAddr,
                                       const QUuid& connectionSecret) {
-=======
-// NLPacket helper for filling the header
-void writePacketHeader(const NLPacket& packet, const QUuid& sessionUUID = QUuid(), const QUuid& connectionSecret = QUuid()) {
->>>>>>> 0b700d69
     if (!NON_SOURCED_PACKETS.contains(packet.getType())) {
         const_cast<NLPacket&>(packet).writeSourceID(getSessionUUID());
     }
     if (!connectionSecret.isNull() && !NON_VERIFIED_PACKETS.contains(packet.getType())) {
         const_cast<NLPacket&>(packet).writeVerificationHash(packet.payloadHashWithConnectionUUID(connectionSecret));
     }
-<<<<<<< HEAD
-    return writeDatagram({packet.getData(), static_cast<int>(packet.getSizeWithHeader())}, destinationSockAddr);
-=======
-}
-
-qint64 LimitedNodeList::writeDatagram(const NLPacket& packet, const HifiSockAddr& destinationSockAddr,
-                                      const QUuid& connectionSecret) {
-    writePacketHeader(packet, getSessionUUID(), connectionSecret);
-    return writeDatagram({ packet.getData(), (int) packet.getDataSize() }, destinationSockAddr);
->>>>>>> 0b700d69
+    return writeDatagram({ packet.getData(), (int)packet.getDataSize() }, destinationSockAddr);
 }
 
 qint64 LimitedNodeList::writeDatagram(const QByteArray& datagram, const HifiSockAddr& destinationSockAddr) {

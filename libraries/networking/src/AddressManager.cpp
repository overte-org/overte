--- conflicted
+++ resolved
@@ -212,11 +212,7 @@
 
         qCDebug(networking) << "Trying to go to URL" << lookupUrl.toString();
 
-<<<<<<< HEAD
-        emit setServerlessDomain(false);
-=======
         emit urlHandled(false);
->>>>>>> 12eb0e41
         DependencyManager::get<NodeList>()->flagTimeForConnectionStep(LimitedNodeList::ConnectionStep::LookupAddress);
 
         // there are 4 possible lookup strings
@@ -299,11 +295,7 @@
                lookupUrl.scheme() == URL_SCHEME_FILE) {
         _previousLookup.clear();
         QUrl domainUrl = PathUtils::expandToLocalDataAbsolutePath(lookupUrl);
-<<<<<<< HEAD
-        emit setServerlessDomain(true);
-=======
         emit urlHandled(true);
->>>>>>> 12eb0e41
         setDomainInfo(domainUrl, trigger);
         DependencyManager::get<NodeList>()->getDomainHandler().setIsConnected(true);
         emit lookupResultsFinished();

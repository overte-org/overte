--- conflicted
+++ resolved
@@ -238,12 +238,8 @@
     return writeDatagram(QByteArray::fromRawData(data, size), sockAddr);
 }
 
-<<<<<<< HEAD
-qint64 Socket::writeDatagram(const QByteArray& datagram, const HifiSockAddr& sockAddr) {
+qint64 Socket::writeDatagram(const QByteArray& datagram, const SockAddr& sockAddr) {
     auto socketType = sockAddr.getSocketType();
-=======
-qint64 Socket::writeDatagram(const QByteArray& datagram, const SockAddr& sockAddr) {
->>>>>>> 42ffb570
 
     // don't attempt to write the datagram if we're unbound.  Just drop it.
     // _networkSocket.writeDatagram will return an error anyway, but there are

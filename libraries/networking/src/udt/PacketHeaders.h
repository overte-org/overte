//
//  PacketHeaders.h
//  libraries/networking/src
//
//  Created by Stephen Birarda on 4/8/13.
//  Copyright 2013 High Fidelity, Inc.
//
//  Distributed under the Apache License, Version 2.0.
//  See the accompanying file LICENSE or http://www.apache.org/licenses/LICENSE-2.0.html
//

#ifndef hifi_PacketHeaders_h
#define hifi_PacketHeaders_h

#pragma once

#include <cstdint>
#include <map>

#include <QtCore/QCryptographicHash>
#include <QtCore/QObject>
#include <QtCore/QSet>
#include <QtCore/QUuid>

// The enums are inside this PacketTypeEnum for run-time conversion of enum value to string via
// Q_ENUMS, without requiring a macro that is called for each enum value.
class PacketTypeEnum {
    Q_GADGET
    Q_ENUMS(Value)
public:
    // If adding a new packet packetType, you can replace one marked usable or add at the end.
    // This enum must hold 256 or fewer packet types (so the value is <= 255) since it is statically typed as a uint8_t
    enum class Value : uint8_t {
        Unknown,
        StunResponse,
        DomainList,
        Ping,
        PingReply,
        KillAvatar,
        AvatarData,
        InjectAudio,
        MixedAudio,
        MicrophoneAudioNoEcho,
        MicrophoneAudioWithEcho,
        BulkAvatarData,
        SilentAudioFrame,
        DomainListRequest,
        RequestAssignment,
        CreateAssignment,
        DomainConnectionDenied,
        MuteEnvironment,
        AudioStreamStats,
        DomainServerPathQuery,
        DomainServerPathResponse,
        DomainServerAddedNode,
        ICEServerPeerInformation,
        ICEServerQuery,
        OctreeStats,
        UNUSED_PACKET_TYPE_1,
        UNUSED_PACKET_TYPE_2,
        AssignmentClientStatus,
        NoisyMute,
        AvatarIdentity,
        NodeIgnoreRequest,
        DomainConnectRequest,
        DomainServerRequireDTLS,
        NodeJsonStats,
        OctreeDataNack,
        StopNode,
        AudioEnvironment,
        EntityEditNack,
        ICEServerHeartbeat,
        ICEPing,
        ICEPingReply,
        EntityData,
        EntityQuery,
        EntityAdd,
        EntityErase,
        EntityEdit,
        DomainServerConnectionToken,
        DomainSettingsRequest,
        DomainSettings,
        AssetGet,
        AssetGetReply,
        AssetUpload,
        AssetUploadReply,
        AssetGetInfo,
        AssetGetInfoReply,
        DomainDisconnectRequest,
        DomainServerRemovedNode,
        MessagesData,
        MessagesSubscribe,
        MessagesUnsubscribe,
        ICEServerHeartbeatDenied,
        AssetMappingOperation,
        AssetMappingOperationReply,
        ICEServerHeartbeatACK,
        NegotiateAudioFormat,
        SelectedAudioFormat,
        MoreEntityShapes,
        NodeKickRequest,
        NodeMuteRequest,
        RadiusIgnoreRequest,
        UsernameFromIDRequest,
        UsernameFromIDReply,
        ViewFrustum,
        RequestsDomainListData,
        PerAvatarGainSet,
        EntityScriptGetStatus,
        EntityScriptGetStatusReply,
        ReloadEntityServerScript,
        EntityPhysics,
        EntityServerScriptLog,
        AdjustAvatarSorting,
        OctreeFileReplacement,
        CollisionEventChanges,
        ReplicatedMicrophoneAudioNoEcho,
        ReplicatedMicrophoneAudioWithEcho,
        ReplicatedInjectAudio,
        ReplicatedSilentAudioFrame,
        ReplicatedAvatarIdentity,
        ReplicatedKillAvatar,
        ReplicatedBulkAvatarData,
        OctreeFileReplacementFromUrl,
        ChallengeOwnership,
        EntityScriptCallMethod,
        ChallengeOwnershipRequest,
        ChallengeOwnershipReply,
        NUM_PACKET_TYPE
    };

    const static QHash<PacketTypeEnum::Value, PacketTypeEnum::Value> getReplicatedPacketMapping() {
        const static QHash<PacketTypeEnum::Value, PacketTypeEnum::Value> REPLICATED_PACKET_MAPPING {
            { PacketTypeEnum::Value::MicrophoneAudioNoEcho, PacketTypeEnum::Value::ReplicatedMicrophoneAudioNoEcho },
            { PacketTypeEnum::Value::MicrophoneAudioWithEcho, PacketTypeEnum::Value::ReplicatedMicrophoneAudioWithEcho },
            { PacketTypeEnum::Value::InjectAudio, PacketTypeEnum::Value::ReplicatedInjectAudio },
            { PacketTypeEnum::Value::SilentAudioFrame, PacketTypeEnum::Value::ReplicatedSilentAudioFrame },
            { PacketTypeEnum::Value::AvatarIdentity, PacketTypeEnum::Value::ReplicatedAvatarIdentity },
            { PacketTypeEnum::Value::KillAvatar, PacketTypeEnum::Value::ReplicatedKillAvatar },
            { PacketTypeEnum::Value::BulkAvatarData, PacketTypeEnum::Value::ReplicatedBulkAvatarData }
        };
        return REPLICATED_PACKET_MAPPING;
    }

    const static QSet<PacketTypeEnum::Value> getNonVerifiedPackets() {
        const static QSet<PacketTypeEnum::Value> NON_VERIFIED_PACKETS = QSet<PacketTypeEnum::Value>()
            << PacketTypeEnum::Value::NodeJsonStats
            << PacketTypeEnum::Value::EntityQuery
            << PacketTypeEnum::Value::OctreeDataNack
            << PacketTypeEnum::Value::EntityEditNack
            << PacketTypeEnum::Value::DomainListRequest
            << PacketTypeEnum::Value::StopNode
            << PacketTypeEnum::Value::DomainDisconnectRequest
            << PacketTypeEnum::Value::UsernameFromIDRequest
            << PacketTypeEnum::Value::NodeKickRequest
            << PacketTypeEnum::Value::NodeMuteRequest;
        return NON_VERIFIED_PACKETS;
    }

    const static QSet<PacketTypeEnum::Value> getNonSourcedPackets() {
        const static QSet<PacketTypeEnum::Value> NON_SOURCED_PACKETS = QSet<PacketTypeEnum::Value>()
            << PacketTypeEnum::Value::StunResponse << PacketTypeEnum::Value::CreateAssignment
            << PacketTypeEnum::Value::RequestAssignment << PacketTypeEnum::Value::DomainServerRequireDTLS
            << PacketTypeEnum::Value::DomainConnectRequest << PacketTypeEnum::Value::DomainList
            << PacketTypeEnum::Value::DomainConnectionDenied << PacketTypeEnum::Value::DomainServerPathQuery
            << PacketTypeEnum::Value::DomainServerPathResponse << PacketTypeEnum::Value::DomainServerAddedNode
            << PacketTypeEnum::Value::DomainServerConnectionToken << PacketTypeEnum::Value::DomainSettingsRequest
            << PacketTypeEnum::Value::DomainSettings << PacketTypeEnum::Value::ICEServerPeerInformation
            << PacketTypeEnum::Value::ICEServerQuery << PacketTypeEnum::Value::ICEServerHeartbeat
            << PacketTypeEnum::Value::ICEServerHeartbeatACK << PacketTypeEnum::Value::ICEPing
            << PacketTypeEnum::Value::ICEPingReply << PacketTypeEnum::Value::ICEServerHeartbeatDenied
            << PacketTypeEnum::Value::AssignmentClientStatus << PacketTypeEnum::Value::StopNode
            << PacketTypeEnum::Value::DomainServerRemovedNode << PacketTypeEnum::Value::UsernameFromIDReply
            << PacketTypeEnum::Value::OctreeFileReplacement << PacketTypeEnum::Value::ReplicatedMicrophoneAudioNoEcho
            << PacketTypeEnum::Value::ReplicatedMicrophoneAudioWithEcho << PacketTypeEnum::Value::ReplicatedInjectAudio
            << PacketTypeEnum::Value::ReplicatedSilentAudioFrame << PacketTypeEnum::Value::ReplicatedAvatarIdentity
            << PacketTypeEnum::Value::ReplicatedKillAvatar << PacketTypeEnum::Value::ReplicatedBulkAvatarData;
        return NON_SOURCED_PACKETS;
    }

    const static QSet<PacketTypeEnum::Value> getDomainSourcedPackets() {
        const static QSet<PacketTypeEnum::Value> DOMAIN_SOURCED_PACKETS = QSet<PacketTypeEnum::Value>()
        << PacketTypeEnum::Value::AssetMappingOperation
        << PacketTypeEnum::Value::AssetMappingOperationReply
        << PacketTypeEnum::Value::AssetGet
        << PacketTypeEnum::Value::AssetGetReply
        << PacketTypeEnum::Value::AssetUpload
        << PacketTypeEnum::Value::AssetUploadReply;
        return DOMAIN_SOURCED_PACKETS;
    }
};

using PacketType = PacketTypeEnum::Value;

const int NUM_BYTES_MD5_HASH = 16;

typedef char PacketVersion;

PacketVersion versionForPacketType(PacketType packetType);
QByteArray protocolVersionsSignature(); /// returns a unqiue signature for all the current protocols
QString protocolVersionsSignatureBase64();

#if (PR_BUILD || DEV_BUILD)
void sendWrongProtocolVersionsSignature(bool sendWrongVersion); /// for debugging version negotiation
#endif

uint qHash(const PacketType& key, uint seed);
QDebug operator<<(QDebug debug, const PacketType& type);

// Due to the different legacy behaviour, we need special processing for domains that were created before
// the zone inheritance modes were added.  These have version numbers up to 80
enum class EntityVersion : PacketVersion {
    StrokeColorProperty = 0,
    HasDynamicOwnershipTests,
    HazeEffect,
    StaticCertJsonVersionOne,
    OwnershipChallengeFix,
    ZoneLightInheritModes = 82,
    ZoneStageRemoved,
    SoftEntities,
<<<<<<< HEAD
    ShadowControl
=======
    MaterialEntities
>>>>>>> fd49c0d1
};

enum class EntityScriptCallMethodVersion : PacketVersion {
    ServerCallable = 18,
    ClientCallable = 19
};

enum class EntityQueryPacketVersion: PacketVersion {
    JSONFilter = 18,
    JSONFilterWithFamilyTree = 19,
    ConnectionIdentifier = 20,
    RemovedJurisdictions = 21
};

enum class AssetServerPacketVersion: PacketVersion {
    VegasCongestionControl = 19,
    RangeRequestSupport,
    RedirectedMappings
};

enum class AvatarMixerPacketVersion : PacketVersion {
    TranslationSupport = 17,
    SoftAttachmentSupport,
    AvatarEntities,
    AbsoluteSixByteRotations,
    SensorToWorldMat,
    HandControllerJoints,
    HasKillAvatarReason,
    SessionDisplayName,
    Unignore,
    ImmediateSessionDisplayNameUpdates,
    VariableAvatarData,
    AvatarAsChildFixes,
    StickAndBallDefaultAvatar,
    IdentityPacketsIncludeUpdateTime,
    AvatarIdentitySequenceId,
    MannequinDefaultAvatar,
    AvatarIdentitySequenceFront,
    IsReplicatedInAvatarIdentity,
    AvatarIdentityLookAtSnapping,
    UpdatedMannequinDefaultAvatar,
    AvatarJointDefaultPoseFlags,
    FBXReaderNodeReparenting
};

enum class DomainConnectRequestVersion : PacketVersion {
    NoHostname = 17,
    HasHostname,
    HasProtocolVersions,
    HasMACAddress,
    HasMachineFingerprint,
    AlwaysHasMachineFingerprint
};

enum class DomainConnectionDeniedVersion : PacketVersion {
    ReasonMessageOnly = 17,
    IncludesReasonCode,
    IncludesExtraInfo
};

enum class DomainServerAddedNodeVersion : PacketVersion {
    PrePermissionsGrid = 17,
    PermissionsGrid
};

enum class DomainListVersion : PacketVersion {
    PrePermissionsGrid = 18,
    PermissionsGrid,
    GetUsernameFromUUIDSupport,
    GetMachineFingerprintFromUUIDSupport
};

enum class AudioVersion : PacketVersion {
    HasCompressedAudio = 17,
    CodecNameInAudioPackets,
    Exactly10msAudioPackets,
    TerminatingStreamStats,
    SpaceBubbleChanges,
    HasPersonalMute,
    HighDynamicRangeVolume,
};

enum class MessageDataVersion : PacketVersion {
    TextOrBinaryData = 18
};

enum class IcePingVersion : PacketVersion {
    SendICEPeerID = 18
};

#endif // hifi_PacketHeaders_h<|MERGE_RESOLUTION|>--- conflicted
+++ resolved
@@ -218,11 +218,8 @@
     ZoneLightInheritModes = 82,
     ZoneStageRemoved,
     SoftEntities,
-<<<<<<< HEAD
+    MaterialEntities,
     ShadowControl
-=======
-    MaterialEntities
->>>>>>> fd49c0d1
 };
 
 enum class EntityScriptCallMethodVersion : PacketVersion {

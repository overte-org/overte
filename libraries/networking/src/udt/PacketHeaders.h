//
//  PacketHeaders.h
//  libraries/networking/src
//
//  Created by Stephen Birarda on 4/8/13.
//  Copyright 2013 High Fidelity, Inc.
//  Copyright 2020 Vircadia contributors.
//
//  Distributed under the Apache License, Version 2.0.
//  See the accompanying file LICENSE or http://www.apache.org/licenses/LICENSE-2.0.html
//

// WEBRTC TODO: Rename / split up into files with better names.

#ifndef hifi_PacketHeaders_h
#define hifi_PacketHeaders_h

#pragma once

#include <cstdint>
#include <map>

#include <QtCore/QCryptographicHash>
#include <QtCore/QObject>
#include <QtCore/QSet>
#include <QtCore/QUuid>

// The enums are inside this PacketTypeEnum for run-time conversion of enum value to string via
// Q_ENUMS, without requiring a macro that is called for each enum value.
class PacketTypeEnum {
    Q_GADGET
    Q_ENUMS(Value)
public:

    /**
     * @brief Packet type identifier
     *
     * Identifies the type of packet being sent.
     *
     * @note If adding a new packet packetType, you can replace one marked usable or add at the end.
     * @note This enum must hold 256 or fewer packet types (so the value is <= 255) since it is statically typed as a uint8_t
     */
    enum class Value : uint8_t {
        Unknown,
        DomainConnectRequestPending,
        DomainList,
        Ping,
        PingReply,
        KillAvatar,
        AvatarData,
        InjectAudio,
        MixedAudio,
        MicrophoneAudioNoEcho,
        MicrophoneAudioWithEcho,
        BulkAvatarData,
        SilentAudioFrame,
        DomainListRequest,
        RequestAssignment,
        CreateAssignment,
        DomainConnectionDenied,
        MuteEnvironment,
        AudioStreamStats,
        DomainServerPathQuery,
        DomainServerPathResponse,
        DomainServerAddedNode,
        ICEServerPeerInformation,
        ICEServerQuery,
        OctreeStats,
        SetAvatarTraits,
        InjectorGainSet,
        AssignmentClientStatus,
        NoisyMute,
        AvatarIdentity,
        NodeIgnoreRequest,
        DomainConnectRequest,
        DomainServerRequireDTLS,
        NodeJsonStats,
        OctreeDataNack,
        StopNode,
        AudioEnvironment,
        EntityEditNack,
        ICEServerHeartbeat,
        ICEPing,
        ICEPingReply,
        EntityData,
        EntityQuery,
        EntityAdd,
        EntityErase,
        EntityEdit,
        DomainServerConnectionToken,
        DomainSettingsRequest,
        DomainSettings,
        AssetGet,
        AssetGetReply,
        AssetUpload,
        AssetUploadReply,
        AssetGetInfo,
        AssetGetInfoReply,
        DomainDisconnectRequest,
        DomainServerRemovedNode,
        MessagesData,
        MessagesSubscribe,
        MessagesUnsubscribe,
        ICEServerHeartbeatDenied,
        AssetMappingOperation,
        AssetMappingOperationReply,
        ICEServerHeartbeatACK,
        NegotiateAudioFormat,
        SelectedAudioFormat,
        MoreEntityShapes,
        NodeKickRequest,
        NodeMuteRequest,
        RadiusIgnoreRequest,
        UsernameFromIDRequest,
        UsernameFromIDReply,
        AvatarQuery,
        RequestsDomainListData,
        PerAvatarGainSet,
        EntityScriptGetStatus,
        EntityScriptGetStatusReply,
        ReloadEntityServerScript,
        EntityPhysics,
        EntityServerScriptLog,
        AdjustAvatarSorting,
        OctreeFileReplacement,
        CollisionEventChanges,
        ReplicatedMicrophoneAudioNoEcho,
        ReplicatedMicrophoneAudioWithEcho,
        ReplicatedInjectAudio,
        ReplicatedSilentAudioFrame,
        ReplicatedAvatarIdentity,
        ReplicatedKillAvatar,
        ReplicatedBulkAvatarData,
        DomainContentReplacementFromUrl,
        DropOnNextProtocolChange_1,
        EntityScriptCallMethod,
        DropOnNextProtocolChange_2,
        DropOnNextProtocolChange_3,
        OctreeDataFileRequest,
        OctreeDataFileReply,
        OctreeDataPersist,
        EntityClone,
        EntityQueryInitialResultsComplete,
        BulkAvatarTraits,
        AudioSoloRequest,
        BulkAvatarTraitsAck,
        StopInjector,
        AvatarZonePresence,
        WebRTCSignaling,
        NUM_PACKET_TYPE
    };

    Q_ENUM(Value)

    const static QHash<PacketTypeEnum::Value, PacketTypeEnum::Value> getReplicatedPacketMapping() {
        const static QHash<PacketTypeEnum::Value, PacketTypeEnum::Value> REPLICATED_PACKET_MAPPING {
            { PacketTypeEnum::Value::MicrophoneAudioNoEcho, PacketTypeEnum::Value::ReplicatedMicrophoneAudioNoEcho },
            { PacketTypeEnum::Value::MicrophoneAudioWithEcho, PacketTypeEnum::Value::ReplicatedMicrophoneAudioWithEcho },
            { PacketTypeEnum::Value::InjectAudio, PacketTypeEnum::Value::ReplicatedInjectAudio },
            { PacketTypeEnum::Value::SilentAudioFrame, PacketTypeEnum::Value::ReplicatedSilentAudioFrame },
            { PacketTypeEnum::Value::AvatarIdentity, PacketTypeEnum::Value::ReplicatedAvatarIdentity },
            { PacketTypeEnum::Value::KillAvatar, PacketTypeEnum::Value::ReplicatedKillAvatar },
            { PacketTypeEnum::Value::BulkAvatarData, PacketTypeEnum::Value::ReplicatedBulkAvatarData }
        };
        return REPLICATED_PACKET_MAPPING;
    }

    const static QSet<PacketTypeEnum::Value> getNonVerifiedPackets() {
        const static QSet<PacketTypeEnum::Value> NON_VERIFIED_PACKETS = QSet<PacketTypeEnum::Value>()
            << PacketTypeEnum::Value::NodeJsonStats
            << PacketTypeEnum::Value::EntityQuery
            << PacketTypeEnum::Value::OctreeDataNack
            << PacketTypeEnum::Value::EntityEditNack
            << PacketTypeEnum::Value::DomainListRequest
            << PacketTypeEnum::Value::StopNode
            << PacketTypeEnum::Value::DomainDisconnectRequest
            << PacketTypeEnum::Value::UsernameFromIDRequest
            << PacketTypeEnum::Value::NodeKickRequest
            << PacketTypeEnum::Value::NodeMuteRequest;
        return NON_VERIFIED_PACKETS;
    }

    const static QSet<PacketTypeEnum::Value> getNonSourcedPackets() {
        const static QSet<PacketTypeEnum::Value> NON_SOURCED_PACKETS = QSet<PacketTypeEnum::Value>()
            << PacketTypeEnum::Value::DomainConnectRequestPending << PacketTypeEnum::Value::CreateAssignment
            << PacketTypeEnum::Value::RequestAssignment << PacketTypeEnum::Value::DomainServerRequireDTLS
            << PacketTypeEnum::Value::DomainConnectRequest << PacketTypeEnum::Value::DomainList
            << PacketTypeEnum::Value::DomainConnectionDenied << PacketTypeEnum::Value::DomainServerPathQuery
            << PacketTypeEnum::Value::DomainServerPathResponse << PacketTypeEnum::Value::DomainServerAddedNode
            << PacketTypeEnum::Value::DomainServerConnectionToken << PacketTypeEnum::Value::DomainSettingsRequest
            << PacketTypeEnum::Value::OctreeDataFileRequest << PacketTypeEnum::Value::OctreeDataFileReply
            << PacketTypeEnum::Value::OctreeDataPersist << PacketTypeEnum::Value::DomainContentReplacementFromUrl
            << PacketTypeEnum::Value::DomainSettings << PacketTypeEnum::Value::ICEServerPeerInformation
            << PacketTypeEnum::Value::ICEServerQuery << PacketTypeEnum::Value::ICEServerHeartbeat
            << PacketTypeEnum::Value::ICEServerHeartbeatACK << PacketTypeEnum::Value::ICEPing
            << PacketTypeEnum::Value::ICEPingReply << PacketTypeEnum::Value::ICEServerHeartbeatDenied
            << PacketTypeEnum::Value::AssignmentClientStatus << PacketTypeEnum::Value::StopNode
            << PacketTypeEnum::Value::DomainServerRemovedNode << PacketTypeEnum::Value::UsernameFromIDReply
            << PacketTypeEnum::Value::OctreeFileReplacement << PacketTypeEnum::Value::ReplicatedMicrophoneAudioNoEcho
            << PacketTypeEnum::Value::ReplicatedMicrophoneAudioWithEcho << PacketTypeEnum::Value::ReplicatedInjectAudio
            << PacketTypeEnum::Value::ReplicatedSilentAudioFrame << PacketTypeEnum::Value::ReplicatedAvatarIdentity
            << PacketTypeEnum::Value::ReplicatedKillAvatar << PacketTypeEnum::Value::ReplicatedBulkAvatarData
            << PacketTypeEnum::Value::AvatarZonePresence << PacketTypeEnum::Value::WebRTCSignaling;
        return NON_SOURCED_PACKETS;
    }

    const static QSet<PacketTypeEnum::Value> getDomainSourcedPackets() {
        const static QSet<PacketTypeEnum::Value> DOMAIN_SOURCED_PACKETS = QSet<PacketTypeEnum::Value>()
            << PacketTypeEnum::Value::AssetMappingOperation
            << PacketTypeEnum::Value::AssetGet
            << PacketTypeEnum::Value::AssetUpload;
        return DOMAIN_SOURCED_PACKETS;
    }

    const static QSet<PacketTypeEnum::Value> getDomainIgnoredVerificationPackets() {
        const static QSet<PacketTypeEnum::Value> DOMAIN_IGNORED_VERIFICATION_PACKETS = QSet<PacketTypeEnum::Value>()
            << PacketTypeEnum::Value::AssetMappingOperationReply
            << PacketTypeEnum::Value::AssetGetReply
            << PacketTypeEnum::Value::AssetUploadReply;
        return DOMAIN_IGNORED_VERIFICATION_PACKETS;
    }
};

using PacketType = PacketTypeEnum::Value;

const int NUM_BYTES_MD5_HASH = 16;

// NOTE: There is a max limit of 255, hopefully we have a better way to manage this by then.
typedef uint8_t PacketVersion;

/**
 * @brief Returns the version number of the given packet type
 *
 * If the implementation of a packet type is modified in an incompatible way, the implementation
 * of this function needs to be modified to return an incremented value.
 *
 * This is used to determine whether the protocol is compatible between client and server.
 *
 * @note Version is limited to a max of 255.
 *
 * @param packetType Type of packet
 * @return PacketVersion Version
 */
PacketVersion versionForPacketType(PacketType packetType);

/**
 * @brief Returns a unique signature for all the current protocols
 *
 * This computes a MD5 hash that expresses the state of the protocol's specification. The calculation
 * is done in ensureProtocolVersionsSignature and accounts for the following:
 *
 * * Number of known packet types
 * * versionForPacketType(type) for each packet type.
 *
 * There's no provision for backwards compatibility, anything that changes this calculation is a protocol break.
 *
 * @return QByteArray MD5 digest as a byte array
 */
QByteArray protocolVersionsSignature();

/***
 * @brief Returns a unique signature for all the current protocols
 *
 * Same as protocolVersionsSignature(), in base64.
 */
QString protocolVersionsSignatureBase64();

/***
 * @brief Returns a unique signature for all the current protocols
 *
 * Same as protocolVersionsSignature(), in hex;
 */
QString protocolVersionsSignatureHex();

/***
 * @brief Returns the data used to compute the protocol version
 *
 * The key is the packet type. The value is the version for that packet type.
 *
 * Used for aiding in development.
 */
QMap<PacketType, uint8_t> protocolVersionsSignatureMap();


#if (PR_BUILD || DEV_BUILD)
void sendWrongProtocolVersionsSignature(bool sendWrongVersion); /// for debugging version negotiation
#endif

uint qHash(const PacketType& key, uint seed);
QDebug operator<<(QDebug debug, const PacketType& type);

// Due to the different legacy behaviour, we need special processing for domains that were created before
// the zone inheritance modes were added. These have version numbers up to 80.
enum class EntityVersion : PacketVersion {
    StrokeColorProperty = 0,
    HasDynamicOwnershipTests,
    HazeEffect,
    StaticCertJsonVersionOne,
    OwnershipChallengeFix,
    ZoneLightInheritModes = 82,
    ZoneStageRemoved,
    SoftEntities,
    MaterialEntities,
    ShadowControl,
    MaterialData,
    CloneableData,
    CollisionMask16Bytes,
    YieldSimulationOwnership,
    ParticleEntityFix,
    ParticleSpin,
    BloomEffect,
    GrabProperties,
    ScriptGlmVectors,
    FixedLightSerialization,
    MaterialRepeat,
    EntityHostTypes,
    CleanupProperties,
    ImageEntities,
    GridEntities,
    MissingTextProperties,
    GrabTraits,
    MorePropertiesCleanup,
    FixPropertiesFromCleanup,
    UpdatedPolyLines,
    FixProtocolVersionBumpMismatch,
    MigrateOverlayRenderProperties,
    MissingWebEntityProperties,
    PulseProperties,
    RingGizmoEntities,
    AvatarPriorityZone,
    ShowKeyboardFocusHighlight,
    WebBillboardMode,
    ModelScale,
    ReOrderParentIDProperties,
    CertificateTypeProperty,
    DisableWebMedia,
    ParticleShapeType,
    ParticleShapeTypeDeadlockFix,
    PrivateUserData,
    TextUnlit,
    ShadowBiasAndDistance,
    TextEntityFonts,
    ScriptServerKinematicMotion,
    // This was ScreenshareZone, property was dropped.
    ScreenshareZoneUnused,
    ZoneOcclusion,
    ModelBlendshapes,
    TransparentWeb,
    UseOriginalPivot,
    UserAgent,
    AllBillboardMode,
    TextAlignment,
    Mirror,
    EntityTags,
    WantsKeyboardFocus,
    AudioZones,
    AnimationSmoothFrames,
    ProceduralParticles,
    ShapeUnlit,
    AmbientColor,
    SoundEntities,
    TonemappingAndAmbientOcclusion,
    ModelLoadPriority,
    PropertyCleanup,
    TextVerticalAlignment,
    RemoveScreenshare,
    TorusInnerRadius,
<<<<<<< HEAD
    ScriptEntities,
=======
    NormalMapAttenuation,
    EmptyEntity,
>>>>>>> 59be61f2

    // Add new versions above here
    NUM_PACKET_TYPE,
    LAST_PACKET_TYPE = NUM_PACKET_TYPE - 1
};

enum class EntityScriptCallMethodVersion : PacketVersion {
    ServerCallable = 18,
    ClientCallable = 19
};

enum class EntityQueryPacketVersion: PacketVersion {
    JSONFilter = 18,
    JSONFilterWithFamilyTree = 19,
    ConnectionIdentifier = 20,
    RemovedJurisdictions = 21,
    MultiFrustumQuery = 22,
    ConicalFrustums = 23,
    CborData = 24,
};

enum class AssetServerPacketVersion: PacketVersion {
    VegasCongestionControl = 19,
    RangeRequestSupport,
    RedirectedMappings,
    BakingTextureMeta
};

enum class AvatarMixerPacketVersion : PacketVersion {
    TranslationSupport = 17,
    SoftAttachmentSupport,
    AvatarEntities,
    AbsoluteSixByteRotations,
    SensorToWorldMat,
    HandControllerJoints,
    HasKillAvatarReason,
    SessionDisplayName,
    Unignore,
    ImmediateSessionDisplayNameUpdates,
    VariableAvatarData,
    AvatarAsChildFixes,
    StickAndBallDefaultAvatar,
    IdentityPacketsIncludeUpdateTime,
    AvatarIdentitySequenceId,
    MannequinDefaultAvatar,
    AvatarIdentitySequenceFront,
    IsReplicatedInAvatarIdentity,
    AvatarIdentityLookAtSnapping,
    UpdatedMannequinDefaultAvatar,
    AvatarJointDefaultPoseFlags,
    FBXReaderNodeReparenting,
    FixMannequinDefaultAvatarFeet,
    ProceduralFaceMovementFlagsAndBlendshapes,
    FarGrabJoints,
    MigrateSkeletonURLToTraits,
    MigrateAvatarEntitiesToTraits,
    FarGrabJointsRedux,
    JointTransScaled,
    GrabTraits,
    CollisionFlag,
    AvatarTraitsAck,
    FasterAvatarEntities,
    SendMaxTranslationDimension,
    FBXJointOrderChange,
    HandControllerSection,
    SendVerificationFailed,
    ARKitBlendshapes,
    RemoveAttachments,
};

enum class DomainConnectRequestVersion : PacketVersion {
    NoHostname = 17,
    HasHostname,
    HasProtocolVersions,
    HasMACAddress,
    HasMachineFingerprint,
    AlwaysHasMachineFingerprint,
    HasTimestamp,
    HasReason,
    HasSystemInfo,
    HasCompressedSystemInfo,
    SocketTypes
};

enum class DomainListRequestVersion : PacketVersion {
    PreSocketTypes = 22,
    SocketTypes
};

enum class DomainConnectionDeniedVersion : PacketVersion {
    ReasonMessageOnly = 17,
    IncludesReasonCode,
    IncludesExtraInfo
};

enum class DomainServerAddedNodeVersion : PacketVersion {
    PrePermissionsGrid = 17,
    PermissionsGrid,
    SocketTypes
};

enum class DomainListVersion : PacketVersion {
    PrePermissionsGrid = 18,
    PermissionsGrid,
    GetUsernameFromUUIDSupport,
    GetMachineFingerprintFromUUIDSupport,
    AuthenticationOptional,
    HasTimestamp,
    HasConnectReason,
    SocketTypes
};

enum class AudioVersion : PacketVersion {
    HasCompressedAudio = 17,
    CodecNameInAudioPackets,
    Exactly10msAudioPackets,
    TerminatingStreamStats,
    SpaceBubbleChanges,
    HasPersonalMute,
    HighDynamicRangeVolume,
    StopInjectors
};

enum class MessageDataVersion : PacketVersion {
    TextOrBinaryData = 18
};

enum class IcePingVersion : PacketVersion {
    SendICEPeerID = 18
};

enum class PingVersion : PacketVersion {
    IncludeConnectionID = 18
};

enum class AvatarQueryVersion : PacketVersion {
    SendMultipleFrustums = 21,
    ConicalFrustums = 22
};


#endif // hifi_PacketHeaders_h<|MERGE_RESOLUTION|>--- conflicted
+++ resolved
@@ -365,12 +365,9 @@
     TextVerticalAlignment,
     RemoveScreenshare,
     TorusInnerRadius,
-<<<<<<< HEAD
-    ScriptEntities,
-=======
     NormalMapAttenuation,
     EmptyEntity,
->>>>>>> 59be61f2
+    ScriptEntities,
 
     // Add new versions above here
     NUM_PACKET_TYPE,

//
//  PacketHeaders.h
//  libraries/networking/src
//
//  Created by Stephen Birarda on 4/8/13.
//  Copyright 2013 High Fidelity, Inc.
//
//  Distributed under the Apache License, Version 2.0.
//  See the accompanying file LICENSE or http://www.apache.org/licenses/LICENSE-2.0.html
//

#ifndef hifi_PacketHeaders_h
#define hifi_PacketHeaders_h

#pragma once

#include <cstdint>
#include <map>

#include <QtCore/QCryptographicHash>
#include <QtCore/QObject>
#include <QtCore/QSet>
#include <QtCore/QUuid>

// The enums are inside this PacketTypeEnum for run-time conversion of enum value to string via
// Q_ENUMS, without requiring a macro that is called for each enum value.
class PacketTypeEnum {
    Q_GADGET
    Q_ENUMS(Value)
public:
    // If adding a new packet packetType, you can replace one marked usable or add at the end.
    // This enum must hold 256 or fewer packet types (so the value is <= 255) since it is statically typed as a uint8_t
    enum class Value : uint8_t {
        Unknown,
        StunResponse,
        DomainList,
        Ping,
        PingReply,
        KillAvatar,
        AvatarData,
        InjectAudio,
        MixedAudio,
        MicrophoneAudioNoEcho,
        MicrophoneAudioWithEcho,
        BulkAvatarData,
        SilentAudioFrame,
        DomainListRequest,
        RequestAssignment,
        CreateAssignment,
        DomainConnectionDenied,
        MuteEnvironment,
        AudioStreamStats,
        DomainServerPathQuery,
        DomainServerPathResponse,
        DomainServerAddedNode,
        ICEServerPeerInformation,
        ICEServerQuery,
        OctreeStats,
        UNUSED_PACKET_TYPE_1,
        UNUSED_PACKET_TYPE_2,
        AssignmentClientStatus,
        NoisyMute,
        AvatarIdentity,
        NodeIgnoreRequest,
        DomainConnectRequest,
        DomainServerRequireDTLS,
        NodeJsonStats,
        OctreeDataNack,
        StopNode,
        AudioEnvironment,
        EntityEditNack,
        ICEServerHeartbeat,
        ICEPing,
        ICEPingReply,
        EntityData,
        EntityQuery,
        EntityAdd,
        EntityErase,
        EntityEdit,
        DomainServerConnectionToken,
        DomainSettingsRequest,
        DomainSettings,
        AssetGet,
        AssetGetReply,
        AssetUpload,
        AssetUploadReply,
        AssetGetInfo,
        AssetGetInfoReply,
        DomainDisconnectRequest,
        DomainServerRemovedNode,
        MessagesData,
        MessagesSubscribe,
        MessagesUnsubscribe,
        ICEServerHeartbeatDenied,
        AssetMappingOperation,
        AssetMappingOperationReply,
        ICEServerHeartbeatACK,
        NegotiateAudioFormat,
        SelectedAudioFormat,
        MoreEntityShapes,
        NodeKickRequest,
        NodeMuteRequest,
        RadiusIgnoreRequest,
        UsernameFromIDRequest,
        UsernameFromIDReply,
        ViewFrustum,
        RequestsDomainListData,
        PerAvatarGainSet,
        EntityScriptGetStatus,
        EntityScriptGetStatusReply,
        ReloadEntityServerScript,
        EntityPhysics,
        EntityServerScriptLog,
        AdjustAvatarSorting,
        OctreeFileReplacement,
        CollisionEventChanges,
        ReplicatedMicrophoneAudioNoEcho,
        ReplicatedMicrophoneAudioWithEcho,
        ReplicatedInjectAudio,
        ReplicatedSilentAudioFrame,
        ReplicatedAvatarIdentity,
        ReplicatedKillAvatar,
        ReplicatedBulkAvatarData,
        OctreeFileReplacementFromUrl,
        ChallengeOwnership,
        EntityScriptCallMethod,
        ChallengeOwnershipRequest,
        ChallengeOwnershipReply,
        NUM_PACKET_TYPE
    };

    const static QHash<PacketTypeEnum::Value, PacketTypeEnum::Value> getReplicatedPacketMapping() {
        const static QHash<PacketTypeEnum::Value, PacketTypeEnum::Value> REPLICATED_PACKET_MAPPING {
            { PacketTypeEnum::Value::MicrophoneAudioNoEcho, PacketTypeEnum::Value::ReplicatedMicrophoneAudioNoEcho },
            { PacketTypeEnum::Value::MicrophoneAudioWithEcho, PacketTypeEnum::Value::ReplicatedMicrophoneAudioWithEcho },
            { PacketTypeEnum::Value::InjectAudio, PacketTypeEnum::Value::ReplicatedInjectAudio },
            { PacketTypeEnum::Value::SilentAudioFrame, PacketTypeEnum::Value::ReplicatedSilentAudioFrame },
            { PacketTypeEnum::Value::AvatarIdentity, PacketTypeEnum::Value::ReplicatedAvatarIdentity },
            { PacketTypeEnum::Value::KillAvatar, PacketTypeEnum::Value::ReplicatedKillAvatar },
            { PacketTypeEnum::Value::BulkAvatarData, PacketTypeEnum::Value::ReplicatedBulkAvatarData }
        };
        return REPLICATED_PACKET_MAPPING;
    }

    const static QSet<PacketTypeEnum::Value> getNonVerifiedPackets() {
        const static QSet<PacketTypeEnum::Value> NON_VERIFIED_PACKETS = QSet<PacketTypeEnum::Value>()
            << PacketTypeEnum::Value::NodeJsonStats
            << PacketTypeEnum::Value::EntityQuery
            << PacketTypeEnum::Value::OctreeDataNack
            << PacketTypeEnum::Value::EntityEditNack
            << PacketTypeEnum::Value::DomainListRequest
            << PacketTypeEnum::Value::StopNode
            << PacketTypeEnum::Value::DomainDisconnectRequest
            << PacketTypeEnum::Value::UsernameFromIDRequest
            << PacketTypeEnum::Value::NodeKickRequest
            << PacketTypeEnum::Value::NodeMuteRequest;
        return NON_VERIFIED_PACKETS;
    }

    const static QSet<PacketTypeEnum::Value> getNonSourcedPackets() {
        const static QSet<PacketTypeEnum::Value> NON_SOURCED_PACKETS = QSet<PacketTypeEnum::Value>()
            << PacketTypeEnum::Value::StunResponse << PacketTypeEnum::Value::CreateAssignment
            << PacketTypeEnum::Value::RequestAssignment << PacketTypeEnum::Value::DomainServerRequireDTLS
            << PacketTypeEnum::Value::DomainConnectRequest << PacketTypeEnum::Value::DomainList
            << PacketTypeEnum::Value::DomainConnectionDenied << PacketTypeEnum::Value::DomainServerPathQuery
            << PacketTypeEnum::Value::DomainServerPathResponse << PacketTypeEnum::Value::DomainServerAddedNode
            << PacketTypeEnum::Value::DomainServerConnectionToken << PacketTypeEnum::Value::DomainSettingsRequest
            << PacketTypeEnum::Value::DomainSettings << PacketTypeEnum::Value::ICEServerPeerInformation
            << PacketTypeEnum::Value::ICEServerQuery << PacketTypeEnum::Value::ICEServerHeartbeat
            << PacketTypeEnum::Value::ICEServerHeartbeatACK << PacketTypeEnum::Value::ICEPing
            << PacketTypeEnum::Value::ICEPingReply << PacketTypeEnum::Value::ICEServerHeartbeatDenied
            << PacketTypeEnum::Value::AssignmentClientStatus << PacketTypeEnum::Value::StopNode
            << PacketTypeEnum::Value::DomainServerRemovedNode << PacketTypeEnum::Value::UsernameFromIDReply
            << PacketTypeEnum::Value::OctreeFileReplacement << PacketTypeEnum::Value::ReplicatedMicrophoneAudioNoEcho
            << PacketTypeEnum::Value::ReplicatedMicrophoneAudioWithEcho << PacketTypeEnum::Value::ReplicatedInjectAudio
            << PacketTypeEnum::Value::ReplicatedSilentAudioFrame << PacketTypeEnum::Value::ReplicatedAvatarIdentity
            << PacketTypeEnum::Value::ReplicatedKillAvatar << PacketTypeEnum::Value::ReplicatedBulkAvatarData;
        return NON_SOURCED_PACKETS;
    }
};

using PacketType = PacketTypeEnum::Value;

const int NUM_BYTES_MD5_HASH = 16;

typedef char PacketVersion;

PacketVersion versionForPacketType(PacketType packetType);
QByteArray protocolVersionsSignature(); /// returns a unqiue signature for all the current protocols
QString protocolVersionsSignatureBase64();

#if (PR_BUILD || DEV_BUILD)
void sendWrongProtocolVersionsSignature(bool sendWrongVersion); /// for debugging version negotiation
#endif

uint qHash(const PacketType& key, uint seed);
QDebug operator<<(QDebug debug, const PacketType& type);

enum class EntityVersion : PacketVersion {
    StrokeColorProperty = 0,
    HasDynamicOwnershipTests,
    HazeEffect,
    StaticCertJsonVersionOne,
    OwnershipChallengeFix,
<<<<<<< HEAD
	ZoneLightInheritModes
=======
    ZoneLightInheritModes
>>>>>>> 539ee829
};

enum class EntityScriptCallMethodVersion : PacketVersion {
    ServerCallable = 18,
    ClientCallable = 19
};

enum class EntityQueryPacketVersion: PacketVersion {
    JSONFilter = 18,
    JSONFilterWithFamilyTree = 19,
    ConnectionIdentifier = 20,
    RemovedJurisdictions = 21
};

enum class AssetServerPacketVersion: PacketVersion {
    VegasCongestionControl = 19,
    RangeRequestSupport,
    RedirectedMappings
};

enum class AvatarMixerPacketVersion : PacketVersion {
    TranslationSupport = 17,
    SoftAttachmentSupport,
    AvatarEntities,
    AbsoluteSixByteRotations,
    SensorToWorldMat,
    HandControllerJoints,
    HasKillAvatarReason,
    SessionDisplayName,
    Unignore,
    ImmediateSessionDisplayNameUpdates,
    VariableAvatarData,
    AvatarAsChildFixes,
    StickAndBallDefaultAvatar,
    IdentityPacketsIncludeUpdateTime,
    AvatarIdentitySequenceId,
    MannequinDefaultAvatar,
    AvatarIdentitySequenceFront,
    IsReplicatedInAvatarIdentity,
    AvatarIdentityLookAtSnapping,
    UpdatedMannequinDefaultAvatar
};

enum class DomainConnectRequestVersion : PacketVersion {
    NoHostname = 17,
    HasHostname,
    HasProtocolVersions,
    HasMACAddress,
    HasMachineFingerprint,
    AlwaysHasMachineFingerprint
};

enum class DomainConnectionDeniedVersion : PacketVersion {
    ReasonMessageOnly = 17,
    IncludesReasonCode,
    IncludesExtraInfo
};

enum class DomainServerAddedNodeVersion : PacketVersion {
    PrePermissionsGrid = 17,
    PermissionsGrid
};

enum class DomainListVersion : PacketVersion {
    PrePermissionsGrid = 18,
    PermissionsGrid,
    GetUsernameFromUUIDSupport,
    GetMachineFingerprintFromUUIDSupport
};

enum class AudioVersion : PacketVersion {
    HasCompressedAudio = 17,
    CodecNameInAudioPackets,
    Exactly10msAudioPackets,
    TerminatingStreamStats,
    SpaceBubbleChanges,
    HasPersonalMute,
    HighDynamicRangeVolume,
};

enum class MessageDataVersion : PacketVersion {
    TextOrBinaryData = 18
};

enum class IcePingVersion : PacketVersion {
    SendICEPeerID = 18
};

#endif // hifi_PacketHeaders_h<|MERGE_RESOLUTION|>--- conflicted
+++ resolved
@@ -202,11 +202,7 @@
     HazeEffect,
     StaticCertJsonVersionOne,
     OwnershipChallengeFix,
-<<<<<<< HEAD
-	ZoneLightInheritModes
-=======
     ZoneLightInheritModes
->>>>>>> 539ee829
 };
 
 enum class EntityScriptCallMethodVersion : PacketVersion {

//
//  PacketHeaders.h
//  libraries/networking/src
//
//  Created by Stephen Birarda on 4/8/13.
//  Copyright 2013 High Fidelity, Inc.
//  Copyright 2020 Vircadia contributors.
//
//  Distributed under the Apache License, Version 2.0.
//  See the accompanying file LICENSE or http://www.apache.org/licenses/LICENSE-2.0.html
//

// WEBRTC TODO: Rename / split up into files with better names.

#ifndef hifi_PacketHeaders_h
#define hifi_PacketHeaders_h

#pragma once

#include <cstdint>
#include <map>

#include <QtCore/QCryptographicHash>
#include <QtCore/QObject>
#include <QtCore/QSet>
#include <QtCore/QUuid>

// The enums are inside this PacketTypeEnum for run-time conversion of enum value to string via
// Q_ENUMS, without requiring a macro that is called for each enum value.
class PacketTypeEnum {
    Q_GADGET
    Q_ENUMS(Value)
public:
    // If adding a new packet packetType, you can replace one marked usable or add at the end.
    // This enum must hold 256 or fewer packet types (so the value is <= 255) since it is statically typed as a uint8_t
    enum class Value : uint8_t {
        Unknown,
        DomainConnectRequestPending,
        DomainList,
        Ping,
        PingReply,
        KillAvatar,
        AvatarData,
        InjectAudio,
        MixedAudio,
        MicrophoneAudioNoEcho,
        MicrophoneAudioWithEcho,
        BulkAvatarData,
        SilentAudioFrame,
        DomainListRequest,
        RequestAssignment,
        CreateAssignment,
        DomainConnectionDenied,
        MuteEnvironment,
        AudioStreamStats,
        DomainServerPathQuery,
        DomainServerPathResponse,
        DomainServerAddedNode,
        ICEServerPeerInformation,
        ICEServerQuery,
        OctreeStats,
        SetAvatarTraits,
        InjectorGainSet,
        AssignmentClientStatus,
        NoisyMute,
        AvatarIdentity,
        NodeIgnoreRequest,
        DomainConnectRequest,
        DomainServerRequireDTLS,
        NodeJsonStats,
        OctreeDataNack,
        StopNode,
        AudioEnvironment,
        EntityEditNack,
        ICEServerHeartbeat,
        ICEPing,
        ICEPingReply,
        EntityData,
        EntityQuery,
        EntityAdd,
        EntityErase,
        EntityEdit,
        DomainServerConnectionToken,
        DomainSettingsRequest,
        DomainSettings,
        AssetGet,
        AssetGetReply,
        AssetUpload,
        AssetUploadReply,
        AssetGetInfo,
        AssetGetInfoReply,
        DomainDisconnectRequest,
        DomainServerRemovedNode,
        MessagesData,
        MessagesSubscribe,
        MessagesUnsubscribe,
        ICEServerHeartbeatDenied,
        AssetMappingOperation,
        AssetMappingOperationReply,
        ICEServerHeartbeatACK,
        NegotiateAudioFormat,
        SelectedAudioFormat,
        MoreEntityShapes,
        NodeKickRequest,
        NodeMuteRequest,
        RadiusIgnoreRequest,
        UsernameFromIDRequest,
        UsernameFromIDReply,
        AvatarQuery,
        RequestsDomainListData,
        PerAvatarGainSet,
        EntityScriptGetStatus,
        EntityScriptGetStatusReply,
        ReloadEntityServerScript,
        EntityPhysics,
        EntityServerScriptLog,
        AdjustAvatarSorting,
        OctreeFileReplacement,
        CollisionEventChanges,
        ReplicatedMicrophoneAudioNoEcho,
        ReplicatedMicrophoneAudioWithEcho,
        ReplicatedInjectAudio,
        ReplicatedSilentAudioFrame,
        ReplicatedAvatarIdentity,
        ReplicatedKillAvatar,
        ReplicatedBulkAvatarData,
        DomainContentReplacementFromUrl,
        DropOnNextProtocolChange_1,
        EntityScriptCallMethod,
        DropOnNextProtocolChange_2,
        DropOnNextProtocolChange_3,
        OctreeDataFileRequest,
        OctreeDataFileReply,
        OctreeDataPersist,
        EntityClone,
        EntityQueryInitialResultsComplete,
        BulkAvatarTraits,
        AudioSoloRequest,
        BulkAvatarTraitsAck,
        StopInjector,
        AvatarZonePresence,
        WebRTCSignaling,
        NUM_PACKET_TYPE
    };

    const static QHash<PacketTypeEnum::Value, PacketTypeEnum::Value> getReplicatedPacketMapping() {
        const static QHash<PacketTypeEnum::Value, PacketTypeEnum::Value> REPLICATED_PACKET_MAPPING {
            { PacketTypeEnum::Value::MicrophoneAudioNoEcho, PacketTypeEnum::Value::ReplicatedMicrophoneAudioNoEcho },
            { PacketTypeEnum::Value::MicrophoneAudioWithEcho, PacketTypeEnum::Value::ReplicatedMicrophoneAudioWithEcho },
            { PacketTypeEnum::Value::InjectAudio, PacketTypeEnum::Value::ReplicatedInjectAudio },
            { PacketTypeEnum::Value::SilentAudioFrame, PacketTypeEnum::Value::ReplicatedSilentAudioFrame },
            { PacketTypeEnum::Value::AvatarIdentity, PacketTypeEnum::Value::ReplicatedAvatarIdentity },
            { PacketTypeEnum::Value::KillAvatar, PacketTypeEnum::Value::ReplicatedKillAvatar },
            { PacketTypeEnum::Value::BulkAvatarData, PacketTypeEnum::Value::ReplicatedBulkAvatarData }
        };
        return REPLICATED_PACKET_MAPPING;
    }

    const static QSet<PacketTypeEnum::Value> getNonVerifiedPackets() {
        const static QSet<PacketTypeEnum::Value> NON_VERIFIED_PACKETS = QSet<PacketTypeEnum::Value>()
            << PacketTypeEnum::Value::NodeJsonStats
            << PacketTypeEnum::Value::EntityQuery
            << PacketTypeEnum::Value::OctreeDataNack
            << PacketTypeEnum::Value::EntityEditNack
            << PacketTypeEnum::Value::DomainListRequest
            << PacketTypeEnum::Value::StopNode
            << PacketTypeEnum::Value::DomainDisconnectRequest
            << PacketTypeEnum::Value::UsernameFromIDRequest
            << PacketTypeEnum::Value::NodeKickRequest
            << PacketTypeEnum::Value::NodeMuteRequest;
        return NON_VERIFIED_PACKETS;
    }

    const static QSet<PacketTypeEnum::Value> getNonSourcedPackets() {
        const static QSet<PacketTypeEnum::Value> NON_SOURCED_PACKETS = QSet<PacketTypeEnum::Value>()
            << PacketTypeEnum::Value::DomainConnectRequestPending << PacketTypeEnum::Value::CreateAssignment
            << PacketTypeEnum::Value::RequestAssignment << PacketTypeEnum::Value::DomainServerRequireDTLS
            << PacketTypeEnum::Value::DomainConnectRequest << PacketTypeEnum::Value::DomainList
            << PacketTypeEnum::Value::DomainConnectionDenied << PacketTypeEnum::Value::DomainServerPathQuery
            << PacketTypeEnum::Value::DomainServerPathResponse << PacketTypeEnum::Value::DomainServerAddedNode
            << PacketTypeEnum::Value::DomainServerConnectionToken << PacketTypeEnum::Value::DomainSettingsRequest
            << PacketTypeEnum::Value::OctreeDataFileRequest << PacketTypeEnum::Value::OctreeDataFileReply
            << PacketTypeEnum::Value::OctreeDataPersist << PacketTypeEnum::Value::DomainContentReplacementFromUrl
            << PacketTypeEnum::Value::DomainSettings << PacketTypeEnum::Value::ICEServerPeerInformation
            << PacketTypeEnum::Value::ICEServerQuery << PacketTypeEnum::Value::ICEServerHeartbeat
            << PacketTypeEnum::Value::ICEServerHeartbeatACK << PacketTypeEnum::Value::ICEPing
            << PacketTypeEnum::Value::ICEPingReply << PacketTypeEnum::Value::ICEServerHeartbeatDenied
            << PacketTypeEnum::Value::AssignmentClientStatus << PacketTypeEnum::Value::StopNode
            << PacketTypeEnum::Value::DomainServerRemovedNode << PacketTypeEnum::Value::UsernameFromIDReply
            << PacketTypeEnum::Value::OctreeFileReplacement << PacketTypeEnum::Value::ReplicatedMicrophoneAudioNoEcho
            << PacketTypeEnum::Value::ReplicatedMicrophoneAudioWithEcho << PacketTypeEnum::Value::ReplicatedInjectAudio
            << PacketTypeEnum::Value::ReplicatedSilentAudioFrame << PacketTypeEnum::Value::ReplicatedAvatarIdentity
            << PacketTypeEnum::Value::ReplicatedKillAvatar << PacketTypeEnum::Value::ReplicatedBulkAvatarData
            << PacketTypeEnum::Value::AvatarZonePresence << PacketTypeEnum::Value::WebRTCSignaling;
        return NON_SOURCED_PACKETS;
    }

    const static QSet<PacketTypeEnum::Value> getDomainSourcedPackets() {
        const static QSet<PacketTypeEnum::Value> DOMAIN_SOURCED_PACKETS = QSet<PacketTypeEnum::Value>()
            << PacketTypeEnum::Value::AssetMappingOperation
            << PacketTypeEnum::Value::AssetGet
            << PacketTypeEnum::Value::AssetUpload;
        return DOMAIN_SOURCED_PACKETS;
    }

    const static QSet<PacketTypeEnum::Value> getDomainIgnoredVerificationPackets() {
        const static QSet<PacketTypeEnum::Value> DOMAIN_IGNORED_VERIFICATION_PACKETS = QSet<PacketTypeEnum::Value>()
            << PacketTypeEnum::Value::AssetMappingOperationReply
            << PacketTypeEnum::Value::AssetGetReply
            << PacketTypeEnum::Value::AssetUploadReply;
        return DOMAIN_IGNORED_VERIFICATION_PACKETS;
    }
};

using PacketType = PacketTypeEnum::Value;

const int NUM_BYTES_MD5_HASH = 16;

// NOTE: There is a max limit of 255, hopefully we have a better way to manage this by then.
typedef uint8_t PacketVersion;

PacketVersion versionForPacketType(PacketType packetType);
QByteArray protocolVersionsSignature(); /// returns a unique signature for all the current protocols
QString protocolVersionsSignatureBase64();

#if (PR_BUILD || DEV_BUILD)
void sendWrongProtocolVersionsSignature(bool sendWrongVersion); /// for debugging version negotiation
#endif

uint qHash(const PacketType& key, uint seed);
QDebug operator<<(QDebug debug, const PacketType& type);

// Due to the different legacy behaviour, we need special processing for domains that were created before
// the zone inheritance modes were added. These have version numbers up to 80.
enum class EntityVersion : PacketVersion {
    StrokeColorProperty = 0,
    HasDynamicOwnershipTests,
    HazeEffect,
    StaticCertJsonVersionOne,
    OwnershipChallengeFix,
    ZoneLightInheritModes = 82,
    ZoneStageRemoved,
    SoftEntities,
    MaterialEntities,
    ShadowControl,
    MaterialData,
    CloneableData,
    CollisionMask16Bytes,
    YieldSimulationOwnership,
    ParticleEntityFix,
    ParticleSpin,
    BloomEffect,
    GrabProperties,
    ScriptGlmVectors,
    FixedLightSerialization,
    MaterialRepeat,
    EntityHostTypes,
    CleanupProperties,
    ImageEntities,
    GridEntities,
    MissingTextProperties,
    GrabTraits,
    MorePropertiesCleanup,
    FixPropertiesFromCleanup,
    UpdatedPolyLines,
    FixProtocolVersionBumpMismatch,
    MigrateOverlayRenderProperties,
    MissingWebEntityProperties,
    PulseProperties,
    RingGizmoEntities,
    AvatarPriorityZone,
    ShowKeyboardFocusHighlight,
    WebBillboardMode,
    ModelScale,
    ReOrderParentIDProperties,
    CertificateTypeProperty,
    DisableWebMedia,
    ParticleShapeType,
    ParticleShapeTypeDeadlockFix,
    PrivateUserData,
    TextUnlit,
    ShadowBiasAndDistance,
    TextEntityFonts,
    ScriptServerKinematicMotion,
    ScreenshareZone,
    ZoneOcclusion,
    ModelBlendshapes,
    TransparentWeb,
    UseOriginalPivot,
    UserAgent,
    AllBillboardMode,
    TextAlignment,
    Mirror,
    EntityTags,
    WantsKeyboardFocus,
    AudioZones,
    AnimationSmoothFrames,
    ProceduralParticles,
    ShapeUnlit,
    AmbientColor,
<<<<<<< HEAD
    TonemappingAndAmbientOcclusion,
=======
    SoundEntities,
>>>>>>> 0cfefafd

    // Add new versions above here
    NUM_PACKET_TYPE,
    LAST_PACKET_TYPE = NUM_PACKET_TYPE - 1
};

enum class EntityScriptCallMethodVersion : PacketVersion {
    ServerCallable = 18,
    ClientCallable = 19
};

enum class EntityQueryPacketVersion: PacketVersion {
    JSONFilter = 18,
    JSONFilterWithFamilyTree = 19,
    ConnectionIdentifier = 20,
    RemovedJurisdictions = 21,
    MultiFrustumQuery = 22,
    ConicalFrustums = 23
};

enum class AssetServerPacketVersion: PacketVersion {
    VegasCongestionControl = 19,
    RangeRequestSupport,
    RedirectedMappings,
    BakingTextureMeta
};

enum class AvatarMixerPacketVersion : PacketVersion {
    TranslationSupport = 17,
    SoftAttachmentSupport,
    AvatarEntities,
    AbsoluteSixByteRotations,
    SensorToWorldMat,
    HandControllerJoints,
    HasKillAvatarReason,
    SessionDisplayName,
    Unignore,
    ImmediateSessionDisplayNameUpdates,
    VariableAvatarData,
    AvatarAsChildFixes,
    StickAndBallDefaultAvatar,
    IdentityPacketsIncludeUpdateTime,
    AvatarIdentitySequenceId,
    MannequinDefaultAvatar,
    AvatarIdentitySequenceFront,
    IsReplicatedInAvatarIdentity,
    AvatarIdentityLookAtSnapping,
    UpdatedMannequinDefaultAvatar,
    AvatarJointDefaultPoseFlags,
    FBXReaderNodeReparenting,
    FixMannequinDefaultAvatarFeet,
    ProceduralFaceMovementFlagsAndBlendshapes,
    FarGrabJoints,
    MigrateSkeletonURLToTraits,
    MigrateAvatarEntitiesToTraits,
    FarGrabJointsRedux,
    JointTransScaled,
    GrabTraits,
    CollisionFlag,
    AvatarTraitsAck,
    FasterAvatarEntities,
    SendMaxTranslationDimension,
    FBXJointOrderChange,
    HandControllerSection,
    SendVerificationFailed,
    ARKitBlendshapes,
    RemoveAttachments,
};

enum class DomainConnectRequestVersion : PacketVersion {
    NoHostname = 17,
    HasHostname,
    HasProtocolVersions,
    HasMACAddress,
    HasMachineFingerprint,
    AlwaysHasMachineFingerprint,
    HasTimestamp,
    HasReason,
    HasSystemInfo,
    HasCompressedSystemInfo,
    SocketTypes
};

enum class DomainListRequestVersion : PacketVersion {
    PreSocketTypes = 22,
    SocketTypes
};

enum class DomainConnectionDeniedVersion : PacketVersion {
    ReasonMessageOnly = 17,
    IncludesReasonCode,
    IncludesExtraInfo
};

enum class DomainServerAddedNodeVersion : PacketVersion {
    PrePermissionsGrid = 17,
    PermissionsGrid,
    SocketTypes
};

enum class DomainListVersion : PacketVersion {
    PrePermissionsGrid = 18,
    PermissionsGrid,
    GetUsernameFromUUIDSupport,
    GetMachineFingerprintFromUUIDSupport,
    AuthenticationOptional,
    HasTimestamp,
    HasConnectReason,
    SocketTypes
};

enum class AudioVersion : PacketVersion {
    HasCompressedAudio = 17,
    CodecNameInAudioPackets,
    Exactly10msAudioPackets,
    TerminatingStreamStats,
    SpaceBubbleChanges,
    HasPersonalMute,
    HighDynamicRangeVolume,
    StopInjectors
};

enum class MessageDataVersion : PacketVersion {
    TextOrBinaryData = 18
};

enum class IcePingVersion : PacketVersion {
    SendICEPeerID = 18
};

enum class PingVersion : PacketVersion {
    IncludeConnectionID = 18
};

enum class AvatarQueryVersion : PacketVersion {
    SendMultipleFrustums = 21,
    ConicalFrustums = 22
};

#endif // hifi_PacketHeaders_h<|MERGE_RESOLUTION|>--- conflicted
+++ resolved
@@ -298,11 +298,8 @@
     ProceduralParticles,
     ShapeUnlit,
     AmbientColor,
-<<<<<<< HEAD
+    SoundEntities,
     TonemappingAndAmbientOcclusion,
-=======
-    SoundEntities,
->>>>>>> 0cfefafd
 
     // Add new versions above here
     NUM_PACKET_TYPE,

--- conflicted
+++ resolved
@@ -367,11 +367,8 @@
     TorusInnerRadius,
     NormalMapAttenuation,
     EmptyEntity,
-<<<<<<< HEAD
+    ScriptEntities,
     Fading,
-=======
-    ScriptEntities,
->>>>>>> e6fbe916
 
     // Add new versions above here
     NUM_PACKET_TYPE,

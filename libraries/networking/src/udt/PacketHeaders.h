//
//  PacketHeaders.h
//  libraries/networking/src
//
//  Created by Stephen Birarda on 4/8/13.
//  Copyright 2013 High Fidelity, Inc.
//  Copyright 2020 Vircadia contributors.
//
//  Distributed under the Apache License, Version 2.0.
//  See the accompanying file LICENSE or http://www.apache.org/licenses/LICENSE-2.0.html
//

// WEBRTC TODO: Rename / split up into files with better names.

#ifndef hifi_PacketHeaders_h
#define hifi_PacketHeaders_h

#pragma once

#include <cstdint>
#include <map>

#include <QtCore/QCryptographicHash>
#include <QtCore/QObject>
#include <QtCore/QSet>
#include <QtCore/QUuid>

// The enums are inside this PacketTypeEnum for run-time conversion of enum value to string via
// Q_ENUMS, without requiring a macro that is called for each enum value.
class PacketTypeEnum {
    Q_GADGET
    Q_ENUMS(Value)
public:

    /**
     * @brief Packet type identifier
     *
     * Identifies the type of packet being sent.
     *
     * @note If adding a new packet packetType, you can replace one marked usable or add at the end.
     * @note This enum must hold 256 or fewer packet types (so the value is <= 255) since it is statically typed as a uint8_t
     */
    enum class Value : uint8_t {
        Unknown,
        DomainConnectRequestPending,
        DomainList,
        Ping,
        PingReply,
        KillAvatar,
        AvatarData,
        InjectAudio,
        MixedAudio,
        MicrophoneAudioNoEcho,
        MicrophoneAudioWithEcho,
        BulkAvatarData,
        SilentAudioFrame,
        DomainListRequest,
        RequestAssignment,
        CreateAssignment,
        DomainConnectionDenied,
        MuteEnvironment,
        AudioStreamStats,
        DomainServerPathQuery,
        DomainServerPathResponse,
        DomainServerAddedNode,
        ICEServerPeerInformation,
        ICEServerQuery,
        OctreeStats,
        SetAvatarTraits,
        InjectorGainSet,
        AssignmentClientStatus,
        NoisyMute,
        AvatarIdentity,
        NodeIgnoreRequest,
        DomainConnectRequest,
        DomainServerRequireDTLS,
        NodeJsonStats,
        OctreeDataNack,
        StopNode,
        AudioEnvironment,
        EntityEditNack,
        ICEServerHeartbeat,
        ICEPing,
        ICEPingReply,
        EntityData,
        EntityQuery,
        EntityAdd,
        EntityErase,
        EntityEdit,
        DomainServerConnectionToken,
        DomainSettingsRequest,
        DomainSettings,
        AssetGet,
        AssetGetReply,
        AssetUpload,
        AssetUploadReply,
        AssetGetInfo,
        AssetGetInfoReply,
        DomainDisconnectRequest,
        DomainServerRemovedNode,
        MessagesData,
        MessagesSubscribe,
        MessagesUnsubscribe,
        ICEServerHeartbeatDenied,
        AssetMappingOperation,
        AssetMappingOperationReply,
        ICEServerHeartbeatACK,
        NegotiateAudioFormat,
        SelectedAudioFormat,
        MoreEntityShapes,
        NodeKickRequest,
        NodeMuteRequest,
        RadiusIgnoreRequest,
        UsernameFromIDRequest,
        UsernameFromIDReply,
        AvatarQuery,
        RequestsDomainListData,
        PerAvatarGainSet,
        EntityScriptGetStatus,
        EntityScriptGetStatusReply,
        ReloadEntityServerScript,
        EntityPhysics,
        EntityServerScriptLog,
        AdjustAvatarSorting,
        OctreeFileReplacement,
        CollisionEventChanges,
        ReplicatedMicrophoneAudioNoEcho,
        ReplicatedMicrophoneAudioWithEcho,
        ReplicatedInjectAudio,
        ReplicatedSilentAudioFrame,
        ReplicatedAvatarIdentity,
        ReplicatedKillAvatar,
        ReplicatedBulkAvatarData,
        DomainContentReplacementFromUrl,
        DropOnNextProtocolChange_1,
        EntityScriptCallMethod,
        DropOnNextProtocolChange_2,
        DropOnNextProtocolChange_3,
        OctreeDataFileRequest,
        OctreeDataFileReply,
        OctreeDataPersist,
        EntityClone,
        EntityQueryInitialResultsComplete,
        BulkAvatarTraits,
        AudioSoloRequest,
        BulkAvatarTraitsAck,
        StopInjector,
        AvatarZonePresence,
        WebRTCSignaling,
        NUM_PACKET_TYPE
    };

    Q_ENUM(Value)

    const static QHash<PacketTypeEnum::Value, PacketTypeEnum::Value> getReplicatedPacketMapping() {
        const static QHash<PacketTypeEnum::Value, PacketTypeEnum::Value> REPLICATED_PACKET_MAPPING {
            { PacketTypeEnum::Value::MicrophoneAudioNoEcho, PacketTypeEnum::Value::ReplicatedMicrophoneAudioNoEcho },
            { PacketTypeEnum::Value::MicrophoneAudioWithEcho, PacketTypeEnum::Value::ReplicatedMicrophoneAudioWithEcho },
            { PacketTypeEnum::Value::InjectAudio, PacketTypeEnum::Value::ReplicatedInjectAudio },
            { PacketTypeEnum::Value::SilentAudioFrame, PacketTypeEnum::Value::ReplicatedSilentAudioFrame },
            { PacketTypeEnum::Value::AvatarIdentity, PacketTypeEnum::Value::ReplicatedAvatarIdentity },
            { PacketTypeEnum::Value::KillAvatar, PacketTypeEnum::Value::ReplicatedKillAvatar },
            { PacketTypeEnum::Value::BulkAvatarData, PacketTypeEnum::Value::ReplicatedBulkAvatarData }
        };
        return REPLICATED_PACKET_MAPPING;
    }

    const static QSet<PacketTypeEnum::Value> getNonVerifiedPackets() {
        const static QSet<PacketTypeEnum::Value> NON_VERIFIED_PACKETS = QSet<PacketTypeEnum::Value>()
            << PacketTypeEnum::Value::NodeJsonStats
            << PacketTypeEnum::Value::EntityQuery
            << PacketTypeEnum::Value::OctreeDataNack
            << PacketTypeEnum::Value::EntityEditNack
            << PacketTypeEnum::Value::DomainListRequest
            << PacketTypeEnum::Value::StopNode
            << PacketTypeEnum::Value::DomainDisconnectRequest
            << PacketTypeEnum::Value::UsernameFromIDRequest
            << PacketTypeEnum::Value::NodeKickRequest
            << PacketTypeEnum::Value::NodeMuteRequest;
        return NON_VERIFIED_PACKETS;
    }

    const static QSet<PacketTypeEnum::Value> getNonSourcedPackets() {
        const static QSet<PacketTypeEnum::Value> NON_SOURCED_PACKETS = QSet<PacketTypeEnum::Value>()
            << PacketTypeEnum::Value::DomainConnectRequestPending << PacketTypeEnum::Value::CreateAssignment
            << PacketTypeEnum::Value::RequestAssignment << PacketTypeEnum::Value::DomainServerRequireDTLS
            << PacketTypeEnum::Value::DomainConnectRequest << PacketTypeEnum::Value::DomainList
            << PacketTypeEnum::Value::DomainConnectionDenied << PacketTypeEnum::Value::DomainServerPathQuery
            << PacketTypeEnum::Value::DomainServerPathResponse << PacketTypeEnum::Value::DomainServerAddedNode
            << PacketTypeEnum::Value::DomainServerConnectionToken << PacketTypeEnum::Value::DomainSettingsRequest
            << PacketTypeEnum::Value::OctreeDataFileRequest << PacketTypeEnum::Value::OctreeDataFileReply
            << PacketTypeEnum::Value::OctreeDataPersist << PacketTypeEnum::Value::DomainContentReplacementFromUrl
            << PacketTypeEnum::Value::DomainSettings << PacketTypeEnum::Value::ICEServerPeerInformation
            << PacketTypeEnum::Value::ICEServerQuery << PacketTypeEnum::Value::ICEServerHeartbeat
            << PacketTypeEnum::Value::ICEServerHeartbeatACK << PacketTypeEnum::Value::ICEPing
            << PacketTypeEnum::Value::ICEPingReply << PacketTypeEnum::Value::ICEServerHeartbeatDenied
            << PacketTypeEnum::Value::AssignmentClientStatus << PacketTypeEnum::Value::StopNode
            << PacketTypeEnum::Value::DomainServerRemovedNode << PacketTypeEnum::Value::UsernameFromIDReply
            << PacketTypeEnum::Value::OctreeFileReplacement << PacketTypeEnum::Value::ReplicatedMicrophoneAudioNoEcho
            << PacketTypeEnum::Value::ReplicatedMicrophoneAudioWithEcho << PacketTypeEnum::Value::ReplicatedInjectAudio
            << PacketTypeEnum::Value::ReplicatedSilentAudioFrame << PacketTypeEnum::Value::ReplicatedAvatarIdentity
            << PacketTypeEnum::Value::ReplicatedKillAvatar << PacketTypeEnum::Value::ReplicatedBulkAvatarData
            << PacketTypeEnum::Value::AvatarZonePresence << PacketTypeEnum::Value::WebRTCSignaling;
        return NON_SOURCED_PACKETS;
    }

    const static QSet<PacketTypeEnum::Value> getDomainSourcedPackets() {
        const static QSet<PacketTypeEnum::Value> DOMAIN_SOURCED_PACKETS = QSet<PacketTypeEnum::Value>()
            << PacketTypeEnum::Value::AssetMappingOperation
            << PacketTypeEnum::Value::AssetGet
            << PacketTypeEnum::Value::AssetUpload;
        return DOMAIN_SOURCED_PACKETS;
    }

    const static QSet<PacketTypeEnum::Value> getDomainIgnoredVerificationPackets() {
        const static QSet<PacketTypeEnum::Value> DOMAIN_IGNORED_VERIFICATION_PACKETS = QSet<PacketTypeEnum::Value>()
            << PacketTypeEnum::Value::AssetMappingOperationReply
            << PacketTypeEnum::Value::AssetGetReply
            << PacketTypeEnum::Value::AssetUploadReply;
        return DOMAIN_IGNORED_VERIFICATION_PACKETS;
    }
};

using PacketType = PacketTypeEnum::Value;

const int NUM_BYTES_MD5_HASH = 16;

// NOTE: There is a max limit of 255, hopefully we have a better way to manage this by then.
typedef uint8_t PacketVersion;

/**
 * @brief Returns the version number of the given packet type
 *
 * If the implementation of a packet type is modified in an incompatible way, the implementation
 * of this function needs to be modified to return an incremented value.
 *
 * This is used to determine whether the protocol is compatible between client and server.
 *
 * @note Version is limited to a max of 255.
 *
 * @param packetType Type of packet
 * @return PacketVersion Version
 */
PacketVersion versionForPacketType(PacketType packetType);

/**
 * @brief Returns a unique signature for all the current protocols
 *
 * This computes a MD5 hash that expresses the state of the protocol's specification. The calculation
 * is done in ensureProtocolVersionsSignature and accounts for the following:
 *
 * * Number of known packet types
 * * versionForPacketType(type) for each packet type.
 *
 * There's no provision for backwards compatibility, anything that changes this calculation is a protocol break.
 *
 * @return QByteArray MD5 digest as a byte array
 */
QByteArray protocolVersionsSignature();

/***
 * @brief Returns a unique signature for all the current protocols
 *
 * Same as protocolVersionsSignature(), in base64.
 */
QString protocolVersionsSignatureBase64();

/***
 * @brief Returns a unique signature for all the current protocols
 *
 * Same as protocolVersionsSignature(), in hex;
 */
QString protocolVersionsSignatureHex();

/***
 * @brief Returns the data used to compute the protocol version
 *
 * The key is the packet type. The value is the version for that packet type.
 *
 * Used for aiding in development.
 */
QMap<PacketType, uint8_t> protocolVersionsSignatureMap();


#if (PR_BUILD || DEV_BUILD)
void sendWrongProtocolVersionsSignature(bool sendWrongVersion); /// for debugging version negotiation
#endif

uint qHash(const PacketType& key, uint seed);
QDebug operator<<(QDebug debug, const PacketType& type);

// Due to the different legacy behaviour, we need special processing for domains that were created before
// the zone inheritance modes were added. These have version numbers up to 80.
enum class EntityVersion : PacketVersion {
    StrokeColorProperty = 0,
    HasDynamicOwnershipTests,
    HazeEffect,
    StaticCertJsonVersionOne,
    OwnershipChallengeFix,
    ZoneLightInheritModes = 82,
    ZoneStageRemoved,
    SoftEntities,
    MaterialEntities,
    ShadowControl,
    MaterialData,
    CloneableData,
    CollisionMask16Bytes,
    YieldSimulationOwnership,
    ParticleEntityFix,
    ParticleSpin,
    BloomEffect,
    GrabProperties,
    ScriptGlmVectors,
    FixedLightSerialization,
    MaterialRepeat,
    EntityHostTypes,
    CleanupProperties,
    ImageEntities,
    GridEntities,
    MissingTextProperties,
    GrabTraits,
    MorePropertiesCleanup,
    FixPropertiesFromCleanup,
    UpdatedPolyLines,
    FixProtocolVersionBumpMismatch,
    MigrateOverlayRenderProperties,
    MissingWebEntityProperties,
    PulseProperties,
    RingGizmoEntities,
    AvatarPriorityZone,
    ShowKeyboardFocusHighlight,
    WebBillboardMode,
    ModelScale,
    ReOrderParentIDProperties,
    CertificateTypeProperty,
    DisableWebMedia,
    ParticleShapeType,
    ParticleShapeTypeDeadlockFix,
    PrivateUserData,
    TextUnlit,
    ShadowBiasAndDistance,
    TextEntityFonts,
    ScriptServerKinematicMotion,
    // This was ScreenshareZone, property was dropped.
    ScreenshareZoneUnused,
    ZoneOcclusion,
    ModelBlendshapes,
    TransparentWeb,
    UseOriginalPivot,
    UserAgent,
    AllBillboardMode,
    TextAlignment,
    Mirror,
    EntityTags,
    WantsKeyboardFocus,
    AudioZones,
    AnimationSmoothFrames,
    ProceduralParticles,
    ShapeUnlit,
    AmbientColor,
    SoundEntities,
    TonemappingAndAmbientOcclusion,
    ModelLoadPriority,
    PropertyCleanup,
    TextVerticalAlignment,
    RemoveScreenshare,
    TorusInnerRadius,
<<<<<<< HEAD
    EmptyEntity,
=======
    NormalMapAttenuation,
>>>>>>> f4ed2038

    // Add new versions above here
    NUM_PACKET_TYPE,
    LAST_PACKET_TYPE = NUM_PACKET_TYPE - 1
};

enum class EntityScriptCallMethodVersion : PacketVersion {
    ServerCallable = 18,
    ClientCallable = 19
};

enum class EntityQueryPacketVersion: PacketVersion {
    JSONFilter = 18,
    JSONFilterWithFamilyTree = 19,
    ConnectionIdentifier = 20,
    RemovedJurisdictions = 21,
    MultiFrustumQuery = 22,
    ConicalFrustums = 23,
    CborData = 24,
};

enum class AssetServerPacketVersion: PacketVersion {
    VegasCongestionControl = 19,
    RangeRequestSupport,
    RedirectedMappings,
    BakingTextureMeta
};

enum class AvatarMixerPacketVersion : PacketVersion {
    TranslationSupport = 17,
    SoftAttachmentSupport,
    AvatarEntities,
    AbsoluteSixByteRotations,
    SensorToWorldMat,
    HandControllerJoints,
    HasKillAvatarReason,
    SessionDisplayName,
    Unignore,
    ImmediateSessionDisplayNameUpdates,
    VariableAvatarData,
    AvatarAsChildFixes,
    StickAndBallDefaultAvatar,
    IdentityPacketsIncludeUpdateTime,
    AvatarIdentitySequenceId,
    MannequinDefaultAvatar,
    AvatarIdentitySequenceFront,
    IsReplicatedInAvatarIdentity,
    AvatarIdentityLookAtSnapping,
    UpdatedMannequinDefaultAvatar,
    AvatarJointDefaultPoseFlags,
    FBXReaderNodeReparenting,
    FixMannequinDefaultAvatarFeet,
    ProceduralFaceMovementFlagsAndBlendshapes,
    FarGrabJoints,
    MigrateSkeletonURLToTraits,
    MigrateAvatarEntitiesToTraits,
    FarGrabJointsRedux,
    JointTransScaled,
    GrabTraits,
    CollisionFlag,
    AvatarTraitsAck,
    FasterAvatarEntities,
    SendMaxTranslationDimension,
    FBXJointOrderChange,
    HandControllerSection,
    SendVerificationFailed,
    ARKitBlendshapes,
    RemoveAttachments,
};

enum class DomainConnectRequestVersion : PacketVersion {
    NoHostname = 17,
    HasHostname,
    HasProtocolVersions,
    HasMACAddress,
    HasMachineFingerprint,
    AlwaysHasMachineFingerprint,
    HasTimestamp,
    HasReason,
    HasSystemInfo,
    HasCompressedSystemInfo,
    SocketTypes
};

enum class DomainListRequestVersion : PacketVersion {
    PreSocketTypes = 22,
    SocketTypes
};

enum class DomainConnectionDeniedVersion : PacketVersion {
    ReasonMessageOnly = 17,
    IncludesReasonCode,
    IncludesExtraInfo
};

enum class DomainServerAddedNodeVersion : PacketVersion {
    PrePermissionsGrid = 17,
    PermissionsGrid,
    SocketTypes
};

enum class DomainListVersion : PacketVersion {
    PrePermissionsGrid = 18,
    PermissionsGrid,
    GetUsernameFromUUIDSupport,
    GetMachineFingerprintFromUUIDSupport,
    AuthenticationOptional,
    HasTimestamp,
    HasConnectReason,
    SocketTypes
};

enum class AudioVersion : PacketVersion {
    HasCompressedAudio = 17,
    CodecNameInAudioPackets,
    Exactly10msAudioPackets,
    TerminatingStreamStats,
    SpaceBubbleChanges,
    HasPersonalMute,
    HighDynamicRangeVolume,
    StopInjectors
};

enum class MessageDataVersion : PacketVersion {
    TextOrBinaryData = 18
};

enum class IcePingVersion : PacketVersion {
    SendICEPeerID = 18
};

enum class PingVersion : PacketVersion {
    IncludeConnectionID = 18
};

enum class AvatarQueryVersion : PacketVersion {
    SendMultipleFrustums = 21,
    ConicalFrustums = 22
};


#endif // hifi_PacketHeaders_h<|MERGE_RESOLUTION|>--- conflicted
+++ resolved
@@ -365,11 +365,8 @@
     TextVerticalAlignment,
     RemoveScreenshare,
     TorusInnerRadius,
-<<<<<<< HEAD
+    NormalMapAttenuation,
     EmptyEntity,
-=======
-    NormalMapAttenuation,
->>>>>>> f4ed2038
 
     // Add new versions above here
     NUM_PACKET_TYPE,

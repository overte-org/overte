--- conflicted
+++ resolved
@@ -290,11 +290,8 @@
     UserAgent,
     AllBillboardMode,
     TextAlignment,
-<<<<<<< HEAD
+    Mirror,
     EntityTags,
-=======
-    Mirror,
->>>>>>> ca094dc6
 
     // Add new versions above here
     NUM_PACKET_TYPE,

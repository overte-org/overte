//
//  PacketHeaders.h
//  libraries/networking/src
//
//  Created by Stephen Birarda on 4/8/13.
//  Copyright 2013 High Fidelity, Inc.
//
//  Distributed under the Apache License, Version 2.0.
//  See the accompanying file LICENSE or http://www.apache.org/licenses/LICENSE-2.0.html
//

#ifndef hifi_PacketHeaders_h
#define hifi_PacketHeaders_h

#pragma once

#include <cstdint>
#include <map>

#include <QtCore/QCryptographicHash>
#include <QtCore/QObject>
#include <QtCore/QSet>
#include <QtCore/QUuid>

// The enums are inside this PacketTypeEnum for run-time conversion of enum value to string via
// Q_ENUMS, without requiring a macro that is called for each enum value.
class PacketTypeEnum {
    Q_GADGET
    Q_ENUMS(Value)
public:
    // If adding a new packet packetType, you can replace one marked usable or add at the end.
    // This enum must hold 256 or fewer packet types (so the value is <= 255) since it is statically typed as a uint8_t
    enum class Value : uint8_t {
        Unknown,
        StunResponse,
        DomainList,
        Ping,
        PingReply,
        KillAvatar,
        AvatarData,
        InjectAudio,
        MixedAudio,
        MicrophoneAudioNoEcho,
        MicrophoneAudioWithEcho,
        BulkAvatarData,
        SilentAudioFrame,
        DomainListRequest,
        RequestAssignment,
        CreateAssignment,
        DomainConnectionDenied,
        MuteEnvironment,
        AudioStreamStats,
        DomainServerPathQuery,
        DomainServerPathResponse,
        DomainServerAddedNode,
        ICEServerPeerInformation,
        ICEServerQuery,
        OctreeStats,
        SetAvatarTraits,
        AvatarIdentityRequest,
        AssignmentClientStatus,
        NoisyMute,
        AvatarIdentity,
        NodeIgnoreRequest,
        DomainConnectRequest,
        DomainServerRequireDTLS,
        NodeJsonStats,
        OctreeDataNack,
        StopNode,
        AudioEnvironment,
        EntityEditNack,
        ICEServerHeartbeat,
        ICEPing,
        ICEPingReply,
        EntityData,
        EntityQuery,
        EntityAdd,
        EntityErase,
        EntityEdit,
        DomainServerConnectionToken,
        DomainSettingsRequest,
        DomainSettings,
        AssetGet,
        AssetGetReply,
        AssetUpload,
        AssetUploadReply,
        AssetGetInfo,
        AssetGetInfoReply,
        DomainDisconnectRequest,
        DomainServerRemovedNode,
        MessagesData,
        MessagesSubscribe,
        MessagesUnsubscribe,
        ICEServerHeartbeatDenied,
        AssetMappingOperation,
        AssetMappingOperationReply,
        ICEServerHeartbeatACK,
        NegotiateAudioFormat,
        SelectedAudioFormat,
        MoreEntityShapes,
        NodeKickRequest,
        NodeMuteRequest,
        RadiusIgnoreRequest,
        UsernameFromIDRequest,
        UsernameFromIDReply,
        AvatarQuery,
        RequestsDomainListData,
        PerAvatarGainSet,
        EntityScriptGetStatus,
        EntityScriptGetStatusReply,
        ReloadEntityServerScript,
        EntityPhysics,
        EntityServerScriptLog,
        AdjustAvatarSorting,
        OctreeFileReplacement,
        CollisionEventChanges,
        ReplicatedMicrophoneAudioNoEcho,
        ReplicatedMicrophoneAudioWithEcho,
        ReplicatedInjectAudio,
        ReplicatedSilentAudioFrame,
        ReplicatedAvatarIdentity,
        ReplicatedKillAvatar,
        ReplicatedBulkAvatarData,
        DomainContentReplacementFromUrl,
        ChallengeOwnership,
        EntityScriptCallMethod,
        ChallengeOwnershipRequest,
        ChallengeOwnershipReply,
        OctreeDataFileRequest,
        OctreeDataFileReply,
        OctreeDataPersist,
        EntityClone,
        EntityQueryInitialResultsComplete,
        BulkAvatarTraits,
        AudioSoloRequest,

        NUM_PACKET_TYPE
    };

    const static QHash<PacketTypeEnum::Value, PacketTypeEnum::Value> getReplicatedPacketMapping() {
        const static QHash<PacketTypeEnum::Value, PacketTypeEnum::Value> REPLICATED_PACKET_MAPPING {
            { PacketTypeEnum::Value::MicrophoneAudioNoEcho, PacketTypeEnum::Value::ReplicatedMicrophoneAudioNoEcho },
            { PacketTypeEnum::Value::MicrophoneAudioWithEcho, PacketTypeEnum::Value::ReplicatedMicrophoneAudioWithEcho },
            { PacketTypeEnum::Value::InjectAudio, PacketTypeEnum::Value::ReplicatedInjectAudio },
            { PacketTypeEnum::Value::SilentAudioFrame, PacketTypeEnum::Value::ReplicatedSilentAudioFrame },
            { PacketTypeEnum::Value::AvatarIdentity, PacketTypeEnum::Value::ReplicatedAvatarIdentity },
            { PacketTypeEnum::Value::KillAvatar, PacketTypeEnum::Value::ReplicatedKillAvatar },
            { PacketTypeEnum::Value::BulkAvatarData, PacketTypeEnum::Value::ReplicatedBulkAvatarData }
        };
        return REPLICATED_PACKET_MAPPING;
    }

    const static QSet<PacketTypeEnum::Value> getNonVerifiedPackets() {
        const static QSet<PacketTypeEnum::Value> NON_VERIFIED_PACKETS = QSet<PacketTypeEnum::Value>()
            << PacketTypeEnum::Value::NodeJsonStats
            << PacketTypeEnum::Value::EntityQuery
            << PacketTypeEnum::Value::OctreeDataNack
            << PacketTypeEnum::Value::EntityEditNack
            << PacketTypeEnum::Value::DomainListRequest
            << PacketTypeEnum::Value::StopNode
            << PacketTypeEnum::Value::DomainDisconnectRequest
            << PacketTypeEnum::Value::UsernameFromIDRequest
            << PacketTypeEnum::Value::NodeKickRequest
            << PacketTypeEnum::Value::NodeMuteRequest;
        return NON_VERIFIED_PACKETS;
    }

    const static QSet<PacketTypeEnum::Value> getNonSourcedPackets() {
        const static QSet<PacketTypeEnum::Value> NON_SOURCED_PACKETS = QSet<PacketTypeEnum::Value>()
            << PacketTypeEnum::Value::StunResponse << PacketTypeEnum::Value::CreateAssignment
            << PacketTypeEnum::Value::RequestAssignment << PacketTypeEnum::Value::DomainServerRequireDTLS
            << PacketTypeEnum::Value::DomainConnectRequest << PacketTypeEnum::Value::DomainList
            << PacketTypeEnum::Value::DomainConnectionDenied << PacketTypeEnum::Value::DomainServerPathQuery
            << PacketTypeEnum::Value::DomainServerPathResponse << PacketTypeEnum::Value::DomainServerAddedNode
            << PacketTypeEnum::Value::DomainServerConnectionToken << PacketTypeEnum::Value::DomainSettingsRequest
            << PacketTypeEnum::Value::OctreeDataFileRequest << PacketTypeEnum::Value::OctreeDataFileReply
            << PacketTypeEnum::Value::OctreeDataPersist << PacketTypeEnum::Value::DomainContentReplacementFromUrl
            << PacketTypeEnum::Value::DomainSettings << PacketTypeEnum::Value::ICEServerPeerInformation
            << PacketTypeEnum::Value::ICEServerQuery << PacketTypeEnum::Value::ICEServerHeartbeat
            << PacketTypeEnum::Value::ICEServerHeartbeatACK << PacketTypeEnum::Value::ICEPing
            << PacketTypeEnum::Value::ICEPingReply << PacketTypeEnum::Value::ICEServerHeartbeatDenied
            << PacketTypeEnum::Value::AssignmentClientStatus << PacketTypeEnum::Value::StopNode
            << PacketTypeEnum::Value::DomainServerRemovedNode << PacketTypeEnum::Value::UsernameFromIDReply
            << PacketTypeEnum::Value::OctreeFileReplacement << PacketTypeEnum::Value::ReplicatedMicrophoneAudioNoEcho
            << PacketTypeEnum::Value::ReplicatedMicrophoneAudioWithEcho << PacketTypeEnum::Value::ReplicatedInjectAudio
            << PacketTypeEnum::Value::ReplicatedSilentAudioFrame << PacketTypeEnum::Value::ReplicatedAvatarIdentity
            << PacketTypeEnum::Value::ReplicatedKillAvatar << PacketTypeEnum::Value::ReplicatedBulkAvatarData;
        return NON_SOURCED_PACKETS;
    }

    const static QSet<PacketTypeEnum::Value> getDomainSourcedPackets() {
        const static QSet<PacketTypeEnum::Value> DOMAIN_SOURCED_PACKETS = QSet<PacketTypeEnum::Value>()
            << PacketTypeEnum::Value::AssetMappingOperation
            << PacketTypeEnum::Value::AssetGet
            << PacketTypeEnum::Value::AssetUpload;
        return DOMAIN_SOURCED_PACKETS;
    }

    const static QSet<PacketTypeEnum::Value> getDomainIgnoredVerificationPackets() {
        const static QSet<PacketTypeEnum::Value> DOMAIN_IGNORED_VERIFICATION_PACKETS = QSet<PacketTypeEnum::Value>()
            << PacketTypeEnum::Value::AssetMappingOperationReply
            << PacketTypeEnum::Value::AssetGetReply
            << PacketTypeEnum::Value::AssetUploadReply;
        return DOMAIN_IGNORED_VERIFICATION_PACKETS;
    }
};

using PacketType = PacketTypeEnum::Value;

const int NUM_BYTES_MD5_HASH = 16;

typedef char PacketVersion;

PacketVersion versionForPacketType(PacketType packetType);
QByteArray protocolVersionsSignature(); /// returns a unqiue signature for all the current protocols
QString protocolVersionsSignatureBase64();

#if (PR_BUILD || DEV_BUILD)
void sendWrongProtocolVersionsSignature(bool sendWrongVersion); /// for debugging version negotiation
#endif

uint qHash(const PacketType& key, uint seed);
QDebug operator<<(QDebug debug, const PacketType& type);

// Due to the different legacy behaviour, we need special processing for domains that were created before
// the zone inheritance modes were added.  These have version numbers up to 80
enum class EntityVersion : PacketVersion {
    StrokeColorProperty = 0,
    HasDynamicOwnershipTests,
    HazeEffect,
    StaticCertJsonVersionOne,
    OwnershipChallengeFix,
    ZoneLightInheritModes = 82,
    ZoneStageRemoved,
    SoftEntities,
    MaterialEntities,
    ShadowControl,
    MaterialData,
    CloneableData,
    CollisionMask16Bytes,
    YieldSimulationOwnership,
    ParticleEntityFix,
    ParticleSpin,
    BloomEffect,
    GrabProperties,
    ScriptGlmVectors,
    FixedLightSerialization,
<<<<<<< HEAD
    CleanupProperties,
    ImageEntities
=======
    MaterialRepeat
>>>>>>> 43f84a95
};

enum class EntityScriptCallMethodVersion : PacketVersion {
    ServerCallable = 18,
    ClientCallable = 19
};

enum class EntityQueryPacketVersion: PacketVersion {
    JSONFilter = 18,
    JSONFilterWithFamilyTree = 19,
    ConnectionIdentifier = 20,
    RemovedJurisdictions = 21,
    MultiFrustumQuery = 22,
    ConicalFrustums = 23
};

enum class AssetServerPacketVersion: PacketVersion {
    VegasCongestionControl = 19,
    RangeRequestSupport,
    RedirectedMappings,
    BakingTextureMeta
};

enum class AvatarMixerPacketVersion : PacketVersion {
    TranslationSupport = 17,
    SoftAttachmentSupport,
    AvatarEntities,
    AbsoluteSixByteRotations,
    SensorToWorldMat,
    HandControllerJoints,
    HasKillAvatarReason,
    SessionDisplayName,
    Unignore,
    ImmediateSessionDisplayNameUpdates,
    VariableAvatarData,
    AvatarAsChildFixes,
    StickAndBallDefaultAvatar,
    IdentityPacketsIncludeUpdateTime,
    AvatarIdentitySequenceId,
    MannequinDefaultAvatar,
    AvatarIdentitySequenceFront,
    IsReplicatedInAvatarIdentity,
    AvatarIdentityLookAtSnapping,
    UpdatedMannequinDefaultAvatar,
    AvatarJointDefaultPoseFlags,
    FBXReaderNodeReparenting,
    FixMannequinDefaultAvatarFeet,
    ProceduralFaceMovementFlagsAndBlendshapes,
    FarGrabJoints,
    MigrateSkeletonURLToTraits,
    MigrateAvatarEntitiesToTraits,
    FarGrabJointsRedux,
    JointTransScaled
};

enum class DomainConnectRequestVersion : PacketVersion {
    NoHostname = 17,
    HasHostname,
    HasProtocolVersions,
    HasMACAddress,
    HasMachineFingerprint,
    AlwaysHasMachineFingerprint
};

enum class DomainConnectionDeniedVersion : PacketVersion {
    ReasonMessageOnly = 17,
    IncludesReasonCode,
    IncludesExtraInfo
};

enum class DomainServerAddedNodeVersion : PacketVersion {
    PrePermissionsGrid = 17,
    PermissionsGrid
};

enum class DomainListVersion : PacketVersion {
    PrePermissionsGrid = 18,
    PermissionsGrid,
    GetUsernameFromUUIDSupport,
    GetMachineFingerprintFromUUIDSupport,
    AuthenticationOptional
};

enum class AudioVersion : PacketVersion {
    HasCompressedAudio = 17,
    CodecNameInAudioPackets,
    Exactly10msAudioPackets,
    TerminatingStreamStats,
    SpaceBubbleChanges,
    HasPersonalMute,
    HighDynamicRangeVolume,
};

enum class MessageDataVersion : PacketVersion {
    TextOrBinaryData = 18
};

enum class IcePingVersion : PacketVersion {
    SendICEPeerID = 18
};

enum class PingVersion : PacketVersion {
    IncludeConnectionID = 18
};

enum class AvatarQueryVersion : PacketVersion {
    SendMultipleFrustums = 21,
    ConicalFrustums = 22
};

#endif // hifi_PacketHeaders_h<|MERGE_RESOLUTION|>--- conflicted
+++ resolved
@@ -245,12 +245,9 @@
     GrabProperties,
     ScriptGlmVectors,
     FixedLightSerialization,
-<<<<<<< HEAD
+    MaterialRepeat,
     CleanupProperties,
     ImageEntities
-=======
-    MaterialRepeat
->>>>>>> 43f84a95
 };
 
 enum class EntityScriptCallMethodVersion : PacketVersion {

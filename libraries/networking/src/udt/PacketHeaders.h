//
//  PacketHeaders.h
//  libraries/networking/src
//
//  Created by Stephen Birarda on 4/8/13.
//  Copyright 2013 High Fidelity, Inc.
//
//  Distributed under the Apache License, Version 2.0.
//  See the accompanying file LICENSE or http://www.apache.org/licenses/LICENSE-2.0.html
//

#ifndef hifi_PacketHeaders_h
#define hifi_PacketHeaders_h

#pragma once

#include <cstdint>
#include <map>

#include <QtCore/QCryptographicHash>
#include <QtCore/QSet>
#include <QtCore/QUuid>

<<<<<<< HEAD
#include "UUID.h"

// NOTE: if adding a new packet packetType, you can replace one marked usable or add at the end
// NOTE: if you want the name of the packet packetType to be available for debugging or logging, update nameForPacketType() as well

namespace PacketType {
    enum Value {
        Unknown,
        StunResponse,
        DomainList,
        Ping,
        PingReply,
        KillAvatar,
        AvatarData,
        InjectAudio,
        MixedAudio,
        MicrophoneAudioNoEcho,
        MicrophoneAudioWithEcho,
        BulkAvatarData,
        SilentAudioFrame,
        DomainListRequest,
        RequestAssignment,
        CreateAssignment,
        DomainConnectionDenied,
        MuteEnvironment,
        AudioStreamStats,
        DomainServerPathQuery,
        DomainServerPathResponse,
        DomainServerAddedNode,
        ICEServerPeerInformation,
        ICEServerQuery,
        OctreeStats,
        Jurisdiction,
        JurisdictionRequest,
        AssignmentClientStatus,
        NoisyMute,
        AvatarIdentity,
        AvatarBillboard,
        DomainConnectRequest,
        DomainServerRequireDTLS,
        NodeJsonStats,
        OctreeDataNack,
        StopNode,
        AudioEnvironment,
        EntityEditNack,
        ICEServerHeartbeat,
        ICEPing,
        ICEPingReply,
        EntityData,
        EntityQuery,
        EntityAdd,
        EntityErase,
        EntityEdit,
        AssetGet,
        AssetGetReply,
        AssetUpload,
        AssetUploadReply,
        AssetGetInfo,
        AssetGetInfoReply,
   };
=======
// If adding a new packet packetType, you can replace one marked usable or add at the end.
// If you want the name of the packet packetType to be available for debugging or logging, update nameForPacketType() as well
// This enum must hold 256 or fewer packet types (so the value is <= 255) since it is statically typed as a uint8_t
enum class PacketType : uint8_t {
    Unknown,
    StunResponse,
    DomainList,
    Ping,
    PingReply,
    KillAvatar,
    AvatarData,
    InjectAudio,
    MixedAudio,
    MicrophoneAudioNoEcho,
    MicrophoneAudioWithEcho,
    BulkAvatarData,
    SilentAudioFrame,
    DomainListRequest,
    RequestAssignment,
    CreateAssignment,
    DomainConnectionDenied,
    MuteEnvironment,
    AudioStreamStats,
    DomainServerPathQuery,
    DomainServerPathResponse,
    DomainServerAddedNode,
    ICEServerPeerInformation,
    ICEServerQuery,
    OctreeStats,
    Jurisdiction,
    JurisdictionRequest,
    AssignmentClientStatus,
    NoisyMute,
    AvatarIdentity,
    AvatarBillboard,
    DomainConnectRequest,
    DomainServerRequireDTLS,
    NodeJsonStats,
    OctreeDataNack,
    StopNode,
    AudioEnvironment,
    EntityEditNack,
    ICEServerHeartbeat,
    ICEPing,
    ICEPingReply,
    EntityData,
    EntityQuery,
    EntityAdd,
    EntityErase,
    EntityEdit,
    DomainServerConnectionToken,
    DomainSettingsRequest,
    DomainSettings
>>>>>>> d18ce506
};

const int NUM_BYTES_MD5_HASH = 16;

typedef char PacketVersion;

extern const QSet<PacketType> NON_VERIFIED_PACKETS;
extern const QSet<PacketType> NON_SOURCED_PACKETS;
extern const QSet<PacketType> RELIABLE_PACKETS;

QString nameForPacketType(PacketType packetType);
PacketVersion versionForPacketType(PacketType packetType);

uint qHash(const PacketType& key, uint seed);
QDebug operator<<(QDebug debug, const PacketType& type);

const PacketVersion VERSION_OCTREE_HAS_FILE_BREAKS = 1;
const PacketVersion VERSION_ENTITIES_HAVE_ANIMATION = 1;
const PacketVersion VERSION_ROOT_ELEMENT_HAS_DATA = 2;
const PacketVersion VERSION_ENTITIES_SUPPORT_SPLIT_MTU = 3;
const PacketVersion VERSION_ENTITIES_HAS_FILE_BREAKS = VERSION_ENTITIES_SUPPORT_SPLIT_MTU;
const PacketVersion VERSION_ENTITIES_SUPPORT_DIMENSIONS = 4;
const PacketVersion VERSION_ENTITIES_MODELS_HAVE_ANIMATION_SETTINGS = 5;
const PacketVersion VERSION_ENTITIES_HAVE_USER_DATA = 6;
const PacketVersion VERSION_ENTITIES_HAS_LAST_SIMULATED_TIME = 7;
const PacketVersion VERSION_MODEL_ENTITIES_SUPPORT_SHAPE_TYPE = 8;
const PacketVersion VERSION_ENTITIES_LIGHT_HAS_INTENSITY_AND_COLOR_PROPERTIES = 9;
const PacketVersion VERSION_ENTITIES_HAS_PARTICLES = 10;
const PacketVersion VERSION_ENTITIES_USE_METERS_AND_RADIANS = 11;
const PacketVersion VERSION_ENTITIES_HAS_COLLISION_MODEL = 12;
const PacketVersion VERSION_ENTITIES_HAS_MARKETPLACE_ID_DAMAGED = 13;
const PacketVersion VERSION_ENTITIES_HAS_MARKETPLACE_ID = 14;
const PacketVersion VERSION_ENTITIES_HAVE_ACCELERATION = 15;
const PacketVersion VERSION_ENTITIES_HAVE_UUIDS = 16;
const PacketVersion VERSION_ENTITIES_ZONE_ENTITIES_EXIST = 17;
const PacketVersion VERSION_ENTITIES_ZONE_ENTITIES_HAVE_DYNAMIC_SHAPE = 18;
const PacketVersion VERSION_ENTITIES_HAVE_NAMES = 19;
const PacketVersion VERSION_ENTITIES_ZONE_ENTITIES_HAVE_ATMOSPHERE = 20;
const PacketVersion VERSION_ENTITIES_ZONE_ENTITIES_HAVE_SKYBOX = 21;
const PacketVersion VERSION_ENTITIES_ZONE_ENTITIES_STAGE_HAS_AUTOMATIC_HOURDAY = 22;
const PacketVersion VERSION_ENTITIES_PARTICLE_ENTITIES_HAVE_TEXTURES = 23;
const PacketVersion VERSION_ENTITIES_HAVE_LINE_TYPE = 24;
const PacketVersion VERSION_ENTITIES_HAVE_COLLISION_SOUND_URL = 25;
const PacketVersion VERSION_ENTITIES_HAVE_FRICTION = 26;
const PacketVersion VERSION_NO_ENTITY_ID_SWAP = 27;
const PacketVersion VERSION_ENTITIES_PARTICLE_FIX = 28;
const PacketVersion VERSION_ENTITIES_LINE_POINTS = 29;
const PacketVersion VERSION_ENTITIES_FACE_CAMERA = 30;
const PacketVersion VERSION_ENTITIES_SCRIPT_TIMESTAMP = 31;
const PacketVersion VERSION_ENTITIES_SCRIPT_TIMESTAMP_FIX = 32;
const PacketVersion VERSION_ENTITIES_HAVE_SIMULATION_OWNER_AND_ACTIONS_OVER_WIRE = 33;
const PacketVersion VERSION_ENTITIES_NEW_PROTOCOL_LAYER = 35;
const PacketVersion VERSION_POLYVOX_TEXTURES = 36;
const PacketVersion VERSION_ENTITIES_POLYLINE = 37;
const PacketVersion VERSION_ENTITIES_PROTOCOL_HEADER_SWAP = 38;

#endif // hifi_PacketHeaders_h<|MERGE_RESOLUTION|>--- conflicted
+++ resolved
@@ -21,68 +21,6 @@
 #include <QtCore/QSet>
 #include <QtCore/QUuid>
 
-<<<<<<< HEAD
-#include "UUID.h"
-
-// NOTE: if adding a new packet packetType, you can replace one marked usable or add at the end
-// NOTE: if you want the name of the packet packetType to be available for debugging or logging, update nameForPacketType() as well
-
-namespace PacketType {
-    enum Value {
-        Unknown,
-        StunResponse,
-        DomainList,
-        Ping,
-        PingReply,
-        KillAvatar,
-        AvatarData,
-        InjectAudio,
-        MixedAudio,
-        MicrophoneAudioNoEcho,
-        MicrophoneAudioWithEcho,
-        BulkAvatarData,
-        SilentAudioFrame,
-        DomainListRequest,
-        RequestAssignment,
-        CreateAssignment,
-        DomainConnectionDenied,
-        MuteEnvironment,
-        AudioStreamStats,
-        DomainServerPathQuery,
-        DomainServerPathResponse,
-        DomainServerAddedNode,
-        ICEServerPeerInformation,
-        ICEServerQuery,
-        OctreeStats,
-        Jurisdiction,
-        JurisdictionRequest,
-        AssignmentClientStatus,
-        NoisyMute,
-        AvatarIdentity,
-        AvatarBillboard,
-        DomainConnectRequest,
-        DomainServerRequireDTLS,
-        NodeJsonStats,
-        OctreeDataNack,
-        StopNode,
-        AudioEnvironment,
-        EntityEditNack,
-        ICEServerHeartbeat,
-        ICEPing,
-        ICEPingReply,
-        EntityData,
-        EntityQuery,
-        EntityAdd,
-        EntityErase,
-        EntityEdit,
-        AssetGet,
-        AssetGetReply,
-        AssetUpload,
-        AssetUploadReply,
-        AssetGetInfo,
-        AssetGetInfoReply,
-   };
-=======
 // If adding a new packet packetType, you can replace one marked usable or add at the end.
 // If you want the name of the packet packetType to be available for debugging or logging, update nameForPacketType() as well
 // This enum must hold 256 or fewer packet types (so the value is <= 255) since it is statically typed as a uint8_t
@@ -135,8 +73,13 @@
     EntityEdit,
     DomainServerConnectionToken,
     DomainSettingsRequest,
-    DomainSettings
->>>>>>> d18ce506
+    DomainSettings,
+    AssetGet,
+    AssetGetReply,
+    AssetUpload,
+    AssetUploadReply,
+    AssetGetInfo,
+    AssetGetInfoReply
 };
 
 const int NUM_BYTES_MD5_HASH = 16;

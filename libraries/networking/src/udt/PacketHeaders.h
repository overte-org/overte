--- conflicted
+++ resolved
@@ -201,11 +201,8 @@
     HasDynamicOwnershipTests,
     HazeEffect,
     StaticCertJsonVersionOne,
-<<<<<<< HEAD
-    ZoneLightInheritModes
-=======
     OwnershipChallengeFix,
->>>>>>> 808b9cbc
+	ZoneLightInheritModes
 };
 
 enum class EntityScriptCallMethodVersion : PacketVersion {

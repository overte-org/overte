//
//  PacketHeaders.cpp
//  libraries/networking/src
//
//  Created by Stephen Birarda on 6/28/13.
//  Copyright 2013 High Fidelity, Inc.
//
//  Distributed under the Apache License, Version 2.0.
//  See the accompanying file LICENSE or http://www.apache.org/licenses/LICENSE-2.0.html
//

#include "PacketHeaders.h"

#include <math.h>

#include <QtCore/QDebug>

const QSet<PacketType> NON_VERIFIED_PACKETS = QSet<PacketType>()
    << PacketType::NodeJsonStats << PacketType::EntityQuery
    << PacketType::OctreeDataNack << PacketType::EntityEditNack
    << PacketType::DomainListRequest << PacketType::StopNode;

const QSet<PacketType> NON_SOURCED_PACKETS = QSet<PacketType>()
    << PacketType::StunResponse << PacketType::CreateAssignment << PacketType::RequestAssignment
    << PacketType::DomainServerRequireDTLS << PacketType::DomainConnectRequest
    << PacketType::DomainList << PacketType::DomainConnectionDenied
    << PacketType::DomainServerPathQuery << PacketType::DomainServerPathResponse
    << PacketType::DomainServerAddedNode
    << PacketType::DomainSettingsRequest << PacketType::DomainSettings
    << PacketType::ICEServerPeerInformation << PacketType::ICEServerQuery << PacketType::ICEServerHeartbeat
    << PacketType::ICEPing << PacketType::ICEPingReply
    << PacketType::AssignmentClientStatus << PacketType::StopNode;

const QSet<PacketType> RELIABLE_PACKETS = QSet<PacketType>();

PacketVersion versionForPacketType(PacketType packetType) {
    switch (packetType) {
<<<<<<< HEAD
        case PacketType::EntityAdd:
        case PacketType::EntityEdit:
        case PacketType::EntityData:
            return VERSION_ENTITIES_PROTOCOL_HEADER_SWAP;
=======
        case EntityAdd:
        case EntityEdit:
        case EntityData:
            return VERSION_ENTITIES_PARTICLE_MODIFICATIONS;
        case AvatarData:
            return 13;
>>>>>>> 0f227577
        default:
            return 13;
    }
}

#define PACKET_TYPE_NAME_LOOKUP(x) case x:  return QString(#x);

QString nameForPacketType(PacketType packetType) {
    switch (packetType) {
        PACKET_TYPE_NAME_LOOKUP(PacketType::Unknown);
        PACKET_TYPE_NAME_LOOKUP(PacketType::StunResponse);
        PACKET_TYPE_NAME_LOOKUP(PacketType::DomainList);
        PACKET_TYPE_NAME_LOOKUP(PacketType::Ping);
        PACKET_TYPE_NAME_LOOKUP(PacketType::PingReply);
        PACKET_TYPE_NAME_LOOKUP(PacketType::KillAvatar);
        PACKET_TYPE_NAME_LOOKUP(PacketType::AvatarData);
        PACKET_TYPE_NAME_LOOKUP(PacketType::InjectAudio);
        PACKET_TYPE_NAME_LOOKUP(PacketType::MixedAudio);
        PACKET_TYPE_NAME_LOOKUP(PacketType::MicrophoneAudioNoEcho);
        PACKET_TYPE_NAME_LOOKUP(PacketType::MicrophoneAudioWithEcho);
        PACKET_TYPE_NAME_LOOKUP(PacketType::BulkAvatarData);
        PACKET_TYPE_NAME_LOOKUP(PacketType::SilentAudioFrame);
        PACKET_TYPE_NAME_LOOKUP(PacketType::DomainListRequest);
        PACKET_TYPE_NAME_LOOKUP(PacketType::RequestAssignment);
        PACKET_TYPE_NAME_LOOKUP(PacketType::CreateAssignment);
        PACKET_TYPE_NAME_LOOKUP(PacketType::DomainConnectionDenied);
        PACKET_TYPE_NAME_LOOKUP(PacketType::MuteEnvironment);
        PACKET_TYPE_NAME_LOOKUP(PacketType::AudioStreamStats);
        PACKET_TYPE_NAME_LOOKUP(PacketType::OctreeStats);
        PACKET_TYPE_NAME_LOOKUP(PacketType::Jurisdiction);
        PACKET_TYPE_NAME_LOOKUP(PacketType::JurisdictionRequest);
        PACKET_TYPE_NAME_LOOKUP(PacketType::AvatarIdentity);
        PACKET_TYPE_NAME_LOOKUP(PacketType::AvatarBillboard);
        PACKET_TYPE_NAME_LOOKUP(PacketType::DomainConnectRequest);
        PACKET_TYPE_NAME_LOOKUP(PacketType::DomainServerRequireDTLS);
        PACKET_TYPE_NAME_LOOKUP(PacketType::NodeJsonStats);
        PACKET_TYPE_NAME_LOOKUP(PacketType::EntityQuery);
        PACKET_TYPE_NAME_LOOKUP(PacketType::EntityData);
        PACKET_TYPE_NAME_LOOKUP(PacketType::EntityErase);
        PACKET_TYPE_NAME_LOOKUP(PacketType::OctreeDataNack);
        PACKET_TYPE_NAME_LOOKUP(PacketType::StopNode);
        PACKET_TYPE_NAME_LOOKUP(PacketType::AudioEnvironment);
        PACKET_TYPE_NAME_LOOKUP(PacketType::EntityEditNack);
        PACKET_TYPE_NAME_LOOKUP(PacketType::ICEServerHeartbeat);
        PACKET_TYPE_NAME_LOOKUP(PacketType::DomainServerAddedNode);
        PACKET_TYPE_NAME_LOOKUP(PacketType::ICEServerQuery);
        PACKET_TYPE_NAME_LOOKUP(PacketType::ICEServerPeerInformation);
        PACKET_TYPE_NAME_LOOKUP(PacketType::ICEPing);
        PACKET_TYPE_NAME_LOOKUP(PacketType::ICEPingReply);
        PACKET_TYPE_NAME_LOOKUP(PacketType::EntityAdd);
        PACKET_TYPE_NAME_LOOKUP(PacketType::EntityEdit);
            PACKET_TYPE_NAME_LOOKUP(PacketType::DomainServerConnectionToken);
        default:
            return QString("Type: ") + QString::number((int)packetType);
    }
    return QString("unexpected");
}

uint qHash(const PacketType& key, uint seed) {
    // seems odd that Qt couldn't figure out this cast itself, but this fixes a compile error after switch to
    // strongly typed enum for PacketType
    return qHash((quint8) key, seed);
}

QDebug operator<<(QDebug debug, const PacketType& type) {
    debug.nospace() << (uint8_t) type << " (" << qPrintable(nameForPacketType(type)) << ")";
    return debug.space();
}<|MERGE_RESOLUTION|>--- conflicted
+++ resolved
@@ -35,21 +35,12 @@
 
 PacketVersion versionForPacketType(PacketType packetType) {
     switch (packetType) {
-<<<<<<< HEAD
         case PacketType::EntityAdd:
         case PacketType::EntityEdit:
         case PacketType::EntityData:
             return VERSION_ENTITIES_PROTOCOL_HEADER_SWAP;
-=======
-        case EntityAdd:
-        case EntityEdit:
-        case EntityData:
-            return VERSION_ENTITIES_PARTICLE_MODIFICATIONS;
-        case AvatarData:
-            return 13;
->>>>>>> 0f227577
         default:
-            return 13;
+            return 14;
     }
 }
 

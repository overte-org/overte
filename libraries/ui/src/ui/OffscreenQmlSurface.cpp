//
//  Created by Bradley Austin Davis on 2015-05-13
//  Copyright 2015 High Fidelity, Inc.
//
//  Distributed under the Apache License, Version 2.0.
//  See the accompanying file LICENSE or http://www.apache.org/licenses/LICENSE-2.0.html
//
#include "OffscreenQmlSurface.h"

#include <unordered_set>
#include <unordered_map>

#include <gl/Config.h>

#include <QtGui/QOpenGLContext>
#include <QtGui/QOpenGLFunctions_4_1_Core>
#include <QtWidgets/QWidget>
#include <QtQml/QtQml>
#include <QtQml/QQmlEngine>
#include <QtQml/QQmlComponent>
#include <QtQml/QQmlFileSelector>
#include <QtQuick/QQuickItem>
#include <QtQuick/QQuickWindow>
#include <QtQuick/QQuickRenderControl>
#include <QtCore/QThread>
#include <QtCore/QMutex>
#include <QtCore/QWaitCondition>
#include <QtMultimedia/QMediaService>
#include <QtMultimedia/QAudioOutputSelectorControl>
#include <QtMultimedia/QMediaPlayer>
#include <QtGui/QInputMethodEvent>
#include <shared/NsightHelpers.h>
#include <shared/GlobalAppProperties.h>
#include <shared/QtHelpers.h>
#include <PerfStat.h>
#include <DependencyManager.h>
#include <NumericalConstants.h>
#include <Finally.h>
#include <PathUtils.h>
#include <AbstractUriHandler.h>
#include <AccountManager.h>
#include <NetworkAccessManager.h>
#include <GLMHelpers.h>
#include <AudioClient.h>

#include <gl/OffscreenGLCanvas.h>
#include <gl/GLHelpers.h>
#include <gl/Context.h>
#include <shared/ReadWriteLockable.h>

#include "SecurityImageProvider.h"
#include "shared/FileUtils.h"
#include "types/FileTypeProfile.h"
#include "types/HFWebEngineProfile.h"
#include "types/SoundEffect.h"

#include "TabletScriptingInterface.h"
#include "ToolbarScriptingInterface.h"
#include "Logging.h"

namespace hifi { namespace qml { namespace offscreen {

class OffscreenQmlWhitelist : public Dependency, private ReadWriteLockable {
    SINGLETON_DEPENDENCY

public:
    void addWhitelistContextHandler(const std::initializer_list<QUrl>& urls, const QmlContextCallback& callback) {
        withWriteLock([&] {
            for (auto url : urls) {
                if (url.isRelative()) {
                    url = PathUtils::qmlUrl(url.toString());
                }
                _callbacks[url].push_back(callback);
            }
        });
    }

    QList<QmlContextCallback> getCallbacksForUrl(const QUrl& url) const {
        return resultWithReadLock<QList<QmlContextCallback>>([&] {
            QList<QmlContextCallback> result;
            auto itr = _callbacks.find(url);
            if (_callbacks.end() != itr) {
                result = *itr;
            }
            return result;
        });
    }

private:
    QHash<QUrl, QList<QmlContextCallback>> _callbacks;
};

QSharedPointer<OffscreenQmlWhitelist> getQmlWhitelist() {
    static std::once_flag once;
    std::call_once(once, [&] { DependencyManager::set<OffscreenQmlWhitelist>(); });

    return DependencyManager::get<OffscreenQmlWhitelist>();
}

// Class to handle changing QML audio output device using another thread
class AudioHandler : public QObject, QRunnable {
    Q_OBJECT
public:
    AudioHandler(OffscreenQmlSurface* surface, const QString& deviceName, QObject* parent = nullptr);

    virtual ~AudioHandler() { }

    void run() override;

private:
    QString _newTargetDevice;
    QSharedPointer<OffscreenQmlSurface> _surface;
    std::vector<QMediaPlayer*> _players;
};

class UrlHandler : public QObject {
    Q_OBJECT
public:
    UrlHandler(QObject* parent = nullptr) : QObject(parent) {}
    Q_INVOKABLE bool canHandleUrl(const QString& url) {
        static auto handler = dynamic_cast<AbstractUriHandler*>(qApp);
        return handler && handler->canAcceptURL(url);
    }

    Q_INVOKABLE bool handleUrl(const QString& url) {
        static auto handler = dynamic_cast<AbstractUriHandler*>(qApp);
        return handler && handler->acceptURL(url);
    }
};

class QmlNetworkAccessManagerFactory : public QQmlNetworkAccessManagerFactory {
public:
    class QmlNetworkAccessManager : public NetworkAccessManager {
    public:
        QmlNetworkAccessManager(QObject* parent)
            : NetworkAccessManager(parent){};
    };
    QNetworkAccessManager* create(QObject* parent) override { return new QmlNetworkAccessManager(parent); }
};

QString getEventBridgeJavascript() {
    // FIXME: Refactor with similar code in RenderableWebEntityItem
    QString javaScriptToInject;
    QFile webChannelFile(":qtwebchannel/qwebchannel.js");
    QFile createGlobalEventBridgeFile(PathUtils::resourcesPath() + "/html/createGlobalEventBridge.js");
    if (webChannelFile.open(QFile::ReadOnly | QFile::Text) && createGlobalEventBridgeFile.open(QFile::ReadOnly | QFile::Text)) {
        QString webChannelStr = QTextStream(&webChannelFile).readAll();
        QString createGlobalEventBridgeStr = QTextStream(&createGlobalEventBridgeFile).readAll();
        javaScriptToInject = webChannelStr + createGlobalEventBridgeStr;
    } else {
        qCWarning(uiLogging) << "Unable to find qwebchannel.js or createGlobalEventBridge.js";
    }
    return javaScriptToInject;
}

class EventBridgeWrapper : public QObject {
    Q_OBJECT
    Q_PROPERTY(QObject* eventBridge READ getEventBridge CONSTANT);

public:
    EventBridgeWrapper(QObject* eventBridge, QObject* parent = nullptr)
        : QObject(parent)
        , _eventBridge(eventBridge) {}

    QObject* getEventBridge() { return _eventBridge; }

private:
    QObject* _eventBridge;
};

}}}  // namespace hifi::qml::offscreen

using namespace hifi::qml::offscreen;

AudioHandler::AudioHandler(OffscreenQmlSurface* surface, const QString& deviceName, QObject* parent)
    : QObject(parent) {
    setAutoDelete(true);
    _newTargetDevice = deviceName;
    auto rootItem = surface->getRootItem();
    if (rootItem) {
        for (auto player : rootItem->findChildren<QMediaPlayer*>()) {
            _players.push_back(player);
        }
    }

    if (!_newTargetDevice.isEmpty() && !_players.empty()) {
        QThreadPool::globalInstance()->start(this);
    } else {
        deleteLater();
    }
}

void AudioHandler::run() {
    for (auto player : _players) {
        auto mediaState = player->state();
        QMediaService* svc = player->service();
        if (nullptr == svc) {
            continue;
        }
        QAudioOutputSelectorControl* out =
            qobject_cast<QAudioOutputSelectorControl*>(svc->requestControl(QAudioOutputSelectorControl_iid));
        if (nullptr == out) {
            continue;
        }
        QString deviceOuput;
        auto outputs = out->availableOutputs();
        for (int i = 0; i < outputs.size(); i++) {
            QString output = outputs[i];
            QString description = out->outputDescription(output);
            if (description == _newTargetDevice) {
                deviceOuput = output;
                break;
            }
        }
        out->setActiveOutput(deviceOuput);
        svc->releaseControl(out);
        // if multimedia was paused, it will start playing automatically after changing audio device
        // this will reset it back to a paused state
        if (mediaState == QMediaPlayer::State::PausedState) {
            player->pause();
        } else if (mediaState == QMediaPlayer::State::StoppedState) {
            player->stop();
        }
    }
    qDebug() << "QML Audio changed to " << _newTargetDevice;
}

OffscreenQmlSurface::~OffscreenQmlSurface() {
    clearFocusItem();
}

void OffscreenQmlSurface::clearFocusItem() {
    if (_currentFocusItem) {
        disconnect(_currentFocusItem, &QObject::destroyed, this, &OffscreenQmlSurface::focusDestroyed);
    }
    _currentFocusItem = nullptr;
}

void OffscreenQmlSurface::initializeEngine(QQmlEngine* engine) {
    Parent::initializeEngine(engine);
<<<<<<< HEAD
=======
    QQmlFileSelector* fileSelector = new QQmlFileSelector(engine);
    fileSelector->setExtraSelectors(FileUtils::getFileSelectors());

>>>>>>> 3ee412fa
    static std::once_flag once;
    std::call_once(once, [] { 
        qRegisterMetaType<TabletProxy*>();
        qRegisterMetaType<TabletButtonProxy*>();
        qmlRegisterType<SoundEffect>("Hifi", 1, 0, "SoundEffect");
    });

#ifdef Q_OS_ANDROID
    auto fileSelector = QQmlFileSelector::get(engine);
    if (fileSelector) {
        auto selectors = fileSelector->selector()->extraSelectors();
        if (!selectors.contains(HIFI_ANDROID_APP)) {
            fileSelector->setExtraSelectors(QStringList() << HIFI_ANDROID_APP);
        }
    }
#endif

    // Register the pixmap Security Image Provider
    engine->addImageProvider(SecurityImageProvider::PROVIDER_NAME, new SecurityImageProvider());

    engine->setNetworkAccessManagerFactory(new QmlNetworkAccessManagerFactory);
    auto importList = engine->importPathList();
    importList.insert(importList.begin(), PathUtils::resourcesPath() + "qml/");
    importList.insert(importList.begin(), PathUtils::resourcesPath());
    engine->setImportPathList(importList);
    for (const auto& path : importList) {
        qDebug() << path;
    }

    auto rootContext = engine->rootContext();
    rootContext->setContextProperty("GL", ::getGLContextData());
    rootContext->setContextProperty("urlHandler", new UrlHandler(rootContext));
    rootContext->setContextProperty("resourceDirectoryUrl", QUrl::fromLocalFile(PathUtils::resourcesPath()));
    rootContext->setContextProperty("ApplicationInterface", qApp);
    auto javaScriptToInject = getEventBridgeJavascript();
    if (!javaScriptToInject.isEmpty()) {
        rootContext->setContextProperty("eventBridgeJavaScriptToInject", QVariant(javaScriptToInject));
    }
    rootContext->setContextProperty("Paths", DependencyManager::get<PathUtils>().data());
    rootContext->setContextProperty("Tablet", DependencyManager::get<TabletScriptingInterface>().data());
    rootContext->setContextProperty("Toolbars", DependencyManager::get<ToolbarScriptingInterface>().data());
    TabletProxy* tablet =
        DependencyManager::get<TabletScriptingInterface>()->getTablet("com.highfidelity.interface.tablet.system");
    engine->setObjectOwnership(tablet, QQmlEngine::CppOwnership);
}

void OffscreenQmlSurface::addWhitelistContextHandler(const std::initializer_list<QUrl>& urls,
                                                     const QmlContextCallback& callback) {
    getQmlWhitelist()->addWhitelistContextHandler(urls, callback);
}

void OffscreenQmlSurface::onRootContextCreated(QQmlContext* qmlContext) {
    OffscreenSurface::onRootContextCreated(qmlContext);
    qmlContext->setBaseUrl(PathUtils::qmlBaseUrl());
    qmlContext->setContextProperty("eventBridge", this);
    qmlContext->setContextProperty("webEntity", this);
    qmlContext->setContextProperty("QmlSurface", this);
    // FIXME Compatibility mechanism for existing HTML and JS that uses eventBridgeWrapper
    // Find a way to flag older scripts using this mechanism and wanr that this is deprecated
    qmlContext->setContextProperty("eventBridgeWrapper", new EventBridgeWrapper(this, qmlContext));
#if !defined(Q_OS_ANDROID)
    {
        PROFILE_RANGE(startup, "FileTypeProfile");
        FileTypeProfile::registerWithContext(qmlContext);
    }
    {
        PROFILE_RANGE(startup, "HFWebEngineProfile");
        HFWebEngineProfile::registerWithContext(qmlContext);

    }
#endif
}

QQmlContext* OffscreenQmlSurface::contextForUrl(const QUrl& qmlSource, QQuickItem* parent, bool forceNewContext) {
    // Get any whitelist functionality
    QList<QmlContextCallback> callbacks = getQmlWhitelist()->getCallbacksForUrl(qmlSource);
    // If we have whitelisted content, we must load a new context
    forceNewContext |= !callbacks.empty();

    QQmlContext* targetContext = Parent::contextForUrl(qmlSource, parent, forceNewContext);

    for (const auto& callback : callbacks) {
        callback(targetContext);
    }

    return targetContext;
}

void OffscreenQmlSurface::onItemCreated(QQmlContext* qmlContext, QQuickItem* newItem) {
    QObject* eventBridge = qmlContext->contextProperty("eventBridge").value<QObject*>();
    if (qmlContext != getSurfaceContext() && eventBridge && eventBridge != this) {
        // FIXME Compatibility mechanism for existing HTML and JS that uses eventBridgeWrapper
        // Find a way to flag older scripts using this mechanism and wanr that this is deprecated
        qmlContext->setContextProperty("eventBridgeWrapper", new EventBridgeWrapper(eventBridge, qmlContext));
    }

}

void OffscreenQmlSurface::onRootCreated() {
    getSurfaceContext()->setContextProperty("offscreenWindow", QVariant::fromValue(getWindow()));

    // Connect with the audio client and listen for audio device changes
    connect(DependencyManager::get<AudioClient>().data(), &AudioClient::deviceChanged, this, [this](QAudio::Mode mode, const QAudioDeviceInfo& device) {
        if (mode == QAudio::Mode::AudioOutput) {
            QMetaObject::invokeMethod(this, "changeAudioOutputDevice", Qt::QueuedConnection, Q_ARG(QString, device.deviceName()));
        }
    });

#if !defined(Q_OS_ANDROID)
    // Setup the update of the QML media components with the current audio output device
    QObject::connect(&_audioOutputUpdateTimer, &QTimer::timeout, this, [this]() {
        if (_currentAudioOutputDevice.size() > 0) {
            new AudioHandler(this, _currentAudioOutputDevice);
        }
    });
    int waitForAudioQmlMs = 200;
    _audioOutputUpdateTimer.setInterval(waitForAudioQmlMs);
    _audioOutputUpdateTimer.setSingleShot(true);
#endif

    if (getRootItem()->objectName() == "tabletRoot") {
        getSurfaceContext()->setContextProperty("tabletRoot", QVariant::fromValue(getRootItem()));
        auto tabletScriptingInterface = DependencyManager::get<TabletScriptingInterface>();
        tabletScriptingInterface->setQmlTabletRoot("com.highfidelity.interface.tablet.system", this);
        QObject* tablet = tabletScriptingInterface->getTablet("com.highfidelity.interface.tablet.system");
        getSurfaceContext()->engine()->setObjectOwnership(tablet, QQmlEngine::CppOwnership);
        getSurfaceContext()->engine()->addImageProvider(SecurityImageProvider::PROVIDER_NAME, new SecurityImageProvider());
    }
    QMetaObject::invokeMethod(this, "forceQmlAudioOutputDeviceUpdate", Qt::QueuedConnection);
}

QPointF OffscreenQmlSurface::mapWindowToUi(const QPointF& sourcePosition, QObject* sourceObject) {
    vec2 sourceSize;
    if (dynamic_cast<QWidget*>(sourceObject)) {
        sourceSize = toGlm(((QWidget*)sourceObject)->size());
    } else if (dynamic_cast<QWindow*>(sourceObject)) {
        sourceSize = toGlm(((QWindow*)sourceObject)->size());
    }
    vec2 offscreenPosition = toGlm(sourcePosition);
    offscreenPosition /= sourceSize;
    offscreenPosition *= vec2(toGlm(getWindow()->size()));
    return QPointF(offscreenPosition.x, offscreenPosition.y);
}

///////////////////////////////////////////////////////
//
// Event handling customization
//

bool OffscreenQmlSurface::eventFilter(QObject* originalDestination, QEvent* event) {
    if (!filterEnabled(originalDestination, event)) {
        return false;
    }

    if (event->type() == QEvent::Resize) {
        QResizeEvent* resizeEvent = static_cast<QResizeEvent*>(event);
        QWidget* widget = static_cast<QWidget*>(originalDestination);
        if (widget) {
            this->resize(resizeEvent->size());
        }
    }

    return Parent::eventFilter(originalDestination, event);
}

unsigned int OffscreenQmlSurface::deviceIdByTouchPoint(qreal x, qreal y) {
    if (!getRootItem()) {
        return PointerEvent::INVALID_POINTER_ID;
    }

    auto mapped = getRootItem()->mapFromGlobal(QPoint(x, y));
    for (auto pair : _activeTouchPoints) {
        if (mapped.x() == (int)pair.second.touchPoint.pos().x() && mapped.y() == (int)pair.second.touchPoint.pos().y()) {
            return pair.first;
        }
    }

    return PointerEvent::INVALID_POINTER_ID;
}

PointerEvent::EventType OffscreenQmlSurface::choosePointerEventType(QEvent::Type type) {
    switch (type) {
        case QEvent::MouseButtonDblClick:
            return PointerEvent::DoublePress;
        case QEvent::MouseButtonPress:
            return PointerEvent::Press;
        case QEvent::MouseButtonRelease:
            return PointerEvent::Release;
        case QEvent::MouseMove:
            return PointerEvent::Move;
        default:
            return PointerEvent::Move;
    }
}

void OffscreenQmlSurface::hoverBeginEvent(const PointerEvent& event, class QTouchDevice& device) {
#if defined(DISABLE_QML)
    return;
#endif
    handlePointerEvent(event, device);
    _activeTouchPoints[event.getID()].hovering = true;
}

void OffscreenQmlSurface::hoverEndEvent(const PointerEvent& event, class QTouchDevice& device) {
#if defined(DISABLE_QML)
    return;
#endif
    _activeTouchPoints[event.getID()].hovering = false;
    // Send a fake mouse move event if
    // - the event told us to
    // - we aren't pressing with this ID
    if (event.sendMoveOnHoverLeave() || !_activeTouchPoints[event.getID()].pressed) {
        // QML onReleased is only triggered if a click has happened first.  We need to send this "fake" mouse move event to properly trigger an onExited.
        PointerEvent endMoveEvent(PointerEvent::Move, event.getID());
        // If we aren't pressing, we want to release this TouchPoint
        handlePointerEvent(endMoveEvent, device, !_activeTouchPoints[event.getID()].pressed);
    }
}

bool OffscreenQmlSurface::handlePointerEvent(const PointerEvent& event, class QTouchDevice& device, bool release) {
#if defined(DISABLE_QML)
    return false;
#endif

    // Ignore mouse interaction if we're paused
    if (!getRootItem() || isPaused()) {
        return false;
    }

    QPointF windowPoint(event.getPos2D().x, event.getPos2D().y);

    Qt::TouchPointState state = Qt::TouchPointStationary;
    if (event.getType() == PointerEvent::Press && event.getButton() == PointerEvent::PrimaryButton) {
        state = Qt::TouchPointPressed;
    } else if (event.getType() == PointerEvent::Release && event.getButton() == PointerEvent::PrimaryButton) {
        state = Qt::TouchPointReleased;
    } else if (_activeTouchPoints.count(event.getID()) && windowPoint != _activeTouchPoints[event.getID()].touchPoint.pos()) {
        state = Qt::TouchPointMoved;
    }

    // Remove the touch point if:
    // - this was a hover end event and the mouse wasn't pressed
    // - this was a release event and we aren't still hovering
    auto touchPoint = _activeTouchPoints.find(event.getID());
    bool removeTouchPoint =
        release || (touchPoint != _activeTouchPoints.end() && !touchPoint->second.hovering && state == Qt::TouchPointReleased);
    QEvent::Type touchType = QEvent::TouchUpdate;
    if (_activeTouchPoints.empty()) {
        // If the first active touch point is being created, send a begin
        touchType = QEvent::TouchBegin;
    } else if (removeTouchPoint && _activeTouchPoints.size() == 1 && _activeTouchPoints.count(event.getID())) {
        // If the last active touch point is being released, send an end
        touchType = QEvent::TouchEnd;
    }

    {
        QTouchEvent::TouchPoint point;
        point.setId(event.getID());
        point.setState(state);
        point.setPos(windowPoint);
        point.setScreenPos(windowPoint);
        _activeTouchPoints[event.getID()].touchPoint = point;
        if (state == Qt::TouchPointPressed) {
            _activeTouchPoints[event.getID()].pressed = true;
        } else if (state == Qt::TouchPointReleased) {
            _activeTouchPoints[event.getID()].pressed = false;
        }
    }

    QTouchEvent touchEvent(touchType, &device, event.getKeyboardModifiers());
    {
        QList<QTouchEvent::TouchPoint> touchPoints;
        Qt::TouchPointStates touchPointStates;
        for (const auto& entry : _activeTouchPoints) {
            touchPointStates |= entry.second.touchPoint.state();
            touchPoints.push_back(entry.second.touchPoint);
        }

        touchEvent.setDevice(&device);
        touchEvent.setWindow(getWindow());
        touchEvent.setTarget(getRootItem());
        touchEvent.setTouchPoints(touchPoints);
        touchEvent.setTouchPointStates(touchPointStates);
        touchEvent.setTimestamp((ulong)QDateTime::currentMSecsSinceEpoch());
        touchEvent.ignore();
    }

    // Send mouse events to the surface so that HTML dialog elements work with mouse press and hover.
    //
    // In Qt 5.9 mouse events must be sent before touch events to make sure some QtQuick components will
    // receive mouse events
    Qt::MouseButton button = Qt::NoButton;
    Qt::MouseButtons buttons = Qt::NoButton;
    if (event.getButton() == PointerEvent::PrimaryButton) {
        button = Qt::LeftButton;
    }
    if (event.getButtons() & PointerEvent::PrimaryButton) {
        buttons |= Qt::LeftButton;
    }

    bool eventSent = false;
    bool eventsAccepted = true;

    if (event.getType() == PointerEvent::Move) {
        QMouseEvent mouseEvent(QEvent::MouseMove, windowPoint, windowPoint, windowPoint, button, buttons,
                               event.getKeyboardModifiers());
        // TODO - this line necessary for the QML Tooltop to work (which is not currently being used), but it causes interface to crash on launch on a fresh install
        // need to investigate into why this crash is happening.
        //_qmlContext->setContextProperty("lastMousePosition", windowPoint);
        mouseEvent.ignore();
        if (QCoreApplication::sendEvent(getWindow(), &mouseEvent)) {
            eventSent = true;
            eventsAccepted &= mouseEvent.isAccepted();
        }
    }

    if (touchType == QEvent::TouchBegin) {
        _touchBeginAccepted = QCoreApplication::sendEvent(getWindow(), &touchEvent);
        if (_touchBeginAccepted) {
            eventSent = true;
            eventsAccepted &= touchEvent.isAccepted();
        }
    } else if (_touchBeginAccepted) {
        if (QCoreApplication::sendEvent(getWindow(), &touchEvent)) {
            eventSent = true;
            eventsAccepted &= touchEvent.isAccepted();
        }
    }

    if (removeTouchPoint) {
        _activeTouchPoints.erase(event.getID());
    }

    return eventSent && eventsAccepted;
}

void OffscreenQmlSurface::focusDestroyed(QObject* obj) {
    clearFocusItem();
}

void OffscreenQmlSurface::onFocusObjectChanged(QObject* object) {
    clearFocusItem();

    QQuickItem* item = static_cast<QQuickItem*>(object);
    if (!item) {
        setFocusText(false);
        return;
    }

    QInputMethodQueryEvent query(Qt::ImEnabled);
    qApp->sendEvent(object, &query);
    setFocusText(query.value(Qt::ImEnabled).toBool());

    // Raise and lower keyboard for QML text fields.
    // HTML text fields are handled in emitWebEvent() methods - testing READ_ONLY_PROPERTY prevents action for HTML files.
    const char* READ_ONLY_PROPERTY = "readOnly";
    bool raiseKeyboard = item->hasActiveFocus() && item->property(READ_ONLY_PROPERTY) == false;
    if (_currentFocusItem && !raiseKeyboard) {
        setKeyboardRaised(_currentFocusItem, false);
    }
    setKeyboardRaised(item, raiseKeyboard);  // Always set focus so that alphabetic / numeric setting is updated.

    _currentFocusItem = item;
    connect(_currentFocusItem, &QObject::destroyed, this, &OffscreenQmlSurface::focusDestroyed);
}

void OffscreenQmlSurface::setFocusText(bool newFocusText) {
    if (newFocusText != _focusText) {
        _focusText = newFocusText;
        emit focusTextChanged(_focusText);
    }
}

// UTF-8 encoded symbols
static const uint8_t SHIFT_ARROW[] = { 0xE2, 0x87, 0xAA, 0x00 };
static const uint8_t NUMERIC_SHIFT_ARROW[] = { 0xE2, 0x87, 0xA8, 0x00 };
static const uint8_t BACKSPACE_SYMBOL[] = { 0xE2, 0x86, 0x90, 0x00 };
static const uint8_t LEFT_ARROW[] = { 0xE2, 0x9D, 0xAC, 0x00 };
static const uint8_t RIGHT_ARROW[] = { 0xE2, 0x9D, 0xAD, 0x00 };
static const uint8_t RETURN_SYMBOL[] = { 0xE2, 0x8F, 0x8E, 0x00 };
static const uint8_t COLLAPSE_KEYBOARD[] = { 0xEE, 0x80, 0xAB, 0x00 };
static const char PUNCTUATION_STRING[] = "123";
static const char ALPHABET_STRING[] = "abc";

static bool equals(const QByteArray& byteArray, const uint8_t* ptr) {
    int i;
    for (i = 0; i < byteArray.size(); i++) {
        if ((char)ptr[i] != byteArray[i]) {
            return false;
        }
    }
    return ptr[i] == 0x00;
}

void OffscreenQmlSurface::synthesizeKeyPress(QString key, QObject* targetOverride) {
    auto eventHandler = targetOverride ? targetOverride : getEventHandler();
    if (eventHandler) {
        auto utf8Key = key.toUtf8();

        int scanCode = (int)utf8Key[0];
        QString keyString = key;
        if (equals(utf8Key, SHIFT_ARROW) || equals(utf8Key, NUMERIC_SHIFT_ARROW) ||
            equals(utf8Key, (uint8_t*)PUNCTUATION_STRING) || equals(utf8Key, (uint8_t*)ALPHABET_STRING)) {
            return;  // ignore
        } else if (equals(utf8Key, COLLAPSE_KEYBOARD)) {
            lowerKeyboard();
            return;
        } else if (equals(utf8Key, BACKSPACE_SYMBOL)) {
            scanCode = Qt::Key_Backspace;
            keyString = "\x08";
        } else if (equals(utf8Key, RETURN_SYMBOL)) {
            scanCode = Qt::Key_Return;
            keyString = "\x0d";
        } else if (equals(utf8Key, LEFT_ARROW)) {
            scanCode = Qt::Key_Left;
            keyString = "";
        } else if (equals(utf8Key, RIGHT_ARROW)) {
            scanCode = Qt::Key_Right;
            keyString = "";
        }

        QKeyEvent* pressEvent = new QKeyEvent(QEvent::KeyPress, scanCode, Qt::NoModifier, keyString);
        QKeyEvent* releaseEvent = new QKeyEvent(QEvent::KeyRelease, scanCode, Qt::NoModifier, keyString);
        QCoreApplication::postEvent(eventHandler, pressEvent);
        QCoreApplication::postEvent(eventHandler, releaseEvent);
    }
}

void OffscreenQmlSurface::lowerKeyboard() {
    QSignalBlocker blocker(getWindow());

    if (_currentFocusItem) {
        _currentFocusItem->setFocus(false);
        setKeyboardRaised(_currentFocusItem, false);
    }
}

void OffscreenQmlSurface::setKeyboardRaised(QObject* object, bool raised, bool numeric, bool passwordField) {
    qCDebug(uiLogging) << "setKeyboardRaised: " << object << ", raised: " << raised << ", numeric: " << numeric
                       << ", password: " << passwordField;

    if (!object) {
        return;
    }

#if !defined(Q_OS_ANDROID)
    // if HMD is being worn, allow keyboard to open.  allow it to close, HMD or not.
    if (!raised || qApp->property(hifi::properties::HMD).toBool()) {
        QQuickItem* item = dynamic_cast<QQuickItem*>(object);
        if (!item) {
            return;
        }

        // for future probably makes sense to consider one of the following:
        // 1. make keyboard a singleton, which will be dynamically re-parented before showing
        // 2. track currently visible keyboard somewhere, allow to subscribe for this signal
        // any of above should also eliminate need in duplicated properties and code below

        while (item) {
            // Numeric value may be set in parameter from HTML UI; for QML UI, detect numeric fields here.
            numeric = numeric || QString(item->metaObject()->className()).left(7) == "SpinBox";

            if (item->property("keyboardRaised").isValid()) {
                // FIXME - HMD only: Possibly set value of "keyboardEnabled" per isHMDMode() for use in WebView.qml.
                if (item->property("punctuationMode").isValid()) {
                    item->setProperty("punctuationMode", QVariant(numeric));
                }
                if (item->property("passwordField").isValid()) {
                    item->setProperty("passwordField", QVariant(passwordField));
                }

                if (raised) {
                    item->setProperty("keyboardRaised", QVariant(!raised));
                }

                item->setProperty("keyboardRaised", QVariant(raised));
                return;
            }
            item = dynamic_cast<QQuickItem*>(item->parentItem());
        }
    }
#endif
}

void OffscreenQmlSurface::emitScriptEvent(const QVariant& message) {
    if (QThread::currentThread() != thread()) {
        QMetaObject::invokeMethod(this, "emitScriptEvent", Qt::QueuedConnection, Q_ARG(QVariant, message));
    } else {
        emit scriptEventReceived(message);
    }
}

void OffscreenQmlSurface::emitWebEvent(const QVariant& message) {
    if (QThread::currentThread() != thread()) {
        QMetaObject::invokeMethod(this, "emitWebEvent", Qt::QueuedConnection, Q_ARG(QVariant, message));
    } else {
        // Special case to handle raising and lowering the virtual keyboard.
        const QString RAISE_KEYBOARD = "_RAISE_KEYBOARD";
        const QString RAISE_KEYBOARD_NUMERIC = "_RAISE_KEYBOARD_NUMERIC";
        const QString LOWER_KEYBOARD = "_LOWER_KEYBOARD";
        const QString RAISE_KEYBOARD_NUMERIC_PASSWORD = "_RAISE_KEYBOARD_NUMERIC_PASSWORD";
        const QString RAISE_KEYBOARD_PASSWORD = "_RAISE_KEYBOARD_PASSWORD";
        QString messageString = message.type() == QVariant::String ? message.toString() : "";
        if (messageString.left(RAISE_KEYBOARD.length()) == RAISE_KEYBOARD) {
            bool numeric = (messageString == RAISE_KEYBOARD_NUMERIC || messageString == RAISE_KEYBOARD_NUMERIC_PASSWORD);
            bool passwordField = (messageString == RAISE_KEYBOARD_PASSWORD || messageString == RAISE_KEYBOARD_NUMERIC_PASSWORD);
            setKeyboardRaised(_currentFocusItem, true, numeric, passwordField);
        } else if (messageString == LOWER_KEYBOARD) {
            setKeyboardRaised(_currentFocusItem, false);
        } else {
            emit webEventReceived(message);
        }
    }
}

void OffscreenQmlSurface::sendToQml(const QVariant& message) {
    if (QThread::currentThread() != thread()) {
        QMetaObject::invokeMethod(this, "emitQmlEvent", Qt::QueuedConnection, Q_ARG(QVariant, message));
    } else if (getRootItem()) {
        // call fromScript method on qml root
        QMetaObject::invokeMethod(getRootItem(), "fromScript", Qt::QueuedConnection, Q_ARG(QVariant, message));
    }
}

void OffscreenQmlSurface::changeAudioOutputDevice(const QString& deviceName, bool isHtmlUpdate) {
#if !defined(Q_OS_ANDROID)
    _currentAudioOutputDevice = deviceName;
    if (getRootItem() && !isHtmlUpdate) {
        QMetaObject::invokeMethod(this, "forceQmlAudioOutputDeviceUpdate", Qt::QueuedConnection);
    }
    emit audioOutputDeviceChanged(deviceName);
#endif
}

void OffscreenQmlSurface::forceHtmlAudioOutputDeviceUpdate() {
#if !defined(Q_OS_ANDROID)
    if (_currentAudioOutputDevice.size() > 0) {
        QMetaObject::invokeMethod(this, "changeAudioOutputDevice", Qt::QueuedConnection,
            Q_ARG(QString, _currentAudioOutputDevice), Q_ARG(bool, true));
    }
#endif
}

void OffscreenQmlSurface::forceQmlAudioOutputDeviceUpdate() {
#if !defined(Q_OS_ANDROID)
    if (QThread::currentThread() != qApp->thread()) {
        QMetaObject::invokeMethod(this, "forceQmlAudioOutputDeviceUpdate", Qt::QueuedConnection);
    } else {
        if (_audioOutputUpdateTimer.isActive()) {
            _audioOutputUpdateTimer.stop();
        }
        _audioOutputUpdateTimer.start();
    }
#endif
}

#include "OffscreenQmlSurface.moc"<|MERGE_RESOLUTION|>--- conflicted
+++ resolved
@@ -238,12 +238,9 @@
 
 void OffscreenQmlSurface::initializeEngine(QQmlEngine* engine) {
     Parent::initializeEngine(engine);
-<<<<<<< HEAD
-=======
     QQmlFileSelector* fileSelector = new QQmlFileSelector(engine);
     fileSelector->setExtraSelectors(FileUtils::getFileSelectors());
 
->>>>>>> 3ee412fa
     static std::once_flag once;
     std::call_once(once, [] { 
         qRegisterMetaType<TabletProxy*>();

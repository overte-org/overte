//
//  ViveControllerManager.cpp
//  input-plugins/src/input-plugins
//
//  Created by Sam Gondelman on 6/29/15.
//  Copyright 2013 High Fidelity, Inc.
//
//  Distributed under the Apache License, Version 2.0.
//  See the accompanying file LICENSE or http://www.apache.org/licenses/LICENSE-2.0.html
//

#include "ViveControllerManager.h"

#include <PerfStat.h>
#include <PathUtils.h>
#include <GeometryCache.h>
#include <gpu/Batch.h>
#include <gpu/Context.h>
#include <DeferredLightingEffect.h>
#include <display-plugins/openvr/OpenVrHelpers.h>
#include <NumericalConstants.h>
#include <plugins/PluginContainer.h>
#include <UserActivityLogger.h>

#include <controllers/UserInputMapper.h>

#include <controllers/StandardControls.h>

#ifdef Q_OS_WIN
extern vr::IVRSystem* _hmd;
extern int hmdRefCount;
extern vr::TrackedDevicePose_t _trackedDevicePose[vr::k_unMaxTrackedDeviceCount];
extern mat4 _trackedDevicePoseMat4[vr::k_unMaxTrackedDeviceCount];
#endif


const float CONTROLLER_LENGTH_OFFSET = 0.0762f;  // three inches
const QString CONTROLLER_MODEL_STRING = "vr_controller_05_wireless_b";

const QString ViveControllerManager::NAME = "OpenVR";

const QString MENU_PARENT = "Avatar";
const QString MENU_NAME = "Vive Controllers";
const QString MENU_PATH = MENU_PARENT + ">" + MENU_NAME;
const QString RENDER_CONTROLLERS = "Render Hand Controllers";

static std::shared_ptr<ViveControllerManager> instance;

ViveControllerManager::ViveControllerManager() :
        InputDevice("Vive"),
    _trackedControllers(0),
    _modelLoaded(false),
    _leftHandRenderID(0),
    _rightHandRenderID(0),
    _renderControllers(false)
{
    instance = std::shared_ptr<ViveControllerManager>(this);
}

bool ViveControllerManager::isSupported() const {
#ifdef Q_OS_WIN
    bool success = vr::VR_IsHmdPresent();
    if (success) {
        vr::HmdError eError = vr::HmdError_None;
        auto hmd = vr::VR_Init(&eError);
        success = (hmd != nullptr);
        vr::VR_Shutdown();
    }
    return success;
#else 
    return false;
#endif
}

void ViveControllerManager::activate() {
    InputPlugin::activate();
#ifdef Q_OS_WIN
    CONTAINER->addMenu(MENU_PATH);
    CONTAINER->addMenuItem(MENU_PATH, RENDER_CONTROLLERS,
        [this] (bool clicked) { this->setRenderControllers(clicked); },
        true, true);

    hmdRefCount++;
    if (!_hmd) {
        vr::HmdError eError = vr::HmdError_None;
        _hmd = vr::VR_Init(&eError);
        Q_ASSERT(eError == vr::HmdError_None);
    }
    Q_ASSERT(_hmd);

    vr::RenderModel_t model;
    if (!_hmd->LoadRenderModel(CONTROLLER_MODEL_STRING.toStdString().c_str(), &model)) {
        qDebug() << QString("Unable to load render model %1\n").arg(CONTROLLER_MODEL_STRING);
    } else {
        model::Mesh* mesh = new model::Mesh();
        model::MeshPointer meshPtr(mesh);
        _modelGeometry.setMesh(meshPtr);

        auto indexBuffer = new gpu::Buffer(3 * model.unTriangleCount * sizeof(uint16_t), (gpu::Byte*)model.rIndexData);
        auto indexBufferPtr = gpu::BufferPointer(indexBuffer);
        auto indexBufferView = new gpu::BufferView(indexBufferPtr, gpu::Element(gpu::SCALAR, gpu::UINT16, gpu::RAW));
        mesh->setIndexBuffer(*indexBufferView);

        auto vertexBuffer = new gpu::Buffer(model.unVertexCount * sizeof(vr::RenderModel_Vertex_t),
            (gpu::Byte*)model.rVertexData);
        auto vertexBufferPtr = gpu::BufferPointer(vertexBuffer);
        auto vertexBufferView = new gpu::BufferView(vertexBufferPtr,
            0,
            vertexBufferPtr->getSize() - sizeof(float) * 3,
            sizeof(vr::RenderModel_Vertex_t),
            gpu::Element(gpu::VEC3, gpu::FLOAT, gpu::RAW));
        mesh->setVertexBuffer(*vertexBufferView);
        mesh->addAttribute(gpu::Stream::NORMAL,
            gpu::BufferView(vertexBufferPtr,
            sizeof(float) * 3,
            vertexBufferPtr->getSize() - sizeof(float) * 3,
            sizeof(vr::RenderModel_Vertex_t),
            gpu::Element(gpu::VEC3, gpu::FLOAT, gpu::RAW)));
        //mesh->addAttribute(gpu::Stream::TEXCOORD,
        //    gpu::BufferView(vertexBufferPtr,
        //    2 * sizeof(float) * 3,
        //    vertexBufferPtr->getSize() - sizeof(float) * 2,
        //    sizeof(vr::RenderModel_Vertex_t),
        //    gpu::Element(gpu::VEC2, gpu::FLOAT, gpu::RAW)));
        
        gpu::Element formatGPU = gpu::Element(gpu::VEC4, gpu::UINT8, gpu::RGBA);
        gpu::Element formatMip = gpu::Element(gpu::VEC4, gpu::UINT8, gpu::RGBA);
        _texture = gpu::TexturePointer(
            gpu::Texture::create2D(formatGPU, model.diffuseTexture.unWidth, model.diffuseTexture.unHeight,
            gpu::Sampler(gpu::Sampler::FILTER_MIN_MAG_MIP_LINEAR)));
        _texture->assignStoredMip(0, formatMip, model.diffuseTexture.unWidth * model.diffuseTexture.unHeight * 4 * sizeof(uint8_t), model.diffuseTexture.rubTextureMapData);
        _texture->autoGenerateMips(-1);

        _modelLoaded = true;
        _renderControllers = true;
    }
#endif

    // unregister with UserInputMapper
    auto userInputMapper = DependencyManager::get<controller::UserInputMapper>();
    userInputMapper->registerDevice(this);
    _registeredWithInputMapper = true;
}

void ViveControllerManager::deactivate() {
    InputPlugin::deactivate();

#ifdef Q_OS_WIN
    CONTAINER->removeMenuItem(MENU_NAME, RENDER_CONTROLLERS);
    CONTAINER->removeMenu(MENU_PATH);

    hmdRefCount--;

    if (hmdRefCount == 0 && _hmd) {
        vr::VR_Shutdown();
        _hmd = nullptr;
    }
    _poseStateMap.clear();
#endif

    // unregister with UserInputMapper
    auto userInputMapper = DependencyManager::get<controller::UserInputMapper>();
    userInputMapper->removeDevice(_deviceID);
    _registeredWithInputMapper = false;
}

void ViveControllerManager::updateRendering(RenderArgs* args, render::ScenePointer scene, render::PendingChanges pendingChanges) {
    PerformanceTimer perfTimer("ViveControllerManager::updateRendering");

    if (_modelLoaded) {
        //auto controllerPayload = new render::Payload<ViveControllerManager>(this);
        //auto controllerPayloadPointer = ViveControllerManager::PayloadPointer(controllerPayload);
        //if (_leftHandRenderID == 0) {
        //    _leftHandRenderID = scene->allocateID();
        //    pendingChanges.resetItem(_leftHandRenderID, controllerPayloadPointer);
        //}
        //pendingChanges.updateItem(_leftHandRenderID, );


        controller::Pose leftHand = _poseStateMap[controller::StandardPoseChannel::LEFT_HAND];
        controller::Pose rightHand = _poseStateMap[controller::StandardPoseChannel::RIGHT_HAND];

        gpu::doInBatch(args->_context, [=](gpu::Batch& batch) {
            auto geometryCache = DependencyManager::get<GeometryCache>();
            geometryCache->useSimpleDrawPipeline(batch);
            DependencyManager::get<DeferredLightingEffect>()->bindSimpleProgram(batch, true);

            auto mesh = _modelGeometry.getMesh();
            batch.setInputFormat(mesh->getVertexFormat());
            //batch._glBindTexture(GL_TEXTURE_2D, _uexture);

            if (leftHand.isValid()) {
                renderHand(leftHand, batch, 1);
            }
            if (rightHand.isValid()) {
                renderHand(rightHand, batch, -1);
            }
        });
    }
}

void ViveControllerManager::renderHand(const controller::Pose& pose, gpu::Batch& batch, int sign) {
    auto userInputMapper = DependencyManager::get<controller::UserInputMapper>();
    Transform transform(userInputMapper->getSensorToWorldMat());
    transform.postTranslate(pose.getTranslation() + pose.getRotation() * glm::vec3(0, 0, CONTROLLER_LENGTH_OFFSET));

    glm::quat rotation = pose.getRotation() * glm::angleAxis(PI, glm::vec3(1.0f, 0.0f, 0.0f)) * glm::angleAxis(sign * PI_OVER_TWO, glm::vec3(0.0f, 0.0f, 1.0f));
    transform.postRotate(rotation);

    batch.setModelTransform(transform);

    auto mesh = _modelGeometry.getMesh();
    batch.setInputBuffer(gpu::Stream::POSITION, mesh->getVertexBuffer());
    batch.setInputBuffer(gpu::Stream::NORMAL,
        mesh->getVertexBuffer()._buffer,
        sizeof(float) * 3,
        mesh->getVertexBuffer()._stride);
    //batch.setInputBuffer(gpu::Stream::TEXCOORD,
    //    mesh->getVertexBuffer()._buffer,
    //    2 * 3 * sizeof(float),
    //    mesh->getVertexBuffer()._stride);
    batch.setIndexBuffer(gpu::UINT16, mesh->getIndexBuffer()._buffer, 0);
    batch.drawIndexed(gpu::TRIANGLES, mesh->getNumIndices(), 0);
}

void ViveControllerManager::update(float deltaTime, bool jointsCaptured) {
#ifdef Q_OS_WIN
    _poseStateMap.clear();

    // TODO: This shouldn't be necessary
    if (!_hmd) {
        return;
    }

    _buttonPressedMap.clear();

    PerformanceTimer perfTimer("ViveControllerManager::update");

    int numTrackedControllers = 0;

    for (vr::TrackedDeviceIndex_t device = vr::k_unTrackedDeviceIndex_Hmd + 1;
            device < vr::k_unMaxTrackedDeviceCount && numTrackedControllers < 2; ++device) {
            
        if (!_hmd->IsTrackedDeviceConnected(device)) {
            continue;
        }
            
        if(_hmd->GetTrackedDeviceClass(device) != vr::TrackedDeviceClass_Controller) {
            continue;
        }

        if (!_trackedDevicePose[device].bPoseIsValid) {
            continue;
        }
            
        numTrackedControllers++;
        bool left = numTrackedControllers == 1;
            
        const mat4& mat = _trackedDevicePoseMat4[device];
                  
        if (!jointsCaptured) {
            handlePoseEvent(mat, numTrackedControllers - 1);
        }
            
        // handle inputs
        vr::VRControllerState_t controllerState = vr::VRControllerState_t();
        if (_hmd->GetControllerState(device, &controllerState)) {
            //qDebug() << (numTrackedControllers == 1 ? "Left: " : "Right: ");
            //qDebug() << "Trackpad: " << controllerState.rAxis[0].x << " " << controllerState.rAxis[0].y;
            //qDebug() << "Trigger: " << controllerState.rAxis[1].x << " " << controllerState.rAxis[1].y;
            for (uint32_t i = 0; i < vr::k_EButton_Max; ++i) {
                auto mask = vr::ButtonMaskFromId((vr::EVRButtonId)i);
                bool pressed = 0 != (controllerState.ulButtonPressed & mask);
                handleButtonEvent(i, pressed, left);
            }
            for (uint32_t i = 0; i < vr::k_unControllerStateAxisCount; i++) {
                handleAxisEvent(i, controllerState.rAxis[i].x, controllerState.rAxis[i].y, left);
            }
        }
    }
        
    auto userInputMapper = DependencyManager::get<controller::UserInputMapper>();
        
    if (numTrackedControllers == 0) {
        if (_registeredWithInputMapper) {
            userInputMapper->removeDevice(_deviceID);
            _registeredWithInputMapper = false;
            _poseStateMap.clear();
        }
    }
        
    if (_trackedControllers == 0 && numTrackedControllers > 0) {
<<<<<<< HEAD
        userInputMapper->registerDevice(this);
        _registeredWithInputMapper = true;
=======
        userInputMapper->registerDevice(instance);
>>>>>>> af20c64c
        UserActivityLogger::getInstance().connectedDevice("spatial_controller", "steamVR");
    }
        
    _trackedControllers = numTrackedControllers;
#endif
}

void ViveControllerManager::focusOutEvent() {
    _axisStateMap.clear();
    _buttonPressedMap.clear();
};

// These functions do translation from the Steam IDs to the standard controller IDs
void ViveControllerManager::handleAxisEvent(uint32_t axis, float x, float y, bool left) {
#ifdef Q_OS_WIN
    using namespace controller;
    if (axis == vr::k_EButton_SteamVR_Touchpad) {
        _axisStateMap[left ? LX : RX] = x;
        _axisStateMap[left ? LY : RY] = y;
    } else if (axis == vr::k_EButton_SteamVR_Trigger) {
        _axisStateMap[left ? LT : RT] = x;
    }
#endif
}

// These functions do translation from the Steam IDs to the standard controller IDs
void ViveControllerManager::handleButtonEvent(uint32_t button, bool pressed, bool left) {
#ifdef Q_OS_WIN
    if (!pressed) {
        return;
    }

    if (button == vr::k_EButton_ApplicationMenu) {
        // FIXME?
        _buttonPressedMap.insert(left ? controller::B : controller::A);
    } else if (button == vr::k_EButton_Grip) {
        // Tony says these are harder to reach, so make them the meta buttons
        _buttonPressedMap.insert(left ? controller::BACK : controller::START);
    } else if (button == vr::k_EButton_SteamVR_Trigger) {
        _buttonPressedMap.insert(left ? controller::LB : controller::RB);
    } else if (button == vr::k_EButton_SteamVR_Touchpad) {
        _buttonPressedMap.insert(left ? controller::LS : controller::RS);
    }
#endif
}

void ViveControllerManager::handlePoseEvent(const mat4& mat, bool left) {
    glm::vec3 position = extractTranslation(mat);
    glm::quat rotation = glm::quat_cast(mat);

    // When the sensor-to-world rotation is identity the coordinate axes look like this:
    //
    //                       user
    //                      forward
    //                         z
    //                         |
    //                        y|      user
    //      y                  o----x right
    //       o-----x         user
    //       |                up
    //       |
    //       z
    //
    //     Vive
    //

    // From ABOVE the hand canonical axes looks like this:
    //
    //      | | | |          y        | | | |
    //      | | | |          |        | | | |
    //      |     |          |        |     |
    //      |left | /  x---- +      \ |right|
    //      |     _/          z      \_     |
    //       |   |                     |   |
    //       |   |                     |   |
    //

    // So when the user is standing in Vive space facing the -zAxis with hands outstretched and palms down 
    // the rotation to align the Vive axes with those of the hands is:
    //
    //    QviveToHand = halfTurnAboutY * quaterTurnAboutX
   
    // Due to how the Vive controllers fit into the palm there is an offset that is different for each hand.
    // You can think of this offset as the inverse of the measured rotation when the hands are posed, such that
    // the combination (measurement * offset) is identity at this orientation.
    //
    //    Qoffset = glm::inverse(deltaRotation when hand is posed fingers forward, palm down)
    //
    // An approximate offset for the Vive can be obtained by inspection:
    //
    //    Qoffset = glm::inverse(glm::angleAxis(sign * PI/4.0f, zAxis) * glm::angleAxis(PI/2.0f, xAxis))
    //
    // So the full equation is:
    //
    //    Q = combinedMeasurement * viveToHand
    //
    //    Q = (deltaQ * QOffset) * (yFlip * quarterTurnAboutX)
    //
    //    Q = (deltaQ * inverse(deltaQForAlignedHand)) * (yFlip * quarterTurnAboutX)
   
    const glm::quat quarterX = glm::angleAxis(PI / 2.0f, glm::vec3(1.0f, 0.0f, 0.0f));
    const glm::quat yFlip = glm::angleAxis(PI, glm::vec3(0.0f, 1.0f, 0.0f));
    float sign = left ? -1.0f : 1.0f;
    const glm::quat signedQuaterZ = glm::angleAxis(sign * PI / 2.0f, glm::vec3(0.0f, 0.0f, 1.0f)); 
    const glm::quat eighthX = glm::angleAxis(PI / 4.0f, glm::vec3(1.0f, 0.0f, 0.0f));
    const glm::quat offset = glm::inverse(signedQuaterZ * eighthX);
    rotation = rotation * offset * yFlip * quarterX;

    position += rotation * glm::vec3(0, 0, -CONTROLLER_LENGTH_OFFSET);

    _poseStateMap[left ? controller::LEFT_HAND : controller::RIGHT_HAND] = controller::Pose(position, rotation);
}

controller::Input::NamedVector ViveControllerManager::getAvailableInputs() const {
    using namespace controller;
    QVector<Input::NamedPair> availableInputs{
        // Trackpad analogs
        makePair(LX, "LX"),
        makePair(LY, "LY"),
        makePair(RX, "RX"),
        makePair(RY, "RY"),
        // trigger analogs
        makePair(LT, "LT"),
        makePair(RT, "RT"),

        makePair(LB, "LB"),
        makePair(RB, "RB"),

        makePair(LS, "LS"),
        makePair(RS, "RS"),
        makePair(LEFT_HAND, "LeftHand"),
        makePair(RIGHT_HAND, "RightHand"),
    };

    //availableInputs.append(Input::NamedPair(makeInput(BUTTON_A, 0), "Left Button A"));
    //availableInputs.append(Input::NamedPair(makeInput(GRIP_BUTTON, 0), "Left Grip Button"));
    //availableInputs.append(Input::NamedPair(makeInput(TRACKPAD_BUTTON, 0), "Left Trackpad Button"));
    //availableInputs.append(Input::NamedPair(makeInput(TRIGGER_BUTTON, 0), "Left Trigger Button"));
    //availableInputs.append(Input::NamedPair(makeInput(BACK_TRIGGER, 0), "Left Back Trigger"));
    //availableInputs.append(Input::NamedPair(makeInput(RIGHT_HAND), "Right Hand"));
    //availableInputs.append(Input::NamedPair(makeInput(BUTTON_A, 1), "Right Button A"));
    //availableInputs.append(Input::NamedPair(makeInput(GRIP_BUTTON, 1), "Right Grip Button"));
    //availableInputs.append(Input::NamedPair(makeInput(TRACKPAD_BUTTON, 1), "Right Trackpad Button"));
    //availableInputs.append(Input::NamedPair(makeInput(TRIGGER_BUTTON, 1), "Right Trigger Button"));
    //availableInputs.append(Input::NamedPair(makeInput(BACK_TRIGGER, 1), "Right Back Trigger"));

    return availableInputs;
}

QString ViveControllerManager::getDefaultMappingConfig() const {
    static const QString MAPPING_JSON = PathUtils::resourcesPath() + "/controllers/vive.json";
    return MAPPING_JSON;
}

//void ViveControllerManager::assignDefaultInputMapping(UserInputMapper& mapper) {
//    const float JOYSTICK_MOVE_SPEED = 1.0f;
//    
//    // Left Trackpad: Movement, strafing
//    mapper.addInputChannel(UserInputMapper::LONGITUDINAL_FORWARD, makeInput(AXIS_Y_POS, 0), makeInput(TRACKPAD_BUTTON, 0), JOYSTICK_MOVE_SPEED);
//    mapper.addInputChannel(UserInputMapper::LONGITUDINAL_BACKWARD, makeInput(AXIS_Y_NEG, 0), makeInput(TRACKPAD_BUTTON, 0), JOYSTICK_MOVE_SPEED);
//    mapper.addInputChannel(UserInputMapper::LATERAL_RIGHT, makeInput(AXIS_X_POS, 0), makeInput(TRACKPAD_BUTTON, 0), JOYSTICK_MOVE_SPEED);
//    mapper.addInputChannel(UserInputMapper::LATERAL_LEFT, makeInput(AXIS_X_NEG, 0), makeInput(TRACKPAD_BUTTON, 0), JOYSTICK_MOVE_SPEED);
//
//    // Right Trackpad: Vertical movement, zooming
//    mapper.addInputChannel(UserInputMapper::VERTICAL_UP, makeInput(AXIS_Y_POS, 1), makeInput(TRACKPAD_BUTTON, 1), JOYSTICK_MOVE_SPEED);
//    mapper.addInputChannel(UserInputMapper::VERTICAL_DOWN, makeInput(AXIS_Y_NEG, 1), makeInput(TRACKPAD_BUTTON, 1), JOYSTICK_MOVE_SPEED);
//    
//    // Buttons
//    mapper.addInputChannel(UserInputMapper::SHIFT, makeInput(BUTTON_A, 0));
//    mapper.addInputChannel(UserInputMapper::SHIFT, makeInput(BUTTON_A, 1));
//    
//    mapper.addInputChannel(UserInputMapper::ACTION1, makeInput(GRIP_BUTTON, 0));
//    mapper.addInputChannel(UserInputMapper::ACTION2, makeInput(GRIP_BUTTON, 1));
//
//    mapper.addInputChannel(UserInputMapper::LEFT_HAND_CLICK, makeInput(BACK_TRIGGER, 0));
//    mapper.addInputChannel(UserInputMapper::RIGHT_HAND_CLICK, makeInput(BACK_TRIGGER, 1));
//    
//    // Hands
//    mapper.addInputChannel(UserInputMapper::LEFT_HAND, makeInput(LEFT_HAND));
//    mapper.addInputChannel(UserInputMapper::RIGHT_HAND, makeInput(RIGHT_HAND));
//}<|MERGE_RESOLUTION|>--- conflicted
+++ resolved
@@ -138,7 +138,7 @@
 
     // unregister with UserInputMapper
     auto userInputMapper = DependencyManager::get<controller::UserInputMapper>();
-    userInputMapper->registerDevice(this);
+    userInputMapper->registerDevice(instance);
     _registeredWithInputMapper = true;
 }
 
@@ -290,12 +290,8 @@
     }
         
     if (_trackedControllers == 0 && numTrackedControllers > 0) {
-<<<<<<< HEAD
-        userInputMapper->registerDevice(this);
+        userInputMapper->registerDevice(instance);
         _registeredWithInputMapper = true;
-=======
-        userInputMapper->registerDevice(instance);
->>>>>>> af20c64c
         UserActivityLogger::getInstance().connectedDevice("spatial_controller", "steamVR");
     }
         

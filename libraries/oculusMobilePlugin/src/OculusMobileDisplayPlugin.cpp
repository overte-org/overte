--- conflicted
+++ resolved
@@ -141,19 +141,8 @@
         }
 
         fovs[0].extend(fovs[1]);
-<<<<<<< HEAD
-        float horizontalMargin = 1.1f;
-        float verticalMargin = 1.5f;
-        fovs[0].leftRightUpDown[0] *= horizontalMargin;
-        fovs[0].leftRightUpDown[1] *= horizontalMargin;
-        fovs[0].leftRightUpDown[2] *= verticalMargin;
-        fovs[0].leftRightUpDown[3] *= verticalMargin;
-
-         return fovs[0].withZ(baseProjection);
-=======
         result= glm::scale( fovs[0].withZ(baseProjection),glm::vec3(1.5f));
         return result;
->>>>>>> ff5e9ee5
     });
 
     return result;

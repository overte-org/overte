//
//  Avatar.cpp
//  interface/src/avatar
//
//  Created by Philip Rosedale on 9/11/12.
//  Copyright 2013 High Fidelity, Inc.
//
//  Distributed under the Apache License, Version 2.0.
//  See the accompanying file LICENSE or http://www.apache.org/licenses/LICENSE-2.0.html
//

#include "Avatar.h"

#include <QtCore/QThread>
#include <glm/gtx/transform.hpp>
#include <glm/gtx/vector_query.hpp>

#include <AvatarConstants.h>
#include <shared/QtHelpers.h>
#include <DeferredLightingEffect.h>
#include <EntityTreeRenderer.h>
#include <NodeList.h>
#include <NumericalConstants.h>
#include <OctreeUtils.h>
#include <udt/PacketHeaders.h>
#include <PerfStat.h>
#include <Rig.h>
#include <SharedUtil.h>
#include <TextRenderer3D.h>
#include <VariantMapToScriptValue.h>
#include <DebugDraw.h>
#include <shared/Camera.h>
#include <SoftAttachmentModel.h>
#include <render/TransitionStage.h>

#include "Logging.h"

using namespace std;

const int   NUM_BODY_CONE_SIDES = 9;
const float CHAT_MESSAGE_SCALE = 0.0015f;
const float CHAT_MESSAGE_HEIGHT = 0.1f;
const float DISPLAYNAME_FADE_TIME = 0.5f;
const float DISPLAYNAME_FADE_FACTOR = pow(0.01f, 1.0f / DISPLAYNAME_FADE_TIME);
const float DISPLAYNAME_ALPHA = 1.0f;
const float DISPLAYNAME_BACKGROUND_ALPHA = 0.4f;
const glm::vec3 HAND_TO_PALM_OFFSET(0.0f, 0.12f, 0.08f);

namespace render {
    template <> const ItemKey payloadGetKey(const AvatarSharedPointer& avatar) {
        return ItemKey::Builder::opaqueShape().withTypeMeta();
    }
    template <> const Item::Bound payloadGetBound(const AvatarSharedPointer& avatar) {
        return static_pointer_cast<Avatar>(avatar)->getBounds();
    }
    template <> void payloadRender(const AvatarSharedPointer& avatar, RenderArgs* args) {
        auto avatarPtr = static_pointer_cast<Avatar>(avatar);
        if (avatarPtr->isInitialized() && args) {
            PROFILE_RANGE_BATCH(*args->_batch, "renderAvatarPayload");
            avatarPtr->render(args);
        }
    }
    template <> uint32_t metaFetchMetaSubItems(const AvatarSharedPointer& avatar, ItemIDs& subItems) {
        auto avatarPtr = static_pointer_cast<Avatar>(avatar);
        if (avatarPtr->getSkeletonModel()) {
            auto& metaSubItems = avatarPtr->getSkeletonModel()->fetchRenderItemIDs();
            subItems.insert(subItems.end(), metaSubItems.begin(), metaSubItems.end());
            return (uint32_t) metaSubItems.size();
        }
        return 0;
    }
}

bool showAvatars { true };
void Avatar::setShowAvatars(bool render) {
    showAvatars = render;
}

static bool showReceiveStats = false;
void Avatar::setShowReceiveStats(bool receiveStats) {
    showReceiveStats = receiveStats;
}

static bool showMyLookAtVectors = false;
void Avatar::setShowMyLookAtVectors(bool showMine) {
    showMyLookAtVectors = showMine;
}

static bool showOtherLookAtVectors = false;
void Avatar::setShowOtherLookAtVectors(bool showOthers) {
    showOtherLookAtVectors = showOthers;
}

static bool showCollisionShapes = false;
void Avatar::setShowCollisionShapes(bool render) {
    showCollisionShapes = render;
}

static bool showNamesAboveHeads = false;
void Avatar::setShowNamesAboveHeads(bool show) {
    showNamesAboveHeads = show;
}

Avatar::Avatar(QThread* thread) :
    _voiceSphereID(GeometryCache::UNKNOWN_ID)
{
    // we may have been created in the network thread, but we live in the main thread
    moveToThread(thread);

    setModelScale(1.0f); // avatar scale is uniform

    auto geometryCache = DependencyManager::get<GeometryCache>();
    _nameRectGeometryID = geometryCache->allocateID();
    _leftPointerGeometryID = geometryCache->allocateID();
    _rightPointerGeometryID = geometryCache->allocateID();
    _lastRenderUpdateTime = usecTimestampNow();
}

Avatar::~Avatar() {
    auto treeRenderer = DependencyManager::get<EntityTreeRenderer>();
    EntityTreePointer entityTree = treeRenderer ? treeRenderer->getTree() : nullptr;
    if (entityTree) {
        entityTree->withWriteLock([&] {
            AvatarEntityMap avatarEntities = getAvatarEntityData();
            for (auto entityID : avatarEntities.keys()) {
                entityTree->deleteEntity(entityID, true, true);
            }
        });
    }

    auto geometryCache = DependencyManager::get<GeometryCache>();
    if (geometryCache) {
        geometryCache->releaseID(_nameRectGeometryID);
        geometryCache->releaseID(_leftPointerGeometryID);
        geometryCache->releaseID(_rightPointerGeometryID);
    }
}

void Avatar::init() {
    getHead()->init();
    _skeletonModel->init();
    _initialized = true;
}

glm::vec3 Avatar::getChestPosition() const {
    // for now, let's just assume that the "chest" is halfway between the root and the neck
    glm::vec3 neckPosition;
    return _skeletonModel->getNeckPosition(neckPosition) ? (getWorldPosition() + neckPosition) * 0.5f : getWorldPosition();
}

glm::vec3 Avatar::getNeckPosition() const {
    glm::vec3 neckPosition;
    return _skeletonModel->getNeckPosition(neckPosition) ? neckPosition : getWorldPosition();
}

AABox Avatar::getBounds() const {
    if (!_skeletonModel->isRenderable() || _skeletonModel->needsFixupInScene()) {
        // approximately 2m tall, scaled to user request.
        return AABox(getWorldPosition() - glm::vec3(getModelScale()), getModelScale() * 2.0f);
    }
    return _skeletonModel->getRenderableMeshBound();
}

void Avatar::animateScaleChanges(float deltaTime) {
    if (_isAnimatingScale) {
        float currentScale = getModelScale();
        float desiredScale = getDomainLimitedScale();

        // use exponential decay toward the domain limit clamped scale
        const float SCALE_ANIMATION_TIMESCALE = 0.5f;
        float blendFactor = glm::clamp(deltaTime / SCALE_ANIMATION_TIMESCALE, 0.0f, 1.0f);
        float animatedScale = (1.0f - blendFactor) * currentScale + blendFactor * desiredScale;

        // snap to the end when we get close enough
        const float MIN_RELATIVE_ERROR = 0.03f;
        float relativeError = fabsf(desiredScale - currentScale) / desiredScale;
        if (relativeError < MIN_RELATIVE_ERROR) {
            animatedScale = desiredScale;
            _isAnimatingScale = false;
        }
        setModelScale(animatedScale); // avatar scale is uniform

        // flag the joints as having changed for force update to RenderItem
        _hasNewJointData = true;

        // TODO: rebuilding the shape constantly is somehwat expensive.
        // We should only rebuild after significant change.
        rebuildCollisionShape();
    }
}

void Avatar::setTargetScale(float targetScale) {
    float newValue = glm::clamp(targetScale, MIN_AVATAR_SCALE, MAX_AVATAR_SCALE);
    if (_targetScale != newValue) {
        _targetScale = newValue;
        _scaleChanged = usecTimestampNow();
        _isAnimatingScale = true;
    }
}

void Avatar::updateAvatarEntities() {
    PerformanceTimer perfTimer("attachments");
    // - if queueEditEntityMessage sees clientOnly flag it does _myAvatar->updateAvatarEntity()
    // - updateAvatarEntity saves the bytes and sets _avatarEntityDataLocallyEdited
    // - MyAvatar::update notices _avatarEntityDataLocallyEdited and calls sendIdentityPacket
    // - sendIdentityPacket sends the entity bytes to the server which relays them to other interfaces
    // - AvatarHashMap::processAvatarIdentityPacket on other interfaces call avatar->setAvatarEntityData()
    // - setAvatarEntityData saves the bytes and sets _avatarEntityDataChanged = true
    // - (My)Avatar::simulate notices _avatarEntityDataChanged and here we are...

    if (!_avatarEntityDataChanged) {
        return;
    }

    if (getID() == QUuid()) {
        return; // wait until MyAvatar gets an ID before doing this.
    }

    auto treeRenderer = DependencyManager::get<EntityTreeRenderer>();
    EntityTreePointer entityTree = treeRenderer ? treeRenderer->getTree() : nullptr;
    if (!entityTree) {
        return;
    }

    QScriptEngine scriptEngine;
    entityTree->withWriteLock([&] {
        AvatarEntityMap avatarEntities = getAvatarEntityData();
        AvatarEntityMap::const_iterator dataItr = avatarEntities.begin();
        while (dataItr != avatarEntities.end()) {
            // compute hash of data.  TODO? cache this?
            QByteArray data = dataItr.value();
            uint32_t newHash = qHash(data);

            // check to see if we recognize this hash and whether it was already successfully processed
            QUuid entityID = dataItr.key();
            MapOfAvatarEntityDataHashes::iterator stateItr = _avatarEntityDataHashes.find(entityID);
            if (stateItr != _avatarEntityDataHashes.end()) {
                if (stateItr.value().success) {
                    if (newHash == stateItr.value().hash) {
                        // data hasn't changed --> nothing to do
                        ++dataItr;
                        continue;
                    }
                } else {
                    // NOTE: if the data was unsuccessful in producing an entity in the past
                    // we will try again just in case something changed (unlikely).
                    // Unfortunately constantly trying to build the entity for this data costs
                    // CPU cycles that we'd rather not spend.
                    // TODO? put a maximum number of tries on this?
                }
            } else {
                // remember this hash for the future
                stateItr = _avatarEntityDataHashes.insert(entityID, AvatarEntityDataHash(newHash));
            }
            ++dataItr;

            // see EntityEditPacketSender::queueEditEntityMessage for the other end of this.  unpack properties
            // and either add or update the entity.
            QJsonDocument jsonProperties = QJsonDocument::fromBinaryData(data);
            if (!jsonProperties.isObject()) {
                qCDebug(avatars_renderer) << "got bad avatarEntity json" << QString(data.toHex());
                continue;
            }

            QVariant variantProperties = jsonProperties.toVariant();
            QVariantMap asMap = variantProperties.toMap();
            QScriptValue scriptProperties = variantMapToScriptValue(asMap, scriptEngine);
            EntityItemProperties properties;
            EntityItemPropertiesFromScriptValueHonorReadOnly(scriptProperties, properties);
            properties.setClientOnly(true);
            properties.setOwningAvatarID(getID());

            // there's no entity-server to tell us we're the simulation owner, so always set the
            // simulationOwner to the owningAvatarID and a high priority.
            properties.setSimulationOwner(getID(), AVATAR_ENTITY_SIMULATION_PRIORITY);

            if (properties.getParentID() == AVATAR_SELF_ID) {
                properties.setParentID(getID());
            }

            // NOTE: if this avatar entity is not attached to us, strip its entity script completely...
            auto attachedScript = properties.getScript();
            if (!isMyAvatar() && !attachedScript.isEmpty()) {
                qCDebug(avatars_renderer) << "removing entity script from avatar attached entity:" << entityID << "old script:" << attachedScript;
                QString noScript;
                properties.setScript(noScript);
            }

            auto specifiedHref = properties.getHref();
            if (!isMyAvatar() && !specifiedHref.isEmpty()) {
                qCDebug(avatars_renderer) << "removing entity href from avatar attached entity:" << entityID << "old href:" << specifiedHref;
                QString noHref;
                properties.setHref(noHref);
            }

            // When grabbing avatar entities, they are parented to the joint moving them, then when un-grabbed
            // they go back to the default parent (null uuid).  When un-gripped, others saw the entity disappear.
            // The thinking here is the local position was noticed as changing, but not the parentID (since it is now
            // back to the default), and the entity flew off somewhere.  Marking all changed definitely fixes this,
            // and seems safe (per Seth).
            properties.markAllChanged();

            // try to build the entity
            EntityItemPointer entity = entityTree->findEntityByEntityItemID(EntityItemID(entityID));
            bool success = true;
            if (entity) {
                if (entityTree->updateEntity(entityID, properties)) {
                    entity->updateLastEditedFromRemote();
                } else {
                    success = false;
                }
            } else {
                entity = entityTree->addEntity(entityID, properties);
                if (!entity) {
                    success = false;
                }
            }
            stateItr.value().success = success;
        }

        AvatarEntityIDs recentlyDettachedAvatarEntities = getAndClearRecentlyDetachedIDs();
        if (!recentlyDettachedAvatarEntities.empty()) {
            // only lock this thread when absolutely necessary
            _avatarEntitiesLock.withReadLock([&] {
                foreach (auto entityID, recentlyDettachedAvatarEntities) {
                    if (!_avatarEntityData.contains(entityID)) {
                        entityTree->deleteEntity(entityID, true, true);
                    }
                }
            });

            // remove stale data hashes
            foreach (auto entityID, recentlyDettachedAvatarEntities) {
                MapOfAvatarEntityDataHashes::iterator stateItr = _avatarEntityDataHashes.find(entityID);
                if (stateItr != _avatarEntityDataHashes.end()) {
                    _avatarEntityDataHashes.erase(stateItr);
                }
            }
        }
    });

    setAvatarEntityDataChanged(false);
}

void Avatar::simulate(float deltaTime, bool inView) {
    PROFILE_RANGE(simulation, "simulate");

    _simulationRate.increment();
    if (inView) {
        _simulationInViewRate.increment();
    }

    PerformanceTimer perfTimer("simulate");
    {
        PROFILE_RANGE(simulation, "updateJoints");
        if (inView) {
            Head* head = getHead();
            if (_hasNewJointData) {
                _skeletonModel->getRig().copyJointsFromJointData(_jointData);
                glm::mat4 rootTransform = glm::scale(_skeletonModel->getScale()) * glm::translate(_skeletonModel->getOffset());
                _skeletonModel->getRig().computeExternalPoses(rootTransform);
                _jointDataSimulationRate.increment();

                _skeletonModel->simulate(deltaTime, true);

                locationChanged(); // joints changed, so if there are any children, update them.
                _hasNewJointData = false;

                glm::vec3 headPosition = getWorldPosition();
                if (!_skeletonModel->getHeadPosition(headPosition)) {
                    headPosition = getWorldPosition();
                }
                head->setPosition(headPosition);
            }
            head->setScale(getModelScale());
            head->simulate(deltaTime);
        } else {
            // a non-full update is still required so that the position, rotation, scale and bounds of the skeletonModel are updated.
            _skeletonModel->simulate(deltaTime, false);
        }
        _skeletonModelSimulationRate.increment();
    }

    // update animation for display name fade in/out
    if ( _displayNameTargetAlpha != _displayNameAlpha) {
        // the alpha function is
        // Fade out => alpha(t) = factor ^ t => alpha(t+dt) = alpha(t) * factor^(dt)
        // Fade in  => alpha(t) = 1 - factor^t => alpha(t+dt) = 1-(1-alpha(t))*coef^(dt)
        // factor^(dt) = coef
        float coef = pow(DISPLAYNAME_FADE_FACTOR, deltaTime);
        if (_displayNameTargetAlpha < _displayNameAlpha) {
            // Fading out
            _displayNameAlpha *= coef;
        } else {
            // Fading in
            _displayNameAlpha = 1 - (1 - _displayNameAlpha) * coef;
        }
        _displayNameAlpha = abs(_displayNameAlpha - _displayNameTargetAlpha) < 0.01f ? _displayNameTargetAlpha : _displayNameAlpha;
    }

    {
        PROFILE_RANGE(simulation, "misc");
        measureMotionDerivatives(deltaTime);
        simulateAttachments(deltaTime);
        updatePalms();
    }
    {
        PROFILE_RANGE(simulation, "entities");
        updateAvatarEntities();
    }
}

float Avatar::getSimulationRate(const QString& rateName) const {
    if (rateName == "") {
        return _simulationRate.rate();
    } else if (rateName == "avatar") {
        return _simulationRate.rate();
    } else if (rateName == "avatarInView") {
        return _simulationInViewRate.rate();
    } else if (rateName == "skeletonModel") {
        return _skeletonModelSimulationRate.rate();
    } else if (rateName == "jointData") {
        return _jointDataSimulationRate.rate();
    }
    return 0.0f;
}

bool Avatar::isLookingAtMe(AvatarSharedPointer avatar) const {
    const float HEAD_SPHERE_RADIUS = 0.1f;
    glm::vec3 theirLookAt = dynamic_pointer_cast<Avatar>(avatar)->getHead()->getLookAtPosition();
    glm::vec3 myEyePosition = getHead()->getEyePosition();

    return glm::distance(theirLookAt, myEyePosition) <= (HEAD_SPHERE_RADIUS * getModelScale());
}

void Avatar::slamPosition(const glm::vec3& newPosition) {
    setWorldPosition(newPosition);
    _positionDeltaAccumulator = glm::vec3(0.0f);
    setWorldVelocity(glm::vec3(0.0f));
    _lastVelocity = glm::vec3(0.0f);
}

void Avatar::updateAttitude(const glm::quat& orientation) {
    _skeletonModel->updateAttitude(orientation);
    _worldUpDirection = orientation * Vectors::UNIT_Y;
}

void Avatar::applyPositionDelta(const glm::vec3& delta) {
    setWorldPosition(getWorldPosition() + delta);
    _positionDeltaAccumulator += delta;
}

void Avatar::measureMotionDerivatives(float deltaTime) {
    PerformanceTimer perfTimer("derivatives");
    // linear
    const float MIN_DELTA_TIME = 0.001f;
    const float safeDeltaTime = glm::max(deltaTime, MIN_DELTA_TIME);
    float invDeltaTime = 1.0f / safeDeltaTime;
    // Floating point error prevents us from computing velocity in a naive way
    // (e.g. vel = (pos - oldPos) / dt) so instead we use _positionOffsetAccumulator.
    glm::vec3 velocity = _positionDeltaAccumulator * invDeltaTime;
    _positionDeltaAccumulator = glm::vec3(0.0f);
    _acceleration = (velocity - _lastVelocity) * invDeltaTime;
    _lastVelocity = velocity;
    setWorldVelocity(velocity);

    // angular
    glm::quat orientation = getWorldOrientation();
    glm::quat delta = glm::inverse(_lastOrientation) * orientation;
    glm::vec3 angularVelocity = glm::axis(delta) * glm::angle(delta) * invDeltaTime;
    setWorldAngularVelocity(angularVelocity);
    _lastOrientation = getWorldOrientation();
}

enum TextRendererType {
    CHAT,
    DISPLAYNAME
};

static TextRenderer3D* textRenderer(TextRendererType type) {
    static TextRenderer3D* chatRenderer = TextRenderer3D::getInstance(SANS_FONT_FAMILY, -1,
        false, SHADOW_EFFECT);
    static TextRenderer3D* displayNameRenderer = TextRenderer3D::getInstance(SANS_FONT_FAMILY);

    switch(type) {
    case CHAT:
        return chatRenderer;
    case DISPLAYNAME:
        return displayNameRenderer;
    }

    return displayNameRenderer;
}

void Avatar::addToScene(AvatarSharedPointer self, const render::ScenePointer& scene, render::Transaction& transaction) {
    auto avatarPayload = new render::Payload<AvatarData>(self);
    auto avatarPayloadPointer = Avatar::PayloadPointer(avatarPayload);

    if (_renderItemID == render::Item::INVALID_ITEM_ID) {
        _renderItemID = scene->allocateID();
    }
    transaction.resetItem(_renderItemID, avatarPayloadPointer);
    _skeletonModel->addToScene(scene, transaction);
    for (auto& attachmentModel : _attachmentModels) {
        attachmentModel->addToScene(scene, transaction);
    }

    _mustFadeIn = true;
}

void Avatar::fadeIn(render::ScenePointer scene) {
    render::Transaction transaction;
    fade(transaction, render::Transition::USER_ENTER_DOMAIN);
    scene->enqueueTransaction(transaction);
}

void Avatar::fadeOut(render::ScenePointer scene, KillAvatarReason reason) {
    render::Transition::Type transitionType = render::Transition::USER_LEAVE_DOMAIN;
    render::Transaction transaction;

    if (reason == KillAvatarReason::YourAvatarEnteredTheirBubble) {
        transitionType = render::Transition::BUBBLE_ISECT_TRESPASSER;
    }
    else if (reason == KillAvatarReason::TheirAvatarEnteredYourBubble) {
        transitionType = render::Transition::BUBBLE_ISECT_OWNER;
    }
    fade(transaction, transitionType);
    scene->enqueueTransaction(transaction);
}

void Avatar::fade(render::Transaction& transaction, render::Transition::Type type) {
    transaction.addTransitionToItem(_renderItemID, type);
    for (auto& attachmentModel : _attachmentModels) {
        for (auto itemId : attachmentModel->fetchRenderItemIDs()) {
            transaction.addTransitionToItem(itemId, type, _renderItemID);
        }
    }
    _isFading = true;
}

void Avatar::updateFadingStatus(render::ScenePointer scene) {
    render::Transaction transaction;
    transaction.queryTransitionOnItem(_renderItemID, [this](render::ItemID id, const render::Transition* transition) {
        if (transition == nullptr || transition->isFinished) {
            _isFading = false;
        }
    });
    scene->enqueueTransaction(transaction);
}

void Avatar::removeFromScene(AvatarSharedPointer self, const render::ScenePointer& scene, render::Transaction& transaction) {
    transaction.removeItem(_renderItemID);
    render::Item::clearID(_renderItemID);
    _skeletonModel->removeFromScene(scene, transaction);
    for (auto& attachmentModel : _attachmentModels) {
        attachmentModel->removeFromScene(scene, transaction);
    }
}

void Avatar::updateRenderItem(render::Transaction& transaction) {
    if (render::Item::isValidID(_renderItemID)) {
        transaction.updateItem<render::Payload<AvatarData>>(_renderItemID, [](render::Payload<AvatarData>& p) {});
    }
}

void Avatar::postUpdate(float deltaTime, const render::ScenePointer& scene) {

    if (isMyAvatar() ? showMyLookAtVectors : showOtherLookAtVectors) {
        const float EYE_RAY_LENGTH = 10.0;
        const glm::vec4 BLUE(0.0f, 0.0f, _lookAtSnappingEnabled ? 1.0f : 0.25f, 1.0f);
        const glm::vec4 RED(_lookAtSnappingEnabled ? 1.0f : 0.25f, 0.0f, 0.0f, 1.0f);

        int leftEyeJoint = getJointIndex("LeftEye");
        glm::vec3 leftEyePosition;
        glm::quat leftEyeRotation;

        if (_skeletonModel->getJointPositionInWorldFrame(leftEyeJoint, leftEyePosition) &&
            _skeletonModel->getJointRotationInWorldFrame(leftEyeJoint, leftEyeRotation)) {
            DebugDraw::getInstance().drawRay(leftEyePosition, leftEyePosition + leftEyeRotation * Vectors::UNIT_Z * EYE_RAY_LENGTH, BLUE);
        }

        int rightEyeJoint = getJointIndex("RightEye");
        glm::vec3 rightEyePosition;
        glm::quat rightEyeRotation;
        if (_skeletonModel->getJointPositionInWorldFrame(rightEyeJoint, rightEyePosition) &&
            _skeletonModel->getJointRotationInWorldFrame(rightEyeJoint, rightEyeRotation)) {
            DebugDraw::getInstance().drawRay(rightEyePosition, rightEyePosition + rightEyeRotation * Vectors::UNIT_Z * EYE_RAY_LENGTH, RED);
        }
    }

    fixupModelsInScene(scene);
}

void Avatar::render(RenderArgs* renderArgs) {
    auto& batch = *(renderArgs->_batch);
    PROFILE_RANGE_BATCH(batch, __FUNCTION__);

    glm::vec3 viewPos = renderArgs->getViewFrustum().getPosition();
    const float MAX_DISTANCE_SQUARED_FOR_SHOWING_POINTING_LASERS = 100.0f; // 10^2
    if (glm::distance2(viewPos, getWorldPosition()) < MAX_DISTANCE_SQUARED_FOR_SHOWING_POINTING_LASERS) {
        auto geometryCache = DependencyManager::get<GeometryCache>();

        // render pointing lasers
        glm::vec3 laserColor = glm::vec3(1.0f, 0.0f, 1.0f);
        float laserLength = 50.0f;
        glm::vec3 position;
        glm::quat rotation;
        bool havePosition, haveRotation;

        if (_handState & LEFT_HAND_POINTING_FLAG) {
            if (_handState & IS_FINGER_POINTING_FLAG) {
                int leftIndexTip = getJointIndex("LeftHandIndex4");
                int leftIndexTipJoint = getJointIndex("LeftHandIndex3");
                havePosition = _skeletonModel->getJointPositionInWorldFrame(leftIndexTip, position);
                haveRotation = _skeletonModel->getJointRotationInWorldFrame(leftIndexTipJoint, rotation);
            } else {
                int leftHand = _skeletonModel->getLeftHandJointIndex();
                havePosition = _skeletonModel->getJointPositionInWorldFrame(leftHand, position);
                haveRotation = _skeletonModel->getJointRotationInWorldFrame(leftHand, rotation);
            }

            if (havePosition && haveRotation) {
                PROFILE_RANGE_BATCH(batch, __FUNCTION__":leftHandPointer");
                Transform pointerTransform;
                pointerTransform.setTranslation(position);
                pointerTransform.setRotation(rotation);
                batch.setModelTransform(pointerTransform);
                geometryCache->bindSimpleProgram(batch);
                geometryCache->renderLine(batch, glm::vec3(0.0f, 0.0f, 0.0f), glm::vec3(0.0f, laserLength, 0.0f), laserColor, _leftPointerGeometryID);
            }
        }

        if (_handState & RIGHT_HAND_POINTING_FLAG) {

            if (_handState & IS_FINGER_POINTING_FLAG) {
                int rightIndexTip = getJointIndex("RightHandIndex4");
                int rightIndexTipJoint = getJointIndex("RightHandIndex3");
                havePosition = _skeletonModel->getJointPositionInWorldFrame(rightIndexTip, position);
                haveRotation = _skeletonModel->getJointRotationInWorldFrame(rightIndexTipJoint, rotation);
            } else {
                int rightHand = _skeletonModel->getRightHandJointIndex();
                havePosition = _skeletonModel->getJointPositionInWorldFrame(rightHand, position);
                haveRotation = _skeletonModel->getJointRotationInWorldFrame(rightHand, rotation);
            }

            if (havePosition && haveRotation) {
                PROFILE_RANGE_BATCH(batch, __FUNCTION__":rightHandPointer");
                Transform pointerTransform;
                pointerTransform.setTranslation(position);
                pointerTransform.setRotation(rotation);
                batch.setModelTransform(pointerTransform);
                geometryCache->bindSimpleProgram(batch);
                geometryCache->renderLine(batch, glm::vec3(0.0f, 0.0f, 0.0f), glm::vec3(0.0f, laserLength, 0.0f), laserColor, _rightPointerGeometryID);
            }
        }
    }

    ViewFrustum frustum = renderArgs->getViewFrustum();
    if (!frustum.sphereIntersectsFrustum(getWorldPosition(), getBoundingRadius())) {
        return;
    }

    if (showCollisionShapes && shouldRenderHead(renderArgs) && _skeletonModel->isRenderable()) {
        PROFILE_RANGE_BATCH(batch, __FUNCTION__":skeletonBoundingCollisionShapes");
        const float BOUNDING_SHAPE_ALPHA = 0.7f;
        _skeletonModel->renderBoundingCollisionShapes(renderArgs, *renderArgs->_batch, getModelScale(), BOUNDING_SHAPE_ALPHA);
    }

    if (showReceiveStats || showNamesAboveHeads) {
        glm::vec3 toTarget = frustum.getPosition() - getWorldPosition();
        float distanceToTarget = glm::length(toTarget);
        const float DISPLAYNAME_DISTANCE = 20.0f;
        updateDisplayNameAlpha(distanceToTarget < DISPLAYNAME_DISTANCE);
        if (!isMyAvatar() || renderArgs->_cameraMode != (int8_t)CAMERA_MODE_FIRST_PERSON) {
            auto& frustum = renderArgs->getViewFrustum();
            auto textPosition = getDisplayNamePosition();
            if (frustum.pointIntersectsFrustum(textPosition)) {
                renderDisplayName(batch, frustum, textPosition);
            }
        }
    }
}

void Avatar::fixupModelsInScene(const render::ScenePointer& scene) {
    bool canTryFade{ false };

    _attachmentsToDelete.clear();

    // check to see if when we added our models to the scene they were ready, if they were not ready, then
    // fix them up in the scene
    render::Transaction transaction;
    if (_skeletonModel->isRenderable() && _skeletonModel->needsFixupInScene()) {
        _skeletonModel->removeFromScene(scene, transaction);
        _skeletonModel->addToScene(scene, transaction);
        canTryFade = true;
    }
    for (auto attachmentModel : _attachmentModels) {
        if (attachmentModel->isRenderable() && attachmentModel->needsFixupInScene()) {
            attachmentModel->removeFromScene(scene, transaction);
            attachmentModel->addToScene(scene, transaction);
        }
    }

    if (_mustFadeIn && canTryFade) {
        // Do it now to be sure all the sub items are ready and the fade is sent to them too
        fade(transaction, render::Transition::USER_ENTER_DOMAIN);
        _mustFadeIn = false;
    }

    for (auto attachmentModelToRemove : _attachmentsToRemove) {
        attachmentModelToRemove->removeFromScene(scene, transaction);
    }
    _attachmentsToDelete.insert(_attachmentsToDelete.end(), _attachmentsToRemove.begin(), _attachmentsToRemove.end());
    _attachmentsToRemove.clear();
    scene->enqueueTransaction(transaction);
}

bool Avatar::shouldRenderHead(const RenderArgs* renderArgs) const {
    return true;
}

// virtual
void Avatar::simulateAttachments(float deltaTime) {
    PerformanceTimer perfTimer("attachments");
    for (int i = 0; i < (int)_attachmentModels.size(); i++) {
        const AttachmentData& attachment = _attachmentData.at(i);
        auto& model = _attachmentModels.at(i);
        int jointIndex = getJointIndex(attachment.jointName);
        glm::vec3 jointPosition;
        glm::quat jointRotation;
        if (attachment.isSoft) {
            // soft attachments do not have transform offsets
<<<<<<< HEAD
            model->setTranslation(getWorldPosition());
            model->setRotation(getWorldOrientation() * Quaternions::Y_180);
=======
            model->setTransformNoUpdateRenderItems(Transform(getOrientation() * Quaternions::Y_180, glm::vec3(1.0), getPosition()));
>>>>>>> e070033c
            model->simulate(deltaTime);
            model->updateRenderItems();
        } else {
            if (_skeletonModel->getJointPositionInWorldFrame(jointIndex, jointPosition) &&
                _skeletonModel->getJointRotationInWorldFrame(jointIndex, jointRotation)) {
                model->setTransformNoUpdateRenderItems(Transform(jointRotation * attachment.rotation, glm::vec3(1.0), jointPosition + jointRotation * attachment.translation * getModelScale()));
                float scale = getModelScale() * attachment.scale;
                model->setScaleToFit(true, model->getNaturalDimensions() * scale, true); // hack to force rescale
                model->setSnapModelToCenter(false); // hack to force resnap
                model->setSnapModelToCenter(true);
                model->simulate(deltaTime);
                model->updateRenderItems();
            }
        }
    }
}

float Avatar::getBoundingRadius() const {
    return getBounds().getLargestDimension() / 2.0f;
}

#ifdef DEBUG
void debugValue(const QString& str, const glm::vec3& value) {
    if (glm::any(glm::isnan(value)) || glm::any(glm::isinf(value))) {
        qCWarning(avatars_renderer) << "debugValue() " << str << value;
    }
};
void debugValue(const QString& str, const float& value) {
    if (glm::isnan(value) || glm::isinf(value)) {
        qCWarning(avatars_renderer) << "debugValue() " << str << value;
   }
};
#define DEBUG_VALUE(str, value) debugValue(str, value)
#else
#define DEBUG_VALUE(str, value)
#endif

glm::vec3 Avatar::getDisplayNamePosition() const {
    glm::vec3 namePosition(0.0f);
    glm::vec3 bodyUpDirection = getBodyUpDirection();
    DEBUG_VALUE("bodyUpDirection =", bodyUpDirection);

    if (_skeletonModel->getNeckPosition(namePosition)) {
        float headHeight = getHeadHeight();
        DEBUG_VALUE("namePosition =", namePosition);
        DEBUG_VALUE("headHeight =", headHeight);

        static const float SLIGHTLY_ABOVE = 1.1f;
        namePosition += bodyUpDirection * headHeight * SLIGHTLY_ABOVE;
    } else {
        const float HEAD_PROPORTION = 0.75f;
        float size = getBoundingRadius();

        DEBUG_VALUE("_position =", getWorldPosition());
        DEBUG_VALUE("size =", size);
        namePosition = getWorldPosition() + bodyUpDirection * (size * HEAD_PROPORTION);
    }

    if (glm::any(glm::isnan(namePosition)) || glm::any(glm::isinf(namePosition))) {
        qCWarning(avatars_renderer) << "Invalid display name position" << namePosition
                                << ", setting is to (0.0f, 0.5f, 0.0f)";
        namePosition = glm::vec3(0.0f, 0.5f, 0.0f);
    }

    return namePosition;
}

Transform Avatar::calculateDisplayNameTransform(const ViewFrustum& view, const glm::vec3& textPosition) const {
    Q_ASSERT_X(view.pointIntersectsFrustum(textPosition),
               "Avatar::calculateDisplayNameTransform", "Text not in viewfrustum.");
    glm::vec3 toFrustum = view.getPosition() - textPosition;

    // Compute orientation
    // If x and z are 0, atan(x, z) adais undefined, so default to 0 degrees
    const float yawRotation = (toFrustum.x == 0.0f && toFrustum.z == 0.0f) ? 0.0f : glm::atan(toFrustum.x, toFrustum.z);
    glm::quat orientation = glm::quat(glm::vec3(0.0f, yawRotation, 0.0f));

    // Compute correct scale to apply
    static const float DESIRED_HEIGHT_RAD = glm::radians(1.5f);
    float scale = glm::length(toFrustum) * glm::tan(DESIRED_HEIGHT_RAD);

    // Set transform
    Transform result;
    result.setTranslation(textPosition);
    result.setRotation(orientation); // Always face the screen
    result.setScale(scale);
    // raise by half the scale up so that textPosition be the bottom
    result.postTranslate(Vectors::UP / 2.0f);

    return result;
}

void Avatar::renderDisplayName(gpu::Batch& batch, const ViewFrustum& view, const glm::vec3& textPosition) const {
    PROFILE_RANGE_BATCH(batch, __FUNCTION__);

    bool shouldShowReceiveStats = showReceiveStats && !isMyAvatar();

    // If we have nothing to draw, or it's totally transparent, or it's too close or behind the camera, return
    static const float CLIP_DISTANCE = 0.2f;
    if ((_displayName.isEmpty() && !shouldShowReceiveStats) || _displayNameAlpha == 0.0f
        || (glm::dot(view.getDirection(), getDisplayNamePosition() - view.getPosition()) <= CLIP_DISTANCE)) {
        return;
    }
    auto renderer = textRenderer(DISPLAYNAME);

    // optionally render timing stats for this avatar with the display name
    QString renderedDisplayName = _displayName;
    if (shouldShowReceiveStats) {
        float kilobitsPerSecond = getAverageBytesReceivedPerSecond() / (float) BYTES_PER_KILOBIT;

        QString statsFormat = QString("(%1 Kbps, %2 Hz)");
        if (!renderedDisplayName.isEmpty()) {
            statsFormat.prepend(" - ");
        }
        renderedDisplayName += statsFormat.arg(QString::number(kilobitsPerSecond, 'f', 2)).arg(getReceiveRate());
    }

    // Compute display name extent/position offset
    const glm::vec2 extent = renderer->computeExtent(renderedDisplayName);
    if (!glm::any(glm::isCompNull(extent, EPSILON))) {
        const QRect nameDynamicRect = QRect(0, 0, (int)extent.x, (int)extent.y);
        const int text_x = -nameDynamicRect.width() / 2;
        const int text_y = -nameDynamicRect.height() / 2;

        // Compute background position/size
        static const float SLIGHTLY_IN_FRONT = 0.1f;
        static const float BORDER_RELATIVE_SIZE = 0.1f;
        static const float BEVEL_FACTOR = 0.1f;
        const int border = BORDER_RELATIVE_SIZE * nameDynamicRect.height();
        const int left = text_x - border;
        const int bottom = text_y - border;
        const int width = nameDynamicRect.width() + 2.0f * border;
        const int height = nameDynamicRect.height() + 2.0f * border;
        const int bevelDistance = BEVEL_FACTOR * height;

        // Display name and background colors
        glm::vec4 textColor(0.93f, 0.93f, 0.93f, _displayNameAlpha);
        glm::vec4 backgroundColor(0.2f, 0.2f, 0.2f,
                                  (_displayNameAlpha / DISPLAYNAME_ALPHA) * DISPLAYNAME_BACKGROUND_ALPHA);

        // Compute display name transform
        auto textTransform = calculateDisplayNameTransform(view, textPosition);
        // Test on extent above insures abs(height) > 0.0f
        textTransform.postScale(1.0f / height);
        batch.setModelTransform(textTransform);

        {
            PROFILE_RANGE_BATCH(batch, __FUNCTION__":renderBevelCornersRect");
            DependencyManager::get<GeometryCache>()->bindSimpleProgram(batch, false, false, true, true, true);
            DependencyManager::get<GeometryCache>()->renderBevelCornersRect(batch, left, bottom, width, height,
                bevelDistance, backgroundColor, _nameRectGeometryID);
        }

        // Render actual name
        QByteArray nameUTF8 = renderedDisplayName.toLocal8Bit();

        // Render text slightly in front to avoid z-fighting
        textTransform.postTranslate(glm::vec3(0.0f, 0.0f, SLIGHTLY_IN_FRONT * renderer->getFontSize()));
        batch.setModelTransform(textTransform);
        {
            PROFILE_RANGE_BATCH(batch, __FUNCTION__":renderText");
            renderer->draw(batch, text_x, -text_y, nameUTF8.data(), textColor);
        }
    }
}

void Avatar::setSkeletonOffset(const glm::vec3& offset) {
    const float MAX_OFFSET_LENGTH = getModelScale() * 0.5f;
    float offsetLength = glm::length(offset);
    if (offsetLength > MAX_OFFSET_LENGTH) {
        _skeletonOffset = (MAX_OFFSET_LENGTH / offsetLength) * offset;
    } else {
        _skeletonOffset = offset;
    }
}

glm::vec3 Avatar::getSkeletonPosition() const {
    // The avatar is rotated PI about the yAxis, so we have to correct for it
    // to get the skeleton offset contribution in the world-frame.
    const glm::quat FLIP = glm::angleAxis(PI, glm::vec3(0.0f, 1.0f, 0.0f));
    return getWorldPosition() + getWorldOrientation() * FLIP * _skeletonOffset;
}

QVector<glm::quat> Avatar::getJointRotations() const {
    if (QThread::currentThread() != thread()) {
        return AvatarData::getJointRotations();
    }
    QVector<glm::quat> jointRotations(_skeletonModel->getJointStateCount());
    for (int i = 0; i < _skeletonModel->getJointStateCount(); ++i) {
        _skeletonModel->getJointRotation(i, jointRotations[i]);
    }
    return jointRotations;
}

QVector<glm::vec3> Avatar::getJointTranslations() const {
    if (QThread::currentThread() != thread()) {
        return AvatarData::getJointTranslations();
    }
    QVector<glm::vec3> jointTranslations(_skeletonModel->getJointStateCount());
    for (int i = 0; i < _skeletonModel->getJointStateCount(); ++i) {
        _skeletonModel->getJointTranslation(i, jointTranslations[i]);
    }
    return jointTranslations;
}

glm::quat Avatar::getJointRotation(int index) const {
    glm::quat rotation;
    _skeletonModel->getJointRotation(index, rotation);
    return rotation;
}

glm::vec3 Avatar::getJointTranslation(int index) const {
    glm::vec3 translation;
    _skeletonModel->getJointTranslation(index, translation);
    return translation;
}

glm::quat Avatar::getDefaultJointRotation(int index) const {
    glm::quat rotation;
    _skeletonModel->getRelativeDefaultJointRotation(index, rotation);
    return rotation;
}

glm::vec3 Avatar::getDefaultJointTranslation(int index) const {
    glm::vec3 translation;
    _skeletonModel->getRelativeDefaultJointTranslation(index, translation);
    return translation;
}

glm::quat Avatar::getAbsoluteDefaultJointRotationInObjectFrame(int index) const {
    // To make this thread safe, we hold onto the model by smart ptr, which prevents it from being deleted while we are accessing it.
    auto model = getSkeletonModel();
    if (model) {
        auto skeleton = model->getRig().getAnimSkeleton();
        if (skeleton && index >= 0 && index < skeleton->getNumJoints()) {
            // The rotation part of the geometry-to-rig transform is always identity so we can skip it.
            // Y_180 is to convert from rig-frame into avatar-frame
            return Quaternions::Y_180 * skeleton->getAbsoluteDefaultPose(index).rot();
        }
    }
    return Quaternions::Y_180;
}

glm::vec3 Avatar::getAbsoluteDefaultJointTranslationInObjectFrame(int index) const {
    // To make this thread safe, we hold onto the model by smart ptr, which prevents it from being deleted while we are accessing it.
    auto model = getSkeletonModel();
    if (model) {
        const Rig& rig = model->getRig();
        auto skeleton = rig.getAnimSkeleton();
        if (skeleton && index >= 0 && index < skeleton->getNumJoints()) {
            // trans is in geometry frame.
            glm::vec3 trans = skeleton->getAbsoluteDefaultPose(index).trans();
            // Y_180 is to convert from rig-frame into avatar-frame
            glm::mat4 geomToAvatarMat = Matrices::Y_180 * rig.getGeometryToRigTransform();
            return transformPoint(geomToAvatarMat, trans);
        }
    }
    return Vectors::ZERO;
}

glm::quat Avatar::getAbsoluteJointRotationInObjectFrame(int index) const {
    if (index < 0) {
        index += numeric_limits<unsigned short>::max() + 1; // 65536
    }

    switch (index) {
        case SENSOR_TO_WORLD_MATRIX_INDEX: {
            glm::mat4 sensorToWorldMatrix = getSensorToWorldMatrix();
            glm::mat4 avatarMatrix = getLocalTransform().getMatrix();
            glm::mat4 finalMat = glm::inverse(avatarMatrix) * sensorToWorldMatrix;
            return glmExtractRotation(finalMat);
        }
        case CAMERA_RELATIVE_CONTROLLER_LEFTHAND_INDEX:
        case CONTROLLER_LEFTHAND_INDEX: {
            Transform controllerLeftHandTransform = Transform(getControllerLeftHandMatrix());
            return controllerLeftHandTransform.getRotation();
        }
        case CAMERA_RELATIVE_CONTROLLER_RIGHTHAND_INDEX:
        case CONTROLLER_RIGHTHAND_INDEX: {
            Transform controllerRightHandTransform = Transform(getControllerRightHandMatrix());
            return controllerRightHandTransform.getRotation();
        }
        case CAMERA_MATRIX_INDEX: {
            glm::quat rotation;
            if (_skeletonModel && _skeletonModel->isActive()) {
                int headJointIndex = _skeletonModel->getFBXGeometry().headJointIndex;
                if (headJointIndex >= 0) {
                    _skeletonModel->getAbsoluteJointRotationInRigFrame(headJointIndex, rotation);
                }
            }
            return Quaternions::Y_180 * rotation * Quaternions::Y_180;
        }
        default: {
            glm::quat rotation;
            _skeletonModel->getAbsoluteJointRotationInRigFrame(index, rotation);
            return Quaternions::Y_180 * rotation;
        }
    }
}

glm::vec3 Avatar::getAbsoluteJointTranslationInObjectFrame(int index) const {
    if (index < 0) {
        index += numeric_limits<unsigned short>::max() + 1; // 65536
    }

    switch (index) {
        case SENSOR_TO_WORLD_MATRIX_INDEX: {
            glm::mat4 sensorToWorldMatrix = getSensorToWorldMatrix();
            glm::mat4 avatarMatrix = getLocalTransform().getMatrix();
            glm::mat4 finalMat = glm::inverse(avatarMatrix) * sensorToWorldMatrix;
            return extractTranslation(finalMat);
        }
        case CAMERA_RELATIVE_CONTROLLER_LEFTHAND_INDEX:
        case CONTROLLER_LEFTHAND_INDEX: {
            Transform controllerLeftHandTransform = Transform(getControllerLeftHandMatrix());
            return controllerLeftHandTransform.getTranslation();
        }
        case CAMERA_RELATIVE_CONTROLLER_RIGHTHAND_INDEX:
        case CONTROLLER_RIGHTHAND_INDEX: {
            Transform controllerRightHandTransform = Transform(getControllerRightHandMatrix());
            return controllerRightHandTransform.getTranslation();
        }
        case CAMERA_MATRIX_INDEX: {
            glm::vec3 translation;
            if (_skeletonModel && _skeletonModel->isActive()) {
                int headJointIndex = _skeletonModel->getFBXGeometry().headJointIndex;
                if (headJointIndex >= 0) {
                    _skeletonModel->getAbsoluteJointTranslationInRigFrame(headJointIndex, translation);
                }
            }
            return Quaternions::Y_180 * translation * Quaternions::Y_180;
        }
        default: {
            glm::vec3 translation;
            _skeletonModel->getAbsoluteJointTranslationInRigFrame(index, translation);
            return Quaternions::Y_180 * translation;
        }
    }
}

glm::vec3 Avatar::getAbsoluteJointScaleInObjectFrame(int index) const {
    if (index < 0) {
        index += numeric_limits<unsigned short>::max() + 1; // 65536
    }

    // only sensor to world matrix has non identity scale.
    switch (index) {
        case SENSOR_TO_WORLD_MATRIX_INDEX: {
            glm::mat4 sensorToWorldMatrix = getSensorToWorldMatrix();
            return extractScale(sensorToWorldMatrix);
        }
        default:
            return AvatarData::getAbsoluteJointScaleInObjectFrame(index);
    }
}

void Avatar::invalidateJointIndicesCache() const {
    QWriteLocker writeLock(&_modelJointIndicesCacheLock);
    _modelJointsCached = false;
}

void Avatar::withValidJointIndicesCache(std::function<void()> const& worker) const {
    QReadLocker readLock(&_modelJointIndicesCacheLock);
    if (_modelJointsCached) {
        worker();
    } else {
        readLock.unlock();
        {
            QWriteLocker writeLock(&_modelJointIndicesCacheLock);
            if (!_modelJointsCached) {
                _modelJointIndicesCache.clear();
                if (_skeletonModel && _skeletonModel->isActive()) {
                    _modelJointIndicesCache = _skeletonModel->getFBXGeometry().jointIndices;
                    _modelJointsCached = true;
                }
            }
            worker();
        }
    }
}

int Avatar::getJointIndex(const QString& name) const {
    int result = getFauxJointIndex(name);
    if (result != -1) {
        return result;
    }

    withValidJointIndicesCache([&]() {
        if (_modelJointIndicesCache.contains(name)) {
            result = _modelJointIndicesCache[name] - 1;
        }
    });
    return result;
}

QStringList Avatar::getJointNames() const {
    QStringList result;
    withValidJointIndicesCache([&]() {
        // find out how large the vector needs to be
        int maxJointIndex = -1;
        QHashIterator<QString, int> k(_modelJointIndicesCache);
        while (k.hasNext()) {
            k.next();
            int index = k.value();
            if (index > maxJointIndex) {
                maxJointIndex = index;
            }
        }
        // iterate through the hash and put joint names
        // into the vector at their indices
        QVector<QString> resultVector(maxJointIndex+1);
        QHashIterator<QString, int> i(_modelJointIndicesCache);
        while (i.hasNext()) {
            i.next();
            int index = i.value();
            resultVector[index] = i.key();
        }
        // convert to QList and drop out blanks
        result = resultVector.toList();
        QMutableListIterator<QString> j(result);
        while (j.hasNext()) {
            QString jointName = j.next();
            if (jointName.isEmpty()) {
                j.remove();
            }
        }
    });
    return result;
}

glm::vec3 Avatar::getJointPosition(int index) const {
    glm::vec3 position;
    _skeletonModel->getJointPositionInWorldFrame(index, position);
    return position;
}

glm::vec3 Avatar::getJointPosition(const QString& name) const {
    glm::vec3 position;
    _skeletonModel->getJointPositionInWorldFrame(getJointIndex(name), position);
    return position;
}

void Avatar::scaleVectorRelativeToPosition(glm::vec3 &positionToScale) const {
    //Scale a world space vector as if it was relative to the position
    positionToScale = getWorldPosition() + getModelScale() * (positionToScale - getWorldPosition());
}

void Avatar::setSkeletonModelURL(const QUrl& skeletonModelURL) {
    AvatarData::setSkeletonModelURL(skeletonModelURL);
    if (QThread::currentThread() == thread()) {
        _skeletonModel->setURL(_skeletonModelURL);
    } else {
        QMetaObject::invokeMethod(_skeletonModel.get(), "setURL", Qt::QueuedConnection, Q_ARG(QUrl, _skeletonModelURL));
    }
}

void Avatar::setModelURLFinished(bool success) {
    invalidateJointIndicesCache();

    if (!success && _skeletonModelURL != AvatarData::defaultFullAvatarModelUrl()) {
        const int MAX_SKELETON_DOWNLOAD_ATTEMPTS = 4; // NOTE: we don't want to be as generous as ResourceCache is, we only want 4 attempts
        if (_skeletonModel->getResourceDownloadAttemptsRemaining() <= 0 ||
            _skeletonModel->getResourceDownloadAttempts() > MAX_SKELETON_DOWNLOAD_ATTEMPTS) {
            qCWarning(avatars_renderer) << "Using default after failing to load Avatar model: " << _skeletonModelURL
                                    << "after" << _skeletonModel->getResourceDownloadAttempts() << "attempts.";
            // call _skeletonModel.setURL, but leave our copy of _skeletonModelURL alone.  This is so that
            // we don't redo this every time we receive an identity packet from the avatar with the bad url.
            QMetaObject::invokeMethod(_skeletonModel.get(), "setURL",
                Qt::QueuedConnection, Q_ARG(QUrl, AvatarData::defaultFullAvatarModelUrl()));
        } else {
            qCWarning(avatars_renderer) << "Avatar model: " << _skeletonModelURL
                    << "failed to load... attempts:" << _skeletonModel->getResourceDownloadAttempts()
                    << "out of:" << MAX_SKELETON_DOWNLOAD_ATTEMPTS;
        }
    }
}


// create new model, can return an instance of a SoftAttachmentModel rather then Model
static std::shared_ptr<Model> allocateAttachmentModel(bool isSoft, const Rig& rigOverride, bool isCauterized) {
    if (isSoft) {
        // cast to std::shared_ptr<Model>
        std::shared_ptr<SoftAttachmentModel> softModel = std::make_shared<SoftAttachmentModel>(nullptr, rigOverride);
        if (isCauterized) {
            softModel->flagAsCauterized();
        }
        return std::dynamic_pointer_cast<Model>(softModel);
    } else {
        return std::make_shared<Model>();
    }
}

void Avatar::setAttachmentData(const QVector<AttachmentData>& attachmentData) {
    if (QThread::currentThread() != thread()) {
        BLOCKING_INVOKE_METHOD(this, "setAttachmentData",
                                  Q_ARG(const QVector<AttachmentData>, attachmentData));
        return;
    }

    auto oldAttachmentData = _attachmentData;
    AvatarData::setAttachmentData(attachmentData);

    // if number of attachments has been reduced, remove excess models.
    while ((int)_attachmentModels.size() > attachmentData.size()) {
        auto attachmentModel = _attachmentModels.back();
        _attachmentModels.pop_back();
        _attachmentsToRemove.push_back(attachmentModel);
    }

    for (int i = 0; i < attachmentData.size(); i++) {
        if (i == (int)_attachmentModels.size()) {
            // if number of attachments has been increased, we need to allocate a new model
            _attachmentModels.push_back(allocateAttachmentModel(attachmentData[i].isSoft, _skeletonModel->getRig(), isMyAvatar()));
        }
        else if (i < oldAttachmentData.size() && oldAttachmentData[i].isSoft != attachmentData[i].isSoft) {
            // if the attachment has changed type, we need to re-allocate a new one.
            _attachmentsToRemove.push_back(_attachmentModels[i]);
            _attachmentModels[i] = allocateAttachmentModel(attachmentData[i].isSoft, _skeletonModel->getRig(), isMyAvatar());
        }
        _attachmentModels[i]->setURL(attachmentData[i].modelURL);
    }
}


int Avatar::parseDataFromBuffer(const QByteArray& buffer) {
    PerformanceTimer perfTimer("unpack");
    if (!_initialized) {
        // now that we have data for this Avatar we are go for init
        init();
    }

    // change in position implies movement
    glm::vec3 oldPosition = getWorldPosition();

    int bytesRead = AvatarData::parseDataFromBuffer(buffer);

    const float MOVE_DISTANCE_THRESHOLD = 0.001f;
    _moving = glm::distance(oldPosition, getWorldPosition()) > MOVE_DISTANCE_THRESHOLD;
    if (_moving) {
        addPhysicsFlags(Simulation::DIRTY_POSITION);
    }
    if (_moving || _hasNewJointData) {
        locationChanged();
    }

    return bytesRead;
}

int Avatar::_jointConesID = GeometryCache::UNKNOWN_ID;

// render a makeshift cone section that serves as a body part connecting joint spheres
void Avatar::renderJointConnectingCone(gpu::Batch& batch, glm::vec3 position1, glm::vec3 position2,
                                            float radius1, float radius2, const glm::vec4& color) {

    auto geometryCache = DependencyManager::get<GeometryCache>();

    if (_jointConesID == GeometryCache::UNKNOWN_ID) {
        _jointConesID = geometryCache->allocateID();
    }

    glm::vec3 axis = position2 - position1;
    float length = glm::length(axis);

    if (length > 0.0f) {

        axis /= length;

        glm::vec3 perpSin = glm::vec3(1.0f, 0.0f, 0.0f);
        glm::vec3 perpCos = glm::normalize(glm::cross(axis, perpSin));
        perpSin = glm::cross(perpCos, axis);

        float angleb = 0.0f;
        QVector<glm::vec3> points;

        for (int i = 0; i < NUM_BODY_CONE_SIDES; i ++) {

            // the rectangles that comprise the sides of the cone section are
            // referenced by "a" and "b" in one dimension, and "1", and "2" in the other dimension.
            int anglea = angleb;
            angleb = ((float)(i+1) / (float)NUM_BODY_CONE_SIDES) * TWO_PI;

            float sa = sinf(anglea);
            float sb = sinf(angleb);
            float ca = cosf(anglea);
            float cb = cosf(angleb);

            glm::vec3 p1a = position1 + perpSin * sa * radius1 + perpCos * ca * radius1;
            glm::vec3 p1b = position1 + perpSin * sb * radius1 + perpCos * cb * radius1;
            glm::vec3 p2a = position2 + perpSin * sa * radius2 + perpCos * ca * radius2;
            glm::vec3 p2b = position2 + perpSin * sb * radius2 + perpCos * cb * radius2;

            points << p1a << p1b << p2a << p1b << p2a << p2b;
        }

        PROFILE_RANGE_BATCH(batch, __FUNCTION__);
        // TODO: this is really inefficient constantly recreating these vertices buffers. It would be
        // better if the avatars cached these buffers for each of the joints they are rendering
        geometryCache->updateVertices(_jointConesID, points, color);
        geometryCache->renderVertices(batch, gpu::TRIANGLES, _jointConesID);
    }
}

float Avatar::getSkeletonHeight() const {
    Extents extents = _skeletonModel->getBindExtents();
    return extents.maximum.y - extents.minimum.y;
}

float Avatar::getHeadHeight() const {
    Extents extents = _skeletonModel->getMeshExtents();
    glm::vec3 neckPosition;
    if (!extents.isEmpty() && extents.isValid() && _skeletonModel->getNeckPosition(neckPosition)) {
        return extents.maximum.y / 2.0f - neckPosition.y + getWorldPosition().y;
    }

    const float DEFAULT_HEAD_HEIGHT = 0.25f;
    return DEFAULT_HEAD_HEIGHT;
}

float Avatar::getPelvisFloatingHeight() const {
    return -_skeletonModel->getBindExtents().minimum.y;
}

void Avatar::updateDisplayNameAlpha(bool showDisplayName) {
    if (!(showNamesAboveHeads || showReceiveStats)) {
        _displayNameAlpha = 0.0f;
        return;
    }

    // For myAvatar, the alpha update is not done (called in simulate for other avatars)
    if (isMyAvatar()) {
        if (showDisplayName) {
            _displayNameAlpha = DISPLAYNAME_ALPHA;
        } else {
            _displayNameAlpha = 0.0f;
        }
    }

    if (showDisplayName) {
        _displayNameTargetAlpha = DISPLAYNAME_ALPHA;
    } else {
        _displayNameTargetAlpha = 0.0f;
    }
}

// virtual
void Avatar::computeShapeInfo(ShapeInfo& shapeInfo) {
    float uniformScale = getModelScale();
    shapeInfo.setCapsuleY(uniformScale * _skeletonModel->getBoundingCapsuleRadius(),
            0.5f * uniformScale *  _skeletonModel->getBoundingCapsuleHeight());
    shapeInfo.setOffset(uniformScale * _skeletonModel->getBoundingCapsuleOffset());
}

void Avatar::getCapsule(glm::vec3& start, glm::vec3& end, float& radius) {
    ShapeInfo shapeInfo;
    computeShapeInfo(shapeInfo);
    glm::vec3 halfExtents = shapeInfo.getHalfExtents(); // x = radius, y = halfHeight
    start = getWorldPosition() - glm::vec3(0, halfExtents.y, 0) + shapeInfo.getOffset();
    end = getWorldPosition() + glm::vec3(0, halfExtents.y, 0) + shapeInfo.getOffset();
    radius = halfExtents.x;
}

float Avatar::computeMass() {
    float radius;
    glm::vec3 start, end;
    getCapsule(start, end, radius);
    // NOTE:
    // volumeOfCapsule = volumeOfCylinder + volumeOfSphere
    // volumeOfCapsule = (2PI * R^2 * H) + (4PI * R^3 / 3)
    // volumeOfCapsule = 2PI * R^2 * (H + 2R/3)
    return _density * TWO_PI * radius * radius * (glm::length(end - start) + 2.0f * radius / 3.0f);
}

// virtual
void Avatar::rebuildCollisionShape() {
    addPhysicsFlags(Simulation::DIRTY_SHAPE);
}

void Avatar::setPhysicsCallback(AvatarPhysicsCallback cb) {
    _physicsCallback = cb;
}

void Avatar::addPhysicsFlags(uint32_t flags) {
    if (_physicsCallback) {
        _physicsCallback(flags);
    }
}

// thread-safe
glm::vec3 Avatar::getLeftPalmPosition() const {
    return _leftPalmPositionCache.get();
}

// thread-safe
glm::quat Avatar::getLeftPalmRotation() const {
    return _leftPalmRotationCache.get();
}

// thread-safe
glm::vec3 Avatar::getRightPalmPosition() const {
    return _rightPalmPositionCache.get();
}

// thread-safe
glm::quat Avatar::getRightPalmRotation() const {
    return _rightPalmRotationCache.get();
}

glm::vec3 Avatar::getUncachedLeftPalmPosition() const {
    assert(QThread::currentThread() == thread());  // main thread access only
    glm::quat leftPalmRotation;
    glm::vec3 leftPalmPosition;
    if (_skeletonModel->getLeftGrabPosition(leftPalmPosition)) {
        return leftPalmPosition;
    }
    // avatar didn't have a LeftHandMiddle1 joint, fall back on this:
    _skeletonModel->getJointRotationInWorldFrame(_skeletonModel->getLeftHandJointIndex(), leftPalmRotation);
    _skeletonModel->getLeftHandPosition(leftPalmPosition);
    leftPalmPosition += HAND_TO_PALM_OFFSET * glm::inverse(leftPalmRotation);
    return leftPalmPosition;
}

glm::quat Avatar::getUncachedLeftPalmRotation() const {
    assert(QThread::currentThread() == thread());  // main thread access only
    glm::quat leftPalmRotation;
    _skeletonModel->getJointRotationInWorldFrame(_skeletonModel->getLeftHandJointIndex(), leftPalmRotation);
    return leftPalmRotation;
}

glm::vec3 Avatar::getUncachedRightPalmPosition() const {
    assert(QThread::currentThread() == thread());  // main thread access only
    glm::quat rightPalmRotation;
    glm::vec3 rightPalmPosition;
    if (_skeletonModel->getRightGrabPosition(rightPalmPosition)) {
        return rightPalmPosition;
    }
    // avatar didn't have a RightHandMiddle1 joint, fall back on this:
    _skeletonModel->getJointRotationInWorldFrame(_skeletonModel->getRightHandJointIndex(), rightPalmRotation);
    _skeletonModel->getRightHandPosition(rightPalmPosition);
    rightPalmPosition += HAND_TO_PALM_OFFSET * glm::inverse(rightPalmRotation);
    return rightPalmPosition;
}

glm::quat Avatar::getUncachedRightPalmRotation() const {
    assert(QThread::currentThread() == thread());  // main thread access only
    glm::quat rightPalmRotation;
    _skeletonModel->getJointRotationInWorldFrame(_skeletonModel->getRightHandJointIndex(), rightPalmRotation);
    return rightPalmRotation;
}

void Avatar::setPositionViaScript(const glm::vec3& position) {
    setWorldPosition(position);
    updateAttitude(getWorldOrientation());
}

void Avatar::setOrientationViaScript(const glm::quat& orientation) {
    setWorldOrientation(orientation);
    updateAttitude(orientation);
}

void Avatar::updatePalms() {
    PerformanceTimer perfTimer("palms");
    // update thread-safe caches
    _leftPalmRotationCache.set(getUncachedLeftPalmRotation());
    _rightPalmRotationCache.set(getUncachedRightPalmRotation());
    _leftPalmPositionCache.set(getUncachedLeftPalmPosition());
    _rightPalmPositionCache.set(getUncachedRightPalmPosition());
}

void Avatar::setParentID(const QUuid& parentID) {
    if (!isMyAvatar()) {
        return;
    }
    QUuid initialParentID = getParentID();
    bool success;
    Transform beforeChangeTransform = getTransform(success);
    SpatiallyNestable::setParentID(parentID);
    if (success) {
        setTransform(beforeChangeTransform, success);
        if (!success) {
            qCDebug(avatars_renderer) << "Avatar::setParentID failed to reset avatar's location.";
        }
        if (initialParentID != parentID) {
            _parentChanged = usecTimestampNow();
        }
    }
}

void Avatar::setParentJointIndex(quint16 parentJointIndex) {
    if (!isMyAvatar()) {
        return;
    }
    bool success;
    Transform beforeChangeTransform = getTransform(success);
    SpatiallyNestable::setParentJointIndex(parentJointIndex);
    if (success) {
        setTransform(beforeChangeTransform, success);
        if (!success) {
            qCDebug(avatars_renderer) << "Avatar::setParentJointIndex failed to reset avatar's location.";
        }
    }
}

QList<QVariant> Avatar::getSkeleton() {
    SkeletonModelPointer skeletonModel = _skeletonModel;
    if (skeletonModel) {
        const Rig& rig = skeletonModel->getRig();
        AnimSkeleton::ConstPointer skeleton = rig.getAnimSkeleton();
        if (skeleton) {
            QList<QVariant> list;
            list.reserve(skeleton->getNumJoints());
            for (int i = 0; i < skeleton->getNumJoints(); i++) {
                QVariantMap obj;
                obj["name"] = skeleton->getJointName(i);
                obj["index"] = i;
                obj["parentIndex"] = skeleton->getParentIndex(i);
                list.push_back(obj);
            }
            return list;
        }
    }

    return QList<QVariant>();
}

void Avatar::addToScene(AvatarSharedPointer myHandle, const render::ScenePointer& scene) {
    if (scene) {
        auto nodelist = DependencyManager::get<NodeList>();
        if (showAvatars
            && !nodelist->isIgnoringNode(getSessionUUID())) {
            render::Transaction transaction;
            addToScene(myHandle, scene, transaction);
            scene->enqueueTransaction(transaction);
        }
    } else {
        qCWarning(avatars_renderer) << "Avatar::addAvatar() : Unexpected null scene, possibly during application shutdown";
    }
}

void Avatar::ensureInScene(AvatarSharedPointer self, const render::ScenePointer& scene) {
    if (!render::Item::isValidID(_renderItemID)) {
        addToScene(self, scene);
    }
}

float Avatar::getEyeHeight() const {

    if (QThread::currentThread() != thread()) {
        float result = DEFAULT_AVATAR_EYE_HEIGHT;
        BLOCKING_INVOKE_METHOD(const_cast<Avatar*>(this), "getEyeHeight", Q_RETURN_ARG(float, result));
        return result;
    }

    // TODO: if performance becomes a concern we can cache this value rather then computing it everytime.
    // Makes assumption that the y = 0 plane in geometry is the ground plane.
    // We also make that assumption in Rig::computeAvatarBoundingCapsule()
    float avatarScale = getModelScale();
    if (_skeletonModel) {
        auto& rig = _skeletonModel->getRig();
        int headTopJoint = rig.indexOfJoint("HeadTop_End");
        int headJoint = rig.indexOfJoint("Head");
        int eyeJoint = rig.indexOfJoint("LeftEye") != -1 ? rig.indexOfJoint("LeftEye") : rig.indexOfJoint("RightEye");
        int toeJoint = rig.indexOfJoint("LeftToeBase") != -1 ? rig.indexOfJoint("LeftToeBase") : rig.indexOfJoint("RightToeBase");
        if (eyeJoint >= 0 && toeJoint >= 0) {
            // measure from eyes to toes.
            float eyeHeight = rig.getAbsoluteDefaultPose(eyeJoint).trans().y - rig.getAbsoluteDefaultPose(toeJoint).trans().y;
            return eyeHeight;
        } else if (eyeJoint >= 0) {
            // measure eyes to y = 0 plane.
            float groundHeight = transformPoint(rig.getGeometryToRigTransform(), glm::vec3(0.0f)).y;
            float eyeHeight = rig.getAbsoluteDefaultPose(eyeJoint).trans().y - groundHeight;
            return eyeHeight;
        } else if (headTopJoint >= 0 && toeJoint >= 0) {
            // measure toe to top of head.  Note: default poses already include avatar scale factor
            const float ratio = DEFAULT_AVATAR_EYE_TO_TOP_OF_HEAD / DEFAULT_AVATAR_HEIGHT;
            float height = rig.getAbsoluteDefaultPose(headTopJoint).trans().y - rig.getAbsoluteDefaultPose(toeJoint).trans().y;
            return height - height * ratio;
        } else if (headTopJoint >= 0) {
            const float ratio = DEFAULT_AVATAR_EYE_TO_TOP_OF_HEAD / DEFAULT_AVATAR_HEIGHT;
            float groundHeight = transformPoint(rig.getGeometryToRigTransform(), glm::vec3(0.0f)).y;
            float headHeight = rig.getAbsoluteDefaultPose(headTopJoint).trans().y - groundHeight;
            return headHeight - headHeight * ratio;
        } else if (headJoint >= 0) {
            float groundHeight = transformPoint(rig.getGeometryToRigTransform(), glm::vec3(0.0f)).y;
            const float DEFAULT_AVATAR_NECK_TO_EYE = DEFAULT_AVATAR_NECK_TO_TOP_OF_HEAD - DEFAULT_AVATAR_EYE_TO_TOP_OF_HEAD;
            const float ratio = DEFAULT_AVATAR_NECK_TO_EYE / DEFAULT_AVATAR_NECK_HEIGHT;
            float neckHeight = rig.getAbsoluteDefaultPose(headJoint).trans().y - groundHeight;
            return neckHeight + neckHeight * ratio;
        } else {
            return avatarScale * DEFAULT_AVATAR_EYE_HEIGHT;
        }
    } else {
        return avatarScale * DEFAULT_AVATAR_EYE_HEIGHT;
    }
}<|MERGE_RESOLUTION|>--- conflicted
+++ resolved
@@ -730,12 +730,7 @@
         glm::quat jointRotation;
         if (attachment.isSoft) {
             // soft attachments do not have transform offsets
-<<<<<<< HEAD
-            model->setTranslation(getWorldPosition());
-            model->setRotation(getWorldOrientation() * Quaternions::Y_180);
-=======
-            model->setTransformNoUpdateRenderItems(Transform(getOrientation() * Quaternions::Y_180, glm::vec3(1.0), getPosition()));
->>>>>>> e070033c
+            model->setTransformNoUpdateRenderItems(Transform(getWorldOrientation() * Quaternions::Y_180, glm::vec3(1.0), getWorldPosition()));
             model->simulate(deltaTime);
             model->updateRenderItems();
         } else {

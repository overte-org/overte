--- conflicted
+++ resolved
@@ -1801,16 +1801,7 @@
     }
     scriptable::ScriptableModelBase result = _skeletonModel->getScriptableModel(ok);
     result.objectID = getSessionUUID();
-<<<<<<< HEAD
-    result.mixin({
-        { "avatarID", getSessionUUID().toString() },
-        { "url", _skeletonModelURL.toString() },
-        { "origin", "Avatar/avatar::" + _displayName },
-        { "textures", _skeletonModel->getTextures() },
-    });
-=======
     result.mixin({{ "textures", _skeletonModel->getTextures() }});
->>>>>>> dd90c8c5
     // FIXME: for now access to attachment models are merged into the main avatar ScriptableModel set
     for (int i = 0; i < (int)_attachmentModels.size(); i++) {
         auto& model = _attachmentModels.at(i);

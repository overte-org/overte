//
//  Task.h
//  task/src/task
//
//  Created by Zach Pomerantz on 1/6/2016.
//  Copyright 2016 High Fidelity, Inc.
//
//  Distributed under the Apache License, Version 2.0.
//  See the accompanying file LICENSE or http://www.apache.org/licenses/LICENSE-2.0.html
//

#ifndef hifi_task_Task_h
#define hifi_task_Task_h

#include "Config.h"
#include "Varying.h"

namespace task {

class JobConcept;
template <class JC, class TP> class JobT;
template <class JC, class TP> class TaskT;
class JobNoIO {};

// Task Flow control class is a simple per value object used to communicate flow control commands trhough the graph of tasks.
// From within the Job::Run function, you can access it from the JobContext and  issue commands which   will be picked up by the Task calling for the Job run.
// This is first introduced to provide a way to abort all the work from within a task job. see the "abortTask" call
class TaskFlow {
public:
    // A job that wants to abort the rest of the other jobs execution in a task would issue that call "abortTask" and let the task early exit for this run.
    // All the varyings produced by the aborted branch of jobs are left unmodified.
    void abortTask();

    // called by the task::run to perform flow control
    // This should be considered private but still need to be accessible from the Task<T> class
    TaskFlow() = default;
    ~TaskFlow() = default;
    void reset();
    bool doAbortTask() const;

protected:
    bool _doAbortTask{ false };
};

// JobContext class is the base class for the context object which is passed through all the Job::run calls thoughout the graph of jobs
// It is used to communicate to the job::run its context and various state information the job relies on.
// It specifically provide access to:
// - The taskFlow object allowing for messaging control flow commands from within a Job::run
// - The current Config object attached to the Job::run currently called.
// The JobContext can be derived to add more global state to it that Jobs can access
class JobContext {
public:
    JobContext();
    virtual ~JobContext();

    std::shared_ptr<JobConfig> jobConfig { nullptr };

    // Task flow control
    TaskFlow taskFlow{};

protected:
};
using JobContextPointer = std::shared_ptr<JobContext>;

// The guts of a job
class JobConcept {
public:
    using Config = JobConfig;

    JobConcept(const std::string& name, QConfigPointer config) : _config(config), _name(name) {}
    virtual ~JobConcept() = default;
    
    const std::string& getName() const { return _name; }

    virtual const Varying getInput() const { return Varying(); }
    virtual const Varying getOutput() const { return Varying(); }
    virtual Varying& editInput() = 0;

    virtual QConfigPointer& getConfiguration() { return _config; }
    virtual void applyConfiguration() = 0;
    void setCPURunTime(const std::chrono::nanoseconds& runtime) { std::static_pointer_cast<Config>(_config)->setCPURunTime(runtime); }

    QConfigPointer _config;
protected:
    const std::string _name;
};


template <class T, class C> void jobConfigure(T& data, const C& configuration) {
    data.configure(configuration);
}
template<class T> void jobConfigure(T&, const JobConfig&) {
    // nop, as the default JobConfig was used, so the data does not need a configure method
}
template<class T> void jobConfigure(T&, const TaskConfig&) {
    // nop, as the default TaskConfig was used, so the data does not need a configure method
}

template <class T, class JC> void jobRun(T& data, const JC& jobContext, const JobNoIO& input, JobNoIO& output) {
    data.run(jobContext);
}
template <class T, class JC, class I> void jobRun(T& data, const JC& jobContext, const I& input, JobNoIO& output) {
    data.run(jobContext, input);
}
template <class T, class JC, class O> void jobRun(T& data, const JC& jobContext, const JobNoIO& input, O& output) {
    data.run(jobContext, output);
}
template <class T, class JC, class I, class O> void jobRun(T& data, const JC& jobContext, const I& input, O& output) {
    data.run(jobContext, input, output);
}

template <class JC, class TP>
class Job {
public:
    using Context = JC;
    using TimeProfiler = TP;
    using ContextPointer = std::shared_ptr<Context>;
    using Config = JobConfig;
    using None = JobNoIO;

    class Concept : public JobConcept {
    public:
        Concept(const std::string& name, QConfigPointer config) : JobConcept(name, config) {}
        virtual ~Concept() = default;

        virtual void run(const ContextPointer& jobContext) = 0;
    };
    using ConceptPointer = std::shared_ptr<Concept>;

    template <class T, class C = Config, class I = None, class O = None> class Model : public Concept {
    public:
        using Data = T;
        using Input = I;
        using Output = O;

        Data _data;
        Varying _input;
        Varying _output;

        const Varying getInput() const override { return _input; }
        const Varying getOutput() const override { return _output; }
        Varying& editInput() override { return _input; }

        template <class... A>
        Model(const std::string& name, const Varying& input, QConfigPointer config, A&&... args) :
            Concept(name, config),
            _data(Data(std::forward<A>(args)...)),
            _input(input),
            _output(Output()) {
            applyConfiguration();
        }

        template <class... A>
        static std::shared_ptr<Model> create(const std::string& name, const Varying& input, A&&... args) {
            return std::make_shared<Model>(name, input, std::make_shared<C>(), std::forward<A>(args)...);
        }


        void applyConfiguration() override {
            TimeProfiler probe(("configure::" + JobConcept::getName()));

            jobConfigure(_data, *std::static_pointer_cast<C>(Concept::_config));
        }

        void run(const ContextPointer& jobContext) override {
            jobContext->jobConfig = std::static_pointer_cast<Config>(Concept::_config);
            if (jobContext->jobConfig->alwaysEnabled || jobContext->jobConfig->isEnabled()) {
                jobRun(_data, jobContext, _input.get<I>(), _output.edit<O>());
            }
            jobContext->jobConfig.reset();
        }
    };
    template <class T, class I, class C = Config> using ModelI = Model<T, C, I, None>;
    template <class T, class O, class C = Config> using ModelO = Model<T, C, None, O>;
    template <class T, class I, class O, class C = Config> using ModelIO = Model<T, C, I, O>;

    Job(ConceptPointer concept) : _concept(concept) {}

    const std::string& getName() const { return _concept->getName(); }
    const Varying getInput() const { return _concept->getInput(); }
    const Varying getOutput() const { return _concept->getOutput(); }

    template <class I> void feedInput(const I& in) { _concept->editInput().template edit<I>() = in; }

    template <class I, class S> void feedInput(int index, const S& inS) { (_concept->editInput().template editN<I>(index)).template edit<S>() = inS; }

    QConfigPointer& getConfiguration() const { return _concept->getConfiguration(); }
    void applyConfiguration() { return _concept->applyConfiguration(); }

    template <class I> void feedInput(const I& in) { _concept->editInput().template edit<I>() = in; }
    template <class I, class S> void feedInput(int index, const S& inS) { (_concept->editInput().template editN<I>(index)).template edit<S>() = inS; }

    template <class T> T& edit() {
        auto concept = std::static_pointer_cast<typename T::JobModel>(_concept);
        assert(concept);
        return concept->_data;
    }

    template <class T> const T& get() const {
        auto concept = std::static_pointer_cast<typename T::JobModel>(_concept);
        assert(concept);
        return concept->_data;
    }

    virtual void run(const ContextPointer& jobContext) {
<<<<<<< HEAD
        PerformanceTimer perfTimer(getName().c_str());
        // NOTE: rather than use the PROFILE_RANGE macro, we create a Duration manually
        Duration profileRange(jobContext->profileCategory, ("run::" + getName()).c_str());

        auto startTime = std::chrono::high_resolution_clock::now();

        _concept->run(jobContext);

=======
        TimeProfiler probe(getName());
        auto startTime = std::chrono::high_resolution_clock::now();
        _concept->run(jobContext);
>>>>>>> caee987d
        _concept->setCPURunTime((std::chrono::high_resolution_clock::now() - startTime));
    }

protected:
    ConceptPointer _concept;
};


// A task is a specialized job to run a collection of other jobs
// It can be created on any type T by aliasing the type JobModel in the class T
// using JobModel = Task::Model<T>
// The class T is expected to have a "build" method acting as a constructor.
// The build method is where child Jobs can be added internally to the task
// where the input of the task can be setup to feed the child jobs
// and where the output of the task is defined
template <class JC, class TP>
class Task : public Job<JC, TP> {
public:
    using Context = JC;
    using TimeProfiler = TP;
    using ContextPointer = std::shared_ptr<Context>;
    using Config = TaskConfig;
    using JobType = Job<JC, TP>;
    using None = typename JobType::None;
    using Concept = typename JobType::Concept;
    using ConceptPointer = typename JobType::ConceptPointer;
    using Jobs = std::vector<JobType>;

    Task(ConceptPointer concept) : JobType(concept) {}

    class TaskConcept : public Concept {
    public:
        Varying _input;
        Varying _output;
        Jobs _jobs;

        const Varying getInput() const override { return _input; }
        const Varying getOutput() const override { return _output; }
        Varying& editInput() override { return _input; }

        typename Jobs::iterator editJob(std::string name) {
            typename Jobs::iterator jobIt;
            for (jobIt = _jobs.begin(); jobIt != _jobs.end(); ++jobIt) {
                if (jobIt->getName() == name) {
                    return jobIt;
                }
            }
            return jobIt;
        }
        typename Jobs::const_iterator getJob(std::string name) const {
            typename Jobs::const_iterator jobIt;
            for (jobIt = _jobs.begin(); jobIt != _jobs.end(); ++jobIt) {
                if (jobIt->getName() == name) {
                    return jobIt;
                }
            }
            return jobIt;
        }

        TaskConcept(const std::string& name, const Varying& input, QConfigPointer config) : Concept(name, config), _input(input) {}

        // Create a new job in the container's queue; returns the job's output
        template <class NT, class... NA> const Varying addJob(std::string name, const Varying& input, NA&&... args) {
            _jobs.emplace_back((NT::JobModel::create(name, input, std::forward<NA>(args)...)));

            // Conect the child config to this task's config
            std::static_pointer_cast<TaskConfig>(Concept::getConfiguration())->connectChildConfig(_jobs.back().getConfiguration(), name);

            return _jobs.back().getOutput();
        }
        template <class NT, class... NA> const Varying addJob(std::string name, NA&&... args) {
            const auto input = Varying(typename NT::JobModel::Input());
            return addJob<NT>(name, input, std::forward<NA>(args)...);
        }
    };

    template <class T, class C = Config, class I = None, class O = None> class TaskModel : public TaskConcept {
    public:
        using Data = T;
        using Input = I;
        using Output = O;

        Data _data;

        TaskModel(const std::string& name, const Varying& input, QConfigPointer config) :
            TaskConcept(name, input, config),
            _data(Data()) {}

        template <class... A>
        static std::shared_ptr<TaskModel> create(const std::string& name, const Varying& input, A&&... args) {
            auto model = std::make_shared<TaskModel>(name, input, std::make_shared<C>());

            {
                TimeProfiler probe("build::" + model->getName());
                model->_data.build(*(model), model->_input, model->_output, std::forward<A>(args)...);
            }
            // Recreate the Config to use the templated type
            model->createConfiguration();
            model->applyConfiguration();

            return model;
        }

        template <class... A>
        static std::shared_ptr<TaskModel> create(const std::string& name, A&&... args) {
            const auto input = Varying(Input());
            return create(name, input, std::forward<A>(args)...);
        }

        void createConfiguration() {
            // A brand new config
            auto config = std::make_shared<C>();
            // Make sure we transfer the former children configs to the new config
            config->transferChildrenConfigs(Concept::_config);
            // swap
            Concept::_config = config;
            // Capture this
            std::static_pointer_cast<C>(Concept::_config)->_task = this;
        }

        QConfigPointer& getConfiguration() override {
            if (!Concept::_config) {
                createConfiguration();
            }
            return Concept::_config;
        }

        void applyConfiguration() override {
            TimeProfiler probe("configure::" + JobConcept::getName());
            jobConfigure(_data, *std::static_pointer_cast<C>(Concept::_config));
            for (auto& job : TaskConcept::_jobs) {
                job.applyConfiguration();
            }
        }

        void run(const ContextPointer& jobContext) override {
            auto config = std::static_pointer_cast<C>(Concept::_config);
            if (config->alwaysEnabled || config->enabled) {
                for (auto job : TaskConcept::_jobs) {
                    job.run(jobContext);
                    if (jobContext->taskFlow.doAbortTask()) {
                        jobContext->taskFlow.reset();
                        return;
                    }
                }
            }
        }
    };
    template <class T, class C = Config> using Model = TaskModel<T, C, None, None>;
    template <class T, class I, class C = Config> using ModelI = TaskModel<T, C, I, None>;
    template <class T, class O, class C = Config> using ModelO = TaskModel<T, C, None, O>;
    template <class T, class I, class O, class C = Config> using ModelIO = TaskModel<T, C, I, O>;

    // Create a new job in the Task's queue; returns the job's output
    template <class T, class... A> const Varying addJob(std::string name, const Varying& input, A&&... args) {
        return std::static_pointer_cast<TaskConcept>(JobType::_concept)->template addJob<T>(name, input, std::forward<A>(args)...);
    }
    template <class T, class... A> const Varying addJob(std::string name, A&&... args) {
        const auto input = Varying(typename T::JobModel::Input());
        return std::static_pointer_cast<TaskConcept>(JobType::_concept)->template addJob<T>(name, input, std::forward<A>(args)...);
    }

    std::shared_ptr<Config> getConfiguration() {
        return std::static_pointer_cast<Config>(JobType::_concept->getConfiguration());
    }

protected:
};

<<<<<<< HEAD
template <class JC>
class Engine : public Task<JC> {
=======
template <class JC, class TP>
class Engine : public Task<JC, TP> {
>>>>>>> caee987d
public:
    using Context = JC;
    using ContextPointer = std::shared_ptr<Context>;
    using Config = TaskConfig;
<<<<<<< HEAD
    using TaskType = Task<JC>;
    using ConceptPointer = typename TaskType::ConceptPointer;

    Engine(ConceptPointer concept) : TaskType(concept) {}
    ~Engine() = default;

    void reset(const ContextPointer& context) {
        _context = context;
    }
=======
    using TaskType = Task<JC, TP>;
    using ConceptPointer = typename TaskType::ConceptPointer;

    Engine(const ConceptPointer& concept, const ContextPointer& context) : TaskType(concept), _context(context) {}
    ~Engine() = default;

    void reset(const ContextPointer& context) { _context = context; }
>>>>>>> caee987d

    void run() {
        if (_context) {
            run(_context);
        }
    }

protected:
    void run(const ContextPointer& jobContext) override {
        TaskType::run(_context);
    }
<<<<<<< HEAD
    
    ContextPointer _context;
};
=======

    ContextPointer _context;
};

>>>>>>> caee987d
}

#define Task_DeclareTypeAliases(ContextType, TimeProfiler) \
    using JobConfig = task::JobConfig; \
    using TaskConfig = task::TaskConfig; \
    template <class T> using PersistentConfig = task::PersistentConfig<T>; \
<<<<<<< HEAD
    using Job = task::Job<ContextType>; \
    using Task = task::Task<ContextType>; \
    using _Engine = task::Engine<ContextType>; \
=======
    using Job = task::Job<ContextType, TimeProfiler>; \
    using Task = task::Task<ContextType, TimeProfiler>; \
    using Engine = task::Engine<ContextType, TimeProfiler>; \
>>>>>>> caee987d
    using Varying = task::Varying; \
    template < typename T0, typename T1 > using VaryingSet2 = task::VaryingSet2<T0, T1>; \
    template < typename T0, typename T1, typename T2 > using VaryingSet3 = task::VaryingSet3<T0, T1, T2>; \
    template < typename T0, typename T1, typename T2, typename T3 > using VaryingSet4 = task::VaryingSet4<T0, T1, T2, T3>; \
    template < typename T0, typename T1, typename T2, typename T3, typename T4 > using VaryingSet5 = task::VaryingSet5<T0, T1, T2, T3, T4>; \
    template < typename T0, typename T1, typename T2, typename T3, typename T4, typename T5 > using VaryingSet6 = task::VaryingSet6<T0, T1, T2, T3, T4, T5>; \
    template < typename T0, typename T1, typename T2, typename T3, typename T4, typename T5, typename T6 > using VaryingSet7 = task::VaryingSet7<T0, T1, T2, T3, T4, T5, T6>; \
    template < typename T0, typename T1, typename T2, typename T3, typename T4, typename T5, typename T6, typename T7 > using VaryingSet8 = task::VaryingSet8<T0, T1, T2, T3, T4, T5, T6, T7>; \
    template < class T, int NUM > using VaryingArray = task::VaryingArray<T, NUM>;



#include <Profile.h>
#include <PerfStat.h>

#define Task_DeclareCategoryTimeProfilerClass(className, category) \
    class className : public PerformanceTimer { \
    public: \
        className(const std::string& label) : PerformanceTimer(label.c_str()), profileRange(category(), label.c_str()) {} \
        Duration profileRange; \
    };

#endif // hifi_task_Task_h<|MERGE_RESOLUTION|>--- conflicted
+++ resolved
@@ -180,10 +180,6 @@
     const Varying getInput() const { return _concept->getInput(); }
     const Varying getOutput() const { return _concept->getOutput(); }
 
-    template <class I> void feedInput(const I& in) { _concept->editInput().template edit<I>() = in; }
-
-    template <class I, class S> void feedInput(int index, const S& inS) { (_concept->editInput().template editN<I>(index)).template edit<S>() = inS; }
-
     QConfigPointer& getConfiguration() const { return _concept->getConfiguration(); }
     void applyConfiguration() { return _concept->applyConfiguration(); }
 
@@ -203,20 +199,9 @@
     }
 
     virtual void run(const ContextPointer& jobContext) {
-<<<<<<< HEAD
-        PerformanceTimer perfTimer(getName().c_str());
-        // NOTE: rather than use the PROFILE_RANGE macro, we create a Duration manually
-        Duration profileRange(jobContext->profileCategory, ("run::" + getName()).c_str());
-
-        auto startTime = std::chrono::high_resolution_clock::now();
-
-        _concept->run(jobContext);
-
-=======
         TimeProfiler probe(getName());
         auto startTime = std::chrono::high_resolution_clock::now();
         _concept->run(jobContext);
->>>>>>> caee987d
         _concept->setCPURunTime((std::chrono::high_resolution_clock::now() - startTime));
     }
 
@@ -386,28 +371,13 @@
 protected:
 };
 
-<<<<<<< HEAD
-template <class JC>
-class Engine : public Task<JC> {
-=======
 template <class JC, class TP>
 class Engine : public Task<JC, TP> {
->>>>>>> caee987d
 public:
     using Context = JC;
     using ContextPointer = std::shared_ptr<Context>;
     using Config = TaskConfig;
-<<<<<<< HEAD
-    using TaskType = Task<JC>;
-    using ConceptPointer = typename TaskType::ConceptPointer;
-
-    Engine(ConceptPointer concept) : TaskType(concept) {}
-    ~Engine() = default;
-
-    void reset(const ContextPointer& context) {
-        _context = context;
-    }
-=======
+
     using TaskType = Task<JC, TP>;
     using ConceptPointer = typename TaskType::ConceptPointer;
 
@@ -415,7 +385,6 @@
     ~Engine() = default;
 
     void reset(const ContextPointer& context) { _context = context; }
->>>>>>> caee987d
 
     void run() {
         if (_context) {
@@ -427,31 +396,19 @@
     void run(const ContextPointer& jobContext) override {
         TaskType::run(_context);
     }
-<<<<<<< HEAD
-    
+
     ContextPointer _context;
 };
-=======
-
-    ContextPointer _context;
-};
-
->>>>>>> caee987d
+
 }
 
 #define Task_DeclareTypeAliases(ContextType, TimeProfiler) \
     using JobConfig = task::JobConfig; \
     using TaskConfig = task::TaskConfig; \
     template <class T> using PersistentConfig = task::PersistentConfig<T>; \
-<<<<<<< HEAD
-    using Job = task::Job<ContextType>; \
-    using Task = task::Task<ContextType>; \
-    using _Engine = task::Engine<ContextType>; \
-=======
     using Job = task::Job<ContextType, TimeProfiler>; \
     using Task = task::Task<ContextType, TimeProfiler>; \
     using Engine = task::Engine<ContextType, TimeProfiler>; \
->>>>>>> caee987d
     using Varying = task::Varying; \
     template < typename T0, typename T1 > using VaryingSet2 = task::VaryingSet2<T0, T1>; \
     template < typename T0, typename T1, typename T2 > using VaryingSet3 = task::VaryingSet3<T0, T1, T2>; \

//
//  Created by Bradley Austin Davis on 2017/10/16
//  Copyright 2013-2017 High Fidelity, Inc.
//
//  Distributed under the Apache License, Version 2.0.
//  See the accompanying file LICENSE or http://www.apache.org/licenses/LICENSE-2.0.html
//

#include "PointerManager.h"

<<<<<<< HEAD
#include "PickManager.h"

std::shared_ptr<Pointer> PointerManager::find(unsigned int uid) const {
    return resultWithReadLock<std::shared_ptr<Pointer>>([&] {
        auto itr = _pointers.find(uid);
        if (itr != _pointers.end()) {
            return itr->second;
=======
std::shared_ptr<Pointer> PointerManager::find(const QUuid& uid) const {
    return resultWithReadLock<std::shared_ptr<Pointer>>([&] {
        auto itr = _pointers.find(uid);
        if (itr != _pointers.end()) {
            return *itr;
>>>>>>> 544c54b8
        }
        return std::shared_ptr<Pointer>();
    });
}

<<<<<<< HEAD
unsigned int PointerManager::addPointer(std::shared_ptr<Pointer> pointer) {
    unsigned int result = PointerEvent::INVALID_POINTER_ID;
    if (pointer->getRayUID() != PickManager::INVALID_PICK_ID) {
        withWriteLock([&] {
            // Don't let the pointer IDs overflow
            if (_nextPointerID < UINT32_MAX) {
                result = _nextPointerID++;
                _pointers[result] = pointer;
            }
        });
=======
QUuid PointerManager::addPointer(std::shared_ptr<Pointer> pointer) {
    QUuid result;
    if (!pointer->getRayUID().isNull()) {
        result = QUuid::createUuid();
        withWriteLock([&] { _pointers[result] = pointer; });
>>>>>>> 544c54b8
    }
    return result;
}

<<<<<<< HEAD
void PointerManager::removePointer(unsigned int uid) {
    withWriteLock([&] {
        _pointers.erase(uid);
    });
}

void PointerManager::enablePointer(unsigned int uid) const {
=======
void PointerManager::removePointer(const QUuid& uid) {
    withWriteLock([&] {
        _pointers.remove(uid);
    });
}

void PointerManager::enablePointer(const QUuid& uid) const {
>>>>>>> 544c54b8
    auto pointer = find(uid);
    if (pointer) {
        pointer->enable();
    }
}
<<<<<<< HEAD

void PointerManager::disablePointer(unsigned int uid) const {
    auto pointer = find(uid);
    if (pointer) {
        pointer->disable();
    }
}

void PointerManager::setRenderState(unsigned int uid, const std::string& renderState) const {
    auto pointer = find(uid);
    if (pointer) {
        pointer->setRenderState(renderState);
    }
}

void PointerManager::editRenderState(unsigned int uid, const std::string& state, const QVariant& startProps, const QVariant& pathProps, const QVariant& endProps) const {
    auto pointer = find(uid);
    if (pointer) {
        pointer->editRenderState(state, startProps, pathProps, endProps);
    }
}

const QVariantMap PointerManager::getPrevPickResult(unsigned int uid) const {
    auto pointer = find(uid);
    if (pointer) {
        return pointer->getPrevPickResult();
    }
    return QVariantMap();
}

void PointerManager::update() {
    auto cachedPointers = resultWithReadLock<std::unordered_map<unsigned int, std::shared_ptr<Pointer>>>([&] {
        return _pointers;
    });

    for (const auto& pointerPair : cachedPointers) {
        pointerPair.second->update(pointerPair.first);
    }
}

void PointerManager::setPrecisionPicking(unsigned int uid, bool precisionPicking) const {
=======

void PointerManager::disablePointer(const QUuid& uid) const {
    auto pointer = find(uid);
    if (pointer) {
        pointer->disable();
    }
}

void PointerManager::setRenderState(const QUuid& uid, const std::string& renderState) const {
    auto pointer = find(uid);
    if (pointer) {
        pointer->setRenderState(renderState);
    }
}

void PointerManager::editRenderState(const QUuid& uid, const std::string& state, const QVariant& startProps, const QVariant& pathProps, const QVariant& endProps) const {
    auto pointer = find(uid);
    if (pointer) {
        pointer->editRenderState(state, startProps, pathProps, endProps);
    }
}

PickResultPointer PointerManager::getPrevPickResult(const QUuid& uid) const {
    PickResultPointer result;
    auto pointer = find(uid);
    if (pointer) {
        result = pointer->getPrevPickResult();
    }
    return result;
}

void PointerManager::update(float deltaTime) {
    auto cachedPointers = resultWithReadLock<QList<std::shared_ptr<Pointer>>>([&] {
        return _pointers.values();
    });

    for (const auto& pointer : cachedPointers) {
        pointer->update(deltaTime);
    }
}

void PointerManager::setPrecisionPicking(const QUuid& uid, bool precisionPicking) const {
>>>>>>> 544c54b8
    auto pointer = find(uid);
    if (pointer) {
        pointer->setPrecisionPicking(precisionPicking);
    }
}

<<<<<<< HEAD
void PointerManager::setIgnoreItems(unsigned int uid, const QVector<QUuid>& ignoreEntities) const {
=======
void PointerManager::setIgnoreItems(const QUuid& uid, const QVector<QUuid>& ignoreEntities) const {
>>>>>>> 544c54b8
    auto pointer = find(uid);
    if (pointer) {
        pointer->setIgnoreItems(ignoreEntities);
    }
}

<<<<<<< HEAD
void PointerManager::setIncludeItems(unsigned int uid, const QVector<QUuid>& includeEntities) const {
=======
void PointerManager::setIncludeItems(const QUuid& uid, const QVector<QUuid>& includeEntities) const {
>>>>>>> 544c54b8
    auto pointer = find(uid);
    if (pointer) {
        pointer->setIncludeItems(includeEntities);
    }
}

<<<<<<< HEAD
void PointerManager::setLength(unsigned int uid, float length) const {
=======
void PointerManager::setLength(const QUuid& uid, float length) const {
>>>>>>> 544c54b8
    auto pointer = find(uid);
    if (pointer) {
        pointer->setLength(length);
    }
}

<<<<<<< HEAD
void PointerManager::setLockEndUUID(unsigned int uid, const QUuid& objectID, bool isOverlay) const {
=======
void PointerManager::setLockEndUUID(const QUuid& uid, const QUuid& objectID, bool isOverlay) const {
>>>>>>> 544c54b8
    auto pointer = find(uid);
    if (pointer) {
        pointer->setLockEndUUID(objectID, isOverlay);
    }
<<<<<<< HEAD
}

bool PointerManager::isLeftHand(unsigned int uid) {
    auto pointer = find(uid);
    if (pointer) {
        return pointer->isLeftHand();
    }
    return false;
}

bool PointerManager::isRightHand(unsigned int uid) {
    auto pointer = find(uid);
    if (pointer) {
        return pointer->isRightHand();
    }
    return false;
}

bool PointerManager::isMouse(unsigned int uid) {
    auto pointer = find(uid);
    if (pointer) {
        return pointer->isMouse();
    }
    return false;
=======
>>>>>>> 544c54b8
}<|MERGE_RESOLUTION|>--- conflicted
+++ resolved
@@ -8,7 +8,6 @@
 
 #include "PointerManager.h"
 
-<<<<<<< HEAD
 #include "PickManager.h"
 
 std::shared_ptr<Pointer> PointerManager::find(unsigned int uid) const {
@@ -16,19 +15,11 @@
         auto itr = _pointers.find(uid);
         if (itr != _pointers.end()) {
             return itr->second;
-=======
-std::shared_ptr<Pointer> PointerManager::find(const QUuid& uid) const {
-    return resultWithReadLock<std::shared_ptr<Pointer>>([&] {
-        auto itr = _pointers.find(uid);
-        if (itr != _pointers.end()) {
-            return *itr;
->>>>>>> 544c54b8
         }
         return std::shared_ptr<Pointer>();
     });
 }
 
-<<<<<<< HEAD
 unsigned int PointerManager::addPointer(std::shared_ptr<Pointer> pointer) {
     unsigned int result = PointerEvent::INVALID_POINTER_ID;
     if (pointer->getRayUID() != PickManager::INVALID_PICK_ID) {
@@ -39,18 +30,10 @@
                 _pointers[result] = pointer;
             }
         });
-=======
-QUuid PointerManager::addPointer(std::shared_ptr<Pointer> pointer) {
-    QUuid result;
-    if (!pointer->getRayUID().isNull()) {
-        result = QUuid::createUuid();
-        withWriteLock([&] { _pointers[result] = pointer; });
->>>>>>> 544c54b8
     }
     return result;
 }
 
-<<<<<<< HEAD
 void PointerManager::removePointer(unsigned int uid) {
     withWriteLock([&] {
         _pointers.erase(uid);
@@ -58,21 +41,11 @@
 }
 
 void PointerManager::enablePointer(unsigned int uid) const {
-=======
-void PointerManager::removePointer(const QUuid& uid) {
-    withWriteLock([&] {
-        _pointers.remove(uid);
-    });
-}
-
-void PointerManager::enablePointer(const QUuid& uid) const {
->>>>>>> 544c54b8
     auto pointer = find(uid);
     if (pointer) {
         pointer->enable();
     }
 }
-<<<<<<< HEAD
 
 void PointerManager::disablePointer(unsigned int uid) const {
     auto pointer = find(uid);
@@ -95,49 +68,7 @@
     }
 }
 
-const QVariantMap PointerManager::getPrevPickResult(unsigned int uid) const {
-    auto pointer = find(uid);
-    if (pointer) {
-        return pointer->getPrevPickResult();
-    }
-    return QVariantMap();
-}
-
-void PointerManager::update() {
-    auto cachedPointers = resultWithReadLock<std::unordered_map<unsigned int, std::shared_ptr<Pointer>>>([&] {
-        return _pointers;
-    });
-
-    for (const auto& pointerPair : cachedPointers) {
-        pointerPair.second->update(pointerPair.first);
-    }
-}
-
-void PointerManager::setPrecisionPicking(unsigned int uid, bool precisionPicking) const {
-=======
-
-void PointerManager::disablePointer(const QUuid& uid) const {
-    auto pointer = find(uid);
-    if (pointer) {
-        pointer->disable();
-    }
-}
-
-void PointerManager::setRenderState(const QUuid& uid, const std::string& renderState) const {
-    auto pointer = find(uid);
-    if (pointer) {
-        pointer->setRenderState(renderState);
-    }
-}
-
-void PointerManager::editRenderState(const QUuid& uid, const std::string& state, const QVariant& startProps, const QVariant& pathProps, const QVariant& endProps) const {
-    auto pointer = find(uid);
-    if (pointer) {
-        pointer->editRenderState(state, startProps, pathProps, endProps);
-    }
-}
-
-PickResultPointer PointerManager::getPrevPickResult(const QUuid& uid) const {
+PickResultPointer PointerManager::getPrevPickResult(unsigned int uid) const {
     PickResultPointer result;
     auto pointer = find(uid);
     if (pointer) {
@@ -147,66 +78,48 @@
 }
 
 void PointerManager::update(float deltaTime) {
-    auto cachedPointers = resultWithReadLock<QList<std::shared_ptr<Pointer>>>([&] {
-        return _pointers.values();
+    auto cachedPointers = resultWithReadLock<std::unordered_map<unsigned int, std::shared_ptr<Pointer>>>([&] {
+        return _pointers;
     });
 
-    for (const auto& pointer : cachedPointers) {
-        pointer->update(deltaTime);
+    for (const auto& pointerPair : cachedPointers) {
+        pointerPair.second->update(pointerPair.first, deltaTime);
     }
 }
 
-void PointerManager::setPrecisionPicking(const QUuid& uid, bool precisionPicking) const {
->>>>>>> 544c54b8
+void PointerManager::setPrecisionPicking(unsigned int uid, bool precisionPicking) const {
     auto pointer = find(uid);
     if (pointer) {
         pointer->setPrecisionPicking(precisionPicking);
     }
 }
 
-<<<<<<< HEAD
 void PointerManager::setIgnoreItems(unsigned int uid, const QVector<QUuid>& ignoreEntities) const {
-=======
-void PointerManager::setIgnoreItems(const QUuid& uid, const QVector<QUuid>& ignoreEntities) const {
->>>>>>> 544c54b8
     auto pointer = find(uid);
     if (pointer) {
         pointer->setIgnoreItems(ignoreEntities);
     }
 }
 
-<<<<<<< HEAD
 void PointerManager::setIncludeItems(unsigned int uid, const QVector<QUuid>& includeEntities) const {
-=======
-void PointerManager::setIncludeItems(const QUuid& uid, const QVector<QUuid>& includeEntities) const {
->>>>>>> 544c54b8
     auto pointer = find(uid);
     if (pointer) {
         pointer->setIncludeItems(includeEntities);
     }
 }
 
-<<<<<<< HEAD
 void PointerManager::setLength(unsigned int uid, float length) const {
-=======
-void PointerManager::setLength(const QUuid& uid, float length) const {
->>>>>>> 544c54b8
     auto pointer = find(uid);
     if (pointer) {
         pointer->setLength(length);
     }
 }
 
-<<<<<<< HEAD
 void PointerManager::setLockEndUUID(unsigned int uid, const QUuid& objectID, bool isOverlay) const {
-=======
-void PointerManager::setLockEndUUID(const QUuid& uid, const QUuid& objectID, bool isOverlay) const {
->>>>>>> 544c54b8
     auto pointer = find(uid);
     if (pointer) {
         pointer->setLockEndUUID(objectID, isOverlay);
     }
-<<<<<<< HEAD
 }
 
 bool PointerManager::isLeftHand(unsigned int uid) {
@@ -231,6 +144,4 @@
         return pointer->isMouse();
     }
     return false;
-=======
->>>>>>> 544c54b8
 }
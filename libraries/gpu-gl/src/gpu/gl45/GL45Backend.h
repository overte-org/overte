//
//  GL45Backend.h
//  libraries/gpu/src/gpu
//
//  Created by Sam Gateau on 10/27/2014.
//  Copyright 2014 High Fidelity, Inc.
//
//  Distributed under the Apache License, Version 2.0.
//  See the accompanying file LICENSE or http://www.apache.org/licenses/LICENSE-2.0.html
//
#pragma once
#ifndef hifi_gpu_45_GL45Backend_h
#define hifi_gpu_45_GL45Backend_h

#include <gpu/gl/GLBackend.h>
#include <gpu/gl/GLTexture.h>

#include <thread>
#include <gpu/TextureTable.h>

#define INCREMENTAL_TRANSFER 0
#define GPU_SSBO_TRANSFORM_OBJECT 1
#define GPU_BINDLESS_TEXTURES 0

namespace gpu { namespace gl45 {
    
using namespace gpu::gl;
using TextureWeakPointer = std::weak_ptr<Texture>;

class GL45Backend : public GLBackend {
    using Parent = GLBackend;
    // Context Backend static interface required
    friend class Context;

public:
    static GLint MAX_COMBINED_SHADER_STORAGE_BLOCKS;
    static GLint MAX_UNIFORM_LOCATIONS;
#if GPU_BINDLESS_TEXTURES
    virtual bool supportsBindless() const override { return true; }
#endif

    explicit GL45Backend(bool syncCache);
    GL45Backend();
    virtual ~GL45Backend() {
        // call resetStages here rather than in ~GLBackend dtor because it will call releaseResourceBuffer
        // which is pure virtual from GLBackend's dtor.
        resetStages();
    }

    static const std::string GL45_VERSION;
    const std::string& getVersion() const override { return GL45_VERSION; }

    bool supportedTextureFormat(const gpu::Element& format) override;

    class GL45Texture : public GLTexture {
        using Parent = GLTexture;
        friend class GL45Backend;
        static GLuint allocate(const Texture& texture);
    protected:
        GL45Texture(const std::weak_ptr<GLBackend>& backend, const Texture& texture);
        void generateMips() const override;
        Size copyMipFaceLinesFromTexture(uint16_t mip, uint8_t face, const uvec3& size, uint32_t yOffset, GLenum internalFormat, GLenum format, GLenum type, Size sourceSize, const void* sourcePointer) const override;
        void syncSampler() const override;

#if GPU_BINDLESS_TEXTURES
        bool isBindless() const {
            return _bindless.operator bool();
        }

        struct Bindless {
            uint64_t handle{ 0 };
            uint32_t minMip{ 0 };
            uint32_t sampler{ 0 };

            bool operator==(const Bindless& other) const {
                return handle == other.handle && minMip == other.minMip && sampler == other.sampler;
            }

            bool operator!=(const Bindless& other) const {
                return !(*this == other);
            }

            operator bool() const {
                return handle != 0;
            }
        };

        virtual const Bindless& getBindless() const;
        void releaseBindless() const;
        void recreateBindless() const;
    private:
        mutable Bindless _bindless;
#endif

        static Sampler getInvalidSampler();

        // This stores the texture handle (64 bits) in xy, the min mip available in z, and the sampler ID in w
        mutable Sampler _cachedSampler{ getInvalidSampler() };
    };

#if GPU_BINDLESS_TEXTURES 
    class GL45TextureTable : public GLObject<TextureTable> {
        static GLuint allocate();
        using Parent = GLObject<TextureTable>;
    public:
        using BindlessArray = std::array<GL45Texture::Bindless, TextureTable::COUNT>;

        GL45TextureTable(const std::weak_ptr<GLBackend>& backend, const TextureTable& texture);
        ~GL45TextureTable();

        void update(const BindlessArray& newHandles);

        // FIXME instead of making a buffer for each table, there should be a global buffer of all materials
        // and we should store an offset into that buffer
        BindlessArray _handles;
    };
#endif


    //
    // Textures that have fixed allocation sizes and cannot be managed at runtime
    //

    class GL45FixedAllocationTexture : public GL45Texture {
        using Parent = GL45Texture;
        friend class GL45Backend;

    public:
        GL45FixedAllocationTexture(const std::weak_ptr<GLBackend>& backend, const Texture& texture);
        ~GL45FixedAllocationTexture();

    protected:
        Size size() const override { return _size; }

        void allocateStorage() const;
        void syncSampler() const override;
        const Size _size { 0 };
    };

    class GL45AttachmentTexture : public GL45FixedAllocationTexture {
        using Parent = GL45FixedAllocationTexture;
        friend class GL45Backend;
    protected:
        GL45AttachmentTexture(const std::weak_ptr<GLBackend>& backend, const Texture& texture);
        ~GL45AttachmentTexture();
    };

    class GL45StrictResourceTexture : public GL45FixedAllocationTexture {
        using Parent = GL45FixedAllocationTexture;
        friend class GL45Backend;
    protected:
        GL45StrictResourceTexture(const std::weak_ptr<GLBackend>& backend, const Texture& texture);
        ~GL45StrictResourceTexture();
    };

    //
    // Textures that can be managed at runtime to increase or decrease their memory load
    //

    class GL45VariableAllocationTexture : public GL45Texture, public GLVariableAllocationSupport {
        using Parent = GL45Texture;
        friend class GL45Backend;
        using PromoteLambda = std::function<void()>;

    protected:
        GL45VariableAllocationTexture(const std::weak_ptr<GLBackend>& backend, const Texture& texture);
        ~GL45VariableAllocationTexture();

        Size size() const override { return _size; }

        Size copyMipFaceLinesFromTexture(uint16_t mip, uint8_t face, const uvec3& size, uint32_t yOffset, GLenum internalFormat, GLenum format, GLenum type, Size sourceSize, const void* sourcePointer) const override;
        void copyTextureMipsInGPUMem(GLuint srcId, GLuint destId, uint16_t srcMipOffset, uint16_t destMipOffset, uint16_t populatedMips) override;

#if GPU_BINDLESS_TEXTURES
        virtual const Bindless& getBindless() const override;
#endif
    };

    class GL45ResourceTexture : public GL45VariableAllocationTexture {
        using Parent = GL45VariableAllocationTexture;
        friend class GL45Backend;
    protected:
        GL45ResourceTexture(const std::weak_ptr<GLBackend>& backend, const Texture& texture);

        void syncSampler() const override;
        size_t promote() override;
        size_t demote() override;
        void populateTransferQueue(TransferQueue& pendingTransfers) override;
        

        void allocateStorage(uint16 mip);
        Size copyMipsFromTexture();
    };

#if 0
    class GL45SparseResourceTexture : public GL45VariableAllocationTexture {
        using Parent = GL45VariableAllocationTexture;
        friend class GL45Backend;
        using TextureTypeFormat = std::pair<GLenum, GLenum>;
        using PageDimensions = std::vector<uvec3>;
        using PageDimensionsMap = std::map<TextureTypeFormat, PageDimensions>;
        static PageDimensionsMap pageDimensionsByFormat;
        static Mutex pageDimensionsMutex;

        static bool isSparseEligible(const Texture& texture);
        static PageDimensions getPageDimensionsForFormat(const TextureTypeFormat& typeFormat);
        static PageDimensions getPageDimensionsForFormat(GLenum type, GLenum format);
        static const uint32_t DEFAULT_PAGE_DIMENSION = 128;
        static const uint32_t DEFAULT_MAX_SPARSE_LEVEL = 0xFFFF;

    protected:
        GL45SparseResourceTexture(const std::weak_ptr<GLBackend>& backend, const Texture& texture);
        ~GL45SparseResourceTexture();
        uint32 size() const override { return _allocatedPages * _pageBytes; }
        void promote() override;
        void demote() override;

    private:
        uvec3 getPageCounts(const uvec3& dimensions) const;
        uint32_t getPageCount(const uvec3& dimensions) const;

        uint32_t _allocatedPages { 0 };
        uint32_t _pageBytes { 0 };
        uvec3 _pageDimensions { DEFAULT_PAGE_DIMENSION };
        GLuint _maxSparseLevel { DEFAULT_MAX_SPARSE_LEVEL };
    };
#endif


protected:

<<<<<<< HEAD
	void draw(GLenum mode, uint32 numVertices, uint32 startVertex) override;
=======
    void draw(GLenum mode, uint32 numVertices, uint32 startVertex) override;
>>>>>>> 2ce8ed25
    void recycle() const override;

    GLuint getFramebufferID(const FramebufferPointer& framebuffer) override;
    GLFramebuffer* syncGPUObject(const Framebuffer& framebuffer) override;

    GLuint getBufferID(const Buffer& buffer) override;
    GLuint getBufferIDUnsynced(const Buffer& buffer) override;
    GLBuffer* syncGPUObject(const Buffer& buffer) override;

    GLTexture* syncGPUObject(const TexturePointer& texture) override;

    GLuint getQueryID(const QueryPointer& query) override;
    GLQuery* syncGPUObject(const Query& query) override;


    // Draw Stage
    void do_drawIndexed(const Batch& batch, size_t paramOffset) override;
    void do_drawInstanced(const Batch& batch, size_t paramOffset) override;
    void do_drawIndexedInstanced(const Batch& batch, size_t paramOffset) override;
    void do_multiDrawIndirect(const Batch& batch, size_t paramOffset) override;
    void do_multiDrawIndexedIndirect(const Batch& batch, size_t paramOffset) override;

    // Input Stage
    void resetInputStage() override;
    void updateInput() override;

    // Synchronize the state cache of this Backend with the actual real state of the GL Context
    void transferTransformState(const Batch& batch) const override;
    void initTransform() override;
    void updateTransform(const Batch& batch) override;

    // Resource Stage
    bool bindResourceBuffer(uint32_t slot, const BufferPointer& buffer) override;
    void releaseResourceBuffer(uint32_t slot) override;

    // Output stage
    void do_blit(const Batch& batch, size_t paramOffset) override;

    // Shader Stage
    std::string getBackendShaderHeader() const override;

    // Texture Management Stage
    void initTextureManagementStage() override;

#if GPU_BINDLESS_TEXTURES
    GL45TextureTable* syncGPUObject(const TextureTablePointer& textureTable);
    // Resource stage
    void do_setResourceTextureTable(const Batch& batch, size_t paramOffset) override;
#endif
};

} }

Q_DECLARE_LOGGING_CATEGORY(gpugl45logging)

#endif
<|MERGE_RESOLUTION|>--- conflicted
+++ resolved
@@ -229,11 +229,7 @@
 
 protected:
 
-<<<<<<< HEAD
-	void draw(GLenum mode, uint32 numVertices, uint32 startVertex) override;
-=======
     void draw(GLenum mode, uint32 numVertices, uint32 startVertex) override;
->>>>>>> 2ce8ed25
     void recycle() const override;
 
     GLuint getFramebufferID(const FramebufferPointer& framebuffer) override;
@@ -250,6 +246,7 @@
 
 
     // Draw Stage
+    void do_draw(const Batch& batch, size_t paramOffset) override;
     void do_drawIndexed(const Batch& batch, size_t paramOffset) override;
     void do_drawInstanced(const Batch& batch, size_t paramOffset) override;
     void do_drawIndexedInstanced(const Batch& batch, size_t paramOffset) override;

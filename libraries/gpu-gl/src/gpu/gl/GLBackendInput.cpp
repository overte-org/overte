--- conflicted
+++ resolved
@@ -153,188 +153,4 @@
     }
 
     (void)CHECK_GL_ERROR();
-<<<<<<< HEAD
 }
-=======
-}
-
-
-// Core 41 doesn't expose the features to really separate the vertex format from the vertex buffers binding
-// Core 43 does :)
-// FIXME crashing problem with glVertexBindingDivisor / glVertexAttribFormat
-// Once resolved, break this up into the GL 4.1 and 4.5 backends
-#if 1 || (GPU_INPUT_PROFILE == GPU_CORE_41)
-#define NO_SUPPORT_VERTEX_ATTRIB_FORMAT
-#else
-#define SUPPORT_VERTEX_ATTRIB_FORMAT
-#endif
-
-void GLBackend::updateInput() {
-#if defined(SUPPORT_VERTEX_ATTRIB_FORMAT)
-    if (_input._invalidFormat) {
-
-        InputStageState::ActivationCache newActivation;
-
-        // Assign the vertex format required
-        if (_input._format) {
-            for (auto& it : _input._format->getAttributes()) {
-                const Stream::Attribute& attrib = (it).second;
-
-                GLuint slot = attrib._slot;
-                GLuint count = attrib._element.getLocationScalarCount();
-                uint8_t locationCount = attrib._element.getLocationCount();
-                GLenum type = _elementTypeToGL41Type[attrib._element.getType()];
-                GLuint offset = attrib._offset;;
-                GLboolean isNormalized = attrib._element.isNormalized();
-
-                GLenum perLocationSize = attrib._element.getLocationSize();
-
-                for (size_t locNum = 0; locNum < locationCount; ++locNum) {
-                    newActivation.set(slot + locNum);
-                    glVertexAttribFormat(slot + locNum, count, type, isNormalized, offset + locNum * perLocationSize);
-                    glVertexAttribBinding(slot + locNum, attrib._channel);
-                }
-#ifdef GPU_STEREO_DRAWCALL_INSTANCED
-                glVertexBindingDivisor(attrib._channel, attrib._frequency * (isStereo() ? 2 : 1));
-#else
-                glVertexBindingDivisor(attrib._channel, attrib._frequency);
-#endif
-            }
-            (void)CHECK_GL_ERROR();
-        }
-
-        // Manage Activation what was and what is expected now
-        for (size_t i = 0; i < newActivation.size(); i++) {
-            bool newState = newActivation[i];
-            if (newState != _input._attributeActivation[i]) {
-                if (newState) {
-                    glEnableVertexAttribArray(i);
-                } else {
-                    glDisableVertexAttribArray(i);
-                }
-                _input._attributeActivation.flip(i);
-            }
-        }
-        (void)CHECK_GL_ERROR();
-
-        _input._invalidFormat = false;
-        _stats._ISNumFormatChanges++;
-    }
-
-    if (_input._invalidBuffers.any()) {
-        int numBuffers = _input._buffers.size();
-        auto buffer = _input._buffers.data();
-        auto vbo = _input._bufferVBOs.data();
-        auto offset = _input._bufferOffsets.data();
-        auto stride = _input._bufferStrides.data();
-
-        for (int bufferNum = 0; bufferNum < numBuffers; bufferNum++) {
-            if (_input._invalidBuffers.test(bufferNum)) {
-                glBindVertexBuffer(bufferNum, (*vbo), (*offset), (*stride));
-            }
-            buffer++;
-            vbo++;
-            offset++;
-            stride++;
-        }
-        _input._invalidBuffers.reset();
-        (void)CHECK_GL_ERROR();
-    }
-#else
-    if (_input._invalidFormat || _input._invalidBuffers.any()) {
-
-        if (_input._invalidFormat) {
-            InputStageState::ActivationCache newActivation;
-
-            _stats._ISNumFormatChanges++;
-
-            // Check expected activation
-            if (_input._format) {
-                for (auto& it : _input._format->getAttributes()) {
-                    const Stream::Attribute& attrib = (it).second;
-                    uint8_t locationCount = attrib._element.getLocationCount();
-                    for (int i = 0; i < locationCount; ++i) {
-                        newActivation.set(attrib._slot + i);
-                    }
-                }
-            }
-
-            // Manage Activation what was and what is expected now
-            for (unsigned int i = 0; i < newActivation.size(); i++) {
-                bool newState = newActivation[i];
-                if (newState != _input._attributeActivation[i]) {
-
-                    if (newState) {
-                        glEnableVertexAttribArray(i);
-                    } else {
-                        glDisableVertexAttribArray(i);
-                    }
-                    (void)CHECK_GL_ERROR();
-
-                    _input._attributeActivation.flip(i);
-                }
-            }
-        }
-
-        // now we need to bind the buffers and assign the attrib pointers
-        if (_input._format) {
-            const Buffers& buffers = _input._buffers;
-            const Offsets& offsets = _input._bufferOffsets;
-            const Offsets& strides = _input._bufferStrides;
-
-            const Stream::Format::AttributeMap& attributes = _input._format->getAttributes();
-            auto& inputChannels = _input._format->getChannels();
-            _stats._ISNumInputBufferChanges++;
-
-            GLuint boundVBO = 0;
-            for (auto& channelIt : inputChannels) {
-                const Stream::Format::ChannelMap::value_type::second_type& channel = (channelIt).second;
-                if ((channelIt).first < buffers.size()) {
-                    int bufferNum = (channelIt).first;
-
-                    if (_input._invalidBuffers.test(bufferNum) || _input._invalidFormat) {
-                        //  GLuint vbo = gpu::GL41Backend::getBufferID((*buffers[bufferNum]));
-                        GLuint vbo = _input._bufferVBOs[bufferNum];
-                        if (boundVBO != vbo) {
-                            glBindBuffer(GL_ARRAY_BUFFER, vbo);
-                            (void)CHECK_GL_ERROR();
-                            boundVBO = vbo;
-                        }
-                        _input._invalidBuffers[bufferNum] = false;
-
-                        for (unsigned int i = 0; i < channel._slots.size(); i++) {
-                            const Stream::Attribute& attrib = attributes.at(channel._slots[i]);
-                            GLuint slot = attrib._slot;
-                            GLuint count = attrib._element.getLocationScalarCount();
-                            uint8_t locationCount = attrib._element.getLocationCount();
-                            GLenum type = gl::ELEMENT_TYPE_TO_GL[attrib._element.getType()];
-                            // GLenum perLocationStride = strides[bufferNum];
-                            GLenum perLocationStride = attrib._element.getLocationSize();
-                            GLuint stride = (GLuint)strides[bufferNum];
-                            GLuint pointer = (GLuint)(attrib._offset + offsets[bufferNum]);
-                            GLboolean isNormalized = attrib._element.isNormalized();
-
-                            for (size_t locNum = 0; locNum < locationCount; ++locNum) {
-                                glVertexAttribPointer(slot + (GLuint)locNum, count, type, isNormalized, stride,
-                                    reinterpret_cast<GLvoid*>(pointer + perLocationStride * (GLuint)locNum));
-#ifdef GPU_STEREO_DRAWCALL_INSTANCED
-                                glVertexAttribDivisor(slot + (GLuint)locNum, attrib._frequency * (isStereo() ? 2 : 1));
-#else
-                                glVertexAttribDivisor(slot + (GLuint)locNum, attrib._frequency);
-#endif
-                            }
-
-                            // TODO: Support properly the IAttrib version
-
-                            (void)CHECK_GL_ERROR();
-                        }
-                    }
-                }
-            }
-        }
-        // everything format related should be in sync now
-        _input._invalidFormat = false;
-    }
-#endif
-}
->>>>>>> 86430e41

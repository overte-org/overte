//
//  GLBackendInput.cpp
//  libraries/gpu/src/gpu
//
//  Created by Sam Gateau on 3/8/2015.
//  Copyright 2014 High Fidelity, Inc.
//
//  Distributed under the Apache License, Version 2.0.
//  See the accompanying file LICENSE or http://www.apache.org/licenses/LICENSE-2.0.html
//
#include "GLBackend.h"
#include "GLShared.h"
#include "GLInputFormat.h"

using namespace gpu;
using namespace gpu::gl;

void GLBackend::do_setInputFormat(const Batch& batch, size_t paramOffset) {
    Stream::FormatPointer format = batch._streamFormats.get(batch._params[paramOffset]._uint);
    if (format != _input._format) {
        _input._format = format;
        if (format) {
            auto inputFormat = GLInputFormat::sync((*format));
            assert(inputFormat);
            if (_input._formatKey != inputFormat->key) {
                _input._formatKey = inputFormat->key;
                _input._invalidFormat = true;
            }
        } else {
            _input._formatKey.clear();
            _input._invalidFormat = true;
        }
    }
}

void GLBackend::do_setInputBuffer(const Batch& batch, size_t paramOffset) {
    Offset stride = batch._params[paramOffset + 0]._uint;
    Offset offset = batch._params[paramOffset + 1]._uint;
    BufferPointer buffer = batch._buffers.get(batch._params[paramOffset + 2]._uint);
    uint32 channel = batch._params[paramOffset + 3]._uint;

    if (channel < getNumInputBuffers()) {
        bool isModified = false;
        if (_input._buffers[channel] != buffer) {
            _input._buffers[channel] = buffer;
         
            GLuint vbo = 0;
            if (buffer) {
                vbo = getBufferID((*buffer));
            }
            _input._bufferVBOs[channel] = vbo;

            isModified = true;
        }

        if (_input._bufferOffsets[channel] != offset) {
            _input._bufferOffsets[channel] = offset;
            isModified = true;
        }

        if (_input._bufferStrides[channel] != stride) {
            _input._bufferStrides[channel] = stride;
            isModified = true;
        }

        if (isModified) {
            _input._invalidBuffers.set(channel);
        }
    }
}

void GLBackend::initInput() {
    if(!_input._defaultVAO) {
        glGenVertexArrays(1, &_input._defaultVAO);
    }
    glBindVertexArray(_input._defaultVAO);
    (void) CHECK_GL_ERROR();
}

void GLBackend::killInput() {
    glBindVertexArray(0);
    if(_input._defaultVAO) {
        glDeleteVertexArrays(1, &_input._defaultVAO);
    }
    (void) CHECK_GL_ERROR();
}

void GLBackend::syncInputStateCache() {
    for (uint32_t i = 0; i < _input._attributeActivation.size(); i++) {
        GLint active = 0;
        glGetVertexAttribiv(i, GL_VERTEX_ATTRIB_ARRAY_ENABLED, &active);
        _input._attributeActivation[i] = active;
    }
    //_input._defaultVAO
    glBindVertexArray(_input._defaultVAO);
}

<<<<<<< HEAD
=======
void GLBackend::resetInputStage() {
    // Reset index buffer
    _input._indexBufferType = UINT32;
    _input._indexBufferOffset = 0;
    _input._indexBuffer.reset();
    glBindBuffer(GL_ELEMENT_ARRAY_BUFFER, 0);
    (void) CHECK_GL_ERROR();

    glBindBuffer(GL_ARRAY_BUFFER, 0);


    for (uint32_t i = 0; i < _input._attributeActivation.size(); i++) {
        glDisableVertexAttribArray(i);
        glVertexAttribPointer(i, 4, GL_FLOAT, GL_FALSE, 0, 0);
    }

    // Reset vertex buffer and format
    _input._format.reset();
    _input._invalidFormat = false;
    _input._attributeActivation.reset();

    for (uint32_t i = 0; i < _input._buffers.size(); i++) {
        _input._buffers[i].reset();
        _input._bufferOffsets[i] = 0;
        _input._bufferStrides[i] = 0;
        _input._bufferVBOs[i] = 0;
    }
    _input._invalidBuffers.reset();

}

void GLBackend::do_setIndexBuffer(const Batch& batch, size_t paramOffset) {
    _input._indexBufferType = (Type)batch._params[paramOffset + 2]._uint;
    _input._indexBufferOffset = batch._params[paramOffset + 0]._uint;

    BufferPointer indexBuffer = batch._buffers.get(batch._params[paramOffset + 1]._uint);
    if (indexBuffer != _input._indexBuffer) {
        _input._indexBuffer = indexBuffer;
        if (indexBuffer) {
            glBindBuffer(GL_ELEMENT_ARRAY_BUFFER, getBufferID(*indexBuffer));
        } else {
            // FIXME do we really need this?  Is there ever a draw call where we care that the element buffer is null?
            glBindBuffer(GL_ELEMENT_ARRAY_BUFFER, 0);
        }
    }
    (void) CHECK_GL_ERROR();
}

void GLBackend::do_setIndirectBuffer(const Batch& batch, size_t paramOffset) {
    _input._indirectBufferOffset = batch._params[paramOffset + 1]._uint;
    _input._indirectBufferStride = batch._params[paramOffset + 2]._uint;

    BufferPointer buffer = batch._buffers.get(batch._params[paramOffset]._uint);
    if (buffer != _input._indirectBuffer) {
        _input._indirectBuffer = buffer;
        if (buffer) {
            glBindBuffer(GL_DRAW_INDIRECT_BUFFER, getBufferID(*buffer));
        } else {
            // FIXME do we really need this?  Is there ever a draw call where we care that the element buffer is null?
            glBindBuffer(GL_DRAW_INDIRECT_BUFFER, 0);
        }
    }

    (void)CHECK_GL_ERROR();
}


// Core 41 doesn't expose the features to really separate the vertex format from the vertex buffers binding
// Core 43 does :)
// FIXME crashing problem with glVertexBindingDivisor / glVertexAttribFormat
// Once resolved, break this up into the GL 4.1 and 4.5 backends
#if 1 || (GPU_INPUT_PROFILE == GPU_CORE_41)
#define NO_SUPPORT_VERTEX_ATTRIB_FORMAT
#else
#define SUPPORT_VERTEX_ATTRIB_FORMAT
#endif
>>>>>>> e763082a

void GLBackend::updateInput() {
    if (_input._invalidFormat || _input._invalidBuffers.any()) {

        if (_input._invalidFormat) {
            InputStageState::ActivationCache newActivation;

            _stats._ISNumFormatChanges++;

            // Check expected activation
            if (_input._format) {
                for (auto& it : _input._format->getAttributes()) {
                    const Stream::Attribute& attrib = (it).second;
                    uint8_t locationCount = attrib._element.getLocationCount();
                    for (int i = 0; i < locationCount; ++i) {
                        newActivation.set(attrib._slot + i);
                    }
                }
            }

            // Manage Activation what was and what is expected now
            for (unsigned int i = 0; i < newActivation.size(); i++) {
                bool newState = newActivation[i];
                if (newState != _input._attributeActivation[i]) {

                    if (newState) {
                        glEnableVertexAttribArray(i);
                    } else {
                        glDisableVertexAttribArray(i);
                    }
                    (void)CHECK_GL_ERROR();

                    _input._attributeActivation.flip(i);
                }
            }
        }

        // now we need to bind the buffers and assign the attrib pointers
        if (_input._format) {
            const Buffers& buffers = _input._buffers;
            const Offsets& offsets = _input._bufferOffsets;
            const Offsets& strides = _input._bufferStrides;

            const Stream::Format::AttributeMap& attributes = _input._format->getAttributes();
            auto& inputChannels = _input._format->getChannels();
            _stats._ISNumInputBufferChanges++;

            GLuint boundVBO = 0;
            for (auto& channelIt : inputChannels) {
                const Stream::Format::ChannelMap::value_type::second_type& channel = (channelIt).second;
                if ((channelIt).first < buffers.size()) {
                    int bufferNum = (channelIt).first;

                    if (_input._invalidBuffers.test(bufferNum) || _input._invalidFormat) {
                        //  GLuint vbo = gpu::GL41Backend::getBufferID((*buffers[bufferNum]));
                        GLuint vbo = _input._bufferVBOs[bufferNum];
                        if (boundVBO != vbo) {
                            glBindBuffer(GL_ARRAY_BUFFER, vbo);
                            (void)CHECK_GL_ERROR();
                            boundVBO = vbo;
                        }
                        _input._invalidBuffers[bufferNum] = false;

                        for (unsigned int i = 0; i < channel._slots.size(); i++) {
                            const Stream::Attribute& attrib = attributes.at(channel._slots[i]);
                            GLuint slot = attrib._slot;
                            GLuint count = attrib._element.getLocationScalarCount();
                            uint8_t locationCount = attrib._element.getLocationCount();
                            GLenum type = gl::ELEMENT_TYPE_TO_GL[attrib._element.getType()];
                            // GLenum perLocationStride = strides[bufferNum];
                            GLenum perLocationStride = attrib._element.getLocationSize();
                            GLuint stride = (GLuint)strides[bufferNum];
                            GLuint pointer = (GLuint)(attrib._offset + offsets[bufferNum]);
                            GLboolean isNormalized = attrib._element.isNormalized();

                            for (size_t locNum = 0; locNum < locationCount; ++locNum) {
                                glVertexAttribPointer(slot + (GLuint)locNum, count, type, isNormalized, stride,
                                    reinterpret_cast<GLvoid*>(pointer + perLocationStride * (GLuint)locNum));
                                glVertexAttribDivisor(slot + (GLuint)locNum, attrib._frequency);
                            }

                            // TODO: Support properly the IAttrib version

                            (void)CHECK_GL_ERROR();
                        }
                    }
                }
            }
        }
        // everything format related should be in sync now
        _input._invalidFormat = false;
    }
}

void GLBackend::resetInputStage() {
    // Reset index buffer
    _input._indexBufferType = UINT32;
    _input._indexBufferOffset = 0;
    _input._indexBuffer.reset();
    glBindBuffer(GL_ELEMENT_ARRAY_BUFFER, 0);
    (void) CHECK_GL_ERROR();

    // Reset vertex buffer and format
    _input._format.reset();
    _input._formatKey.clear();
    _input._invalidFormat = false;
    _input._attributeActivation.reset();

    for (uint32_t i = 0; i < _input._buffers.size(); i++) {
        _input._buffers[i].reset();
        _input._bufferOffsets[i] = 0;
        _input._bufferStrides[i] = 0;
        _input._bufferVBOs[i] = 0;
    }
    _input._invalidBuffers.reset();

    // THe vertex array binding MUST be reset in the specific Backend versions as they use different techniques
}

void GLBackend::do_setIndexBuffer(Batch& batch, size_t paramOffset) {
    _input._indexBufferType = (Type)batch._params[paramOffset + 2]._uint;
    _input._indexBufferOffset = batch._params[paramOffset + 0]._uint;

    BufferPointer indexBuffer = batch._buffers.get(batch._params[paramOffset + 1]._uint);
    if (indexBuffer != _input._indexBuffer) {
        _input._indexBuffer = indexBuffer;
        if (indexBuffer) {
            glBindBuffer(GL_ELEMENT_ARRAY_BUFFER, getBufferID(*indexBuffer));
        } else {
            // FIXME do we really need this?  Is there ever a draw call where we care that the element buffer is null?
            glBindBuffer(GL_ELEMENT_ARRAY_BUFFER, 0);
        }
    }
    (void) CHECK_GL_ERROR();
}

void GLBackend::do_setIndirectBuffer(Batch& batch, size_t paramOffset) {
    _input._indirectBufferOffset = batch._params[paramOffset + 1]._uint;
    _input._indirectBufferStride = batch._params[paramOffset + 2]._uint;

    BufferPointer buffer = batch._buffers.get(batch._params[paramOffset]._uint);
    if (buffer != _input._indirectBuffer) {
        _input._indirectBuffer = buffer;
        if (buffer) {
            glBindBuffer(GL_DRAW_INDIRECT_BUFFER, getBufferID(*buffer));
        } else {
            // FIXME do we really need this?  Is there ever a draw call where we care that the element buffer is null?
            glBindBuffer(GL_DRAW_INDIRECT_BUFFER, 0);
        }
    }

    (void)CHECK_GL_ERROR();
}<|MERGE_RESOLUTION|>--- conflicted
+++ resolved
@@ -94,86 +94,6 @@
     //_input._defaultVAO
     glBindVertexArray(_input._defaultVAO);
 }
-
-<<<<<<< HEAD
-=======
-void GLBackend::resetInputStage() {
-    // Reset index buffer
-    _input._indexBufferType = UINT32;
-    _input._indexBufferOffset = 0;
-    _input._indexBuffer.reset();
-    glBindBuffer(GL_ELEMENT_ARRAY_BUFFER, 0);
-    (void) CHECK_GL_ERROR();
-
-    glBindBuffer(GL_ARRAY_BUFFER, 0);
-
-
-    for (uint32_t i = 0; i < _input._attributeActivation.size(); i++) {
-        glDisableVertexAttribArray(i);
-        glVertexAttribPointer(i, 4, GL_FLOAT, GL_FALSE, 0, 0);
-    }
-
-    // Reset vertex buffer and format
-    _input._format.reset();
-    _input._invalidFormat = false;
-    _input._attributeActivation.reset();
-
-    for (uint32_t i = 0; i < _input._buffers.size(); i++) {
-        _input._buffers[i].reset();
-        _input._bufferOffsets[i] = 0;
-        _input._bufferStrides[i] = 0;
-        _input._bufferVBOs[i] = 0;
-    }
-    _input._invalidBuffers.reset();
-
-}
-
-void GLBackend::do_setIndexBuffer(const Batch& batch, size_t paramOffset) {
-    _input._indexBufferType = (Type)batch._params[paramOffset + 2]._uint;
-    _input._indexBufferOffset = batch._params[paramOffset + 0]._uint;
-
-    BufferPointer indexBuffer = batch._buffers.get(batch._params[paramOffset + 1]._uint);
-    if (indexBuffer != _input._indexBuffer) {
-        _input._indexBuffer = indexBuffer;
-        if (indexBuffer) {
-            glBindBuffer(GL_ELEMENT_ARRAY_BUFFER, getBufferID(*indexBuffer));
-        } else {
-            // FIXME do we really need this?  Is there ever a draw call where we care that the element buffer is null?
-            glBindBuffer(GL_ELEMENT_ARRAY_BUFFER, 0);
-        }
-    }
-    (void) CHECK_GL_ERROR();
-}
-
-void GLBackend::do_setIndirectBuffer(const Batch& batch, size_t paramOffset) {
-    _input._indirectBufferOffset = batch._params[paramOffset + 1]._uint;
-    _input._indirectBufferStride = batch._params[paramOffset + 2]._uint;
-
-    BufferPointer buffer = batch._buffers.get(batch._params[paramOffset]._uint);
-    if (buffer != _input._indirectBuffer) {
-        _input._indirectBuffer = buffer;
-        if (buffer) {
-            glBindBuffer(GL_DRAW_INDIRECT_BUFFER, getBufferID(*buffer));
-        } else {
-            // FIXME do we really need this?  Is there ever a draw call where we care that the element buffer is null?
-            glBindBuffer(GL_DRAW_INDIRECT_BUFFER, 0);
-        }
-    }
-
-    (void)CHECK_GL_ERROR();
-}
-
-
-// Core 41 doesn't expose the features to really separate the vertex format from the vertex buffers binding
-// Core 43 does :)
-// FIXME crashing problem with glVertexBindingDivisor / glVertexAttribFormat
-// Once resolved, break this up into the GL 4.1 and 4.5 backends
-#if 1 || (GPU_INPUT_PROFILE == GPU_CORE_41)
-#define NO_SUPPORT_VERTEX_ATTRIB_FORMAT
-#else
-#define SUPPORT_VERTEX_ATTRIB_FORMAT
-#endif
->>>>>>> e763082a
 
 void GLBackend::updateInput() {
     if (_input._invalidFormat || _input._invalidBuffers.any()) {
@@ -293,7 +213,7 @@
     // THe vertex array binding MUST be reset in the specific Backend versions as they use different techniques
 }
 
-void GLBackend::do_setIndexBuffer(Batch& batch, size_t paramOffset) {
+void GLBackend::do_setIndexBuffer(const Batch& batch, size_t paramOffset) {
     _input._indexBufferType = (Type)batch._params[paramOffset + 2]._uint;
     _input._indexBufferOffset = batch._params[paramOffset + 0]._uint;
 
@@ -310,7 +230,7 @@
     (void) CHECK_GL_ERROR();
 }
 
-void GLBackend::do_setIndirectBuffer(Batch& batch, size_t paramOffset) {
+void GLBackend::do_setIndirectBuffer(const Batch& batch, size_t paramOffset) {
     _input._indirectBufferOffset = batch._params[paramOffset + 1]._uint;
     _input._indirectBufferStride = batch._params[paramOffset + 2]._uint;
 

--- conflicted
+++ resolved
@@ -30,13 +30,6 @@
     JointState(const JointState& other) : _constraint(NULL) { copyState(other); }
     JointState(const FBXJoint& joint);
     ~JointState();
-<<<<<<< HEAD
-
-    void setFBXJoint(const FBXJoint* joint); 
-
-    void buildConstraint();
-=======
->>>>>>> b1e69537
     void copyState(const JointState& state);
     void buildConstraint();
  
@@ -116,20 +109,13 @@
     const glm::mat4& getPostTransform() const { return _postTransform; }
     const glm::quat& getPreRotation() const { return _preRotation; }
     const glm::quat& getPostRotation() const { return _postRotation; }
-<<<<<<< HEAD
-    const glm::quat& getOriginalRotation() const { return _originalRotation; }
-=======
     const glm::quat& getDefaultRotation() const { return _defaultRotation; }
->>>>>>> b1e69537
     const glm::quat& getInverseDefaultRotation() const { return _inverseDefaultRotation; }
     const QString& getName() const { return _name; }
     float getBoneRadius() const { return _boneRadius; }
     bool getIsFree() const { return _isFree; }
-<<<<<<< HEAD
-=======
     float getAnimationPriority() const { return _animationPriority; }
     void setAnimationPriority(float priority) { _animationPriority = priority; }
->>>>>>> b1e69537
 
 private:
     void setRotationInConstrainedFrameInternal(const glm::quat& targetRotation);
@@ -151,13 +137,6 @@
     glm::quat _visibleRotation;
     glm::quat _visibleRotationInConstrainedFrame;
 
-<<<<<<< HEAD
-    glm::quat _originalRotation; // Not necessarilly bind rotation. See FBXJoint transform/bindTransform
-    glm::quat _inverseDefaultRotation;
-    glm::vec3 _translation;
-    float _boneRadius;
-    bool _isFree;
-=======
     glm::quat _defaultRotation; // Not necessarilly bind rotation. See FBXJoint transform/bindTransform
     glm::quat _inverseDefaultRotation;
     glm::vec3 _translation;
@@ -165,7 +144,6 @@
     int _parentIndex;
     bool _isFree;
     float _boneRadius;
->>>>>>> b1e69537
     glm::vec3 _rotationMin;
     glm::vec3 _rotationMax;
     glm::quat _preRotation;
@@ -173,12 +151,6 @@
     glm::mat4 _preTransform;
     glm::mat4 _postTransform;
     glm::quat _inverseBindRotation;
-<<<<<<< HEAD
-    int _parentIndex;
-    QString _name;
-    AngularConstraint* _constraint; // JointState owns its AngularConstraint
-=======
->>>>>>> b1e69537
 };
 
 #endif // hifi_JointState_h
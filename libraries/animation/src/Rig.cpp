--- conflicted
+++ resolved
@@ -1255,7 +1255,8 @@
             _animVars.set("leftHandRotation", handRotation);
             _animVars.set("leftHandType", (int)IKTarget::Type::RotationAndPosition);
 
-<<<<<<< HEAD
+            _lastLeftHandControlledPose = AnimPose(Vectors::ONE, handRotation, handPosition);
+
             _isLeftHandControlled = true;
             _lastLeftHandControlledPose = AnimPose(glm::vec3(1.0f), params.leftOrientation, handPosition);
 
@@ -1280,9 +1281,6 @@
                 _prevLeftHandPoleVectorValid = false;
                 _animVars.set("leftHandPoleVectorEnabled", false);
             }
-=======
-            _lastLeftHandControlledPose = AnimPose(Vectors::ONE, handRotation, handPosition);
->>>>>>> 39e8510c
         } else {
             _prevLeftHandPoleVectorValid = false;
             _animVars.set("leftHandPoleVectorEnabled", false);
@@ -1341,7 +1339,8 @@
             _animVars.set("rightHandRotation", handRotation);
             _animVars.set("rightHandType", (int)IKTarget::Type::RotationAndPosition);
 
-<<<<<<< HEAD
+            _lastRightHandControlledPose = AnimPose(Vectors::ONE, handRotation, handPosition);
+
             _isRightHandControlled = true;
             _lastRightHandControlledPose = AnimPose(glm::vec3(1.0f), params.rightOrientation, handPosition);
 
@@ -1366,9 +1365,7 @@
                 _prevRightHandPoleVectorValid = false;
                 _animVars.set("rightHandPoleVectorEnabled", false);
             }
-=======
-            _lastRightHandControlledPose = AnimPose(Vectors::ONE, handRotation, handPosition);
->>>>>>> 39e8510c
+
         } else {
             _prevRightHandPoleVectorValid = false;
             _animVars.set("rightHandPoleVectorEnabled", false);

--- conflicted
+++ resolved
@@ -16,13 +16,9 @@
 
 #include "AnimationHandle.h"
 #include "AnimationLogging.h"
-<<<<<<< HEAD
-
 #include "AnimSkeleton.h"
 
 #include "Rig.h"
-=======
->>>>>>> d55c9278
 
 void Rig::HeadParameters::dump() const {
     qCDebug(animation, "HeadParameters =");
@@ -422,17 +418,16 @@
 void Rig::computeMotionAnimationState(float deltaTime, const glm::vec3& worldPosition, const glm::vec3& worldVelocity, const glm::quat& worldRotation) {
 
     glm::vec3 front = worldRotation * IDENTITY_FRONT;
-<<<<<<< HEAD
-
-    // at the moment worldVelocity comes from the Avatar physics body, which is not always correct when
-    // moving in the HMD, so let's compute our own veloicty.
-    glm::vec3 worldVel = (worldPosition - _lastPosition) / deltaTime;
-    glm::vec3 localVel = glm::inverse(worldRotation) * worldVel;
-    float forwardSpeed = glm::dot(localVel, IDENTITY_FRONT);
-    float lateralSpeed = glm::dot(localVel, IDENTITY_RIGHT);
-    float turningSpeed = glm::orientedAngle(front, _lastFront, IDENTITY_UP) / deltaTime;
 
     if (_enableAnimGraph) {
+
+        // at the moment worldVelocity comes from the Avatar physics body, which is not always correct when
+        // moving in the HMD, so let's compute our own veloicty.
+        glm::vec3 worldVel = (worldPosition - _lastPosition) / deltaTime;
+        glm::vec3 localVel = glm::inverse(worldRotation) * worldVel;
+        float forwardSpeed = glm::dot(localVel, IDENTITY_FRONT);
+        float lateralSpeed = glm::dot(localVel, IDENTITY_RIGHT);
+        float turningSpeed = glm::orientedAngle(front, _lastFront, IDENTITY_UP) / deltaTime;
 
         // sine wave LFO var for testing.
         static float t = 0.0f;
@@ -475,38 +470,6 @@
                     _animVars.set("isMovingLeft", true);
                     _animVars.set("isNotMoving", false);
                 }
-=======
-    glm::vec3 right = worldRotation * IDENTITY_RIGHT;
-    const float PERCEPTIBLE_DELTA = 0.001f;
-    const float PERCEPTIBLE_SPEED = 0.1f;
-    // It can be more accurate/smooth to use velocity rather than position,
-    // but some modes (e.g., hmd standing) update position without updating velocity.
-    // It's very hard to debug hmd standing. (Look down at yourself, or have a second person observe. HMD third person is a bit undefined...)
-    // So, let's create our own workingVelocity from the worldPosition...
-    glm::vec3 positionDelta = worldPosition - _lastPosition;
-    glm::vec3 workingVelocity = positionDelta / deltaTime;
-    // But for smoothest (non-hmd standing) results, go ahead and use velocity:
-#if !WANT_DEBUG
-    // Note: Separately, we've arranged for starting/stopping animations by role (as we've done here) to pick up where they've left off when fading,
-    // so that you wouldn't notice the start/stop if it happens fast enough (e.g., one frame). But the print below would still be noisy.
-    if (!positionDelta.x && !positionDelta.y && !positionDelta.z) {
-        workingVelocity = worldVelocity;
-    }
-#endif
-    
-    float forwardSpeed = glm::dot(workingVelocity, front);
-    float rightLateralSpeed = glm::dot(workingVelocity, right);
-    float rightTurningDelta = glm::orientedAngle(front, _lastFront, IDENTITY_UP);
-    float rightTurningSpeed = rightTurningDelta / deltaTime;
-    bool isTurning = (std::abs(rightTurningDelta) > PERCEPTIBLE_DELTA) && (std::abs(rightTurningSpeed) > PERCEPTIBLE_SPEED);
-    bool isStrafing = std::abs(rightLateralSpeed) > PERCEPTIBLE_SPEED;
-    auto updateRole = [&](const QString& role, bool isOn) {
-        isMoving = isMoving || isOn;
-        if (isOn) {
-            if (!isRunningRole(role)) {
-                qCDebug(animation) << "Rig STARTING" << role;
-                startAnimationByRole(role);
->>>>>>> d55c9278
             }
         } else {
             if (fabs(turningSpeed) > TURN_SPEED_THRESHOLD) {
@@ -523,19 +486,44 @@
                 // idle
             }
         }
-<<<<<<< HEAD
 
         t += deltaTime;
     }
 
     if (_enableRig) {
         bool isMoving = false;
+
+        glm::vec3 right = worldRotation * IDENTITY_RIGHT;
+        const float PERCEPTIBLE_DELTA = 0.001f;
+        const float PERCEPTIBLE_SPEED = 0.1f;
+        // It can be more accurate/smooth to use velocity rather than position,
+        // but some modes (e.g., hmd standing) update position without updating velocity.
+        // It's very hard to debug hmd standing. (Look down at yourself, or have a second person observe. HMD third person is a bit undefined...)
+        // So, let's create our own workingVelocity from the worldPosition...
+        glm::vec3 positionDelta = worldPosition - _lastPosition;
+        glm::vec3 workingVelocity = positionDelta / deltaTime;
+        // But for smoothest (non-hmd standing) results, go ahead and use velocity:
+#if !WANT_DEBUG
+        // Note: Separately, we've arranged for starting/stopping animations by role (as we've done here) to pick up where they've left off when fading,
+        // so that you wouldn't notice the start/stop if it happens fast enough (e.g., one frame). But the print below would still be noisy.
+        if (!positionDelta.x && !positionDelta.y && !positionDelta.z) {
+            workingVelocity = worldVelocity;
+        }
+#endif
+
+        float forwardSpeed = glm::dot(workingVelocity, front);
+        float rightLateralSpeed = glm::dot(workingVelocity, right);
+        float rightTurningDelta = glm::orientedAngle(front, _lastFront, IDENTITY_UP);
+        float rightTurningSpeed = rightTurningDelta / deltaTime;
+        bool isTurning = (std::abs(rightTurningDelta) > PERCEPTIBLE_DELTA) && (std::abs(rightTurningSpeed) > PERCEPTIBLE_SPEED);
+        bool isStrafing = std::abs(rightLateralSpeed) > PERCEPTIBLE_SPEED;
         auto updateRole = [&](const QString& role, bool isOn) {
             isMoving = isMoving || isOn;
             if (isOn) {
                 if (!isRunningRole(role)) {
                     qCDebug(animation) << "Rig STARTING" << role;
                     startAnimationByRole(role);
+
                 }
             } else {
                 if (isRunningRole(role)) {
@@ -544,29 +532,16 @@
                 }
             }
         };
-
-        updateRole("walk", forwardSpeed > 0.01f);
-        updateRole("backup", forwardSpeed < -0.01f);
-        bool isTurning = std::abs(turningSpeed) > 0.5f;
-        updateRole("rightTurn", isTurning && (turningSpeed > 0));
-        updateRole("leftTurn", isTurning && (turningSpeed < 0));
-        bool isStrafing = !isTurning && (std::abs(lateralSpeed) > 0.01f);
-        updateRole("rightStrafe", isStrafing && (lateralSpeed > 0.0f));
-        updateRole("leftStrafe", isStrafing && (lateralSpeed < 0.0f));
+        updateRole("walk",   forwardSpeed > PERCEPTIBLE_SPEED);
+        updateRole("backup", forwardSpeed < -PERCEPTIBLE_SPEED);
+        updateRole("rightTurn", isTurning && (rightTurningSpeed > 0.0f));
+        updateRole("leftTurn",  isTurning && (rightTurningSpeed < 0.0f));
+        isStrafing = isStrafing && !isMoving;
+        updateRole("rightStrafe", isStrafing && (rightLateralSpeed > 0.0f));
+        updateRole("leftStrafe",  isStrafing && (rightLateralSpeed < 0.0f));
         updateRole("idle", !isMoving); // Must be last, as it makes isMoving bogus.
     }
 
-=======
-    };
-    updateRole("walk",   forwardSpeed > PERCEPTIBLE_SPEED);
-    updateRole("backup", forwardSpeed < -PERCEPTIBLE_SPEED);
-    updateRole("rightTurn", isTurning && (rightTurningSpeed > 0.0f));
-    updateRole("leftTurn",  isTurning && (rightTurningSpeed < 0.0f));
-    isStrafing = isStrafing && !isMoving;
-    updateRole("rightStrafe", isStrafing && (rightLateralSpeed > 0.0f));
-    updateRole("leftStrafe",  isStrafing && (rightLateralSpeed < 0.0f));
-    updateRole("idle", !isMoving); // Must be last, as it makes isMoving bogus.
->>>>>>> d55c9278
     _lastFront = front;
     _lastPosition = worldPosition;
 }

//
//  AnimSkeleton.h
//
//  Created by Anthony J. Thibault on 9/2/15.
//  Copyright (c) 2015 High Fidelity, Inc. All rights reserved.
//
//  Distributed under the Apache License, Version 2.0.
//  See the accompanying file LICENSE or http://www.apache.org/licenses/LICENSE-2.0.html
//

#ifndef hifi_AnimSkeleton
#define hifi_AnimSkeleton

#include <vector>
#include <glm/glm.hpp>
#include <glm/gtc/quaternion.hpp>

#include <FBXReader.h>
#include "AnimPose.h"

class AnimSkeleton {
public:
    using Pointer = std::shared_ptr<AnimSkeleton>;
    using ConstPointer = std::shared_ptr<const AnimSkeleton>;

<<<<<<< HEAD
    explicit AnimSkeleton(const FBXGeometry& fbxGeometry, const QMap<int, glm::quat> jointOffsets);
    explicit AnimSkeleton(const std::vector<FBXJoint>& joints, const QMap<int, glm::quat> jointOffsets);
=======
    explicit AnimSkeleton(const HFMModel& hfmModel);
    explicit AnimSkeleton(const std::vector<HFMJoint>& joints);
>>>>>>> 3fabe557
    int nameToJointIndex(const QString& jointName) const;
    const QString& getJointName(int jointIndex) const;
    int getNumJoints() const;
    int getChainDepth(int jointIndex) const;

    // the default poses are the orientations of the joints on frame 0.
    const AnimPose& getRelativeDefaultPose(int jointIndex) const;
    const AnimPoseVec& getRelativeDefaultPoses() const { return _relativeDefaultPoses; }
    const AnimPose& getAbsoluteDefaultPose(int jointIndex) const;
    const AnimPoseVec& getAbsoluteDefaultPoses() const { return _absoluteDefaultPoses; }

    // get pre transform which should include FBX pre potations
    const AnimPose& getPreRotationPose(int jointIndex) const;

    // get post transform which might include FBX offset transformations
    const AnimPose& getPostRotationPose(int jointIndex) const;

    int getParentIndex(int jointIndex) const;
    std::vector<int> getChildrenOfJoint(int jointIndex) const;

    AnimPose getAbsolutePose(int jointIndex, const AnimPoseVec& relativePoses) const;

    void convertRelativePosesToAbsolute(AnimPoseVec& poses) const;
    void convertAbsolutePosesToRelative(AnimPoseVec& poses) const;

    void convertAbsoluteRotationsToRelative(std::vector<glm::quat>& rotations) const;

    void saveNonMirroredPoses(const AnimPoseVec& poses) const;
    void restoreNonMirroredPoses(AnimPoseVec& poses) const;

    void mirrorRelativePoses(AnimPoseVec& poses) const;
    void mirrorAbsolutePoses(AnimPoseVec& poses) const;

    void dump(bool verbose) const;
    void dump(const AnimPoseVec& poses) const;

    std::vector<int> lookUpJointIndices(const std::vector<QString>& jointNames) const;

protected:
<<<<<<< HEAD
    void buildSkeletonFromJoints(const std::vector<FBXJoint>& joints, const QMap<int, glm::quat> jointOffsets);

    std::vector<FBXJoint> _joints;
    AnimPoseVec _avatarTPoseOffsets;
=======
    void buildSkeletonFromJoints(const std::vector<HFMJoint>& joints);

    std::vector<HFMJoint> _joints;
>>>>>>> 3fabe557
    int _jointsSize { 0 };
    AnimPoseVec _relativeDefaultPoses;
    AnimPoseVec _absoluteDefaultPoses;
    AnimPoseVec _relativePreRotationPoses;
    AnimPoseVec _relativePostRotationPoses;
    mutable AnimPoseVec _nonMirroredPoses;
    std::vector<int> _nonMirroredIndices;
    std::vector<int> _mirrorMap;
    QHash<QString, int> _jointIndicesByName;

    // no copies
    AnimSkeleton(const AnimSkeleton&) = delete;
    AnimSkeleton& operator=(const AnimSkeleton&) = delete;
};

#endif<|MERGE_RESOLUTION|>--- conflicted
+++ resolved
@@ -23,13 +23,9 @@
     using Pointer = std::shared_ptr<AnimSkeleton>;
     using ConstPointer = std::shared_ptr<const AnimSkeleton>;
 
-<<<<<<< HEAD
-    explicit AnimSkeleton(const FBXGeometry& fbxGeometry, const QMap<int, glm::quat> jointOffsets);
-    explicit AnimSkeleton(const std::vector<FBXJoint>& joints, const QMap<int, glm::quat> jointOffsets);
-=======
-    explicit AnimSkeleton(const HFMModel& hfmModel);
-    explicit AnimSkeleton(const std::vector<HFMJoint>& joints);
->>>>>>> 3fabe557
+    explicit AnimSkeleton(const HFMModel& hfmModel, const QMap<int, glm::quat> jointOffsets);
+    explicit AnimSkeleton(const std::vector<HFMJoint>& joints, const QMap<int, glm::quat> jointOffsets);
+
     int nameToJointIndex(const QString& jointName) const;
     const QString& getJointName(int jointIndex) const;
     int getNumJoints() const;
@@ -69,16 +65,9 @@
     std::vector<int> lookUpJointIndices(const std::vector<QString>& jointNames) const;
 
 protected:
-<<<<<<< HEAD
-    void buildSkeletonFromJoints(const std::vector<FBXJoint>& joints, const QMap<int, glm::quat> jointOffsets);
-
-    std::vector<FBXJoint> _joints;
-    AnimPoseVec _avatarTPoseOffsets;
-=======
-    void buildSkeletonFromJoints(const std::vector<HFMJoint>& joints);
+    void buildSkeletonFromJoints(const std::vector<HFMJoint>& joints, const QMap<int, glm::quat> jointOffsets);
 
     std::vector<HFMJoint> _joints;
->>>>>>> 3fabe557
     int _jointsSize { 0 };
     AnimPoseVec _relativeDefaultPoses;
     AnimPoseVec _absoluteDefaultPoses;

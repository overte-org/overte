--- conflicted
+++ resolved
@@ -40,11 +40,8 @@
         BlendLinear,
         Overlay,
         StateMachine,
-<<<<<<< HEAD
         Controller,
-=======
         InverseKinematics,
->>>>>>> e86e7601
         NumTypes
     };
     using Pointer = std::shared_ptr<AnimNode>;

//
//  AnimInverseKinematics.h
//
//  Copyright 2015 High Fidelity, Inc.
//
//  Distributed under the Apache License, Version 2.0.
//  See the accompanying file LICENSE or http://www.apache.org/licenses/LICENSE-2.0.html
//

#ifndef hifi_AnimInverseKinematics_h
#define hifi_AnimInverseKinematics_h

#include <string>

#include <map>
#include <vector>

#include "AnimNode.h"
#include "IKTarget.h"

#include "RotationAccumulator.h"
#include "TranslationAccumulator.h"

class RotationConstraint;

class AnimInverseKinematics : public AnimNode {
public:

    struct JointInfo {
        glm::quat rot;
        glm::vec3 trans;
        int jointIndex;
        bool constrained;
    };

    struct JointChainInfo {
        std::vector<JointInfo> jointInfoVec;
        IKTarget target;
        float timer { 0.0f };
    };

    using JointChainInfoVec = std::vector<JointChainInfo>;

    explicit AnimInverseKinematics(const QString& id);
    virtual ~AnimInverseKinematics() override;

    void loadDefaultPoses(const AnimPoseVec& poses);
    void loadPoses(const AnimPoseVec& poses);
    void computeAbsolutePoses(AnimPoseVec& absolutePoses) const;

    void setTargetVars(const QString& jointName, const QString& positionVar, const QString& rotationVar,
                       const QString& typeVar, const QString& weightVar, float weight, const std::vector<float>& flexCoefficients,
                       const QString& poleVectorEnabledVar, const QString& poleReferenceVectorVar, const QString& poleVectorVar);

    virtual const AnimPoseVec& evaluate(const AnimVariantMap& animVars, const AnimContext& context, float dt, AnimNode::Triggers& triggersOut) override;
    virtual const AnimPoseVec& overlay(const AnimVariantMap& animVars, const AnimContext& context, float dt, Triggers& triggersOut, const AnimPoseVec& underPoses) override;

    void clearIKJointLimitHistory();

    void setMaxHipsOffsetLength(float maxLength);

    float getMaxErrorOnLastSolve() { return _maxErrorOnLastSolve; }

    enum class SolutionSource {
        RelaxToUnderPoses = 0,
        RelaxToLimitCenterPoses,
        PreviousSolution,
        UnderPoses,
        LimitCenterPoses,
        NumSolutionSources,
    };

    void setSecondaryTargetInRigFrame(int jointIndex, const AnimPose& pose);
    void clearSecondaryTarget(int jointIndex);

    void setSolutionSource(SolutionSource solutionSource) { _solutionSource = solutionSource; }
    void setSolutionSourceVar(const QString& solutionSourceVar) { _solutionSourceVar = solutionSourceVar; }

protected:
    void computeTargets(const AnimVariantMap& animVars, std::vector<IKTarget>& targets, const AnimPoseVec& underPoses);
    void solve(const AnimContext& context, const std::vector<IKTarget>& targets, float dt, JointChainInfoVec& jointChainInfoVec);
    void solveTargetWithCCD(const AnimContext& context, const IKTarget& target, const AnimPoseVec& absolutePoses,
                            bool debug, JointChainInfo& jointChainInfoOut) const;
    void solveTargetWithSpline(const AnimContext& context, const IKTarget& target, const AnimPoseVec& absolutePoses,
                               bool debug, JointChainInfo& jointChainInfoOut) const;
    virtual void setSkeletonInternal(AnimSkeleton::ConstPointer skeleton) override;
    void debugDrawIKChain(const JointChainInfo& jointChainInfo, const AnimContext& context) const;
    void debugDrawRelativePoses(const AnimContext& context) const;
    void debugDrawConstraints(const AnimContext& context) const;
    void debugDrawSpineSplines(const AnimContext& context, const std::vector<IKTarget>& targets) const;
    void initRelativePosesFromSolutionSource(SolutionSource solutionSource, const AnimPoseVec& underPose);
    void blendToPoses(const AnimPoseVec& targetPoses, const AnimPoseVec& underPose, float blendFactor);
    void preconditionRelativePosesToAvoidLimbLock(const AnimContext& context, const std::vector<IKTarget>& targets);
<<<<<<< HEAD
    void setSecondaryTargets(const AnimContext& context);
=======
    AnimPose applyHipsOffset() const;
>>>>>>> 8b978beb

    // used to pre-compute information about each joint influeced by a spline IK target.
    struct SplineJointInfo {
        int jointIndex;       // joint in the skeleton that this information pertains to.
        float ratio;          // percentage (0..1) along the spline for this joint.
        AnimPose offsetPose;  // local offset from the spline to the joint.
    };

    void computeAndCacheSplineJointInfosForIKTarget(const AnimContext& context, const IKTarget& target) const;
    const std::vector<SplineJointInfo>* findOrCreateSplineJointInfo(const AnimContext& context, const IKTarget& target) const;

    // for AnimDebugDraw rendering
    virtual const AnimPoseVec& getPosesInternal() const override { return _relativePoses; }

    RotationConstraint* getConstraint(int index) const;
    void clearConstraints();
    void initConstraints();
    void initLimitCenterPoses();
    glm::vec3 computeHipsOffset(const std::vector<IKTarget>& targets, const AnimPoseVec& underPoses, float dt, glm::vec3 prevHipsOffset) const;

    // no copies
    AnimInverseKinematics(const AnimInverseKinematics&) = delete;
    AnimInverseKinematics& operator=(const AnimInverseKinematics&) = delete;

    enum FlexCoefficients { MAX_FLEX_COEFFICIENTS = 10 };
    struct IKTargetVar {
        IKTargetVar(const QString& jointNameIn, const QString& positionVarIn, const QString& rotationVarIn,
                    const QString& typeVarIn, const QString& weightVarIn, float weightIn, const std::vector<float>& flexCoefficientsIn,
                    const QString& poleVectorEnabledVar, const QString& poleReferenceVectorVar, const QString& poleVectorVar);
        IKTargetVar(const IKTargetVar& orig);

        QString jointName;
        QString positionVar;
        QString rotationVar;
        QString typeVar;
        QString weightVar;
        QString poleVectorEnabledVar;
        QString poleReferenceVectorVar;
        QString poleVectorVar;
        float weight;
        float flexCoefficients[MAX_FLEX_COEFFICIENTS];
        size_t numFlexCoefficients;
        int jointIndex; // cached joint index
    };

    std::map<int, RotationConstraint*> _constraints;
    std::vector<RotationAccumulator> _rotationAccumulators;
    std::vector<TranslationAccumulator> _translationAccumulators;
    std::vector<IKTargetVar> _targetVarVec;
    AnimPoseVec _defaultRelativePoses; // poses of the relaxed state
    AnimPoseVec _relativePoses; // current relative poses
    AnimPoseVec _limitCenterPoses;  // relative

<<<<<<< HEAD
    std::map<int, AnimPose> _secondaryTargetsInRigFrame;

    std::map<int, std::vector<SplineJointInfo>> _splineJointInfoMap;
=======
    mutable std::map<int, std::vector<SplineJointInfo>> _splineJointInfoMap;
>>>>>>> 8b978beb

    // experimental data for moving hips during IK
    glm::vec3 _hipsOffset { Vectors::ZERO };
    float _maxHipsOffsetLength{ FLT_MAX };
    int _headIndex { -1 };
    int _hipsIndex { -1 };
    int _hipsParentIndex { -1 };
    int _hipsTargetIndex { -1 };
    int _leftHandIndex { -1 };
    int _rightHandIndex { -1 };

    float _maxErrorOnLastSolve { FLT_MAX };
    bool _previousEnableDebugIKTargets { false };
    SolutionSource _solutionSource { SolutionSource::RelaxToUnderPoses };
    QString _solutionSourceVar;

    JointChainInfoVec _prevJointChainInfoVec;
};

#endif // hifi_AnimInverseKinematics_h<|MERGE_RESOLUTION|>--- conflicted
+++ resolved
@@ -91,11 +91,8 @@
     void initRelativePosesFromSolutionSource(SolutionSource solutionSource, const AnimPoseVec& underPose);
     void blendToPoses(const AnimPoseVec& targetPoses, const AnimPoseVec& underPose, float blendFactor);
     void preconditionRelativePosesToAvoidLimbLock(const AnimContext& context, const std::vector<IKTarget>& targets);
-<<<<<<< HEAD
     void setSecondaryTargets(const AnimContext& context);
-=======
     AnimPose applyHipsOffset() const;
->>>>>>> 8b978beb
 
     // used to pre-compute information about each joint influeced by a spline IK target.
     struct SplineJointInfo {
@@ -149,13 +146,9 @@
     AnimPoseVec _relativePoses; // current relative poses
     AnimPoseVec _limitCenterPoses;  // relative
 
-<<<<<<< HEAD
     std::map<int, AnimPose> _secondaryTargetsInRigFrame;
 
-    std::map<int, std::vector<SplineJointInfo>> _splineJointInfoMap;
-=======
     mutable std::map<int, std::vector<SplineJointInfo>> _splineJointInfoMap;
->>>>>>> 8b978beb
 
     // experimental data for moving hips during IK
     glm::vec3 _hipsOffset { Vectors::ZERO };

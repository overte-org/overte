--- conflicted
+++ resolved
@@ -19,18 +19,6 @@
 #include <QBuffer>
 #include <QImageReader>
 
-<<<<<<< HEAD
-
-#if defined(Q_OS_ANDROID)
-#define CPU_MIPMAPS 1
-#else
-#define CPU_MIPMAPS 1
-#include <nvtt/nvtt.h>
-#endif
-
-
-=======
->>>>>>> 2e4fc5e5
 #include <Finally.h>
 #include <Profile.h>
 #include <StatTracker.h>
@@ -41,7 +29,7 @@
 using namespace gpu;
 
 #if defined(Q_OS_ANDROID)
-#define CPU_MIPMAPS 0
+#define CPU_MIPMAPS 1
 #else
 #define CPU_MIPMAPS 1
 #include <nvtt/nvtt.h>

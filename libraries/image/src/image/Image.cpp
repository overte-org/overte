//
//  Image.cpp
//  image/src/image
//
//  Created by Clement Brisset on 4/5/2017.
//  Copyright 2017 High Fidelity, Inc.
//
//  Distributed under the Apache License, Version 2.0.
//  See the accompanying file LICENSE or http://www.apache.org/licenses/LICENSE-2.0.html
//

#include "Image.h"

#include <nvtt/nvtt.h>
#include <glm/gtc/packing.hpp>

#include <QUrl>
#include <QImage>
#include <QBuffer>
#include <QImageReader>

#include <Finally.h>
#include <Profile.h>
#include <StatTracker.h>
#include <GLMHelpers.h>

#include "ImageLogging.h"

using namespace gpu;

#define CPU_MIPMAPS 1

static const glm::uvec2 SPARSE_PAGE_SIZE(128);
static const glm::uvec2 MAX_TEXTURE_SIZE(4096);
bool DEV_DECIMATE_TEXTURES = false;
std::atomic<size_t> DECIMATED_TEXTURE_COUNT{ 0 };
std::atomic<size_t> RECTIFIED_TEXTURE_COUNT{ 0 };

<<<<<<< HEAD
static const auto HDR_FORMAT = gpu::Element::COLOR_R11G11B10;
=======
static std::atomic<bool> compressColorTextures { false };
static std::atomic<bool> compressNormalTextures { false };
static std::atomic<bool> compressGrayscaleTextures { false };
static std::atomic<bool> compressCubeTextures { false };
>>>>>>> cf0dd6f8

bool needsSparseRectification(const glm::uvec2& size) {
    // Don't attempt to rectify small textures (textures less than the sparse page size in any dimension)
    if (glm::any(glm::lessThan(size, SPARSE_PAGE_SIZE))) {
        return false;
    }

    // Don't rectify textures that are already an exact multiple of sparse page size
    if (glm::uvec2(0) == (size % SPARSE_PAGE_SIZE)) {
        return false;
    }

    // Texture is not sparse compatible, but is bigger than the sparse page size in both dimensions, rectify!
    return true;
}

glm::uvec2 rectifyToSparseSize(const glm::uvec2& size) {
    glm::uvec2 pages = ((size / SPARSE_PAGE_SIZE) + glm::clamp(size % SPARSE_PAGE_SIZE, glm::uvec2(0), glm::uvec2(1)));
    glm::uvec2 result = pages * SPARSE_PAGE_SIZE;
    return result;
}


namespace image {

enum {
    QIMAGE_HDR_FORMAT = QImage::Format_RGB30
};

TextureUsage::TextureLoader TextureUsage::getTextureLoaderForType(Type type, const QVariantMap& options) {
    switch (type) {
        case ALBEDO_TEXTURE:
            return image::TextureUsage::createAlbedoTextureFromImage;
        case EMISSIVE_TEXTURE:
            return image::TextureUsage::createEmissiveTextureFromImage;
        case LIGHTMAP_TEXTURE:
            return image::TextureUsage::createLightmapTextureFromImage;
        case CUBE_TEXTURE:
            if (options.value("generateIrradiance", true).toBool()) {
                return image::TextureUsage::createCubeTextureFromImage;
            } else {
                return image::TextureUsage::createCubeTextureFromImageWithoutIrradiance;
            }
        case BUMP_TEXTURE:
            return image::TextureUsage::createNormalTextureFromBumpImage;
        case NORMAL_TEXTURE:
            return image::TextureUsage::createNormalTextureFromNormalImage;
        case ROUGHNESS_TEXTURE:
            return image::TextureUsage::createRoughnessTextureFromImage;
        case GLOSS_TEXTURE:
            return image::TextureUsage::createRoughnessTextureFromGlossImage;
        case SPECULAR_TEXTURE:
            return image::TextureUsage::createMetallicTextureFromImage;
        case STRICT_TEXTURE:
            return image::TextureUsage::createStrict2DTextureFromImage;

        case DEFAULT_TEXTURE:
        default:
            return image::TextureUsage::create2DTextureFromImage;
    }
}

gpu::TexturePointer TextureUsage::createStrict2DTextureFromImage(const QImage& srcImage, const std::string& srcImageName,
                                                                 const std::atomic<bool>& abortProcessing) {
    return process2DTextureColorFromImage(srcImage, srcImageName, true, abortProcessing);
}

gpu::TexturePointer TextureUsage::create2DTextureFromImage(const QImage& srcImage, const std::string& srcImageName,
                                                           const std::atomic<bool>& abortProcessing) {
    return process2DTextureColorFromImage(srcImage, srcImageName, false, abortProcessing);
}

gpu::TexturePointer TextureUsage::createAlbedoTextureFromImage(const QImage& srcImage, const std::string& srcImageName,
                                                               const std::atomic<bool>& abortProcessing) {
    return process2DTextureColorFromImage(srcImage, srcImageName, false, abortProcessing);
}

gpu::TexturePointer TextureUsage::createEmissiveTextureFromImage(const QImage& srcImage, const std::string& srcImageName,
                                                                 const std::atomic<bool>& abortProcessing) {
    return process2DTextureColorFromImage(srcImage, srcImageName, false, abortProcessing);
}

gpu::TexturePointer TextureUsage::createLightmapTextureFromImage(const QImage& srcImage, const std::string& srcImageName,
                                                                 const std::atomic<bool>& abortProcessing) {
    return process2DTextureColorFromImage(srcImage, srcImageName, false, abortProcessing);
}

gpu::TexturePointer TextureUsage::createNormalTextureFromNormalImage(const QImage& srcImage, const std::string& srcImageName,
                                                                     const std::atomic<bool>& abortProcessing) {
    return process2DTextureNormalMapFromImage(srcImage, srcImageName, false, abortProcessing);
}

gpu::TexturePointer TextureUsage::createNormalTextureFromBumpImage(const QImage& srcImage, const std::string& srcImageName,
                                                                   const std::atomic<bool>& abortProcessing) {
    return process2DTextureNormalMapFromImage(srcImage, srcImageName, true, abortProcessing);
}

gpu::TexturePointer TextureUsage::createRoughnessTextureFromImage(const QImage& srcImage, const std::string& srcImageName,
                                                                  const std::atomic<bool>& abortProcessing) {
    return process2DTextureGrayscaleFromImage(srcImage, srcImageName, false, abortProcessing);
}

gpu::TexturePointer TextureUsage::createRoughnessTextureFromGlossImage(const QImage& srcImage, const std::string& srcImageName,
                                                                       const std::atomic<bool>& abortProcessing) {
    return process2DTextureGrayscaleFromImage(srcImage, srcImageName, true, abortProcessing);
}

gpu::TexturePointer TextureUsage::createMetallicTextureFromImage(const QImage& srcImage, const std::string& srcImageName,
                                                                 const std::atomic<bool>& abortProcessing) {
    return process2DTextureGrayscaleFromImage(srcImage, srcImageName, false, abortProcessing);
}

gpu::TexturePointer TextureUsage::createCubeTextureFromImage(const QImage& srcImage, const std::string& srcImageName,
                                                             const std::atomic<bool>& abortProcessing) {
    return processCubeTextureColorFromImage(srcImage, srcImageName, true, abortProcessing);
}

gpu::TexturePointer TextureUsage::createCubeTextureFromImageWithoutIrradiance(const QImage& srcImage, const std::string& srcImageName,
                                                                              const std::atomic<bool>& abortProcessing) {
    return processCubeTextureColorFromImage(srcImage, srcImageName, false, abortProcessing);
}


bool isColorTexturesCompressionEnabled() {
#if CPU_MIPMAPS
    return compressColorTextures.load();
#else
    return false;
#endif
}

bool isNormalTexturesCompressionEnabled() {
#if CPU_MIPMAPS
    return compressNormalTextures.load();
#else
    return false;
#endif
}

bool isGrayscaleTexturesCompressionEnabled() {
#if CPU_MIPMAPS
    return compressGrayscaleTextures.load();
#else
    return false;
#endif
}

bool isCubeTexturesCompressionEnabled() {
#if CPU_MIPMAPS
    return compressCubeTextures.load();
#else
    return false;
#endif
}

void setColorTexturesCompressionEnabled(bool enabled) {
    compressColorTextures.store(enabled);
}

void setNormalTexturesCompressionEnabled(bool enabled) {
    compressNormalTextures.store(enabled);
}

void setGrayscaleTexturesCompressionEnabled(bool enabled) {
    compressGrayscaleTextures.store(enabled);
}

void setCubeTexturesCompressionEnabled(bool enabled) {
    compressCubeTextures.store(enabled);
}

<<<<<<< HEAD
static float denormalize(float value, const float minValue) {
    return value < minValue ? 0.0f : value;
}

uint32 packR11G11B10F(const glm::vec3& color) {
    // Denormalize else unpacking gives high and incorrect values
    // See https://www.khronos.org/opengl/wiki/Small_Float_Formats for this min value
    static const auto minValue = 6.10e-5f;
    static const auto maxValue = 6.50e4f;
    glm::vec3 ucolor;
    ucolor.r = denormalize(color.r, minValue);
    ucolor.g = denormalize(color.g, minValue);
    ucolor.b = denormalize(color.b, minValue);
    ucolor.r = std::min(ucolor.r, maxValue);
    ucolor.g = std::min(ucolor.g, maxValue);
    ucolor.b = std::min(ucolor.b, maxValue);
    return glm::packF2x11_1x10(ucolor);
}

gpu::TexturePointer processImage(const QByteArray& content, const std::string& filename, int maxNumPixels, TextureUsage::Type textureType) {
=======
gpu::TexturePointer processImage(const QByteArray& content, const std::string& filename,
                                 int maxNumPixels, TextureUsage::Type textureType,
                                 const std::atomic<bool>& abortProcessing) {
>>>>>>> cf0dd6f8
    // Help the QImage loader by extracting the image file format from the url filename ext.
    // Some tga are not created properly without it.
    auto filenameExtension = filename.substr(filename.find_last_of('.') + 1);
    QBuffer buffer;
    buffer.setData(content);
    QImageReader imageReader(&buffer, filenameExtension.c_str());
    QImage image;

    if (imageReader.canRead()) {
        image = imageReader.read();
    } else {
        // Extension could be incorrect, try to detect the format from the content
        QImageReader newImageReader;
        newImageReader.setDecideFormatFromContent(true);
        buffer.setData(content);
        newImageReader.setDevice(&buffer);

        if (newImageReader.canRead()) {
            qCWarning(imagelogging) << "Image file" << filename.c_str() << "has extension" << filenameExtension.c_str()
                                    << "but is actually a" << qPrintable(newImageReader.format()) << "(recovering)";
            image = newImageReader.read();
        }
    }

    int imageWidth = image.width();
    int imageHeight = image.height();

    // Validate that the image loaded
    if (imageWidth == 0 || imageHeight == 0 || image.format() == QImage::Format_Invalid) {
        QString reason(image.format() == QImage::Format_Invalid ? "(Invalid Format)" : "(Size is invalid)");
        qCWarning(imagelogging) << "Failed to load" << filename.c_str() << qPrintable(reason);
        return nullptr;
    }

    // Validate the image is less than _maxNumPixels, and downscale if necessary
    if (imageWidth * imageHeight > maxNumPixels) {
        float scaleFactor = sqrtf(maxNumPixels / (float)(imageWidth * imageHeight));
        int originalWidth = imageWidth;
        int originalHeight = imageHeight;
        imageWidth = (int)(scaleFactor * (float)imageWidth + 0.5f);
        imageHeight = (int)(scaleFactor * (float)imageHeight + 0.5f);
        QImage newImage = image.scaled(QSize(imageWidth, imageHeight), Qt::IgnoreAspectRatio, Qt::SmoothTransformation);
        image.swap(newImage);
        qCDebug(imagelogging).nospace() << "Downscaled " << filename.c_str() << " (" <<
            QSize(originalWidth, originalHeight) << " to " <<
            QSize(imageWidth, imageHeight) << ")";
    }
    
    auto loader = TextureUsage::getTextureLoaderForType(textureType);
    auto texture = loader(image, filename, abortProcessing);

    return texture;
}

QImage processSourceImage(const QImage& srcImage, bool cubemap) {
    PROFILE_RANGE(resource_parse, "processSourceImage");
    const glm::uvec2 srcImageSize = toGlm(srcImage.size());
    glm::uvec2 targetSize = srcImageSize;

    while (glm::any(glm::greaterThan(targetSize, MAX_TEXTURE_SIZE))) {
        targetSize /= 2;
    }
    if (targetSize != srcImageSize) {
        ++DECIMATED_TEXTURE_COUNT;
    }

    if (!cubemap && needsSparseRectification(targetSize)) {
        ++RECTIFIED_TEXTURE_COUNT;
        targetSize = rectifyToSparseSize(targetSize);
    }

    if (DEV_DECIMATE_TEXTURES && glm::all(glm::greaterThanEqual(targetSize / SPARSE_PAGE_SIZE, glm::uvec2(2)))) {
        targetSize /= 2;
    }

    if (targetSize != srcImageSize) {
        PROFILE_RANGE(resource_parse, "processSourceImage Rectify");
        qCDebug(imagelogging) << "Resizing texture from " << srcImageSize.x << "x" << srcImageSize.y << " to " << targetSize.x << "x" << targetSize.y;
        return srcImage.scaled(fromGlm(targetSize), Qt::IgnoreAspectRatio, Qt::SmoothTransformation);
    }

    return srcImage;
}

struct OutputHandler : public nvtt::OutputHandler {
    OutputHandler(gpu::Texture* texture, int face) : _texture(texture), _face(face) {}

    virtual void beginImage(int size, int width, int height, int depth, int face, int miplevel) override {
        _size = size;
        _miplevel = miplevel;

        _data = static_cast<gpu::Byte*>(malloc(size));
        _current = _data;
    }

    virtual bool writeData(const void* data, int size) override {
        assert(_current + size <= _data + _size);
        memcpy(_current, data, size);
        _current += size;
        return true;
    }

    virtual void endImage() override {
        if (_face >= 0) {
            _texture->assignStoredMipFace(_miplevel, _face, _size, static_cast<const gpu::Byte*>(_data));
        } else {
            _texture->assignStoredMip(_miplevel, _size, static_cast<const gpu::Byte*>(_data));
        }
        free(_data);
        _data = nullptr;
    }

    gpu::Byte* _data{ nullptr };
    gpu::Byte* _current{ nullptr };
    gpu::Texture* _texture{ nullptr };
    int _miplevel = 0;
    int _size = 0;
    int _face = -1;
};

struct PackedFloatOutputHandler : public OutputHandler {
    PackedFloatOutputHandler(gpu::Texture* texture, int face, gpu::Element format) : OutputHandler(texture, face) {
        if (format == gpu::Element::COLOR_RGB9E5) {
            _packFunc = glm::packF3x9_E1x5;
        } else if (format == gpu::Element::COLOR_R11G11B10) {
            _packFunc = packR11G11B10F;
        } else {
            qCWarning(imagelogging) << "Unknown handler format";
            Q_UNREACHABLE();
        }
    }

    virtual void beginImage(int size, int width, int height, int depth, int face, int miplevel) override {
        // Divide by 3 because we will compress from 3*floats to 1 uint32
        OutputHandler::beginImage(size / 3, width, height, depth, face, miplevel);
    }
    virtual bool writeData(const void* data, int size) override {
        // Expecting to write multiple of floats
        if (_packFunc) {
            assert((size % sizeof(float)) == 0);
            auto floatCount = size / sizeof(float);
            const float* floatBegin = (const float*)data;
            const float* floatEnd = floatBegin + floatCount;

            while (floatBegin < floatEnd) {
                _pixel[_coordIndex] = *floatBegin;
                floatBegin++;
                _coordIndex++;
                if (_coordIndex == 3) {
                    uint32 packedRGB = _packFunc(_pixel);
                    _coordIndex = 0;
                    OutputHandler::writeData(&packedRGB, sizeof(packedRGB));
                }
            }
            return true;
        }
        return false;
    }

    std::function<uint32(const glm::vec3&)> _packFunc;
    glm::vec3 _pixel;
    int _coordIndex{ 0 };
};

struct MyErrorHandler : public nvtt::ErrorHandler {
    virtual void error(nvtt::Error e) override {
        qCWarning(imagelogging) << "Texture compression error:" << nvtt::errorString(e);
    }
};

<<<<<<< HEAD
void generateHDRMips(gpu::Texture* texture, const QImage& image, int face) {
    assert(image.format() == QIMAGE_HDR_FORMAT);

    const int width = image.width(), height = image.height();
    std::vector<glm::vec4> data;
    std::vector<glm::vec4>::iterator dataIt;
    auto mipFormat = texture->getStoredMipFormat();
    std::function<glm::vec3(uint32)> unpackFunc;

    nvtt::TextureType textureType = nvtt::TextureType_2D;
    nvtt::InputFormat inputFormat = nvtt::InputFormat_RGBA_32F;
    nvtt::WrapMode wrapMode = nvtt::WrapMode_Mirror;
    nvtt::RoundMode roundMode = nvtt::RoundMode_None;
    nvtt::AlphaMode alphaMode = nvtt::AlphaMode_None;

    nvtt::CompressionOptions compressionOptions;
    compressionOptions.setQuality(nvtt::Quality_Production);

    if (mipFormat == gpu::Element::COLOR_COMPRESSED_HDR_RGB) {
        compressionOptions.setFormat(nvtt::Format_BC6);
    } else if (mipFormat == gpu::Element::COLOR_RGB9E5) {
        compressionOptions.setFormat(nvtt::Format_RGB);
        compressionOptions.setPixelType(nvtt::PixelType_Float);
        compressionOptions.setPixelFormat(32, 32, 32, 0);
    } else if (mipFormat == gpu::Element::COLOR_R11G11B10) {
        compressionOptions.setFormat(nvtt::Format_RGB);
        compressionOptions.setPixelType(nvtt::PixelType_Float);
        compressionOptions.setPixelFormat(32, 32, 32, 0);
    } else {
        qCWarning(imagelogging) << "Unknown mip format";
        Q_UNREACHABLE();
        return;
    }

    if (HDR_FORMAT == gpu::Element::COLOR_RGB9E5) {
        unpackFunc = glm::unpackF3x9_E1x5;
    } else if (HDR_FORMAT == gpu::Element::COLOR_R11G11B10) {
        unpackFunc = glm::unpackF2x11_1x10;
    } else {
        qCWarning(imagelogging) << "Unknown HDR encoding format in QImage";
        Q_UNREACHABLE();
        return;
    }

    data.resize(width*height);
    dataIt = data.begin();
    for (auto lineNb = 0; lineNb < height; lineNb++) {
        const uint32* srcPixelIt = reinterpret_cast<const uint32*>( image.constScanLine(lineNb) );
        const uint32* srcPixelEnd = srcPixelIt + width;

        while (srcPixelIt < srcPixelEnd) {
            *dataIt = glm::vec4(unpackFunc(*srcPixelIt), 1.0f);
            ++srcPixelIt;
            ++dataIt;
        }
    }
    assert(dataIt == data.end());

    nvtt::OutputOptions outputOptions;
    outputOptions.setOutputHeader(false);
    std::unique_ptr<nvtt::OutputHandler> outputHandler;
    MyErrorHandler errorHandler;
    outputOptions.setErrorHandler(&errorHandler);
    nvtt::Context context;
    int mipLevel = 0;

    if (mipFormat == gpu::Element::COLOR_RGB9E5 || mipFormat == gpu::Element::COLOR_R11G11B10) {
        // Don't use NVTT (at least version 2.1) as it outputs wrong RGB9E5 and R11G11B10F values from floats
        outputHandler.reset(new PackedFloatOutputHandler(texture, face, mipFormat));
    } else {
        outputHandler.reset( new OutputHandler(texture, face) );
    }
=======
void generateMips(gpu::Texture* texture, QImage& image, const std::atomic<bool>& abortProcessing = false, int face = -1) {
#if CPU_MIPMAPS
    PROFILE_RANGE(resource_parse, "generateMips");
>>>>>>> cf0dd6f8

    outputOptions.setOutputHandler(outputHandler.get());

    nvtt::Surface surface;
    surface.setImage(inputFormat, width, height, 1, &(*data.begin()));
    surface.setAlphaMode(alphaMode);
    surface.setWrapMode(wrapMode);

    context.compress(surface, face, mipLevel++, compressionOptions, outputOptions);
    while (surface.canMakeNextMipmap()) {
        surface.buildNextMipmap(nvtt::MipmapFilter_Box);
        context.compress(surface, face, mipLevel++, compressionOptions, outputOptions);
    }
}

void generateLDRMips(gpu::Texture* texture, QImage& image, int face) {
    if (image.format() != QImage::Format_ARGB32) {
        image = image.convertToFormat(QImage::Format_ARGB32);
    }

    const int width = image.width(), height = image.height();
    const void* data = static_cast<const void*>(image.constBits());

    nvtt::TextureType textureType = nvtt::TextureType_2D;
    nvtt::InputFormat inputFormat = nvtt::InputFormat_BGRA_8UB;
    nvtt::WrapMode wrapMode = nvtt::WrapMode_Mirror;
    nvtt::RoundMode roundMode = nvtt::RoundMode_None;
    nvtt::AlphaMode alphaMode = nvtt::AlphaMode_None;

    float inputGamma = 2.2f;
    float outputGamma = 2.2f;

    nvtt::InputOptions inputOptions;
    inputOptions.setTextureLayout(textureType, width, height);
    inputOptions.setMipmapData(data, width, height);

    inputOptions.setFormat(inputFormat);
    inputOptions.setGamma(inputGamma, outputGamma);
    inputOptions.setAlphaMode(alphaMode);
    inputOptions.setWrapMode(wrapMode);
    inputOptions.setRoundMode(roundMode);

    inputOptions.setMipmapGeneration(true);
    inputOptions.setMipmapFilter(nvtt::MipmapFilter_Box);

    nvtt::CompressionOptions compressionOptions;
    compressionOptions.setQuality(nvtt::Quality_Production);

    auto mipFormat = texture->getStoredMipFormat();
    if (mipFormat == gpu::Element::COLOR_COMPRESSED_SRGB) {
        compressionOptions.setFormat(nvtt::Format_BC1);
    } else if (mipFormat == gpu::Element::COLOR_COMPRESSED_SRGBA_MASK) {
        alphaMode = nvtt::AlphaMode_Transparency;
        compressionOptions.setFormat(nvtt::Format_BC1a);
    } else if (mipFormat == gpu::Element::COLOR_COMPRESSED_SRGBA) {
        alphaMode = nvtt::AlphaMode_Transparency;
        compressionOptions.setFormat(nvtt::Format_BC3);
    } else if (mipFormat == gpu::Element::COLOR_COMPRESSED_RED) {
        compressionOptions.setFormat(nvtt::Format_BC4);
    } else if (mipFormat == gpu::Element::COLOR_COMPRESSED_XY) {
        compressionOptions.setFormat(nvtt::Format_BC5);
    } else if (mipFormat == gpu::Element::COLOR_COMPRESSED_SRGBA_HIGH) {
        alphaMode = nvtt::AlphaMode_Transparency;
        compressionOptions.setFormat(nvtt::Format_BC7);
    } else if (mipFormat == gpu::Element::COLOR_RGBA_32) {
        compressionOptions.setFormat(nvtt::Format_RGBA);
        compressionOptions.setPixelType(nvtt::PixelType_UnsignedNorm);
        compressionOptions.setPitchAlignment(4);
        compressionOptions.setPixelFormat(32,
            0x000000FF,
            0x0000FF00,
            0x00FF0000,
            0xFF000000);
        inputGamma = 1.0f;
        outputGamma = 1.0f;
    } else if (mipFormat == gpu::Element::COLOR_BGRA_32) {
        compressionOptions.setFormat(nvtt::Format_RGBA);
        compressionOptions.setPixelType(nvtt::PixelType_UnsignedNorm);
        compressionOptions.setPitchAlignment(4);
        compressionOptions.setPixelFormat(32,
            0x00FF0000,
            0x0000FF00,
            0x000000FF,
            0xFF000000);
        inputGamma = 1.0f;
        outputGamma = 1.0f;
    } else if (mipFormat == gpu::Element::COLOR_SRGBA_32) {
        compressionOptions.setFormat(nvtt::Format_RGBA);
        compressionOptions.setPixelType(nvtt::PixelType_UnsignedNorm);
        compressionOptions.setPitchAlignment(4);
        compressionOptions.setPixelFormat(32,
            0x000000FF,
            0x0000FF00,
            0x00FF0000,
            0xFF000000);
    } else if (mipFormat == gpu::Element::COLOR_SBGRA_32) {
        compressionOptions.setFormat(nvtt::Format_RGBA);
        compressionOptions.setPixelType(nvtt::PixelType_UnsignedNorm);
        compressionOptions.setPitchAlignment(4);
        compressionOptions.setPixelFormat(32,
            0x00FF0000,
            0x0000FF00,
            0x000000FF,
            0xFF000000);
    } else if (mipFormat == gpu::Element::COLOR_R_8) {
        compressionOptions.setFormat(nvtt::Format_RGB);
        compressionOptions.setPixelType(nvtt::PixelType_UnsignedNorm);
        compressionOptions.setPitchAlignment(4);
        compressionOptions.setPixelFormat(8, 0, 0, 0);
    } else if (mipFormat == gpu::Element::VEC2NU8_XY) {
        inputOptions.setNormalMap(true);
        compressionOptions.setFormat(nvtt::Format_RGBA);
        compressionOptions.setPixelType(nvtt::PixelType_UnsignedNorm);
        compressionOptions.setPitchAlignment(4);
        compressionOptions.setPixelFormat(8, 8, 0, 0);
    } else {
        qCWarning(imagelogging) << "Unknown mip format";
        Q_UNREACHABLE();
        return;
    }

    nvtt::OutputOptions outputOptions;
    outputOptions.setOutputHeader(false);
    OutputHandler outputHandler(texture, face);
    outputOptions.setOutputHandler(&outputHandler);
    MyErrorHandler errorHandler;
    outputOptions.setErrorHandler(&errorHandler);

    class SequentialTaskDispatcher : public nvtt::TaskDispatcher {
    public:
        SequentialTaskDispatcher(const std::atomic<bool>& abortProcessing) : _abortProcessing(abortProcessing) {};

        const std::atomic<bool>& _abortProcessing;

        virtual void dispatch(nvtt::Task* task, void* context, int count) override {
            for (int i = 0; i < count; i++) {
                if (!_abortProcessing.load()) {
                    task(context, i);
                } else {
                    break;
                }
            }
        }
    };

    SequentialTaskDispatcher dispatcher(abortProcessing);
    nvtt::Compressor compressor;
    compressor.setTaskDispatcher(&dispatcher);
    compressor.process(inputOptions, compressionOptions, outputOptions);
}

void generateMips(gpu::Texture* texture, QImage& image, int face = -1) {
#if CPU_MIPMAPS
    PROFILE_RANGE(resource_parse, "generateMips");

    if (image.format() == QIMAGE_HDR_FORMAT) {
        generateHDRMips(texture, image, face);
    } else  {
        generateLDRMips(texture, image, face);
    }
#else
    texture->autoGenerateMips(-1);
#endif
}

void processTextureAlpha(const QImage& srcImage, bool& validAlpha, bool& alphaAsMask) {
    PROFILE_RANGE(resource_parse, "processTextureAlpha");
    validAlpha = false;
    alphaAsMask = true;
    const uint8 OPAQUE_ALPHA = 255;
    const uint8 TRANSPARENT_ALPHA = 0;

    // Figure out if we can use a mask for alpha or not
    int numOpaques = 0;
    int numTranslucents = 0;
    const int NUM_PIXELS = srcImage.width() * srcImage.height();
    const int MAX_TRANSLUCENT_PIXELS_FOR_ALPHAMASK = (int)(0.05f * (float)(NUM_PIXELS));
    const QRgb* data = reinterpret_cast<const QRgb*>(srcImage.constBits());
    for (int i = 0; i < NUM_PIXELS; ++i) {
        auto alpha = qAlpha(data[i]);
        if (alpha == OPAQUE_ALPHA) {
            numOpaques++;
        } else if (alpha != TRANSPARENT_ALPHA) {
            if (++numTranslucents > MAX_TRANSLUCENT_PIXELS_FOR_ALPHAMASK) {
                alphaAsMask = false;
                break;
            }
        }
    }
    validAlpha = (numOpaques != NUM_PIXELS);
}

gpu::TexturePointer TextureUsage::process2DTextureColorFromImage(const QImage& srcImage, const std::string& srcImageName,
                                                                 bool isStrict, const std::atomic<bool>& abortProcessing) {
    PROFILE_RANGE(resource_parse, "process2DTextureColorFromImage");
    QImage image = processSourceImage(srcImage, false);
    bool validAlpha = image.hasAlphaChannel();
    bool alphaAsMask = false;

    if (image.format() != QImage::Format_ARGB32) {
        image = image.convertToFormat(QImage::Format_ARGB32);
    }

    if (validAlpha) {
        processTextureAlpha(image, validAlpha, alphaAsMask);
    }

    gpu::TexturePointer theTexture = nullptr;

    if ((image.width() > 0) && (image.height() > 0)) {
        gpu::Element formatMip;
        gpu::Element formatGPU;
        if (isColorTexturesCompressionEnabled()) {
            if (validAlpha) {
                // NOTE: This disables BC1a compression because it was producing odd artifacts on text textures
                // for the tutorial. Instead we use BC3 (which is larger) but doesn't produce the same artifacts).
                formatGPU = gpu::Element::COLOR_COMPRESSED_SRGBA;
            } else {
                formatGPU = gpu::Element::COLOR_COMPRESSED_SRGB;
            }
            formatMip = formatGPU;
        } else {
            formatMip = gpu::Element::COLOR_SBGRA_32;
            formatGPU = gpu::Element::COLOR_SRGBA_32;
        }

        if (isStrict) {
            theTexture = gpu::Texture::createStrict(formatGPU, image.width(), image.height(), gpu::Texture::MAX_NUM_MIPS, gpu::Sampler(gpu::Sampler::FILTER_MIN_MAG_MIP_LINEAR));
        } else {
            theTexture = gpu::Texture::create2D(formatGPU, image.width(), image.height(), gpu::Texture::MAX_NUM_MIPS, gpu::Sampler(gpu::Sampler::FILTER_MIN_MAG_MIP_LINEAR));
        }
        theTexture->setSource(srcImageName);
        auto usage = gpu::Texture::Usage::Builder().withColor();
        if (validAlpha) {
            usage.withAlpha();
            if (alphaAsMask) {
                usage.withAlphaMask();
            }
        }
        theTexture->setUsage(usage.build());
        theTexture->setStoredMipFormat(formatMip);
        generateMips(theTexture.get(), image, abortProcessing);
    }

    return theTexture;
}

int clampPixelCoordinate(int coordinate, int maxCoordinate) {
    return coordinate - ((int)(coordinate < 0) * coordinate) + ((int)(coordinate > maxCoordinate) * (maxCoordinate - coordinate));
}

const int RGBA_MAX = 255;

// transform -1 - 1 to 0 - 255 (from sobel value to rgb)
double mapComponent(double sobelValue) {
    const double factor = RGBA_MAX / 2.0;
    return (sobelValue + 1.0) * factor;
}

QImage processBumpMap(QImage& image) {
    if (image.format() != QImage::Format_Grayscale8) {
        image = image.convertToFormat(QImage::Format_Grayscale8);
    }

    // PR 5540 by AlessandroSigna integrated here as a specialized TextureLoader for bumpmaps
    // The conversion is done using the Sobel Filter to calculate the derivatives from the grayscale image
    const double pStrength = 2.0;
    int width = image.width();
    int height = image.height();

    QImage result(width, height, QImage::Format_ARGB32);

    for (int i = 0; i < width; i++) {
        const int iNextClamped = clampPixelCoordinate(i + 1, width - 1);
        const int iPrevClamped = clampPixelCoordinate(i - 1, width - 1);

        for (int j = 0; j < height; j++) {
            const int jNextClamped = clampPixelCoordinate(j + 1, height - 1);
            const int jPrevClamped = clampPixelCoordinate(j - 1, height - 1);

            // surrounding pixels
            const QRgb topLeft = image.pixel(iPrevClamped, jPrevClamped);
            const QRgb top = image.pixel(iPrevClamped, j);
            const QRgb topRight = image.pixel(iPrevClamped, jNextClamped);
            const QRgb right = image.pixel(i, jNextClamped);
            const QRgb bottomRight = image.pixel(iNextClamped, jNextClamped);
            const QRgb bottom = image.pixel(iNextClamped, j);
            const QRgb bottomLeft = image.pixel(iNextClamped, jPrevClamped);
            const QRgb left = image.pixel(i, jPrevClamped);

            // take their gray intensities
            // since it's a grayscale image, the value of each component RGB is the same
            const double tl = qRed(topLeft);
            const double t = qRed(top);
            const double tr = qRed(topRight);
            const double r = qRed(right);
            const double br = qRed(bottomRight);
            const double b = qRed(bottom);
            const double bl = qRed(bottomLeft);
            const double l = qRed(left);

            // apply the sobel filter
            const double dX = (tr + pStrength * r + br) - (tl + pStrength * l + bl);
            const double dY = (bl + pStrength * b + br) - (tl + pStrength * t + tr);
            const double dZ = RGBA_MAX / pStrength;

            glm::vec3 v(dX, dY, dZ);
            glm::normalize(v);

            // convert to rgb from the value obtained computing the filter
            QRgb qRgbValue = qRgba(mapComponent(v.z), mapComponent(v.y), mapComponent(v.x), 1.0);
            result.setPixel(i, j, qRgbValue);
        }
    }

    return result;
}
gpu::TexturePointer TextureUsage::process2DTextureNormalMapFromImage(const QImage& srcImage, const std::string& srcImageName,
                                                                     bool isBumpMap, const std::atomic<bool>& abortProcessing) {
    PROFILE_RANGE(resource_parse, "process2DTextureNormalMapFromImage");
    QImage image = processSourceImage(srcImage, false);

    if (isBumpMap) {
        image = processBumpMap(image);
    }

    // Make sure the normal map source image is ARGB32
    if (image.format() != QImage::Format_ARGB32) {
        image = image.convertToFormat(QImage::Format_ARGB32);
    }

    gpu::TexturePointer theTexture = nullptr;
    if ((image.width() > 0) && (image.height() > 0)) {
        gpu::Element formatMip = gpu::Element::VEC2NU8_XY;
        gpu::Element formatGPU = gpu::Element::VEC2NU8_XY;
        if (isNormalTexturesCompressionEnabled()) {
            formatMip = gpu::Element::COLOR_COMPRESSED_XY;
            formatGPU = gpu::Element::COLOR_COMPRESSED_XY;
        }

        theTexture = gpu::Texture::create2D(formatGPU, image.width(), image.height(), gpu::Texture::MAX_NUM_MIPS, gpu::Sampler(gpu::Sampler::FILTER_MIN_MAG_MIP_LINEAR));
        theTexture->setSource(srcImageName);
        theTexture->setStoredMipFormat(formatMip);
        generateMips(theTexture.get(), image, abortProcessing);
    }

    return theTexture;
}

gpu::TexturePointer TextureUsage::process2DTextureGrayscaleFromImage(const QImage& srcImage, const std::string& srcImageName,
                                                                     bool isInvertedPixels,
                                                                     const std::atomic<bool>& abortProcessing) {
    PROFILE_RANGE(resource_parse, "process2DTextureGrayscaleFromImage");
    QImage image = processSourceImage(srcImage, false);

    if (image.format() != QImage::Format_ARGB32) {
        image = image.convertToFormat(QImage::Format_ARGB32);
    }

    if (isInvertedPixels) {
        // Gloss turned into Rough
        image.invertPixels(QImage::InvertRgba);
    }

    gpu::TexturePointer theTexture = nullptr;
    if ((image.width() > 0) && (image.height() > 0)) {
        gpu::Element formatMip;
        gpu::Element formatGPU;
        if (isGrayscaleTexturesCompressionEnabled()) {
            formatMip = gpu::Element::COLOR_COMPRESSED_RED;
            formatGPU = gpu::Element::COLOR_COMPRESSED_RED;
        } else {
            formatMip = gpu::Element::COLOR_R_8;
            formatGPU = gpu::Element::COLOR_R_8;
        }

        theTexture = gpu::Texture::create2D(formatGPU, image.width(), image.height(), gpu::Texture::MAX_NUM_MIPS, gpu::Sampler(gpu::Sampler::FILTER_MIN_MAG_MIP_LINEAR));
        theTexture->setSource(srcImageName);
        theTexture->setStoredMipFormat(formatMip);
        generateMips(theTexture.get(), image, abortProcessing);
    }

    return theTexture;  
}

class CubeLayout {
public:

    enum SourceProjection {
        FLAT = 0,
        EQUIRECTANGULAR,
    };
    int _type = FLAT;
    int _widthRatio = 1;
    int _heightRatio = 1;

    class Face {
    public:
        int _x = 0;
        int _y = 0;
        bool _horizontalMirror = false;
        bool _verticalMirror = false;

        Face() {}
        Face(int x, int y, bool horizontalMirror, bool verticalMirror) : _x(x), _y(y), _horizontalMirror(horizontalMirror), _verticalMirror(verticalMirror) {}
    };

    Face _faceXPos;
    Face _faceXNeg;
    Face _faceYPos;
    Face _faceYNeg;
    Face _faceZPos;
    Face _faceZNeg;

    CubeLayout(int wr, int hr, Face fXP, Face fXN, Face fYP, Face fYN, Face fZP, Face fZN) :
        _type(FLAT),
        _widthRatio(wr),
        _heightRatio(hr),
        _faceXPos(fXP),
        _faceXNeg(fXN),
        _faceYPos(fYP),
        _faceYNeg(fYN),
        _faceZPos(fZP),
        _faceZNeg(fZN) {}

    CubeLayout(int wr, int hr) :
        _type(EQUIRECTANGULAR),
        _widthRatio(wr),
        _heightRatio(hr) {}


    static const CubeLayout CUBEMAP_LAYOUTS[];
    static const int NUM_CUBEMAP_LAYOUTS;

    static int findLayout(int width, int height) {
        // Find the layout of the cubemap in the 2D image
        int foundLayout = -1;
        for (int i = 0; i < NUM_CUBEMAP_LAYOUTS; i++) {
            if ((height * CUBEMAP_LAYOUTS[i]._widthRatio) == (width * CUBEMAP_LAYOUTS[i]._heightRatio)) {
                foundLayout = i;
                break;
            }
        }
        return foundLayout;
    }

    static QImage extractEquirectangularFace(const QImage& source, gpu::Texture::CubeFace face, int faceWidth) {
        QImage image(faceWidth, faceWidth, source.format());

        glm::vec2 dstInvSize(1.0f / (float)image.width(), 1.0f / (float)image.height());

        struct CubeToXYZ {
            gpu::Texture::CubeFace _face;
            CubeToXYZ(gpu::Texture::CubeFace face) : _face(face) {}

            glm::vec3 xyzFrom(const glm::vec2& uv) {
                auto faceDir = glm::normalize(glm::vec3(-1.0f + 2.0f * uv.x, -1.0f + 2.0f * uv.y, 1.0f));

                switch (_face) {
                    case gpu::Texture::CubeFace::CUBE_FACE_BACK_POS_Z:
                        return glm::vec3(-faceDir.x, faceDir.y, faceDir.z);
                    case gpu::Texture::CubeFace::CUBE_FACE_FRONT_NEG_Z:
                        return glm::vec3(faceDir.x, faceDir.y, -faceDir.z);
                    case gpu::Texture::CubeFace::CUBE_FACE_LEFT_NEG_X:
                        return glm::vec3(faceDir.z, faceDir.y, faceDir.x);
                    case gpu::Texture::CubeFace::CUBE_FACE_RIGHT_POS_X:
                        return glm::vec3(-faceDir.z, faceDir.y, -faceDir.x);
                    case gpu::Texture::CubeFace::CUBE_FACE_BOTTOM_NEG_Y:
                        return glm::vec3(-faceDir.x, -faceDir.z, faceDir.y);
                    case gpu::Texture::CubeFace::CUBE_FACE_TOP_POS_Y:
                    default:
                        return glm::vec3(-faceDir.x, faceDir.z, -faceDir.y);
                }
            }
        };
        CubeToXYZ cubeToXYZ(face);

        struct RectToXYZ {
            RectToXYZ() {}

            glm::vec2 uvFrom(const glm::vec3& xyz) {
                auto flatDir = glm::normalize(glm::vec2(xyz.x, xyz.z));
                auto uvRad = glm::vec2(atan2(flatDir.x, flatDir.y), asin(xyz.y));

                const float LON_TO_RECT_U = 1.0f / (glm::pi<float>());
                const float LAT_TO_RECT_V = 2.0f / glm::pi<float>();
                return glm::vec2(0.5f * uvRad.x * LON_TO_RECT_U + 0.5f, 0.5f * uvRad.y * LAT_TO_RECT_V + 0.5f);
            }
        };
        RectToXYZ rectToXYZ;

        int srcFaceHeight = source.height();
        int srcFaceWidth = source.width();

        glm::vec2 dstCoord;
        glm::ivec2 srcPixel;
        for (int y = 0; y < faceWidth; ++y) {
            dstCoord.y = 1.0f - (y + 0.5f) * dstInvSize.y; // Fill cube face images from top to bottom
            for (int x = 0; x < faceWidth; ++x) {
                dstCoord.x = (x + 0.5f) * dstInvSize.x;

                auto xyzDir = cubeToXYZ.xyzFrom(dstCoord);
                auto srcCoord = rectToXYZ.uvFrom(xyzDir);

                srcPixel.x = floor(srcCoord.x * srcFaceWidth);
                // Flip the vertical axis to QImage going top to bottom
                srcPixel.y = floor((1.0f - srcCoord.y) * srcFaceHeight);

                if (((uint32)srcPixel.x < (uint32)source.width()) && ((uint32)srcPixel.y < (uint32)source.height())) {
                    image.setPixel(x, y, source.pixel(QPoint(srcPixel.x, srcPixel.y)));

                    // Keep for debug, this is showing the dir as a color
                    //  glm::u8vec4 rgba((xyzDir.x + 1.0)*0.5 * 256, (xyzDir.y + 1.0)*0.5 * 256, (xyzDir.z + 1.0)*0.5 * 256, 256);
                    //  unsigned int val = 0xff000000 | (rgba.r) | (rgba.g << 8) | (rgba.b << 16);
                    //  image.setPixel(x, y, val);
                }
            }
        }
        return image;
    }
};

const CubeLayout CubeLayout::CUBEMAP_LAYOUTS[] = {

    // Here is the expected layout for the faces in an image with the 2/1 aspect ratio:
    // THis is detected as an Equirectangular projection
    //                   WIDTH
    //       <--------------------------->
    //    ^  +------+------+------+------+
    //    H  |      |      |      |      |
    //    E  |      |      |      |      |
    //    I  |      |      |      |      |
    //    G  +------+------+------+------+
    //    H  |      |      |      |      |
    //    T  |      |      |      |      |
    //    |  |      |      |      |      |
    //    v  +------+------+------+------+
    //
    //    FaceWidth = width = height / 6
    { 2, 1 },

    // Here is the expected layout for the faces in an image with the 1/6 aspect ratio:
    //
    //         WIDTH
    //       <------>
    //    ^  +------+
    //    |  |      |
    //    |  |  +X  |
    //    |  |      |
    //    H  +------+
    //    E  |      |
    //    I  |  -X  |
    //    G  |      |
    //    H  +------+
    //    T  |      |
    //    |  |  +Y  |
    //    |  |      |
    //    |  +------+
    //    |  |      |
    //    |  |  -Y  |
    //    |  |      |
    //    H  +------+
    //    E  |      |
    //    I  |  +Z  |
    //    G  |      |
    //    H  +------+
    //    T  |      |
    //    |  |  -Z  |
    //    |  |      |
    //    V  +------+
    //
    //    FaceWidth = width = height / 6
    { 1, 6,
    { 0, 0, true, false },
    { 0, 1, true, false },
    { 0, 2, false, true },
    { 0, 3, false, true },
    { 0, 4, true, false },
    { 0, 5, true, false }
    },

    // Here is the expected layout for the faces in an image with the 3/4 aspect ratio:
    //
    //       <-----------WIDTH----------->
    //    ^  +------+------+------+------+
    //    |  |      |      |      |      |
    //    |  |      |  +Y  |      |      |
    //    |  |      |      |      |      |
    //    H  +------+------+------+------+
    //    E  |      |      |      |      |
    //    I  |  -X  |  -Z  |  +X  |  +Z  |
    //    G  |      |      |      |      |
    //    H  +------+------+------+------+
    //    T  |      |      |      |      |
    //    |  |      |  -Y  |      |      |
    //    |  |      |      |      |      |
    //    V  +------+------+------+------+
    //
    //    FaceWidth = width / 4 = height / 3
    { 4, 3,
    { 2, 1, true, false },
    { 0, 1, true, false },
    { 1, 0, false, true },
    { 1, 2, false, true },
    { 3, 1, true, false },
    { 1, 1, true, false }
    },

    // Here is the expected layout for the faces in an image with the 4/3 aspect ratio:
    //
    //       <-------WIDTH-------->
    //    ^  +------+------+------+
    //    |  |      |      |      |
    //    |  |      |  +Y  |      |
    //    |  |      |      |      |
    //    H  +------+------+------+
    //    E  |      |      |      |
    //    I  |  -X  |  -Z  |  +X  |
    //    G  |      |      |      |
    //    H  +------+------+------+
    //    T  |      |      |      |
    //    |  |      |  -Y  |      |
    //    |  |      |      |      |
    //    |  +------+------+------+
    //    |  |      |      |      |
    //    |  |      |  +Z! |      | <+Z is upside down!
    //    |  |      |      |      |
    //    V  +------+------+------+
    //
    //    FaceWidth = width / 3 = height / 4
    { 3, 4,
    { 2, 1, true, false },
    { 0, 1, true, false },
    { 1, 0, false, true },
    { 1, 2, false, true },
    { 1, 3, false, true },
    { 1, 1, true, false }
    }
};
const int CubeLayout::NUM_CUBEMAP_LAYOUTS = sizeof(CubeLayout::CUBEMAP_LAYOUTS) / sizeof(CubeLayout);

<<<<<<< HEAD
//#define DEBUG_COLOR_PACKING

QImage convertToHDRFormat(QImage srcImage, gpu::Element format) {
    QImage hdrImage(srcImage.width(), srcImage.height(), (QImage::Format)QIMAGE_HDR_FORMAT);
    std::function<uint32(const glm::vec3&)> packFunc;
#ifdef DEBUG_COLOR_PACKING
    std::function<glm::vec3(uint32)> unpackFunc;
#endif

    switch (format.getSemantic()) {
        case gpu::R11G11B10:
            packFunc = packR11G11B10F;
#ifdef DEBUG_COLOR_PACKING
            unpackFunc = glm::unpackF2x11_1x10;
#endif
            break;
        case gpu::RGB9E5:
            packFunc = glm::packF3x9_E1x5;
#ifdef DEBUG_COLOR_PACKING
            unpackFunc = glm::unpackF3x9_E1x5;
#endif
            break;
        default:
            qCWarning(imagelogging) << "Unsupported HDR format";
            Q_UNREACHABLE();
            return srcImage;
    }

    srcImage = srcImage.convertToFormat(QImage::Format_ARGB32);
    for (auto y = 0; y < srcImage.height(); y++) {
        const QRgb* srcLineIt = reinterpret_cast<const QRgb*>( srcImage.constScanLine(y) );
        const QRgb* srcLineEnd = srcLineIt + srcImage.width();
        uint32* hdrLineIt = reinterpret_cast<uint32*>( hdrImage.scanLine(y) );
        glm::vec3 color;

        while (srcLineIt < srcLineEnd) {
            color.r = qRed(*srcLineIt);
            color.g = qGreen(*srcLineIt);
            color.b = qBlue(*srcLineIt);
            // Normalize and apply gamma
            color /= 255.0f;
            color.r = powf(color.r, 2.2f);
            color.g = powf(color.g, 2.2f);
            color.b = powf(color.b, 2.2f);
            *hdrLineIt = packFunc(color);
#ifdef DEBUG_COLOR_PACKING
            glm::vec3 ucolor = unpackFunc(*hdrLineIt);
            assert(glm::distance(color, ucolor) <= 5e-2);
#endif
            ++srcLineIt;
            ++hdrLineIt;
        }
    }
    return hdrImage;
}

gpu::TexturePointer TextureUsage::processCubeTextureColorFromImage(const QImage& srcImage, const std::string& srcImageName, bool generateIrradiance) {
=======
gpu::TexturePointer TextureUsage::processCubeTextureColorFromImage(const QImage& srcImage, const std::string& srcImageName,
                                                                   bool generateIrradiance,
                                                                   const std::atomic<bool>& abortProcessing) {
>>>>>>> cf0dd6f8
    PROFILE_RANGE(resource_parse, "processCubeTextureColorFromImage");

    gpu::TexturePointer theTexture = nullptr;
    if ((srcImage.width() > 0) && (srcImage.height() > 0)) {
        QImage image = processSourceImage(srcImage, true);

        gpu::Element formatMip;
        gpu::Element formatGPU;
        if (isCubeTexturesCompressionEnabled()) {
            formatMip = gpu::Element::COLOR_COMPRESSED_HDR_RGB;
            formatGPU = gpu::Element::COLOR_COMPRESSED_HDR_RGB;
        } else {
            formatMip = HDR_FORMAT;
            formatGPU = HDR_FORMAT;
        }

        if (image.format() != QIMAGE_HDR_FORMAT) {
            image = convertToHDRFormat(image, HDR_FORMAT);
        }

        // Find the layout of the cubemap in the 2D image
        // Use the original image size since processSourceImage may have altered the size / aspect ratio
        int foundLayout = CubeLayout::findLayout(srcImage.width(), srcImage.height());

        std::vector<QImage> faces;
        // If found, go extract the faces as separate images
        if (foundLayout >= 0) {
            auto& layout = CubeLayout::CUBEMAP_LAYOUTS[foundLayout];
            if (layout._type == CubeLayout::FLAT) {
                int faceWidth = image.width() / layout._widthRatio;

                faces.push_back(image.copy(QRect(layout._faceXPos._x * faceWidth, layout._faceXPos._y * faceWidth, faceWidth, faceWidth)).mirrored(layout._faceXPos._horizontalMirror, layout._faceXPos._verticalMirror));
                faces.push_back(image.copy(QRect(layout._faceXNeg._x * faceWidth, layout._faceXNeg._y * faceWidth, faceWidth, faceWidth)).mirrored(layout._faceXNeg._horizontalMirror, layout._faceXNeg._verticalMirror));
                faces.push_back(image.copy(QRect(layout._faceYPos._x * faceWidth, layout._faceYPos._y * faceWidth, faceWidth, faceWidth)).mirrored(layout._faceYPos._horizontalMirror, layout._faceYPos._verticalMirror));
                faces.push_back(image.copy(QRect(layout._faceYNeg._x * faceWidth, layout._faceYNeg._y * faceWidth, faceWidth, faceWidth)).mirrored(layout._faceYNeg._horizontalMirror, layout._faceYNeg._verticalMirror));
                faces.push_back(image.copy(QRect(layout._faceZPos._x * faceWidth, layout._faceZPos._y * faceWidth, faceWidth, faceWidth)).mirrored(layout._faceZPos._horizontalMirror, layout._faceZPos._verticalMirror));
                faces.push_back(image.copy(QRect(layout._faceZNeg._x * faceWidth, layout._faceZNeg._y * faceWidth, faceWidth, faceWidth)).mirrored(layout._faceZNeg._horizontalMirror, layout._faceZNeg._verticalMirror));
            } else if (layout._type == CubeLayout::EQUIRECTANGULAR) {
                // THe face width is estimated from the input image
                const int EQUIRECT_FACE_RATIO_TO_WIDTH = 4;
                const int EQUIRECT_MAX_FACE_WIDTH = 2048;
                int faceWidth = std::min(image.width() / EQUIRECT_FACE_RATIO_TO_WIDTH, EQUIRECT_MAX_FACE_WIDTH);
                for (int face = gpu::Texture::CUBE_FACE_RIGHT_POS_X; face < gpu::Texture::NUM_CUBE_FACES; face++) {
                    QImage faceImage = CubeLayout::extractEquirectangularFace(image, (gpu::Texture::CubeFace) face, faceWidth);
                    faces.push_back(faceImage);
                }
            }
        } else {
            qCDebug(imagelogging) << "Failed to find a known cube map layout from this image:" << QString(srcImageName.c_str());
            return nullptr;
        }

        // If the 6 faces have been created go on and define the true Texture
        if (faces.size() == gpu::Texture::NUM_FACES_PER_TYPE[gpu::Texture::TEX_CUBE]) {
            theTexture = gpu::Texture::createCube(formatGPU, faces[0].width(), gpu::Texture::MAX_NUM_MIPS, gpu::Sampler(gpu::Sampler::FILTER_MIN_MAG_MIP_LINEAR, gpu::Sampler::WRAP_CLAMP));
            theTexture->setSource(srcImageName);
            theTexture->setStoredMipFormat(formatMip);

            for (uint8 face = 0; face < faces.size(); ++face) {
                generateMips(theTexture.get(), faces[face], abortProcessing, face);
            }

            // Generate irradiance while we are at it
            if (generateIrradiance) {
                PROFILE_RANGE(resource_parse, "generateIrradiance");
                auto irradianceTexture = gpu::Texture::createCube(HDR_FORMAT, faces[0].width(), gpu::Texture::MAX_NUM_MIPS, gpu::Sampler(gpu::Sampler::FILTER_MIN_MAG_MIP_LINEAR, gpu::Sampler::WRAP_CLAMP));
                irradianceTexture->setSource(srcImageName);
                irradianceTexture->setStoredMipFormat(HDR_FORMAT);
                for (uint8 face = 0; face < faces.size(); ++face) {
                    irradianceTexture->assignStoredMipFace(0, face, faces[face].byteCount(), faces[face].constBits());
                }

                irradianceTexture->generateIrradiance();

                auto irradiance = irradianceTexture->getIrradiance();
                theTexture->overrideIrradiance(irradiance);
            }
        }
    }

    return theTexture;
}

} // namespace image<|MERGE_RESOLUTION|>--- conflicted
+++ resolved
@@ -36,14 +36,12 @@
 std::atomic<size_t> DECIMATED_TEXTURE_COUNT{ 0 };
 std::atomic<size_t> RECTIFIED_TEXTURE_COUNT{ 0 };
 
-<<<<<<< HEAD
 static const auto HDR_FORMAT = gpu::Element::COLOR_R11G11B10;
-=======
+
 static std::atomic<bool> compressColorTextures { false };
 static std::atomic<bool> compressNormalTextures { false };
 static std::atomic<bool> compressGrayscaleTextures { false };
 static std::atomic<bool> compressCubeTextures { false };
->>>>>>> cf0dd6f8
 
 bool needsSparseRectification(const glm::uvec2& size) {
     // Don't attempt to rectify small textures (textures less than the sparse page size in any dimension)
@@ -215,7 +213,6 @@
     compressCubeTextures.store(enabled);
 }
 
-<<<<<<< HEAD
 static float denormalize(float value, const float minValue) {
     return value < minValue ? 0.0f : value;
 }
@@ -235,12 +232,9 @@
     return glm::packF2x11_1x10(ucolor);
 }
 
-gpu::TexturePointer processImage(const QByteArray& content, const std::string& filename, int maxNumPixels, TextureUsage::Type textureType) {
-=======
 gpu::TexturePointer processImage(const QByteArray& content, const std::string& filename,
                                  int maxNumPixels, TextureUsage::Type textureType,
                                  const std::atomic<bool>& abortProcessing) {
->>>>>>> cf0dd6f8
     // Help the QImage loader by extracting the image file format from the url filename ext.
     // Some tga are not created properly without it.
     auto filenameExtension = filename.substr(filename.find_last_of('.') + 1);
@@ -411,8 +405,24 @@
     }
 };
 
-<<<<<<< HEAD
-void generateHDRMips(gpu::Texture* texture, const QImage& image, int face) {
+class SequentialTaskDispatcher : public nvtt::TaskDispatcher {
+public:
+    SequentialTaskDispatcher(const std::atomic<bool>& abortProcessing) : _abortProcessing(abortProcessing) {};
+
+    const std::atomic<bool>& _abortProcessing;
+
+    virtual void dispatch(nvtt::Task* task, void* context, int count) override {
+        for (int i = 0; i < count; i++) {
+            if (!_abortProcessing.load()) {
+                task(context, i);
+            } else {
+                break;
+            }
+        }
+    }
+};
+
+void generateHDRMips(gpu::Texture* texture, const QImage& image, const std::atomic<bool>& abortProcessing, int face) {
     assert(image.format() == QIMAGE_HDR_FORMAT);
 
     const int width = image.width(), height = image.height();
@@ -484,11 +494,6 @@
     } else {
         outputHandler.reset( new OutputHandler(texture, face) );
     }
-=======
-void generateMips(gpu::Texture* texture, QImage& image, const std::atomic<bool>& abortProcessing = false, int face = -1) {
-#if CPU_MIPMAPS
-    PROFILE_RANGE(resource_parse, "generateMips");
->>>>>>> cf0dd6f8
 
     outputOptions.setOutputHandler(outputHandler.get());
 
@@ -497,14 +502,18 @@
     surface.setAlphaMode(alphaMode);
     surface.setWrapMode(wrapMode);
 
+    SequentialTaskDispatcher dispatcher(abortProcessing);
+    nvtt::Compressor compressor;
+    context.setTaskDispatcher(&dispatcher);
+
     context.compress(surface, face, mipLevel++, compressionOptions, outputOptions);
-    while (surface.canMakeNextMipmap()) {
+    while (surface.canMakeNextMipmap() && !abortProcessing.load()) {
         surface.buildNextMipmap(nvtt::MipmapFilter_Box);
         context.compress(surface, face, mipLevel++, compressionOptions, outputOptions);
     }
 }
 
-void generateLDRMips(gpu::Texture* texture, QImage& image, int face) {
+void generateLDRMips(gpu::Texture* texture, QImage& image, const std::atomic<bool>& abortProcessing, int face) {
     if (image.format() != QImage::Format_ARGB32) {
         image = image.convertToFormat(QImage::Format_ARGB32);
     }
@@ -617,37 +626,20 @@
     MyErrorHandler errorHandler;
     outputOptions.setErrorHandler(&errorHandler);
 
-    class SequentialTaskDispatcher : public nvtt::TaskDispatcher {
-    public:
-        SequentialTaskDispatcher(const std::atomic<bool>& abortProcessing) : _abortProcessing(abortProcessing) {};
-
-        const std::atomic<bool>& _abortProcessing;
-
-        virtual void dispatch(nvtt::Task* task, void* context, int count) override {
-            for (int i = 0; i < count; i++) {
-                if (!_abortProcessing.load()) {
-                    task(context, i);
-                } else {
-                    break;
-                }
-            }
-        }
-    };
-
     SequentialTaskDispatcher dispatcher(abortProcessing);
     nvtt::Compressor compressor;
     compressor.setTaskDispatcher(&dispatcher);
     compressor.process(inputOptions, compressionOptions, outputOptions);
 }
 
-void generateMips(gpu::Texture* texture, QImage& image, int face = -1) {
+void generateMips(gpu::Texture* texture, QImage& image, const std::atomic<bool>& abortProcessing = false, int face = -1) {
 #if CPU_MIPMAPS
     PROFILE_RANGE(resource_parse, "generateMips");
 
     if (image.format() == QIMAGE_HDR_FORMAT) {
-        generateHDRMips(texture, image, face);
+        generateHDRMips(texture, image, abortProcessing, face);
     } else  {
-        generateLDRMips(texture, image, face);
+        generateLDRMips(texture, image, abortProcessing, face);
     }
 #else
     texture->autoGenerateMips(-1);
@@ -1130,7 +1122,6 @@
 };
 const int CubeLayout::NUM_CUBEMAP_LAYOUTS = sizeof(CubeLayout::CUBEMAP_LAYOUTS) / sizeof(CubeLayout);
 
-<<<<<<< HEAD
 //#define DEBUG_COLOR_PACKING
 
 QImage convertToHDRFormat(QImage srcImage, gpu::Element format) {
@@ -1187,12 +1178,9 @@
     return hdrImage;
 }
 
-gpu::TexturePointer TextureUsage::processCubeTextureColorFromImage(const QImage& srcImage, const std::string& srcImageName, bool generateIrradiance) {
-=======
 gpu::TexturePointer TextureUsage::processCubeTextureColorFromImage(const QImage& srcImage, const std::string& srcImageName,
                                                                    bool generateIrradiance,
                                                                    const std::atomic<bool>& abortProcessing) {
->>>>>>> cf0dd6f8
     PROFILE_RANGE(resource_parse, "processCubeTextureColorFromImage");
 
     gpu::TexturePointer theTexture = nullptr;

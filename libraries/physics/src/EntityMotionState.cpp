//
//  EntityMotionState.cpp
//  libraries/entities/src
//
//  Created by Andrew Meadows on 2014.11.06
//  Copyright 2013 High Fidelity, Inc.
//
//  Distributed under the Apache License, Version 2.0.
//  See the accompanying file LICENSE or http://www.apache.org/licenses/LICENSE-2.0.html
//

#include <EntityItem.h>
#include <EntityEditPacketSender.h>

#include "BulletUtil.h"
#include "EntityMotionState.h"
#include "PhysicsEngine.h"
#include "PhysicsHelpers.h"
#include "PhysicsLogging.h"

static const float ACCELERATION_EQUIVALENT_EPSILON_RATIO = 0.1f;
static const quint8 STEPS_TO_DECIDE_BALLISTIC = 4;

QSet<EntityItem*>* _outgoingEntityList;

// static 
void EntityMotionState::setOutgoingEntityList(QSet<EntityItem*>* list) {
    assert(list);
    _outgoingEntityList = list;
}

// static 
void EntityMotionState::enqueueOutgoingEntity(EntityItem* entity) {
    assert(_outgoingEntityList);
    _outgoingEntityList->insert(entity);
}

EntityMotionState::EntityMotionState(EntityItem* entity) :
    _entity(entity),
    _accelerationNearlyGravityCount(0),
    _shouldClaimSimulationOwnership(false),
    _movingStepsWithoutSimulationOwner(0)
{
    _type = MOTION_STATE_TYPE_ENTITY;
    assert(entity != NULL);
}

EntityMotionState::~EntityMotionState() {
    assert(_entity);
    _entity->setPhysicsInfo(NULL);
    _entity = NULL;
}

MotionType EntityMotionState::computeObjectMotionType() const {
    if (_entity->getCollisionsWillMove()) {
        return MOTION_TYPE_DYNAMIC;
    }
    return _entity->isMoving() ?  MOTION_TYPE_KINEMATIC : MOTION_TYPE_STATIC;
}

void EntityMotionState::updateKinematicState(uint32_t substep) {
    setKinematic(_entity->isMoving(), substep);
}

void EntityMotionState::stepKinematicSimulation(quint64 now) {
    assert(_isKinematic);
    // NOTE: this is non-physical kinematic motion which steps to real run-time (now)
    // which is different from physical kinematic motion (inside getWorldTransform())
    // which steps in physics simulation time.
    _entity->simulate(now);
    // TODO: we can't use measureBodyAcceleration() here because the entity
    // has no RigidBody and the timestep is a little bit out of sync with the physics simulation anyway.
    // Hence we must manually measure kinematic velocity and acceleration.
}

bool EntityMotionState::isMoving() const {
    return _entity->isMoving();
}

// This callback is invoked by the physics simulation in two cases:
// (1) when the RigidBody is first added to the world
//     (irregardless of MotionType: STATIC, DYNAMIC, or KINEMATIC)
// (2) at the beginning of each simulation step for KINEMATIC RigidBody's --
//     it is an opportunity for outside code to update the object's simulation position
void EntityMotionState::getWorldTransform(btTransform& worldTrans) const {
    if (_isKinematic) {
        // This is physical kinematic motion which steps strictly by the subframe count
        // of the physics simulation.
        uint32_t substep = PhysicsEngine::getNumSubsteps();
        float dt = (substep - _lastKinematicSubstep) * PHYSICS_ENGINE_FIXED_SUBSTEP;
        _entity->simulateKinematicMotion(dt);
        _entity->setLastSimulated(usecTimestampNow());

        // bypass const-ness so we can remember the substep
        const_cast<EntityMotionState*>(this)->_lastKinematicSubstep = substep;
    }
    worldTrans.setOrigin(glmToBullet(_entity->getPosition() - ObjectMotionState::getWorldOffset()));
    worldTrans.setRotation(glmToBullet(_entity->getRotation()));
}

// This callback is invoked by the physics simulation at the end of each simulation step...
// iff the corresponding RigidBody is DYNAMIC and has moved.
void EntityMotionState::setWorldTransform(const btTransform& worldTrans) {
    measureBodyAcceleration();
    _entity->setPosition(bulletToGLM(worldTrans.getOrigin()) + ObjectMotionState::getWorldOffset());
    _entity->setRotation(bulletToGLM(worldTrans.getRotation()));

    glm::vec3 v;
    getVelocity(v);
    _entity->setVelocity(v);

    glm::vec3 av;
    getAngularVelocity(av);
    _entity->setAngularVelocity(av);

    _entity->setLastSimulated(usecTimestampNow());

    if (_entity->getSimulatorID().isNull() && isMoving()) {
        // object is moving and has no owner.  attempt to claim simulation ownership.
        _movingStepsWithoutSimulationOwner++;
    } else {
        _movingStepsWithoutSimulationOwner = 0;
    }

    if (_movingStepsWithoutSimulationOwner > 4) { // XXX maybe meters from our characterController ?
        setShouldClaimSimulationOwnership(true);
    }

    _outgoingPacketFlags = DIRTY_PHYSICS_FLAGS;
    EntityMotionState::enqueueOutgoingEntity(_entity);

    #ifdef WANT_DEBUG
        quint64 now = usecTimestampNow();
        qCDebug(physics) << "EntityMotionState::setWorldTransform()... changed entity:" << _entity->getEntityItemID();
        qCDebug(physics) << "       last edited:" << _entity->getLastEdited() << formatUsecTime(now - _entity->getLastEdited()) << "ago";
        qCDebug(physics) << "    last simulated:" << _entity->getLastSimulated() << formatUsecTime(now - _entity->getLastSimulated()) << "ago";
        qCDebug(physics) << "      last updated:" << _entity->getLastUpdated() << formatUsecTime(now - _entity->getLastUpdated()) << "ago";
    #endif
}

void EntityMotionState::updateObjectEasy(uint32_t flags, uint32_t step) {
    if (flags & (EntityItem::DIRTY_POSITION | EntityItem::DIRTY_VELOCITY | EntityItem::DIRTY_PHYSICS_NO_WAKE)) {
        if (flags & EntityItem::DIRTY_POSITION) {
            _sentPosition = getObjectPosition() - ObjectMotionState::getWorldOffset();
            btTransform worldTrans;
            worldTrans.setOrigin(glmToBullet(_sentPosition));

            _sentRotation = getObjectRotation();
            worldTrans.setRotation(glmToBullet(_sentRotation));

            _body->setWorldTransform(worldTrans);
        }
        if (flags & EntityItem::DIRTY_VELOCITY) {
            updateBodyVelocities();
        }
        _sentStep = step;
<<<<<<< HEAD
        _body->activate();
=======

        if (flags & (EntityItem::DIRTY_POSITION | EntityItem::DIRTY_VELOCITY)) {
            _body->activate();
        }
>>>>>>> c097a003
    }

    if (flags & EntityItem::DIRTY_MATERIAL) {
        updateBodyMaterialProperties();
    }

    if (flags & EntityItem::DIRTY_MASS) {
        ShapeInfo shapeInfo;
        _entity->computeShapeInfo(shapeInfo);
        float mass = computeObjectMass(shapeInfo);
        btVector3 inertia(0.0f, 0.0f, 0.0f);
        _body->getCollisionShape()->calculateLocalInertia(mass, inertia);
        _body->setMassProps(mass, inertia);
        _body->updateInertiaTensor();
    }
<<<<<<< HEAD
}
=======
};
>>>>>>> c097a003

void EntityMotionState::updateBodyMaterialProperties() {
    _body->setRestitution(getObjectRestitution());
    _body->setFriction(getObjectFriction());
    _body->setDamping(fabsf(btMin(getObjectLinearDamping(), 1.0f)), fabsf(btMin(getObjectAngularDamping(), 1.0f)));
}

void EntityMotionState::updateBodyVelocities() {
    if (_body) {
        _sentVelocity = getObjectLinearVelocity();
        setBodyVelocity(_sentVelocity);

        _sentAngularVelocity = getObjectAngularVelocity();
        setBodyAngularVelocity(_sentAngularVelocity);

        _sentGravity = getObjectGravity();
        setBodyGravity(_sentGravity);

        _body->setActivationState(ACTIVE_TAG);
    }
}

void EntityMotionState::computeObjectShapeInfo(ShapeInfo& shapeInfo) {
    if (_entity->isReadyToComputeShape()) {
        _entity->computeShapeInfo(shapeInfo);
    }
}

float EntityMotionState::computeObjectMass(const ShapeInfo& shapeInfo) const {
    return _entity->computeMass();
}

bool EntityMotionState::shouldSendUpdate(uint32_t simulationFrame) {
    if (!ObjectMotionState::shouldSendUpdate(simulationFrame)) {
        return false;
    }

    if (getShouldClaimSimulationOwnership()) {
        return true;
    }

    auto nodeList = DependencyManager::get<NodeList>();
    const QUuid& myNodeID = nodeList->getSessionUUID();
    const QUuid& simulatorID = _entity->getSimulatorID();

    if (simulatorID != myNodeID) {
        // some other Node owns the simulating of this, so don't broadcast the results of local simulation.
        return false;
    }

    return true;
}

void EntityMotionState::sendUpdate(OctreeEditPacketSender* packetSender, uint32_t step) {
    if (!_entity->isKnownID()) {
        return; // never update entities that are unknown
    }
    if (_outgoingPacketFlags) {
        EntityItemProperties properties = _entity->getProperties();

        float gravityLength = glm::length(_entity->getGravity());
        float accVsGravity = glm::abs(glm::length(_measuredAcceleration) - gravityLength);
        if (accVsGravity < ACCELERATION_EQUIVALENT_EPSILON_RATIO * gravityLength) {
            // acceleration measured during the most recent simulation step was close to gravity.
            if (getAccelerationNearlyGravityCount() < STEPS_TO_DECIDE_BALLISTIC) {
                // only increment this if we haven't reached the threshold yet.  this is to avoid
                // overflowing the counter.
                incrementAccelerationNearlyGravityCount();
            }
        } else {
            // acceleration wasn't similar to this entities gravity, so reset the went-ballistic counter
            resetAccelerationNearlyGravityCount();
        }

        // if this entity has been accelerated at close to gravity for a certain number of simulation-steps, let
        // the entity server's estimates include gravity.
        if (getAccelerationNearlyGravityCount() >= STEPS_TO_DECIDE_BALLISTIC) {
            _entity->setAcceleration(_entity->getGravity());
        } else {
            _entity->setAcceleration(glm::vec3(0.0f));
        }

        if (_outgoingPacketFlags & EntityItem::DIRTY_POSITION) {
            btTransform worldTrans = _body->getWorldTransform();
            _sentPosition = bulletToGLM(worldTrans.getOrigin());
            properties.setPosition(_sentPosition + ObjectMotionState::getWorldOffset());
        
            _sentRotation = bulletToGLM(worldTrans.getRotation());
            properties.setRotation(_sentRotation);
        }

        bool zeroSpeed = true;
        bool zeroSpin = true;

        if (_outgoingPacketFlags & EntityItem::DIRTY_VELOCITY) {
            if (_body->isActive()) {
                _sentVelocity = bulletToGLM(_body->getLinearVelocity());
                _sentAngularVelocity = bulletToGLM(_body->getAngularVelocity());

                // if the speeds are very small we zero them out
                const float MINIMUM_EXTRAPOLATION_SPEED_SQUARED = 1.0e-4f; // 1cm/sec
                zeroSpeed = (glm::length2(_sentVelocity) < MINIMUM_EXTRAPOLATION_SPEED_SQUARED);
                if (zeroSpeed) {
                    _sentVelocity = glm::vec3(0.0f);
                }
                const float MINIMUM_EXTRAPOLATION_SPIN_SQUARED = 0.004f; // ~0.01 rotation/sec
                zeroSpin = glm::length2(_sentAngularVelocity) < MINIMUM_EXTRAPOLATION_SPIN_SQUARED;
                if (zeroSpin) {
                    _sentAngularVelocity = glm::vec3(0.0f);
                }

                _sentMoving = ! (zeroSpeed && zeroSpin);
            } else {
                _sentVelocity = _sentAngularVelocity = glm::vec3(0.0f);
                _sentMoving = false;
            }
            properties.setVelocity(_sentVelocity);
            _sentGravity = _entity->getGravity();
            properties.setGravity(_entity->getGravity());
            _sentAcceleration = _entity->getAcceleration();
            properties.setAcceleration(_sentAcceleration);
            properties.setAngularVelocity(_sentAngularVelocity);
        }

        auto nodeList = DependencyManager::get<NodeList>();
        QUuid myNodeID = nodeList->getSessionUUID();
        QUuid simulatorID = _entity->getSimulatorID();

        if (getShouldClaimSimulationOwnership()) {
            properties.setSimulatorID(myNodeID);
            setShouldClaimSimulationOwnership(false);
        } else if (simulatorID == myNodeID && zeroSpeed && zeroSpin) {
            // we are the simulator and the entity has stopped.  give up "simulator" status
            _entity->setSimulatorID(QUuid());
            properties.setSimulatorID(QUuid());
        } else if (simulatorID == myNodeID && !_body->isActive()) {
            // it's not active.  don't keep simulation ownership.
            _entity->setSimulatorID(QUuid());
            properties.setSimulatorID(QUuid());
        }

        // RELIABLE_SEND_HACK: count number of updates for entities at rest so we can stop sending them after some limit.
        if (_sentMoving) {
            _numNonMovingUpdates = 0;
        } else {
            _numNonMovingUpdates++;
        }
        if (_numNonMovingUpdates <= 1) {
            // we only update lastEdited when we're sending new physics data 
            // (i.e. NOT when we just simulate the positions forward, nor when we resend non-moving data)
            // NOTE: Andrew & Brad to discuss. Let's make sure we're using lastEdited, lastSimulated, and lastUpdated correctly
            quint64 lastSimulated = _entity->getLastSimulated();
            _entity->setLastEdited(lastSimulated);
            properties.setLastEdited(lastSimulated);

            #ifdef WANT_DEBUG
                quint64 now = usecTimestampNow();
                qCDebug(physics) << "EntityMotionState::sendUpdate()";
                qCDebug(physics) << "        EntityItemId:" << _entity->getEntityItemID()
                                 << "---------------------------------------------";
                qCDebug(physics) << "       lastSimulated:" << debugTime(lastSimulated, now);
            #endif //def WANT_DEBUG

        } else {
            properties.setLastEdited(_entity->getLastEdited());
        }

        if (EntityItem::getSendPhysicsUpdates()) {
            EntityItemID id(_entity->getID());
            EntityEditPacketSender* entityPacketSender = static_cast<EntityEditPacketSender*>(packetSender);
            #ifdef WANT_DEBUG
                qCDebug(physics) << "EntityMotionState::sendUpdate()... calling queueEditEntityMessage()...";
            #endif

            entityPacketSender->queueEditEntityMessage(PacketTypeEntityAddOrEdit, id, properties);
        } else {
            #ifdef WANT_DEBUG
                qCDebug(physics) << "EntityMotionState::sendUpdate()... NOT sending update as requested.";
            #endif
        }

        // The outgoing flags only itemized WHAT to send, not WHETHER to send, hence we always set them
        // to the full set.  These flags may be momentarily cleared by incoming external changes.  
        _outgoingPacketFlags = DIRTY_PHYSICS_FLAGS;
        _sentStep = step;
    }
}

uint32_t EntityMotionState::getIncomingDirtyFlags() const { 
    uint32_t dirtyFlags = _entity->getDirtyFlags(); 

    if (_body) {
        // we add DIRTY_MOTION_TYPE if the body's motion type disagrees with entity velocity settings
        int bodyFlags = _body->getCollisionFlags();
        bool isMoving = _entity->isMoving();
        if (((bodyFlags & btCollisionObject::CF_STATIC_OBJECT) && isMoving) ||
                (bodyFlags & btCollisionObject::CF_KINEMATIC_OBJECT && !isMoving)) {
            dirtyFlags |= EntityItem::DIRTY_MOTION_TYPE; 
        }
    }
    return dirtyFlags;
}<|MERGE_RESOLUTION|>--- conflicted
+++ resolved
@@ -154,14 +154,10 @@
             updateBodyVelocities();
         }
         _sentStep = step;
-<<<<<<< HEAD
-        _body->activate();
-=======
 
         if (flags & (EntityItem::DIRTY_POSITION | EntityItem::DIRTY_VELOCITY)) {
             _body->activate();
         }
->>>>>>> c097a003
     }
 
     if (flags & EntityItem::DIRTY_MATERIAL) {
@@ -177,11 +173,7 @@
         _body->setMassProps(mass, inertia);
         _body->updateInertiaTensor();
     }
-<<<<<<< HEAD
-}
-=======
-};
->>>>>>> c097a003
+}
 
 void EntityMotionState::updateBodyMaterialProperties() {
     _body->setRestitution(getObjectRestitution());

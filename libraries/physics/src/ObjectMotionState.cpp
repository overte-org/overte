//
//  ObjectMotionState.cpp
//  libraries/physcis/src
//
//  Created by Andrew Meadows 2014.11.05
//  Copyright 2014 High Fidelity, Inc.
//
//  Distributed under the Apache License, Version 2.0.
//  See the accompanying file LICENSE or http://www.apache.org/licenses/LICENSE-2.0.html
//

#include <math.h>

#include "BulletUtil.h"
#include "ObjectMotionState.h"
#include "PhysicsEngine.h"
#include "PhysicsHelpers.h"
#include "PhysicsLogging.h"

// these thresholds determine what updates (object-->body) will activate the physical object
const float ACTIVATION_POSITION_DELTA = 0.005f;
const float ACTIVATION_ALIGNMENT_DOT = 0.99990f;
const float ACTIVATION_LINEAR_VELOCITY_DELTA = 0.01f;
const float ACTIVATION_GRAVITY_DELTA = 0.1f;
const float ACTIVATION_ANGULAR_VELOCITY_DELTA = 0.03f;


// origin of physics simulation in world-frame
glm::vec3 _worldOffset(0.0f);

// static
void ObjectMotionState::setWorldOffset(const glm::vec3& offset) {
    _worldOffset = offset;
}

// static
const glm::vec3& ObjectMotionState::getWorldOffset() {
    return _worldOffset;
}

// static
uint32_t worldSimulationStep = 0;
void ObjectMotionState::setWorldSimulationStep(uint32_t step) {
    assert(step > worldSimulationStep);
    worldSimulationStep = step;
}

uint32_t ObjectMotionState::getWorldSimulationStep() {
    return worldSimulationStep;
}

// static
ShapeManager* shapeManager = nullptr;
void ObjectMotionState::setShapeManager(ShapeManager* manager) {
    assert(manager);
    shapeManager = manager;
}

ShapeManager* ObjectMotionState::getShapeManager() {
    assert(shapeManager); // you must properly set shapeManager before calling getShapeManager()
    return shapeManager;
}

ObjectMotionState::ObjectMotionState(btCollisionShape* shape) :
    _motionType(MOTION_TYPE_STATIC),
    _shape(shape),
    _body(nullptr),
    _mass(0.0f),
    _lastKinematicStep(worldSimulationStep)
{
}

ObjectMotionState::~ObjectMotionState() {
    assert(!_body);
    assert(!_shape);
}

void ObjectMotionState::setBodyLinearVelocity(const glm::vec3& velocity) const {
    _body->setLinearVelocity(glmToBullet(velocity));
}

void ObjectMotionState::setBodyAngularVelocity(const glm::vec3& velocity) const {
    _body->setAngularVelocity(glmToBullet(velocity));
}

void ObjectMotionState::setBodyGravity(const glm::vec3& gravity) const {
    _body->setGravity(glmToBullet(gravity));
}

glm::vec3 ObjectMotionState::getBodyLinearVelocity() const {
    return bulletToGLM(_body->getLinearVelocity());
}

glm::vec3 ObjectMotionState::getBodyLinearVelocityGTSigma() const {
    // NOTE: the threshold to use here relates to the linear displacement threshold (dX) for sending updates
    // to objects that are tracked server-side (e.g. entities which use dX = 2mm).  Hence an object moving
    // just under this velocity threshold would trigger an update about V/dX times per second.
    const float MIN_LINEAR_SPEED_SQUARED = 0.0036f; // 6 mm/sec

    glm::vec3 velocity = bulletToGLM(_body->getLinearVelocity());
    if (glm::length2(velocity) < MIN_LINEAR_SPEED_SQUARED) {
        velocity *= 0.0f;
    }
    return velocity;
}

glm::vec3 ObjectMotionState::getObjectLinearVelocityChange() const {
    return glm::vec3(0.0f);  // Subclasses override where meaningful.
}

glm::vec3 ObjectMotionState::getBodyAngularVelocity() const {
    return bulletToGLM(_body->getAngularVelocity());
}

void ObjectMotionState::releaseShape() {
    if (_shape) {
        shapeManager->releaseShape(_shape);
        _shape = nullptr;
    }
}

void ObjectMotionState::setMotionType(MotionType motionType) {
    _motionType = motionType;
}

<<<<<<< HEAD
// Update the Continuous Collision Detection (CCD) configuration settings of our RigidBody so that
// CCD will be enabled automatically when its speed surpasses a certain threshold.
void ObjectMotionState::updateCCDConfiguration() {
    if (_body) {
        if (_shape) {
            // If this object moves faster than its bounding radius * RADIUS_MOTION_THRESHOLD_MULTIPLIER,
            // CCD will be enabled for this object.
            const auto RADIUS_MOTION_THRESHOLD_MULTIPLIER = 0.5f;

            btVector3 center;
            btScalar radius;
            _shape->getBoundingSphere(center, radius);
            _body->setCcdMotionThreshold(radius * RADIUS_MOTION_THRESHOLD_MULTIPLIER);

            // TODO: Ideally the swept sphere radius would be contained by the object. Using the bounding sphere
            // radius works well for spherical objects, but may cause issues with other shapes. For arbitrary
            // objects we may want to consider a different approach, such as grouping rigid bodies together.
=======
void ObjectMotionState::updateCCDConfiguration() {
    if (_body) {
        if (_shape) {
            btVector3 center;
            btScalar radius;
            _shape->getBoundingSphere(center, radius);
            _body->setCcdMotionThreshold(radius / 4.0f);
>>>>>>> 0d6279da
            _body->setCcdSweptSphereRadius(radius);
        } else {
            // Disable CCD
            _body->setCcdMotionThreshold(0);
        }
    }
}

void ObjectMotionState::setRigidBody(btRigidBody* body) {
    // give the body a (void*) back-pointer to this ObjectMotionState
    if (_body != body) {
        if (_body) {
            _body->setUserPointer(nullptr);
        }
        _body = body;
        if (_body) {
            _body->setUserPointer(this);
        }
        updateCCDConfiguration();
    }
}

bool ObjectMotionState::handleEasyChanges(uint32_t& flags, PhysicsEngine* engine) {
    if (flags & Simulation::DIRTY_POSITION) {
        btTransform worldTrans = _body->getWorldTransform();
        btVector3 newPosition = glmToBullet(getObjectPosition());
        float delta = (newPosition - worldTrans.getOrigin()).length();
        if (delta > ACTIVATION_POSITION_DELTA) {
            flags |= Simulation::DIRTY_PHYSICS_ACTIVATION;
        }
        worldTrans.setOrigin(newPosition);

        if (flags & Simulation::DIRTY_ROTATION) {
            btQuaternion newRotation = glmToBullet(getObjectRotation());
            float alignmentDot = fabsf(worldTrans.getRotation().dot(newRotation));
            if (alignmentDot < ACTIVATION_ALIGNMENT_DOT) {
                flags |= Simulation::DIRTY_PHYSICS_ACTIVATION;
            }
            worldTrans.setRotation(newRotation);
        }
        _body->setWorldTransform(worldTrans);
    } else if (flags & Simulation::DIRTY_ROTATION) {
        btTransform worldTrans = _body->getWorldTransform();
        btQuaternion newRotation = glmToBullet(getObjectRotation());
        float alignmentDot = fabsf(worldTrans.getRotation().dot(newRotation));
        if (alignmentDot < ACTIVATION_ALIGNMENT_DOT) {
            flags |= Simulation::DIRTY_PHYSICS_ACTIVATION;
        }
        worldTrans.setRotation(newRotation);
        _body->setWorldTransform(worldTrans);
    }

    if (flags & Simulation::DIRTY_LINEAR_VELOCITY) {
        btVector3 newLinearVelocity = glmToBullet(getObjectLinearVelocity());
        if (!(flags & Simulation::DIRTY_PHYSICS_ACTIVATION)) {
            float delta = (newLinearVelocity - _body->getLinearVelocity()).length();
            if (delta > ACTIVATION_LINEAR_VELOCITY_DELTA) {
                flags |= Simulation::DIRTY_PHYSICS_ACTIVATION;
            }
        }
        _body->setLinearVelocity(newLinearVelocity);

        btVector3 newGravity = glmToBullet(getObjectGravity());
        if (!(flags & Simulation::DIRTY_PHYSICS_ACTIVATION)) {
            float delta = (newGravity - _body->getGravity()).length();
            if (delta > ACTIVATION_GRAVITY_DELTA ||
                    (delta > 0.0f && _body->getGravity().length2() == 0.0f)) {
                flags |= Simulation::DIRTY_PHYSICS_ACTIVATION;
            }
        }
        _body->setGravity(newGravity);
    }
    if (flags & Simulation::DIRTY_ANGULAR_VELOCITY) {
        btVector3 newAngularVelocity = glmToBullet(getObjectAngularVelocity());
        if (!(flags & Simulation::DIRTY_PHYSICS_ACTIVATION)) {
            float delta = (newAngularVelocity - _body->getAngularVelocity()).length();
            if (delta > ACTIVATION_ANGULAR_VELOCITY_DELTA) {
                flags |= Simulation::DIRTY_PHYSICS_ACTIVATION;
            }
        }
        _body->setAngularVelocity(newAngularVelocity);
    }

    if (flags & Simulation::DIRTY_MATERIAL) {
        updateBodyMaterialProperties();
    }

    if (flags & Simulation::DIRTY_MASS) {
        updateBodyMassProperties();
    }

    return true;
}

bool ObjectMotionState::handleHardAndEasyChanges(uint32_t& flags, PhysicsEngine* engine) {
    if (flags & Simulation::DIRTY_SHAPE) {
        // make sure the new shape is valid
        if (!isReadyToComputeShape()) {
            return false;
        }
        btCollisionShape* newShape = computeNewShape();
        if (!newShape) {
            qCDebug(physics) << "Warning: failed to generate new shape!";
            // failed to generate new shape! --> keep old shape and remove shape-change flag
            flags &= ~Simulation::DIRTY_SHAPE;
            // TODO: force this object out of PhysicsEngine rather than just use the old shape
            if ((flags & HARD_DIRTY_PHYSICS_FLAGS) == 0) {
                // no HARD flags remain, so do any EASY changes
                if (flags & EASY_DIRTY_PHYSICS_FLAGS) {
                    handleEasyChanges(flags, engine);
                }
                return true;
            }
        }
        getShapeManager()->releaseShape(_shape);
        if (_shape != newShape) {
            _shape = newShape;
            _body->setCollisionShape(_shape);

            updateCCDConfiguration();
        } else {
            // huh... the shape didn't actually change, so we clear the DIRTY_SHAPE flag
            flags &= ~Simulation::DIRTY_SHAPE;
        }
    }
    if (flags & EASY_DIRTY_PHYSICS_FLAGS) {
        handleEasyChanges(flags, engine);
    }
    // it is possible there are no HARD flags at this point (if DIRTY_SHAPE was removed)
    // so we check again before we reinsert:
    if (flags & HARD_DIRTY_PHYSICS_FLAGS) {
        engine->reinsertObject(this);
    }

    return true;
}

void ObjectMotionState::updateBodyMaterialProperties() {
    _body->setRestitution(getObjectRestitution());
    _body->setFriction(getObjectFriction());
    _body->setDamping(fabsf(btMin(getObjectLinearDamping(), 1.0f)), fabsf(btMin(getObjectAngularDamping(), 1.0f)));
}

void ObjectMotionState::updateBodyVelocities() {
    setBodyLinearVelocity(getObjectLinearVelocity());
    setBodyAngularVelocity(getObjectAngularVelocity());
    setBodyGravity(getObjectGravity());
    _body->setActivationState(ACTIVE_TAG);
}

void ObjectMotionState::updateBodyMassProperties() {
    float mass = getMass();
    btVector3 inertia(0.0f, 0.0f, 0.0f);
    _body->getCollisionShape()->calculateLocalInertia(mass, inertia);
    _body->setMassProps(mass, inertia);
    _body->updateInertiaTensor();
}
<|MERGE_RESOLUTION|>--- conflicted
+++ resolved
@@ -123,7 +123,6 @@
     _motionType = motionType;
 }
 
-<<<<<<< HEAD
 // Update the Continuous Collision Detection (CCD) configuration settings of our RigidBody so that
 // CCD will be enabled automatically when its speed surpasses a certain threshold.
 void ObjectMotionState::updateCCDConfiguration() {
@@ -136,20 +135,7 @@
             btVector3 center;
             btScalar radius;
             _shape->getBoundingSphere(center, radius);
-            _body->setCcdMotionThreshold(radius * RADIUS_MOTION_THRESHOLD_MULTIPLIER);
-
-            // TODO: Ideally the swept sphere radius would be contained by the object. Using the bounding sphere
-            // radius works well for spherical objects, but may cause issues with other shapes. For arbitrary
-            // objects we may want to consider a different approach, such as grouping rigid bodies together.
-=======
-void ObjectMotionState::updateCCDConfiguration() {
-    if (_body) {
-        if (_shape) {
-            btVector3 center;
-            btScalar radius;
-            _shape->getBoundingSphere(center, radius);
             _body->setCcdMotionThreshold(radius / 4.0f);
->>>>>>> 0d6279da
             _body->setCcdSweptSphereRadius(radius);
         } else {
             // Disable CCD

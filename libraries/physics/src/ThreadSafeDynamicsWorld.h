--- conflicted
+++ resolved
@@ -37,14 +37,9 @@
             btConstraintSolver* constraintSolver,
             btCollisionConfiguration* collisionConfiguration);
 
-<<<<<<< HEAD
-    // virtual overrides from btDiscreteDynamicsWorld
-    int stepSimulation( btScalar timeStep, int maxSubSteps=1, btScalar fixedTimeStep=btScalar(1.)/btScalar(60.), SubStepCallback onSubStep = []() { });
-=======
     int stepSimulationWithSubstepCallback(btScalar timeStep, int maxSubSteps = 1,
                                           btScalar fixedTimeStep = btScalar(1.)/btScalar(60.),
                                           SubStepCallback onSubStep = []() { });
->>>>>>> 01bbd366
     void synchronizeMotionStates();
 
     // btDiscreteDynamicsWorld::m_localTime is the portion of real-time that has not yet been simulated

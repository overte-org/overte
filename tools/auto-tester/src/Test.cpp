//
//  Test.cpp
//
//  Created by Nissim Hadar on 2 Nov 2017.
//  Copyright 2013 High Fidelity, Inc.
//
//  Distributed under the Apache License, Version 2.0.
//  See the accompanying file LICENSE or http://www.apache.org/licenses/LICENSE-2.0.html
//
#include "Test.h"

#include <assert.h>
#include <QtCore/QTextStream>
#include <QDirIterator>
#include <QImageReader>
#include <QImageWriter>

#include <quazip5/quazip.h>
#include <quazip5/JlCompress.h>

#include "ui/AutoTester.h"
extern AutoTester* autoTester;

#include <math.h>

Test::Test(QProgressBar* progressBar, QCheckBox* checkBoxInteractiveMode) {
    _progressBar = progressBar;
    _checkBoxInteractiveMode = checkBoxInteractiveMode;

    _mismatchWindow.setModal(true);

    if (autoTester) {
        autoTester->setUserText(GIT_HUB_DEFAULT_USER);
        autoTester->setBranchText(GIT_HUB_DEFAULT_BRANCH);
    }
}

bool Test::createTestResultsFolderPath(const QString& directory) {
    QDateTime now = QDateTime::currentDateTime();
    _testResultsFolderPath =  directory + "/" + TEST_RESULTS_FOLDER + "--" + now.toString(DATETIME_FORMAT);
    QDir testResultsFolder(_testResultsFolderPath);

    // Create a new test results folder
    return QDir().mkdir(_testResultsFolderPath);
}

QString Test::zipAndDeleteTestResultsFolder() {
    QString zippedResultsFileName { _testResultsFolderPath + ".zip" };
    QFileInfo fileInfo(zippedResultsFileName);
    if (fileInfo.exists()) {
        QFile::remove(zippedResultsFileName);
    }

    QDir testResultsFolder(_testResultsFolderPath);
    JlCompress::compressDir(_testResultsFolderPath + ".zip", _testResultsFolderPath);

    testResultsFolder.removeRecursively();

    //In all cases, for the next evaluation
    _testResultsFolderPath = "";
    _index = 1;

    return zippedResultsFileName;
}

<<<<<<< HEAD
bool Test::compareImageLists() {
=======
int Test::compareImageLists() {
>>>>>>> 8301b472
    _progressBar->setMinimum(0);
    _progressBar->setMaximum(_expectedImagesFullFilenames.length() - 1);
    _progressBar->setValue(0);
    _progressBar->setVisible(true);

    // Loop over both lists and compare each pair of images
    // Quit loop if user has aborted due to a failed test.
    bool keepOn{ true };
    int numberOfFailures{ 0 };
    for (int i = 0; keepOn && i < _expectedImagesFullFilenames.length(); ++i) {
        // First check that images are the same size
        QImage resultImage(_resultImagesFullFilenames[i]);
        QImage expectedImage(_expectedImagesFullFilenames[i]);

        double similarityIndex;  // in [-1.0 .. 1.0], where 1.0 means images are identical

        bool isInteractiveMode = (!_isRunningFromCommandLine && _checkBoxInteractiveMode->isChecked() && !_isRunningInAutomaticTestRun);
                                 
        // similarityIndex is set to -100.0 to indicate images are not the same size
        if (isInteractiveMode && (resultImage.width() != expectedImage.width() || resultImage.height() != expectedImage.height())) {
            QMessageBox::critical(0, "Internal error: " + QString(__FILE__) + ":" + QString::number(__LINE__), "Images are not the same size");
            similarityIndex = -100.0;
        } else {
            similarityIndex = _imageComparer.compareImages(resultImage, expectedImage);
        }

        if (similarityIndex < THRESHOLD) {
            ++numberOfFailures;
            TestFailure testFailure = TestFailure{
                (float)similarityIndex,
                _expectedImagesFullFilenames[i].left(_expectedImagesFullFilenames[i].lastIndexOf("/") + 1), // path to the test (including trailing /)
                QFileInfo(_expectedImagesFullFilenames[i].toStdString().c_str()).fileName(),  // filename of expected image
                QFileInfo(_resultImagesFullFilenames[i].toStdString().c_str()).fileName()     // filename of result image
            };

            _mismatchWindow.setTestFailure(testFailure);

            if (!isInteractiveMode) {
                appendTestResultsToFile(_testResultsFolderPath, testFailure, _mismatchWindow.getComparisonImage());
            } else {
                _mismatchWindow.exec();

                switch (_mismatchWindow.getUserResponse()) {
                    case USER_RESPONSE_PASS:
                        break;
                    case USE_RESPONSE_FAIL:
                        appendTestResultsToFile(_testResultsFolderPath, testFailure, _mismatchWindow.getComparisonImage());
                        break;
                    case USER_RESPONSE_ABORT:
                        keepOn = false;
                        break;
                    default:
                        assert(false);
                        break;
                }
            }
        }

        _progressBar->setValue(i);
    }

    _progressBar->setVisible(false);
<<<<<<< HEAD
    return success;
=======
    return numberOfFailures;
>>>>>>> 8301b472
}

void Test::appendTestResultsToFile(const QString& _testResultsFolderPath, TestFailure testFailure, QPixmap comparisonImage) {
    if (!QDir().exists(_testResultsFolderPath)) {
        QMessageBox::critical(0, "Internal error: " + QString(__FILE__) + ":" + QString::number(__LINE__), "Folder " + _testResultsFolderPath + " not found");
        exit(-1);
    }

    QString failureFolderPath { _testResultsFolderPath + "/Failure_" + QString::number(_index) + "--" + testFailure._actualImageFilename.left(testFailure._actualImageFilename.length() - 4) };
    if (!QDir().mkdir(failureFolderPath)) {
        QMessageBox::critical(0, "Internal error: " + QString(__FILE__) + ":" + QString::number(__LINE__), "Failed to create folder " + failureFolderPath);
        exit(-1);
    }
    ++_index;

    QFile descriptionFile(failureFolderPath + "/" + TEST_RESULTS_FILENAME);
    if (!descriptionFile.open(QIODevice::ReadWrite)) {
        QMessageBox::critical(0, "Internal error: " + QString(__FILE__) + ":" + QString::number(__LINE__), "Failed to create file " + TEST_RESULTS_FILENAME);
        exit(-1);
    }

    // Create text file describing the failure
    QTextStream stream(&descriptionFile);
    stream << "Test failed in folder " << testFailure._pathname.left(testFailure._pathname.length() - 1) << endl; // remove trailing '/'
    stream << "Expected image was    " << testFailure._expectedImageFilename << endl;
    stream << "Actual image was      " << testFailure._actualImageFilename << endl;
    stream << "Similarity _index was  " << testFailure._error << endl;

    descriptionFile.close();

    // Copy expected and actual images, and save the difference image
    QString sourceFile;
    QString destinationFile;

    sourceFile = testFailure._pathname + testFailure._expectedImageFilename;
    destinationFile = failureFolderPath + "/" + "Expected Image.png";
    if (!QFile::copy(sourceFile, destinationFile)) {
        QMessageBox::critical(0, "Internal error: " + QString(__FILE__) + ":" + QString::number(__LINE__), "Failed to copy " + sourceFile + " to " + destinationFile);
        exit(-1);
    }

    sourceFile = testFailure._pathname + testFailure._actualImageFilename;
    destinationFile = failureFolderPath + "/" + "Actual Image.png";
    if (!QFile::copy(sourceFile, destinationFile)) {
        QMessageBox::critical(0, "Internal error: " + QString(__FILE__) + ":" + QString::number(__LINE__), "Failed to copy " + sourceFile + " to " + destinationFile);
        exit(-1);
    }

    comparisonImage.save(failureFolderPath + "/" + "Difference Image.png");
}

void Test::startTestsEvaluation(const bool isRunningFromCommandLine,
                                const bool isRunningInAutomaticTestRun, 
                                const QString& snapshotDirectory,
                                const QString& branchFromCommandLine,
                                const QString& userFromCommandLine
) {
    _isRunningFromCommandLine = isRunningFromCommandLine;
    _isRunningInAutomaticTestRun = isRunningInAutomaticTestRun;

    if (snapshotDirectory.isNull()) {
<<<<<<< HEAD
        // Get list of JPEG images in folder, sorted by name
=======
        // Get list of PNG images in folder, sorted by name
>>>>>>> 8301b472
        QString previousSelection = _snapshotDirectory;
        QString parent = previousSelection.left(previousSelection.lastIndexOf('/'));
        if (!parent.isNull() && parent.right(1) != "/") {
            parent += "/";
        }
        _snapshotDirectory = QFileDialog::getExistingDirectory(nullptr, "Please select folder containing the test images", parent,
            QFileDialog::ShowDirsOnly);

        // If user canceled then restore previous selection and return
        if (_snapshotDirectory == "") {
            _snapshotDirectory = previousSelection;
            return;
        }
    } else {
        _snapshotDirectory = snapshotDirectory;
        _exitWhenComplete = (isRunningFromCommandLine && !isRunningInAutomaticTestRun);
    }

    // Quit if test results folder could not be created
    if (!createTestResultsFolderPath(_snapshotDirectory)) {
        return;
    }

    // Create two lists.  The first is the test results,  the second is the expected images
    // The expected images are represented as a URL to enable download from GitHub
    // Images that are in the wrong format are ignored.

    QStringList sortedTestResultsFilenames = createListOfAll_imagesInDirectory("png", _snapshotDirectory);
    QStringList expectedImagesURLs;

    _resultImagesFullFilenames.clear();
    _expectedImagesFilenames.clear();
    _expectedImagesFullFilenames.clear();

    QString branch = (branchFromCommandLine.isNull()) ? autoTester->getSelectedBranch() : branchFromCommandLine;
    QString user = (userFromCommandLine.isNull()) ? autoTester->getSelectedUser() : userFromCommandLine;

    foreach(QString currentFilename, sortedTestResultsFilenames) {
        QString fullCurrentFilename = _snapshotDirectory + "/" + currentFilename;
        if (isInSnapshotFilenameFormat("png", currentFilename)) {
            _resultImagesFullFilenames << fullCurrentFilename;

            QString expectedImagePartialSourceDirectory = getExpectedImagePartialSourceDirectory(currentFilename);

            // Images are stored on GitHub as ExpectedImage_ddddd.png
            // Extract the digits at the end of the filename (excluding the file extension)
            QString expectedImageFilenameTail = currentFilename.left(currentFilename.length() - 4).right(NUM_DIGITS);
            QString expectedImageStoredFilename = EXPECTED_IMAGE_PREFIX + expectedImageFilenameTail + ".png";

            QString imageURLString("https://raw.githubusercontent.com/" + user + "/" + GIT_HUB_REPOSITORY  + "/" + branch + "/" +
                expectedImagePartialSourceDirectory + "/" + expectedImageStoredFilename);

            expectedImagesURLs << imageURLString;

            // The image retrieved from GitHub needs a unique name
            QString expectedImageFilename = currentFilename.replace("/", "_").replace(".png", "_EI.png");

            _expectedImagesFilenames << expectedImageFilename;
            _expectedImagesFullFilenames << _snapshotDirectory + "/" + expectedImageFilename;
        }
    }

    autoTester->downloadFiles(expectedImagesURLs, _snapshotDirectory, _expectedImagesFilenames, (void *)this);
}
void Test::finishTestsEvaluation() {
<<<<<<< HEAD
    bool success = compareImageLists();
    
    if (!_isRunningFromCommandLine && !_isRunningInAutomaticTestRun) {
        if (success) {
=======
    int numberOfFailures = compareImageLists();
    
    if (!_isRunningFromCommandLine && !_isRunningInAutomaticTestRun) {
        if (numberOfFailures == 0) {
>>>>>>> 8301b472
            QMessageBox::information(0, "Success", "All images are as expected");
        } else {
            QMessageBox::information(0, "Failure", "One or more images are not as expected");
        }
    }

    QString zippedFolderName = zipAndDeleteTestResultsFolder();

    if (_exitWhenComplete) {
        exit(0);
    }

    if (_isRunningInAutomaticTestRun) {
<<<<<<< HEAD
        autoTester->automaticTestRunEvaluationComplete(zippedFolderName);
=======
        autoTester->automaticTestRunEvaluationComplete(zippedFolderName, numberOfFailures);
>>>>>>> 8301b472
    }
}

bool Test::isAValidDirectory(const QString& pathname) {
    // Only process directories
    QDir dir(pathname);
    if (!dir.exists()) {
        return false;
    }

    // Ignore '.', '..' directories
    if (pathname[pathname.length() - 1] == '.') {
        return false;
    }

    return true;
}

QString Test::extractPathFromTestsDown(const QString& fullPath) {
    // `fullPath` includes the full path to the test.  We need the portion below (and including) `tests`
    QStringList pathParts = fullPath.split('/');
    int i{ 0 };
    while (i < pathParts.length() && pathParts[i] != "tests") {
        ++i;
    }

    if (i == pathParts.length()) {
        QMessageBox::critical(0, "Internal error: " + QString(__FILE__) + ":" + QString::number(__LINE__), "Bad testPathname");
        exit(-1);
    }

    QString partialPath;
    for (int j = i; j < pathParts.length(); ++j) {
        partialPath += "/" + pathParts[j];
    }

    return partialPath;
}

void Test::includeTest(QTextStream& textStream, const QString& testPathname) {
    QString partialPath = extractPathFromTestsDown(testPathname);
    QString partialPathWithoutTests = partialPath.right(partialPath.length() - 7);

    textStream << "Script.include(testsRootPath + \"" << partialPathWithoutTests + "\");" << endl;
}

void Test::createTests() {
    // Rename files sequentially, as ExpectedResult_00000.png, ExpectedResult_00001.png and so on
    // Any existing expected result images will be deleted
    QString previousSelection = _snapshotDirectory;
    QString parent = previousSelection.left(previousSelection.lastIndexOf('/'));
    if (!parent.isNull() && parent.right(1) != "/") {
        parent += "/";
    }

    _snapshotDirectory = QFileDialog::getExistingDirectory(nullptr, "Please select folder containing the test images", parent,
                                                          QFileDialog::ShowDirsOnly);

    // If user canceled then restore previous selection and return
    if (_snapshotDirectory == "") {
        _snapshotDirectory = previousSelection;
        return;
    }

    previousSelection = _testsRootDirectory;
    parent = previousSelection.left(previousSelection.lastIndexOf('/'));
    if (!parent.isNull() && parent.right(1) != "/") {
        parent += "/";
    }

    _testsRootDirectory = QFileDialog::getExistingDirectory(nullptr, "Please select test root folder", parent,
                                                              QFileDialog::ShowDirsOnly);

    // If user canceled then restore previous selection and return
    if (_testsRootDirectory == "") {
        _testsRootDirectory = previousSelection;
        return;
    }

    QStringList sortedImageFilenames = createListOfAll_imagesInDirectory("png", _snapshotDirectory);

    int i = 1; 
    const int maxImages = pow(10, NUM_DIGITS);
    foreach (QString currentFilename, sortedImageFilenames) {
        QString fullCurrentFilename = _snapshotDirectory + "/" + currentFilename;
        if (isInSnapshotFilenameFormat("png", currentFilename)) {
            if (i >= maxImages) {
                QMessageBox::critical(0, "Error", "More than " + QString::number(maxImages) + " images not supported");
                exit(-1);
            }

            // Path to test is extracted from the file name
            // Example:
            //      filename is tests.engine.interaction.pointer.laser.distanceScaleEnd.00000.jpg
            //      path is <_testDirectory>/engine/interaction/pointer/laser/distanceScaleEnd
            //
            //      Note: we don't use the first part and the last 2 parts of the filename at this stage
            //
            QStringList pathParts = currentFilename.split(".");
            QString fullNewFileName = _testsRootDirectory;
            for (int j = 1; j < pathParts.size() - 2; ++j) {
                fullNewFileName += "/" + pathParts[j];
            }

            // The image _index is the penultimate component of the path parts (the last being the file extension)
            QString newFilename = "ExpectedImage_" + pathParts[pathParts.size() - 2].rightJustified(5, '0') + ".png";
            fullNewFileName += "/" + newFilename;

            try {
                if (QFile::exists(fullNewFileName)) {
                    QFile::remove(fullNewFileName);
                }               
                QFile::copy(fullCurrentFilename, fullNewFileName);
            } catch (...) {
                QMessageBox::critical(0, "Error", "Could not copy file: " + fullCurrentFilename + " to " + fullNewFileName + "\n");
                exit(-1);
            }
            ++i;
        }
    }

    QMessageBox::information(0, "Success", "Test images have been created");
}

ExtractedText Test::getTestScriptLines(QString testFileName) {
    ExtractedText relevantTextFromTest;

    QFile inputFile(testFileName);
    inputFile.open(QIODevice::ReadOnly);
    if (!inputFile.isOpen()) {
        QMessageBox::critical(0,
            "Internal error: " + QString(__FILE__) + ":" + QString::number(__LINE__),
            "Failed to open \"" + testFileName
        );
    }

    QTextStream stream(&inputFile);
    QString line = stream.readLine();

    // Name of test is the string in the following line:
    //        autoTester.perform("Apply Material Entities to Avatars", Script.resolvePath("."), function(testType) {...
    const QString ws("\\h*");    //white-space character
    const QString functionPerformName(ws + "autoTester" + ws + "\\." + ws + "perform");
    const QString quotedString("\\\".+\\\"");
    QString regexTestTitle(ws + functionPerformName + "\\(" + quotedString);
    QRegularExpression lineContainingTitle = QRegularExpression(regexTestTitle);


    // Each step is either of the following forms:
    //        autoTester.addStepSnapshot("Take snapshot"...
    //        autoTester.addStep("Clean up after test"...
    const QString functionAddStepSnapshotName(ws + "autoTester" + ws + "\\." + ws + "addStepSnapshot");
    const QString regexStepSnapshot(ws + functionAddStepSnapshotName + ws + "\\(" + ws + quotedString + ".*");
    const QRegularExpression lineStepSnapshot = QRegularExpression(regexStepSnapshot);

    const QString functionAddStepName(ws + "autoTester" + ws + "\\." + ws + "addStep");
    const QString regexStep(ws + functionAddStepName + ws + "\\(" + ws + quotedString + ".*");
    const QRegularExpression lineStep = QRegularExpression(regexStep);

    while (!line.isNull()) {
        line = stream.readLine();
        if (lineContainingTitle.match(line).hasMatch()) {
            QStringList tokens = line.split('"');
            relevantTextFromTest.title = tokens[1];
        } else if (lineStepSnapshot.match(line).hasMatch()) {
            QStringList tokens = line.split('"');
            QString nameOfStep = tokens[1];

            Step *step = new Step();
            step->text = nameOfStep;
            step->takeSnapshot = true;
            relevantTextFromTest.stepList.emplace_back(step);

        } else if (lineStep.match(line).hasMatch()) {
            QStringList tokens = line.split('"');
            QString nameOfStep = tokens[1];

            Step *step = new Step();
            step->text = nameOfStep;
            step->takeSnapshot = false;
            relevantTextFromTest.stepList.emplace_back(step);
        }
    }

    inputFile.close();

    return relevantTextFromTest;
}

bool Test::createFileSetup() {
    // Folder selection
    QString previousSelection = _testDirectory;
    QString parent = previousSelection.left(previousSelection.lastIndexOf('/'));
    if (!parent.isNull() && parent.right(1) != "/") {
        parent += "/";
    }

    _testDirectory = QFileDialog::getExistingDirectory(nullptr, "Please select folder containing the test", parent,
                                                       QFileDialog::ShowDirsOnly);

    // If user canceled then restore previous selection and return
    if (_testDirectory == "") {
        _testDirectory = previousSelection;
        return false;
    }

    return true;
}

bool Test::createAllFilesSetup() {
    // Select folder to start recursing from
    QString previousSelection = _testsRootDirectory;
    QString parent = previousSelection.left(previousSelection.lastIndexOf('/'));
    if (!parent.isNull() && parent.right(1) != "/") {
        parent += "/";
    }

    _testsRootDirectory = QFileDialog::getExistingDirectory(nullptr, "Please select the root folder for the MD files", parent,
                                                            QFileDialog::ShowDirsOnly);

    // If user cancelled then restore previous selection and return
    if (_testsRootDirectory == "") {
        _testsRootDirectory = previousSelection;
        return false;
    }

    return true;
}

// Create an MD file for a user-selected test.
// The folder selected must contain a script named "test.js", the file produced is named "test.md"
void Test::createMDFile() {
    if (!createFileSetup()) {
        return;
    } 
    
    if (createMDFile(_testDirectory)) {
        QMessageBox::information(0, "Success", "MD file has been created");
    }
}

void Test::createAllMDFiles() {
    if (!createAllFilesSetup()) {
        return;
    }

    // First test if top-level folder has a test.js file
    const QString testPathname{ _testsRootDirectory + "/" + TEST_FILENAME };
    QFileInfo fileInfo(testPathname);
    if (fileInfo.exists()) {
        createMDFile(_testsRootDirectory);
    }

    QDirIterator it(_testsRootDirectory.toStdString().c_str(), QDirIterator::Subdirectories);
    while (it.hasNext()) {
        QString directory = it.next();

        // Only process directories
        QDir dir;
        if (!isAValidDirectory(directory)) {
            continue;
        }

        const QString testPathname{ directory + "/" + TEST_FILENAME };
        QFileInfo fileInfo(testPathname);
        if (fileInfo.exists()) {
            createMDFile(directory);
        }
    }

    QMessageBox::information(0, "Success", "MD files have been created");
}

bool Test::createMDFile(const QString& directory) {
    // Verify folder contains test.js file
    QString testFileName(directory + "/" + TEST_FILENAME);
    QFileInfo testFileInfo(testFileName);
    if (!testFileInfo.exists()) {
        QMessageBox::critical(0, "Error", "Could not find file: " + TEST_FILENAME);
        return false;
    }

    ExtractedText testScriptLines = getTestScriptLines(testFileName);

    QString mdFilename(directory + "/" + "test.md");
    QFile mdFile(mdFilename);
    if (!mdFile.open(QIODevice::WriteOnly)) {
        QMessageBox::critical(0, "Internal error: " + QString(__FILE__) + ":" + QString::number(__LINE__), "Failed to create file " + mdFilename);
        exit(-1);
    }

    QTextStream stream(&mdFile);

    //Test title
    QString testName = testScriptLines.title;
    stream << "# " << testName << "\n";

    // Find the relevant part of the path to the test (i.e. from "tests" down
    QString partialPath = extractPathFromTestsDown(_testDirectory);

    stream << "## Run this script URL: [Manual](./test.js?raw=true)   [Auto](./testAuto.js?raw=true)(from menu/Edit/Open and Run scripts from URL...)."  << "\n\n";

    stream << "## Preconditions" << "\n";
    stream << "- In an empty region of a domain with editing rights." << "\n\n";

    stream << "## Steps\n";
    stream << "Press '" + ADVANCE_KEY + "' key to advance step by step\n\n"; // note apostrophes surrounding 'ADVANCE_KEY'

    int snapShotIndex { 0 };
    for (size_t i = 0; i < testScriptLines.stepList.size(); ++i) {
        stream << "### Step " << QString::number(i + 1) << "\n";
        stream << "- " << testScriptLines.stepList[i]->text << "\n";
        if ((i + 1 < testScriptLines.stepList.size()) && testScriptLines.stepList[i]->takeSnapshot) {
            stream << "- ![](./ExpectedImage_" << QString::number(snapShotIndex).rightJustified(5, '0') << ".png)\n";
            ++snapShotIndex;
        }
    }

    mdFile.close();
<<<<<<< HEAD
=======

    foreach (auto test, testScriptLines.stepList) {
        delete test;
    }
    testScriptLines.stepList.clear();

>>>>>>> 8301b472
    return true;
}

void Test::createTestAutoScript() {
    if (!createFileSetup()) {
        return;
    } 
    
    if (createTestAutoScript(_testDirectory)) {
        QMessageBox::information(0, "Success", "'autoTester.js` script has been created");
    }
}

void Test::createAllTestAutoScripts() {
    if (!createAllFilesSetup()) {
        return;
    }

    // First test if top-level folder has a test.js file
    const QString testPathname{ _testsRootDirectory + "/" + TEST_FILENAME };
    QFileInfo fileInfo(testPathname);
    if (fileInfo.exists()) {
        createTestAutoScript(_testsRootDirectory);
    }

    QDirIterator it(_testsRootDirectory.toStdString().c_str(), QDirIterator::Subdirectories);
    while (it.hasNext()) {
        QString directory = it.next();

        // Only process directories
        QDir dir;
        if (!isAValidDirectory(directory)) {
            continue;
        }

        const QString testPathname{ directory + "/" + TEST_FILENAME };
        QFileInfo fileInfo(testPathname);
        if (fileInfo.exists()) {
            createTestAutoScript(directory);
        }
    }

    QMessageBox::information(0, "Success", "'autoTester.js' scripts have been created");
}

bool Test::createTestAutoScript(const QString& directory) {
    // Verify folder contains test.js file
    QString testFileName(directory + "/" + TEST_FILENAME);
    QFileInfo testFileInfo(testFileName);
    if (!testFileInfo.exists()) {
        QMessageBox::critical(0, "Error", "Could not find file: " + TEST_FILENAME);
        return false;
    }

    QString testAutoScriptFilename(directory + "/" + "testAuto.js");
    QFile testAutoScriptFile(testAutoScriptFilename);
    if (!testAutoScriptFile.open(QIODevice::WriteOnly)) {
        QMessageBox::critical(0, "Internal error: " + QString(__FILE__) + ":" + QString::number(__LINE__),
                              "Failed to create file " + testAutoScriptFilename);
        exit(-1);
    }

    QTextStream stream(&testAutoScriptFile);

    stream << "if (typeof PATH_TO_THE_REPO_PATH_UTILS_FILE === 'undefined') PATH_TO_THE_REPO_PATH_UTILS_FILE = 'https://raw.githubusercontent.com/highfidelity/hifi_tests/master/tests/utils/branchUtils.js';\n";
    stream << "Script.include(PATH_TO_THE_REPO_PATH_UTILS_FILE);\n";
    stream << "var autoTester = createAutoTester(Script.resolvePath('.'));\n\n";
    stream << "autoTester.enableAuto();\n\n";
    stream << "Script.include('./test.js?raw=true');\n";

    testAutoScriptFile.close();
    return true;
}

// Creates a single script in a user-selected folder.
// This script will run all text.js scripts in every applicable sub-folder
void Test::createRecursiveScript() {
    if (!createFileSetup()) {
        return;
    }

    createRecursiveScript(_testDirectory, true);
    QMessageBox::information(0, "Success", "'testRecursive.js` script has been created");
}

// This method creates a `testRecursive.js` script in every sub-folder.
void Test::createAllRecursiveScripts() {
    if (!createAllFilesSetup()) {
        return;
    }

    createRecursiveScript(_testsRootDirectory, false);

    QDirIterator it(_testsRootDirectory.toStdString().c_str(), QDirIterator::Subdirectories);
    while (it.hasNext()) {
        QString directory = it.next();

        // Only process directories
        QDir dir;
        if (!isAValidDirectory(directory)) {
            continue;
        }

        // Only process directories that have sub-directories
        bool hasNoSubDirectories{ true };
        QDirIterator it2(directory.toStdString().c_str(), QDirIterator::Subdirectories);
        while (it2.hasNext()) {
            QString directory2 = it2.next();

            // Only process directories
            QDir dir;
            if (isAValidDirectory(directory2)) {
                hasNoSubDirectories = false;
                break;
            }
        }

        if (!hasNoSubDirectories) {
            createRecursiveScript(directory, false);
        }
    }

    QMessageBox::information(0, "Success", "Scripts have been created");
}

void Test::createRecursiveScript(const QString& topLevelDirectory, bool interactiveMode) {
    const QString recursiveTestsFilename("testRecursive.js");
    QFile allTestsFilename(topLevelDirectory + "/" + recursiveTestsFilename);
    if (!allTestsFilename.open(QIODevice::WriteOnly | QIODevice::Text)) {
        QMessageBox::critical(0, "Internal error: " + QString(__FILE__) + ":" + QString::number(__LINE__),
                              "Failed to create \"" + recursiveTestsFilename + "\" in directory \"" + topLevelDirectory + "\"");

        exit(-1);
    }

    QTextStream textStream(&allTestsFilename);

    textStream << "// This is an automatically generated file, created by auto-tester" << endl;

    // Include 'autoTest.js'
    QString branch = autoTester->getSelectedBranch();
    QString user = autoTester->getSelectedUser();

    textStream << "PATH_TO_THE_REPO_PATH_UTILS_FILE = \"https://raw.githubusercontent.com/" + user + "/hifi_tests/" + branch +
                      "/tests/utils/branchUtils.js\";"
               << endl;
    textStream << "Script.include(PATH_TO_THE_REPO_PATH_UTILS_FILE);" << endl;
    textStream << "var autoTester = createAutoTester(Script.resolvePath(\".\"));" << endl << endl;

    textStream << "var testsRootPath = autoTester.getTestsRootPath();" << endl << endl;

    // Wait 10 seconds before starting
    textStream << "if (typeof Test !== 'undefined') {" << endl;
    textStream << "    Test.wait(10000);" << endl;
    textStream << "};" << endl << endl;

    textStream << "autoTester.enableRecursive();" << endl;
    textStream << "autoTester.enableAuto();" << endl << endl;

    // This is used to verify that the recursive test contains at least one test
    bool testFound{ false };

    // Directories are included in reverse order.  The autoTester scripts use a stack mechanism,
    // so this ensures that the tests run in alphabetical order (a convenience when debugging)
    QStringList directories;

    // First test if top-level folder has a test.js file
    const QString testPathname{ topLevelDirectory + "/" + TEST_FILENAME };
    QFileInfo fileInfo(testPathname);
    if (fileInfo.exists()) {
        // Current folder contains a test
        directories.push_front(testPathname);

        testFound = true;
    }

    QDirIterator it(topLevelDirectory.toStdString().c_str(), QDirIterator::Subdirectories);
    while (it.hasNext()) {
        QString directory = it.next();

        // Only process directories
        QDir dir(directory);
        if (!isAValidDirectory(directory)) {
            continue;
        }

        const QString testPathname{ directory + "/" + TEST_FILENAME };
        QFileInfo fileInfo(testPathname);
        if (fileInfo.exists()) {
            // Current folder contains a test
            directories.push_front(testPathname);

            testFound = true;
        }
    }

    if (interactiveMode && !testFound) {
        QMessageBox::information(0, "Failure", "No \"" + TEST_FILENAME + "\" files found");
        allTestsFilename.close();
        return;
    }

    // Now include the test scripts
    for (int i = 0; i < directories.length(); ++i) {
        includeTest(textStream, directories.at(i));
    }

    textStream << endl;
    textStream << "autoTester.runRecursive();" << endl;

    allTestsFilename.close();
}

void Test::createTestsOutline() {
    QString previousSelection = _testDirectory;
    QString parent = previousSelection.left(previousSelection.lastIndexOf('/'));
    if (!parent.isNull() && parent.right(1) != "/") {
        parent += "/";
    }

    _testDirectory =
        QFileDialog::getExistingDirectory(nullptr, "Please select the tests root folder", parent, QFileDialog::ShowDirsOnly);

    // If user canceled then restore previous selection and return
    if (_testDirectory == "") {
        _testDirectory = previousSelection;
        return;
    }

    const QString testsOutlineFilename { "testsOutline.md" };
    QString mdFilename(_testDirectory + "/" + testsOutlineFilename);
    QFile mdFile(mdFilename);
    if (!mdFile.open(QIODevice::WriteOnly)) {
        QMessageBox::critical(0, "Internal error: " + QString(__FILE__) + ":" + QString::number(__LINE__), "Failed to create file " + mdFilename);
        exit(-1);
    }

    QTextStream stream(&mdFile);

    //Test title
    stream << "# Outline of all tests\n";
    stream << "Directories with an appended (*) have an automatic test\n\n";

    // We need to know our current depth, as this isn't given by QDirIterator
    int rootDepth { _testDirectory.count('/') };

    // Each test is shown as the folder name linking to the matching GitHub URL, and the path to the associated test.md file
    QDirIterator it(_testDirectory.toStdString().c_str(), QDirIterator::Subdirectories);
    while (it.hasNext()) {
        QString directory = it.next();

        // Only process directories
        QDir dir;
        if (!isAValidDirectory(directory)) {
            continue;
        }

        // Ignore the utils directory
        if (directory.right(5) == "utils") {
            continue;
        }

        // The prefix is the MarkDown prefix needed for correct indentation
        // It consists of 2 spaces for each level of indentation, folled by a dash sign
        int currentDepth = directory.count('/') - rootDepth;
        QString prefix = QString(" ").repeated(2 * currentDepth - 1) + " - ";

        // The directory name appears after the last slash (we are assured there is at least 1).
        QString directoryName = directory.right(directory.length() - directory.lastIndexOf("/") - 1);

        // autoTester is run on a clone of the repository.  We use relative paths, so we can use both local disk and GitHub
        // For a test in "D:/GitHub/hifi_tests/tests/content/entity/zone/ambientLightInheritance" the
        // GitHub URL  is "./content/entity/zone/ambientLightInheritance?raw=true"
        QString partialPath = directory.right(directory.length() - (directory.lastIndexOf("/tests/") + QString("/tests").length() + 1));
        QString url = "./" + partialPath;

        stream << prefix << "[" << directoryName << "](" << url << "?raw=true" << ")";

        // note that md files may be named 'test.md' or 'testStory.md'
        QFileInfo fileInfo1(directory + "/test.md");
        if (fileInfo1.exists()) {
            stream << "  [(test description)](" << url << "/test.md)";
        }

        QFileInfo fileInfo2(directory + "/testStory.md");
        if (fileInfo2.exists()) {
            stream << "  [(test description)](" << url << "/testStory.md)";
        }

        QFileInfo fileInfo3(directory + "/" + TEST_FILENAME);
        if (fileInfo3.exists()) {
            stream << " (*)";
        }
        stream << "\n";
    }

    mdFile.close();

    QMessageBox::information(0, "Success", "Test outline file " + testsOutlineFilename + " has been created");
}

void Test::createTestRailTestCases() {
    QString previousSelection = _testDirectory;
    QString parent = previousSelection.left(previousSelection.lastIndexOf('/'));
    if (!parent.isNull() && parent.right(1) != "/") {
        parent += "/";
    }

    _testDirectory =
        QFileDialog::getExistingDirectory(nullptr, "Please select the tests root folder", parent, QFileDialog::ShowDirsOnly);

    // If user cancelled then restore previous selection and return
    if (_testDirectory.isNull()) {
        _testDirectory = previousSelection;
        return;
    }

    QString outputDirectory = QFileDialog::getExistingDirectory(nullptr, "Please select a folder to store generated files in",
                                                                nullptr, QFileDialog::ShowDirsOnly);

    // If user cancelled then return
    if (outputDirectory.isNull()) {
        return;
    }

    if (_testRailCreateMode == PYTHON) {
        _testRailInterface.createTestSuitePython(_testDirectory, outputDirectory, autoTester->getSelectedUser(),
                                              autoTester->getSelectedBranch());
    } else {
        _testRailInterface.createTestSuiteXML(_testDirectory, outputDirectory, autoTester->getSelectedUser(),
                                           autoTester->getSelectedBranch());
    }
}

void Test::createTestRailRun() {
    QString outputDirectory = QFileDialog::getExistingDirectory(nullptr, "Please select a folder to store generated files in",
                                                                nullptr, QFileDialog::ShowDirsOnly);

    if (outputDirectory.isNull()) {
        return;
    }

    _testRailInterface.createTestRailRun(outputDirectory);
}

void Test::updateTestRailRunResult() {
    QString testResults = QFileDialog::getOpenFileName(nullptr, "Please select the zipped test results to update from", nullptr,
                                                       "Zipped Test Results (*.zip)");   
    if (testResults.isNull()) {
        return;
    }

    QString tempDirectory = QFileDialog::getExistingDirectory(nullptr, "Please select a folder to store temporary files in",
                                                                nullptr, QFileDialog::ShowDirsOnly);
    if (tempDirectory.isNull()) {
        return;
    }

    _testRailInterface.updateTestRailRunResults(testResults, tempDirectory);
}

QStringList Test::createListOfAll_imagesInDirectory(const QString& imageFormat, const QString& pathToImageDirectory) {
    _imageDirectory = QDir(pathToImageDirectory);
    QStringList nameFilters;
    nameFilters << "*." + imageFormat;

    return _imageDirectory.entryList(nameFilters, QDir::Files, QDir::Name);
}

// Snapshots are files in the following format:
//      Filename (i.e. without extension) contains tests (this is based on all test scripts being within the tests folder)
//      Last 5 characters in filename are digits (after removing the extension)
//      Extension is 'imageFormat'
bool Test::isInSnapshotFilenameFormat(const QString& imageFormat, const QString& filename) {
    bool contains_tests = filename.contains("tests" + PATH_SEPARATOR);

    QString filenameWithoutExtension = filename.left(filename.lastIndexOf('.'));
    bool last5CharactersAreDigits;
    filenameWithoutExtension.right(5).toInt(&last5CharactersAreDigits, 10);

    bool extensionIsIMAGE_FORMAT = (filename.right(imageFormat.length()) == imageFormat);

    return (contains_tests && last5CharactersAreDigits && extensionIsIMAGE_FORMAT);
}

// For a file named "D_GitHub_hifi-tests_tests_content_entity_zone_create_0.jpg", the test directory is
// D:/GitHub/hifi-tests/tests/content/entity/zone/create
// This method assumes the filename is in the correct format
QString Test::getExpectedImageDestinationDirectory(const QString& filename) {
    QString filenameWithoutExtension = filename.left(filename.length() - 4);
    QStringList filenameParts = filenameWithoutExtension.split(PATH_SEPARATOR);

    QString result = filenameParts[0] + ":";

    for (int i = 1; i < filenameParts.length() - 1; ++i) {
        result += "/" + filenameParts[i];
    }

    return result;
}

// For a file named "D_GitHub_hifi-tests_tests_content_entity_zone_create_0.jpg", the source directory on GitHub
// is ...tests/content/entity/zone/create
// This is used to create the full URL
// This method assumes the filename is in the correct format
QString Test::getExpectedImagePartialSourceDirectory(const QString& filename) {
    QString filenameWithoutExtension = filename.left(filename.length() - 4);
    QStringList filenameParts = filenameWithoutExtension.split(PATH_SEPARATOR);

    // Note that the bottom-most "tests" folder is assumed to be the root
    // This is required because the tests folder is named hifi_tests
    int i { filenameParts.length() - 1 };
    while (i >= 0 && filenameParts[i] != "tests") {
        --i;
    }

    if (i < 0) {
        QMessageBox::critical(0, "Internal error: " + QString(__FILE__) + ":" + QString::number(__LINE__), "Bad filename");
        exit(-1);
    }

    QString result = filenameParts[i];

    for (int j = i + 1; j < filenameParts.length() - 1; ++j) {
        result += "/" + filenameParts[j];
    }

    return result;
}

void Test::setTestRailCreateMode(TestRailCreateMode testRailCreateMode) {
    _testRailCreateMode = testRailCreateMode;
}<|MERGE_RESOLUTION|>--- conflicted
+++ resolved
@@ -63,11 +63,7 @@
     return zippedResultsFileName;
 }
 
-<<<<<<< HEAD
-bool Test::compareImageLists() {
-=======
 int Test::compareImageLists() {
->>>>>>> 8301b472
     _progressBar->setMinimum(0);
     _progressBar->setMaximum(_expectedImagesFullFilenames.length() - 1);
     _progressBar->setValue(0);
@@ -130,11 +126,7 @@
     }
 
     _progressBar->setVisible(false);
-<<<<<<< HEAD
-    return success;
-=======
     return numberOfFailures;
->>>>>>> 8301b472
 }
 
 void Test::appendTestResultsToFile(const QString& _testResultsFolderPath, TestFailure testFailure, QPixmap comparisonImage) {
@@ -196,11 +188,7 @@
     _isRunningInAutomaticTestRun = isRunningInAutomaticTestRun;
 
     if (snapshotDirectory.isNull()) {
-<<<<<<< HEAD
-        // Get list of JPEG images in folder, sorted by name
-=======
         // Get list of PNG images in folder, sorted by name
->>>>>>> 8301b472
         QString previousSelection = _snapshotDirectory;
         QString parent = previousSelection.left(previousSelection.lastIndexOf('/'));
         if (!parent.isNull() && parent.right(1) != "/") {
@@ -266,17 +254,10 @@
     autoTester->downloadFiles(expectedImagesURLs, _snapshotDirectory, _expectedImagesFilenames, (void *)this);
 }
 void Test::finishTestsEvaluation() {
-<<<<<<< HEAD
-    bool success = compareImageLists();
-    
-    if (!_isRunningFromCommandLine && !_isRunningInAutomaticTestRun) {
-        if (success) {
-=======
     int numberOfFailures = compareImageLists();
     
     if (!_isRunningFromCommandLine && !_isRunningInAutomaticTestRun) {
         if (numberOfFailures == 0) {
->>>>>>> 8301b472
             QMessageBox::information(0, "Success", "All images are as expected");
         } else {
             QMessageBox::information(0, "Failure", "One or more images are not as expected");
@@ -290,11 +271,7 @@
     }
 
     if (_isRunningInAutomaticTestRun) {
-<<<<<<< HEAD
-        autoTester->automaticTestRunEvaluationComplete(zippedFolderName);
-=======
         autoTester->automaticTestRunEvaluationComplete(zippedFolderName, numberOfFailures);
->>>>>>> 8301b472
     }
 }
 
@@ -614,15 +591,12 @@
     }
 
     mdFile.close();
-<<<<<<< HEAD
-=======
 
     foreach (auto test, testScriptLines.stepList) {
         delete test;
     }
     testScriptLines.stepList.clear();
 
->>>>>>> 8301b472
     return true;
 }
 

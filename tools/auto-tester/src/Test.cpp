//
//  Test.cpp
//
//  Created by Nissim Hadar on 2 Nov 2017.
//  Copyright 2013 High Fidelity, Inc.
//
//  Distributed under the Apache License, Version 2.0.
//  See the accompanying file LICENSE or http://www.apache.org/licenses/LICENSE-2.0.html
//
#include "Test.h"

#include <assert.h>
#include <QtCore/QTextStream>
#include <QDirIterator>
#include <QImageReader>
#include <QImageWriter>

#include <quazip5/quazip.h>
#include <quazip5/JlCompress.h>

#include "ui/AutoTester.h"
extern AutoTester* autoTester;

#include <math.h>

Test::Test(QProgressBar* progressBar, QCheckBox* checkBoxInteractiveMode) {
    _progressBar = progressBar;
    _checkBoxInteractiveMode = checkBoxInteractiveMode;

    _mismatchWindow.setModal(true);

    if (autoTester) {
        autoTester->setUserText(GIT_HUB_DEFAULT_USER);
        autoTester->setBranchText(GIT_HUB_DEFAULT_BRANCH);
    }
}

bool Test::createTestResultsFolderPath(const QString& directory) {
    QDateTime now = QDateTime::currentDateTime();
    _testResultsFolderPath =  directory + "/" + TEST_RESULTS_FOLDER + "--" + now.toString(DATETIME_FORMAT);
    QDir testResultsFolder(_testResultsFolderPath);

    // Create a new test results folder
    return QDir().mkdir(_testResultsFolderPath);
}

QString Test::zipAndDeleteTestResultsFolder() {
    QString zippedResultsFileName { _testResultsFolderPath + ".zip" };
    QFileInfo fileInfo(zippedResultsFileName);
    if (fileInfo.exists()) {
        QFile::remove(zippedResultsFileName);
    }

    QDir testResultsFolder(_testResultsFolderPath);
    JlCompress::compressDir(_testResultsFolderPath + ".zip", _testResultsFolderPath);

    testResultsFolder.removeRecursively();

    //In all cases, for the next evaluation
    _testResultsFolderPath = "";
    _index = 1;

    return zippedResultsFileName;
}

int Test::compareImageLists() {
    _progressBar->setMinimum(0);
    _progressBar->setMaximum(_expectedImagesFullFilenames.length() - 1);
    _progressBar->setValue(0);
    _progressBar->setVisible(true);

    // Loop over both lists and compare each pair of images
    // Quit loop if user has aborted due to a failed test.
    bool keepOn{ true };
    int numberOfFailures{ 0 };
    for (int i = 0; keepOn && i < _expectedImagesFullFilenames.length(); ++i) {
        // First check that images are the same size
        QImage resultImage(_resultImagesFullFilenames[i]);
        QImage expectedImage(_expectedImagesFullFilenames[i]);

        double similarityIndex;  // in [-1.0 .. 1.0], where 1.0 means images are identical

        bool isInteractiveMode = (!_isRunningFromCommandLine && _checkBoxInteractiveMode->isChecked() && !_isRunningInAutomaticTestRun);
                                 
        // similarityIndex is set to -100.0 to indicate images are not the same size
        if (isInteractiveMode && (resultImage.width() != expectedImage.width() || resultImage.height() != expectedImage.height())) {
            QMessageBox::critical(0, "Internal error: " + QString(__FILE__) + ":" + QString::number(__LINE__), "Images are not the same size");
            similarityIndex = -100.0;
        } else {
            similarityIndex = _imageComparer.compareImages(resultImage, expectedImage);
        }

        if (similarityIndex < THRESHOLD) {
            ++numberOfFailures;
            TestFailure testFailure = TestFailure{
                (float)similarityIndex,
                _expectedImagesFullFilenames[i].left(_expectedImagesFullFilenames[i].lastIndexOf("/") + 1), // path to the test (including trailing /)
                QFileInfo(_expectedImagesFullFilenames[i].toStdString().c_str()).fileName(),  // filename of expected image
                QFileInfo(_resultImagesFullFilenames[i].toStdString().c_str()).fileName()     // filename of result image
            };

            _mismatchWindow.setTestFailure(testFailure);

            if (!isInteractiveMode) {
                appendTestResultsToFile(_testResultsFolderPath, testFailure, _mismatchWindow.getComparisonImage());
            } else {
                _mismatchWindow.exec();

                switch (_mismatchWindow.getUserResponse()) {
                    case USER_RESPONSE_PASS:
                        break;
                    case USE_RESPONSE_FAIL:
                        appendTestResultsToFile(_testResultsFolderPath, testFailure, _mismatchWindow.getComparisonImage());
                        break;
                    case USER_RESPONSE_ABORT:
                        keepOn = false;
                        break;
                    default:
                        assert(false);
                        break;
                }
            }
        }

        _progressBar->setValue(i);
    }

    _progressBar->setVisible(false);
    return numberOfFailures;
}

void Test::appendTestResultsToFile(const QString& _testResultsFolderPath, TestFailure testFailure, QPixmap comparisonImage) {
    if (!QDir().exists(_testResultsFolderPath)) {
        QMessageBox::critical(0, "Internal error: " + QString(__FILE__) + ":" + QString::number(__LINE__), "Folder " + _testResultsFolderPath + " not found");
        exit(-1);
    }

    QString failureFolderPath { _testResultsFolderPath + "/Failure_" + QString::number(_index) + "--" + testFailure._actualImageFilename.left(testFailure._actualImageFilename.length() - 4) };
    if (!QDir().mkdir(failureFolderPath)) {
        QMessageBox::critical(0, "Internal error: " + QString(__FILE__) + ":" + QString::number(__LINE__), "Failed to create folder " + failureFolderPath);
        exit(-1);
    }
    ++_index;

    QFile descriptionFile(failureFolderPath + "/" + TEST_RESULTS_FILENAME);
    if (!descriptionFile.open(QIODevice::ReadWrite)) {
        QMessageBox::critical(0, "Internal error: " + QString(__FILE__) + ":" + QString::number(__LINE__), "Failed to create file " + TEST_RESULTS_FILENAME);
        exit(-1);
    }

    // Create text file describing the failure
    QTextStream stream(&descriptionFile);
    stream << "Test failed in folder " << testFailure._pathname.left(testFailure._pathname.length() - 1) << endl; // remove trailing '/'
    stream << "Expected image was    " << testFailure._expectedImageFilename << endl;
    stream << "Actual image was      " << testFailure._actualImageFilename << endl;
    stream << "Similarity _index was  " << testFailure._error << endl;

    descriptionFile.close();

    // Copy expected and actual images, and save the difference image
    QString sourceFile;
    QString destinationFile;

    sourceFile = testFailure._pathname + testFailure._expectedImageFilename;
    destinationFile = failureFolderPath + "/" + "Expected Image.png";
    if (!QFile::copy(sourceFile, destinationFile)) {
        QMessageBox::critical(0, "Internal error: " + QString(__FILE__) + ":" + QString::number(__LINE__), "Failed to copy " + sourceFile + " to " + destinationFile);
        exit(-1);
    }

    sourceFile = testFailure._pathname + testFailure._actualImageFilename;
    destinationFile = failureFolderPath + "/" + "Actual Image.png";
    if (!QFile::copy(sourceFile, destinationFile)) {
        QMessageBox::critical(0, "Internal error: " + QString(__FILE__) + ":" + QString::number(__LINE__), "Failed to copy " + sourceFile + " to " + destinationFile);
        exit(-1);
    }

    comparisonImage.save(failureFolderPath + "/" + "Difference Image.png");
}

void Test::startTestsEvaluation(const bool isRunningFromCommandLine,
                                const bool isRunningInAutomaticTestRun, 
                                const QString& snapshotDirectory,
                                const QString& branchFromCommandLine,
                                const QString& userFromCommandLine
) {
    _isRunningFromCommandLine = isRunningFromCommandLine;
    _isRunningInAutomaticTestRun = isRunningInAutomaticTestRun;

    if (snapshotDirectory.isNull()) {
        // Get list of PNG images in folder, sorted by name
        QString previousSelection = _snapshotDirectory;
        QString parent = previousSelection.left(previousSelection.lastIndexOf('/'));
        if (!parent.isNull() && parent.right(1) != "/") {
            parent += "/";
        }
        _snapshotDirectory = QFileDialog::getExistingDirectory(nullptr, "Please select folder containing the test images", parent,
            QFileDialog::ShowDirsOnly);

        // If user canceled then restore previous selection and return
        if (_snapshotDirectory == "") {
            _snapshotDirectory = previousSelection;
            return;
        }
    } else {
        _snapshotDirectory = snapshotDirectory;
        _exitWhenComplete = (isRunningFromCommandLine && !isRunningInAutomaticTestRun);
    }

    // Quit if test results folder could not be created
    if (!createTestResultsFolderPath(_snapshotDirectory)) {
        return;
    }

    // Create two lists.  The first is the test results,  the second is the expected images
    // The expected images are represented as a URL to enable download from GitHub
    // Images that are in the wrong format are ignored.

    QStringList sortedTestResultsFilenames = createListOfAll_imagesInDirectory("png", _snapshotDirectory);
    QStringList expectedImagesURLs;

    _resultImagesFullFilenames.clear();
    _expectedImagesFilenames.clear();
    _expectedImagesFullFilenames.clear();

    QString branch = (branchFromCommandLine.isNull()) ? autoTester->getSelectedBranch() : branchFromCommandLine;
    QString user = (userFromCommandLine.isNull()) ? autoTester->getSelectedUser() : userFromCommandLine;

    foreach(QString currentFilename, sortedTestResultsFilenames) {
        QString fullCurrentFilename = _snapshotDirectory + "/" + currentFilename;
        if (isInSnapshotFilenameFormat("png", currentFilename)) {
            _resultImagesFullFilenames << fullCurrentFilename;

            QString expectedImagePartialSourceDirectory = getExpectedImagePartialSourceDirectory(currentFilename);

            // Images are stored on GitHub as ExpectedImage_ddddd.png
            // Extract the digits at the end of the filename (excluding the file extension)
            QString expectedImageFilenameTail = currentFilename.left(currentFilename.length() - 4).right(NUM_DIGITS);
            QString expectedImageStoredFilename = EXPECTED_IMAGE_PREFIX + expectedImageFilenameTail + ".png";

            QString imageURLString("https://raw.githubusercontent.com/" + user + "/" + GIT_HUB_REPOSITORY  + "/" + branch + "/" +
                expectedImagePartialSourceDirectory + "/" + expectedImageStoredFilename);

            expectedImagesURLs << imageURLString;

            // The image retrieved from GitHub needs a unique name
            QString expectedImageFilename = currentFilename.replace("/", "_").replace(".png", "_EI.png");

            _expectedImagesFilenames << expectedImageFilename;
            _expectedImagesFullFilenames << _snapshotDirectory + "/" + expectedImageFilename;
        }
    }

    autoTester->downloadFiles(expectedImagesURLs, _snapshotDirectory, _expectedImagesFilenames, (void *)this);
}
void Test::finishTestsEvaluation() {
    int numberOfFailures = compareImageLists();
    
    if (!_isRunningFromCommandLine && !_isRunningInAutomaticTestRun) {
        if (numberOfFailures == 0) {
            QMessageBox::information(0, "Success", "All images are as expected");
        } else {
            QMessageBox::information(0, "Failure", "One or more images are not as expected");
        }
    }

    QString zippedFolderName = zipAndDeleteTestResultsFolder();

    if (_exitWhenComplete) {
        exit(0);
    }

    if (_isRunningInAutomaticTestRun) {
        autoTester->automaticTestRunEvaluationComplete(zippedFolderName, numberOfFailures);
    }
}

bool Test::isAValidDirectory(const QString& pathname) {
    // Only process directories
    QDir dir(pathname);
    if (!dir.exists()) {
        return false;
    }

    // Ignore '.', '..' directories
    if (pathname[pathname.length() - 1] == '.') {
        return false;
    }

    return true;
}

QString Test::extractPathFromTestsDown(const QString& fullPath) {
    // `fullPath` includes the full path to the test.  We need the portion below (and including) `tests`
    QStringList pathParts = fullPath.split('/');
    int i{ 0 };
    while (i < pathParts.length() && pathParts[i] != "tests") {
        ++i;
    }

    if (i == pathParts.length()) {
        QMessageBox::critical(0, "Internal error: " + QString(__FILE__) + ":" + QString::number(__LINE__), "Bad testPathname");
        exit(-1);
    }

    QString partialPath;
    for (int j = i; j < pathParts.length(); ++j) {
        partialPath += "/" + pathParts[j];
    }

    return partialPath;
}

void Test::includeTest(QTextStream& textStream, const QString& testPathname) {
    QString partialPath = extractPathFromTestsDown(testPathname);
    QString partialPathWithoutTests = partialPath.right(partialPath.length() - 7);

    textStream << "Script.include(testsRootPath + \"" << partialPathWithoutTests + "\");" << endl;
}

void Test::createTests() {
    // Rename files sequentially, as ExpectedResult_00000.png, ExpectedResult_00001.png and so on
    // Any existing expected result images will be deleted
    QString previousSelection = _snapshotDirectory;
    QString parent = previousSelection.left(previousSelection.lastIndexOf('/'));
    if (!parent.isNull() && parent.right(1) != "/") {
        parent += "/";
    }

    _snapshotDirectory = QFileDialog::getExistingDirectory(nullptr, "Please select folder containing the test images", parent,
                                                          QFileDialog::ShowDirsOnly);

    // If user canceled then restore previous selection and return
    if (_snapshotDirectory == "") {
        _snapshotDirectory = previousSelection;
        return;
    }

    previousSelection = _testsRootDirectory;
    parent = previousSelection.left(previousSelection.lastIndexOf('/'));
    if (!parent.isNull() && parent.right(1) != "/") {
        parent += "/";
    }

    _testsRootDirectory = QFileDialog::getExistingDirectory(nullptr, "Please select test root folder", parent,
                                                              QFileDialog::ShowDirsOnly);

    // If user canceled then restore previous selection and return
    if (_testsRootDirectory == "") {
        _testsRootDirectory = previousSelection;
        return;
    }

    QStringList sortedImageFilenames = createListOfAll_imagesInDirectory("png", _snapshotDirectory);

    int i = 1; 
    const int maxImages = pow(10, NUM_DIGITS);
    foreach (QString currentFilename, sortedImageFilenames) {
        QString fullCurrentFilename = _snapshotDirectory + "/" + currentFilename;
        if (isInSnapshotFilenameFormat("png", currentFilename)) {
            if (i >= maxImages) {
                QMessageBox::critical(0, "Error", "More than " + QString::number(maxImages) + " images not supported");
                exit(-1);
            }

            // Path to test is extracted from the file name
            // Example:
            //      filename is tests.engine.interaction.pointer.laser.distanceScaleEnd.00000.jpg
            //      path is <_testDirectory>/engine/interaction/pointer/laser/distanceScaleEnd
            //
            //      Note: we don't use the first part and the last 2 parts of the filename at this stage
            //
            QStringList pathParts = currentFilename.split(".");
            QString fullNewFileName = _testsRootDirectory;
            for (int j = 1; j < pathParts.size() - 2; ++j) {
                fullNewFileName += "/" + pathParts[j];
            }

            // The image _index is the penultimate component of the path parts (the last being the file extension)
            QString newFilename = "ExpectedImage_" + pathParts[pathParts.size() - 2].rightJustified(5, '0') + ".png";
            fullNewFileName += "/" + newFilename;

            try {
                if (QFile::exists(fullNewFileName)) {
                    QFile::remove(fullNewFileName);
                }               
                QFile::copy(fullCurrentFilename, fullNewFileName);
            } catch (...) {
                QMessageBox::critical(0, "Error", "Could not copy file: " + fullCurrentFilename + " to " + fullNewFileName + "\n");
                exit(-1);
            }
            ++i;
        }
    }

    QMessageBox::information(0, "Success", "Test images have been created");
}

ExtractedText Test::getTestScriptLines(QString testFileName) {
    ExtractedText relevantTextFromTest;

    QFile inputFile(testFileName);
    inputFile.open(QIODevice::ReadOnly);
    if (!inputFile.isOpen()) {
        QMessageBox::critical(0,
            "Internal error: " + QString(__FILE__) + ":" + QString::number(__LINE__),
            "Failed to open \"" + testFileName
        );
    }

    QTextStream stream(&inputFile);
    QString line = stream.readLine();

    // Name of test is the string in the following line:
    //        autoTester.perform("Apply Material Entities to Avatars", Script.resolvePath("."), function(testType) {...
    const QString ws("\\h*");    //white-space character
    const QString functionPerformName(ws + "autoTester" + ws + "\\." + ws + "perform");
    const QString quotedString("\\\".+\\\"");
    QString regexTestTitle(ws + functionPerformName + "\\(" + quotedString);
    QRegularExpression lineContainingTitle = QRegularExpression(regexTestTitle);


    // Each step is either of the following forms:
    //        autoTester.addStepSnapshot("Take snapshot"...
    //        autoTester.addStep("Clean up after test"...
    const QString functionAddStepSnapshotName(ws + "autoTester" + ws + "\\." + ws + "addStepSnapshot");
    const QString regexStepSnapshot(ws + functionAddStepSnapshotName + ws + "\\(" + ws + quotedString + ".*");
    const QRegularExpression lineStepSnapshot = QRegularExpression(regexStepSnapshot);

    const QString functionAddStepName(ws + "autoTester" + ws + "\\." + ws + "addStep");
    const QString regexStep(ws + functionAddStepName + ws + "\\(" + ws + quotedString + ".*");
    const QRegularExpression lineStep = QRegularExpression(regexStep);

    while (!line.isNull()) {
        line = stream.readLine();
        if (lineContainingTitle.match(line).hasMatch()) {
            QStringList tokens = line.split('"');
            relevantTextFromTest.title = tokens[1];
        } else if (lineStepSnapshot.match(line).hasMatch()) {
            QStringList tokens = line.split('"');
            QString nameOfStep = tokens[1];

            Step *step = new Step();
            step->text = nameOfStep;
            step->takeSnapshot = true;
            relevantTextFromTest.stepList.emplace_back(step);

        } else if (lineStep.match(line).hasMatch()) {
            QStringList tokens = line.split('"');
            QString nameOfStep = tokens[1];

            Step *step = new Step();
            step->text = nameOfStep;
            step->takeSnapshot = false;
            relevantTextFromTest.stepList.emplace_back(step);
        }
    }

    inputFile.close();

    return relevantTextFromTest;
}

bool Test::createFileSetup() {
    // Folder selection
    QString previousSelection = _testDirectory;
    QString parent = previousSelection.left(previousSelection.lastIndexOf('/'));
    if (!parent.isNull() && parent.right(1) != "/") {
        parent += "/";
    }

    _testDirectory = QFileDialog::getExistingDirectory(nullptr, "Please select folder containing the test", parent,
                                                       QFileDialog::ShowDirsOnly);

    // If user canceled then restore previous selection and return
    if (_testDirectory == "") {
        _testDirectory = previousSelection;
        return false;
    }

    return true;
}

bool Test::createAllFilesSetup() {
    // Select folder to start recursing from
    QString previousSelection = _testsRootDirectory;
    QString parent = previousSelection.left(previousSelection.lastIndexOf('/'));
    if (!parent.isNull() && parent.right(1) != "/") {
        parent += "/";
    }

<<<<<<< HEAD
    _testsRootDirectory = QFileDialog::getExistingDirectory(nullptr, "Please select the root folder for the MD files", parent,
=======
    _testsRootDirectory = QFileDialog::getExistingDirectory(nullptr, "Please select the tests root folder", parent,
>>>>>>> 6e538319
                                                            QFileDialog::ShowDirsOnly);

    // If user cancelled then restore previous selection and return
    if (_testsRootDirectory == "") {
        _testsRootDirectory = previousSelection;
        return false;
    }

    return true;
}

// Create an MD file for a user-selected test.
// The folder selected must contain a script named "test.js", the file produced is named "test.md"
void Test::createMDFile() {
    if (!createFileSetup()) {
        return;
    } 
    
    if (createMDFile(_testDirectory)) {
        QMessageBox::information(0, "Success", "MD file has been created");
    }
}

void Test::createAllMDFiles() {
    if (!createAllFilesSetup()) {
        return;
    }

    // First test if top-level folder has a test.js file
    const QString testPathname{ _testsRootDirectory + "/" + TEST_FILENAME };
    QFileInfo fileInfo(testPathname);
    if (fileInfo.exists()) {
        createMDFile(_testsRootDirectory);
    }

    QDirIterator it(_testsRootDirectory.toStdString().c_str(), QDirIterator::Subdirectories);
    while (it.hasNext()) {
        QString directory = it.next();

        // Only process directories
        QDir dir;
        if (!isAValidDirectory(directory)) {
            continue;
        }

        const QString testPathname{ directory + "/" + TEST_FILENAME };
        QFileInfo fileInfo(testPathname);
        if (fileInfo.exists()) {
            createMDFile(directory);
        }
    }

    QMessageBox::information(0, "Success", "MD files have been created");
}

bool Test::createMDFile(const QString& directory) {
    // Verify folder contains test.js file
    QString testFileName(directory + "/" + TEST_FILENAME);
    QFileInfo testFileInfo(testFileName);
    if (!testFileInfo.exists()) {
        QMessageBox::critical(0, "Error", "Could not find file: " + TEST_FILENAME);
        return false;
    }

    ExtractedText testScriptLines = getTestScriptLines(testFileName);

    QString mdFilename(directory + "/" + "test.md");
    QFile mdFile(mdFilename);
    if (!mdFile.open(QIODevice::WriteOnly)) {
        QMessageBox::critical(0, "Internal error: " + QString(__FILE__) + ":" + QString::number(__LINE__), "Failed to create file " + mdFilename);
        exit(-1);
    }

    QTextStream stream(&mdFile);

    //Test title
    QString testName = testScriptLines.title;
    stream << "# " << testName << "\n";

    // Find the relevant part of the path to the test (i.e. from "tests" down)
    QString partialPath = extractPathFromTestsDown(_testsRootDirectory);

    stream << "## Run this script URL: [Manual](./test.js?raw=true)   [Auto](./testAuto.js?raw=true)(from menu/Edit/Open and Run scripts from URL...)."  << "\n\n";

    stream << "## Preconditions" << "\n";
    stream << "- In an empty region of a domain with editing rights." << "\n\n";

    stream << "## Steps\n";
    stream << "Press '" + ADVANCE_KEY + "' key to advance step by step\n\n"; // note apostrophes surrounding 'ADVANCE_KEY'

    int snapShotIndex { 0 };
    for (size_t i = 0; i < testScriptLines.stepList.size(); ++i) {
        stream << "### Step " << QString::number(i + 1) << "\n";
        stream << "- " << testScriptLines.stepList[i]->text << "\n";
        if ((i + 1 < testScriptLines.stepList.size()) && testScriptLines.stepList[i]->takeSnapshot) {
            stream << "- ![](./ExpectedImage_" << QString::number(snapShotIndex).rightJustified(5, '0') << ".png)\n";
            ++snapShotIndex;
        }
    }

    mdFile.close();

    foreach (auto test, testScriptLines.stepList) {
        delete test;
    }
    testScriptLines.stepList.clear();

    return true;
}

void Test::createTestAutoScript() {
    if (!createFileSetup()) {
        return;
    } 
    
    if (createTestAutoScript(_testDirectory)) {
        QMessageBox::information(0, "Success", "'autoTester.js` script has been created");
    }
}

void Test::createAllTestAutoScripts() {
    if (!createAllFilesSetup()) {
        return;
    }

    // First test if top-level folder has a test.js file
    const QString testPathname{ _testsRootDirectory + "/" + TEST_FILENAME };
    QFileInfo fileInfo(testPathname);
    if (fileInfo.exists()) {
        createTestAutoScript(_testsRootDirectory);
    }

    QDirIterator it(_testsRootDirectory.toStdString().c_str(), QDirIterator::Subdirectories);
    while (it.hasNext()) {
        QString directory = it.next();

        // Only process directories
        QDir dir;
        if (!isAValidDirectory(directory)) {
            continue;
        }

        const QString testPathname{ directory + "/" + TEST_FILENAME };
        QFileInfo fileInfo(testPathname);
        if (fileInfo.exists()) {
            createTestAutoScript(directory);
        }
    }

    QMessageBox::information(0, "Success", "'autoTester.js' scripts have been created");
}

bool Test::createTestAutoScript(const QString& directory) {
    // Verify folder contains test.js file
    QString testFileName(directory + "/" + TEST_FILENAME);
    QFileInfo testFileInfo(testFileName);
    if (!testFileInfo.exists()) {
        QMessageBox::critical(0, "Error", "Could not find file: " + TEST_FILENAME);
        return false;
    }

    QString testAutoScriptFilename(directory + "/" + "testAuto.js");
    QFile testAutoScriptFile(testAutoScriptFilename);
    if (!testAutoScriptFile.open(QIODevice::WriteOnly)) {
        QMessageBox::critical(0, "Internal error: " + QString(__FILE__) + ":" + QString::number(__LINE__),
                              "Failed to create file " + testAutoScriptFilename);
        exit(-1);
    }

    QTextStream stream(&testAutoScriptFile);

    stream << "if (typeof PATH_TO_THE_REPO_PATH_UTILS_FILE === 'undefined') PATH_TO_THE_REPO_PATH_UTILS_FILE = 'https://raw.githubusercontent.com/highfidelity/hifi_tests/master/tests/utils/branchUtils.js';\n";
    stream << "Script.include(PATH_TO_THE_REPO_PATH_UTILS_FILE);\n";
    stream << "var autoTester = createAutoTester(Script.resolvePath('.'));\n\n";
    stream << "autoTester.enableAuto();\n\n";
    stream << "Script.include('./test.js?raw=true');\n";

    testAutoScriptFile.close();
    return true;
}

// Creates a single script in a user-selected folder.
// This script will run all text.js scripts in every applicable sub-folder
void Test::createRecursiveScript() {
    if (!createFileSetup()) {
        return;
    }

    createRecursiveScript(_testDirectory, true);
    QMessageBox::information(0, "Success", "'testRecursive.js` script has been created");
}

// This method creates a `testRecursive.js` script in every sub-folder.
void Test::createAllRecursiveScripts() {
    if (!createAllFilesSetup()) {
        return;
    }

    createRecursiveScript(_testsRootDirectory, false);

    QDirIterator it(_testsRootDirectory.toStdString().c_str(), QDirIterator::Subdirectories);
    while (it.hasNext()) {
        QString directory = it.next();

        // Only process directories
        QDir dir;
        if (!isAValidDirectory(directory)) {
            continue;
        }

        // Only process directories that have sub-directories
        bool hasNoSubDirectories{ true };
        QDirIterator it2(directory.toStdString().c_str(), QDirIterator::Subdirectories);
        while (it2.hasNext()) {
            QString directory2 = it2.next();

            // Only process directories
            QDir dir;
            if (isAValidDirectory(directory2)) {
                hasNoSubDirectories = false;
                break;
            }
        }

        if (!hasNoSubDirectories) {
            createRecursiveScript(directory, false);
        }
    }

    QMessageBox::information(0, "Success", "Scripts have been created");
}

void Test::createRecursiveScript(const QString& topLevelDirectory, bool interactiveMode) {
    const QString recursiveTestsFilename("testRecursive.js");
    QFile allTestsFilename(topLevelDirectory + "/" + recursiveTestsFilename);
    if (!allTestsFilename.open(QIODevice::WriteOnly | QIODevice::Text)) {
        QMessageBox::critical(0, "Internal error: " + QString(__FILE__) + ":" + QString::number(__LINE__),
                              "Failed to create \"" + recursiveTestsFilename + "\" in directory \"" + topLevelDirectory + "\"");

        exit(-1);
    }

    QTextStream textStream(&allTestsFilename);

    textStream << "// This is an automatically generated file, created by auto-tester" << endl;

    // Include 'autoTest.js'
    QString branch = autoTester->getSelectedBranch();
    QString user = autoTester->getSelectedUser();

    textStream << "PATH_TO_THE_REPO_PATH_UTILS_FILE = \"https://raw.githubusercontent.com/" + user + "/hifi_tests/" + branch +
                      "/tests/utils/branchUtils.js\";"
               << endl;
    textStream << "Script.include(PATH_TO_THE_REPO_PATH_UTILS_FILE);" << endl;
    textStream << "var autoTester = createAutoTester(Script.resolvePath(\".\"));" << endl << endl;

    textStream << "var testsRootPath = autoTester.getTestsRootPath();" << endl << endl;

    // Wait 10 seconds before starting
    textStream << "if (typeof Test !== 'undefined') {" << endl;
    textStream << "    Test.wait(10000);" << endl;
    textStream << "};" << endl << endl;

    textStream << "autoTester.enableRecursive();" << endl;
    textStream << "autoTester.enableAuto();" << endl << endl;

    // This is used to verify that the recursive test contains at least one test
    bool testFound{ false };

    // Directories are included in reverse order.  The autoTester scripts use a stack mechanism,
    // so this ensures that the tests run in alphabetical order (a convenience when debugging)
    QStringList directories;

    // First test if top-level folder has a test.js file
    const QString testPathname{ topLevelDirectory + "/" + TEST_FILENAME };
    QFileInfo fileInfo(testPathname);
    if (fileInfo.exists()) {
        // Current folder contains a test
        directories.push_front(testPathname);

        testFound = true;
    }

    QDirIterator it(topLevelDirectory.toStdString().c_str(), QDirIterator::Subdirectories);
    while (it.hasNext()) {
        QString directory = it.next();

        // Only process directories
        QDir dir(directory);
        if (!isAValidDirectory(directory)) {
            continue;
        }

        const QString testPathname{ directory + "/" + TEST_FILENAME };
        QFileInfo fileInfo(testPathname);
        if (fileInfo.exists()) {
            // Current folder contains a test
            directories.push_front(testPathname);

            testFound = true;
        }
    }

    if (interactiveMode && !testFound) {
        QMessageBox::information(0, "Failure", "No \"" + TEST_FILENAME + "\" files found");
        allTestsFilename.close();
        return;
    }

    // Now include the test scripts
    for (int i = 0; i < directories.length(); ++i) {
        includeTest(textStream, directories.at(i));
    }

    textStream << endl;
    textStream << "autoTester.runRecursive();" << endl;

    allTestsFilename.close();
}

void Test::createTestsOutline() {
    QString previousSelection = _testDirectory;
    QString parent = previousSelection.left(previousSelection.lastIndexOf('/'));
    if (!parent.isNull() && parent.right(1) != "/") {
        parent += "/";
    }

    _testDirectory =
        QFileDialog::getExistingDirectory(nullptr, "Please select the tests root folder", parent, QFileDialog::ShowDirsOnly);

    // If user canceled then restore previous selection and return
    if (_testDirectory == "") {
        _testDirectory = previousSelection;
        return;
    }

    const QString testsOutlineFilename { "testsOutline.md" };
    QString mdFilename(_testDirectory + "/" + testsOutlineFilename);
    QFile mdFile(mdFilename);
    if (!mdFile.open(QIODevice::WriteOnly)) {
        QMessageBox::critical(0, "Internal error: " + QString(__FILE__) + ":" + QString::number(__LINE__), "Failed to create file " + mdFilename);
        exit(-1);
    }

    QTextStream stream(&mdFile);

    //Test title
    stream << "# Outline of all tests\n";
    stream << "Directories with an appended (*) have an automatic test\n\n";

    // We need to know our current depth, as this isn't given by QDirIterator
    int rootDepth { _testDirectory.count('/') };

    // Each test is shown as the folder name linking to the matching GitHub URL, and the path to the associated test.md file
    QDirIterator it(_testDirectory.toStdString().c_str(), QDirIterator::Subdirectories);
    while (it.hasNext()) {
        QString directory = it.next();

        // Only process directories
        QDir dir;
        if (!isAValidDirectory(directory)) {
            continue;
        }

        // Ignore the utils directory
        if (directory.right(5) == "utils") {
            continue;
        }

        // The prefix is the MarkDown prefix needed for correct indentation
        // It consists of 2 spaces for each level of indentation, folled by a dash sign
        int currentDepth = directory.count('/') - rootDepth;
        QString prefix = QString(" ").repeated(2 * currentDepth - 1) + " - ";

        // The directory name appears after the last slash (we are assured there is at least 1).
        QString directoryName = directory.right(directory.length() - directory.lastIndexOf("/") - 1);

        // autoTester is run on a clone of the repository.  We use relative paths, so we can use both local disk and GitHub
        // For a test in "D:/GitHub/hifi_tests/tests/content/entity/zone/ambientLightInheritance" the
        // GitHub URL  is "./content/entity/zone/ambientLightInheritance?raw=true"
        QString partialPath = directory.right(directory.length() - (directory.lastIndexOf("/tests/") + QString("/tests").length() + 1));
        QString url = "./" + partialPath;

        stream << prefix << "[" << directoryName << "](" << url << "?raw=true" << ")";

        // note that md files may be named 'test.md' or 'testStory.md'
        QFileInfo fileInfo1(directory + "/test.md");
        if (fileInfo1.exists()) {
            stream << "  [(test description)](" << url << "/test.md)";
        }

        QFileInfo fileInfo2(directory + "/testStory.md");
        if (fileInfo2.exists()) {
            stream << "  [(test description)](" << url << "/testStory.md)";
        }

        QFileInfo fileInfo3(directory + "/" + TEST_FILENAME);
        if (fileInfo3.exists()) {
            stream << " (*)";
        }
        stream << "\n";
    }

    mdFile.close();

    QMessageBox::information(0, "Success", "Test outline file " + testsOutlineFilename + " has been created");
}

void Test::createTestRailTestCases() {
    QString previousSelection = _testDirectory;
    QString parent = previousSelection.left(previousSelection.lastIndexOf('/'));
    if (!parent.isNull() && parent.right(1) != "/") {
        parent += "/";
    }

    _testDirectory =
        QFileDialog::getExistingDirectory(nullptr, "Please select the tests root folder", parent, QFileDialog::ShowDirsOnly);

    // If user cancelled then restore previous selection and return
    if (_testDirectory.isNull()) {
        _testDirectory = previousSelection;
        return;
    }

    QString outputDirectory = QFileDialog::getExistingDirectory(nullptr, "Please select a folder to store generated files in",
                                                                nullptr, QFileDialog::ShowDirsOnly);

    // If user cancelled then return
    if (outputDirectory.isNull()) {
        return;
    }

    if (_testRailCreateMode == PYTHON) {
        _testRailInterface.createTestSuitePython(_testDirectory, outputDirectory, autoTester->getSelectedUser(),
                                              autoTester->getSelectedBranch());
    } else {
        _testRailInterface.createTestSuiteXML(_testDirectory, outputDirectory, autoTester->getSelectedUser(),
                                           autoTester->getSelectedBranch());
    }
}

void Test::createTestRailRun() {
    QString outputDirectory = QFileDialog::getExistingDirectory(nullptr, "Please select a folder to store generated files in",
                                                                nullptr, QFileDialog::ShowDirsOnly);

    if (outputDirectory.isNull()) {
        return;
    }

    _testRailInterface.createTestRailRun(outputDirectory);
}

void Test::updateTestRailRunResult() {
    QString testResults = QFileDialog::getOpenFileName(nullptr, "Please select the zipped test results to update from", nullptr,
                                                       "Zipped Test Results (*.zip)");   
    if (testResults.isNull()) {
        return;
    }

    QString tempDirectory = QFileDialog::getExistingDirectory(nullptr, "Please select a folder to store temporary files in",
                                                                nullptr, QFileDialog::ShowDirsOnly);
    if (tempDirectory.isNull()) {
        return;
    }

    _testRailInterface.updateTestRailRunResults(testResults, tempDirectory);
}

QStringList Test::createListOfAll_imagesInDirectory(const QString& imageFormat, const QString& pathToImageDirectory) {
    _imageDirectory = QDir(pathToImageDirectory);
    QStringList nameFilters;
    nameFilters << "*." + imageFormat;

    return _imageDirectory.entryList(nameFilters, QDir::Files, QDir::Name);
}

// Snapshots are files in the following format:
//      Filename (i.e. without extension) contains tests (this is based on all test scripts being within the tests folder)
//      Last 5 characters in filename are digits (after removing the extension)
//      Extension is 'imageFormat'
bool Test::isInSnapshotFilenameFormat(const QString& imageFormat, const QString& filename) {
    bool contains_tests = filename.contains("tests" + PATH_SEPARATOR);

    QString filenameWithoutExtension = filename.left(filename.lastIndexOf('.'));
    bool last5CharactersAreDigits;
    filenameWithoutExtension.right(5).toInt(&last5CharactersAreDigits, 10);

    bool extensionIsIMAGE_FORMAT = (filename.right(imageFormat.length()) == imageFormat);

    return (contains_tests && last5CharactersAreDigits && extensionIsIMAGE_FORMAT);
}

// For a file named "D_GitHub_hifi-tests_tests_content_entity_zone_create_0.jpg", the test directory is
// D:/GitHub/hifi-tests/tests/content/entity/zone/create
// This method assumes the filename is in the correct format
QString Test::getExpectedImageDestinationDirectory(const QString& filename) {
    QString filenameWithoutExtension = filename.left(filename.length() - 4);
    QStringList filenameParts = filenameWithoutExtension.split(PATH_SEPARATOR);

    QString result = filenameParts[0] + ":";

    for (int i = 1; i < filenameParts.length() - 1; ++i) {
        result += "/" + filenameParts[i];
    }

    return result;
}

// For a file named "D_GitHub_hifi-tests_tests_content_entity_zone_create_0.jpg", the source directory on GitHub
// is ...tests/content/entity/zone/create
// This is used to create the full URL
// This method assumes the filename is in the correct format
QString Test::getExpectedImagePartialSourceDirectory(const QString& filename) {
    QString filenameWithoutExtension = filename.left(filename.length() - 4);
    QStringList filenameParts = filenameWithoutExtension.split(PATH_SEPARATOR);

    // Note that the bottom-most "tests" folder is assumed to be the root
    // This is required because the tests folder is named hifi_tests
    int i { filenameParts.length() - 1 };
    while (i >= 0 && filenameParts[i] != "tests") {
        --i;
    }

    if (i < 0) {
        QMessageBox::critical(0, "Internal error: " + QString(__FILE__) + ":" + QString::number(__LINE__), "Bad filename");
        exit(-1);
    }

    QString result = filenameParts[i];

    for (int j = i + 1; j < filenameParts.length() - 1; ++j) {
        result += "/" + filenameParts[j];
    }

    return result;
}

void Test::setTestRailCreateMode(TestRailCreateMode testRailCreateMode) {
    _testRailCreateMode = testRailCreateMode;
}<|MERGE_RESOLUTION|>--- conflicted
+++ resolved
@@ -489,11 +489,7 @@
         parent += "/";
     }
 
-<<<<<<< HEAD
-    _testsRootDirectory = QFileDialog::getExistingDirectory(nullptr, "Please select the root folder for the MD files", parent,
-=======
     _testsRootDirectory = QFileDialog::getExistingDirectory(nullptr, "Please select the tests root folder", parent,
->>>>>>> 6e538319
                                                             QFileDialog::ShowDirsOnly);
 
     // If user cancelled then restore previous selection and return

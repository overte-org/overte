--- conflicted
+++ resolved
@@ -7,11 +7,7 @@
     <x>0</x>
     <y>0</y>
     <width>645</width>
-<<<<<<< HEAD
-    <height>570</height>
-=======
     <height>814</height>
->>>>>>> 36d13159
    </rect>
   </property>
   <property name="windowTitle">
@@ -22,11 +18,7 @@
     <property name="geometry">
      <rect>
       <x>380</x>
-<<<<<<< HEAD
-      <y>450</y>
-=======
       <y>620</y>
->>>>>>> 36d13159
       <width>101</width>
       <height>40</height>
      </rect>
@@ -52,11 +44,7 @@
     <property name="geometry">
      <rect>
       <x>430</x>
-<<<<<<< HEAD
-      <y>320</y>
-=======
       <y>490</y>
->>>>>>> 36d13159
       <width>101</width>
       <height>40</height>
      </rect>
@@ -69,11 +57,7 @@
     <property name="geometry">
      <rect>
       <x>330</x>
-<<<<<<< HEAD
-      <y>170</y>
-=======
       <y>340</y>
->>>>>>> 36d13159
       <width>220</width>
       <height>40</height>
      </rect>
@@ -86,11 +70,7 @@
     <property name="geometry">
      <rect>
       <x>320</x>
-<<<<<<< HEAD
-      <y>330</y>
-=======
       <y>500</y>
->>>>>>> 36d13159
       <width>131</width>
       <height>20</height>
      </rect>
@@ -106,11 +86,7 @@
     <property name="geometry">
      <rect>
       <x>320</x>
-<<<<<<< HEAD
-      <y>380</y>
-=======
       <y>550</y>
->>>>>>> 36d13159
       <width>255</width>
       <height>23</height>
      </rect>
@@ -123,11 +99,7 @@
     <property name="geometry">
      <rect>
       <x>330</x>
-<<<<<<< HEAD
-      <y>230</y>
-=======
       <y>400</y>
->>>>>>> 36d13159
       <width>220</width>
       <height>40</height>
      </rect>
@@ -257,30 +229,17 @@
      </rect>
     </property>
    </widget>
-<<<<<<< HEAD
-   <widget class="QPushButton" name="createTestRailTestSuiteButton">
-    <property name="geometry">
-     <rect>
-      <x>409</x>
-      <y>100</y>
-      <width>141</width>
-=======
    <widget class="QPushButton" name="createTestRailTestCasesButton">
     <property name="geometry">
      <rect>
       <x>410</x>
       <y>100</y>
       <width>140</width>
->>>>>>> 36d13159
-      <height>40</height>
-     </rect>
-    </property>
-    <property name="text">
-<<<<<<< HEAD
-     <string>Create TestRail Test Suite</string>
-=======
+      <height>40</height>
+     </rect>
+    </property>
+    <property name="text">
      <string>Create TestRail Test Cases</string>
->>>>>>> 36d13159
     </property>
    </widget>
    <widget class="QRadioButton" name="createPythonScriptRadioButton">
@@ -312,8 +271,6 @@
      <string>XML</string>
     </property>
    </widget>
-<<<<<<< HEAD
-=======
    <widget class="QPushButton" name="createTestRailRunButton">
     <property name="geometry">
      <rect>
@@ -327,7 +284,6 @@
      <string>Create TestRail Run</string>
     </property>
    </widget>
->>>>>>> 36d13159
   </widget>
   <widget class="QMenuBar" name="menuBar">
    <property name="geometry">

--- conflicted
+++ resolved
@@ -38,11 +38,6 @@
 
    // Coming soon to an auto-tester near you...
    //// _helpWindow.textBrowser->setText()
-<<<<<<< HEAD
-}
-
-void AutoTester::setup() {
-=======
 }
 
 AutoTester::~AutoTester() {
@@ -61,7 +56,6 @@
     if (_test) {
         delete _test;
     }
->>>>>>> 8301b472
     _test = new Test(_ui.progressBar, _ui.checkBoxInteractiveMode);
 
     std::vector<QCheckBox*> dayCheckboxes;
@@ -85,14 +79,10 @@
     timeEdits.emplace_back(_ui.timeEdit3);
     timeEdits.emplace_back(_ui.timeEdit4);
 
-<<<<<<< HEAD
-    _testRunner = new TestRunner(dayCheckboxes, timeEditCheckboxes, timeEdits, _ui.workingFolderLabel);
-=======
     if (_testRunner) {
         delete _testRunner;
     }
     _testRunner = new TestRunner(dayCheckboxes, timeEditCheckboxes, timeEdits, _ui.workingFolderLabel, _ui.checkBoxServerless, _ui.checkBoxRunLatest, _ui.urlTextEdit);
->>>>>>> 8301b472
 }
 
 void AutoTester::startTestsEvaluation(const bool isRunningFromCommandLine,
@@ -172,17 +162,12 @@
     _testRunner->run();
 }
 
-<<<<<<< HEAD
-void AutoTester::automaticTestRunEvaluationComplete(QString zippedFolderName) {
-    _testRunner->automaticTestRunEvaluationComplete(zippedFolderName);
-=======
 void AutoTester::on_checkBoxRunLatest_clicked() {
     _ui.urlTextEdit->setEnabled(!_ui.checkBoxRunLatest->isChecked());
 }
 
 void AutoTester::automaticTestRunEvaluationComplete(QString zippedFolderName, int numberOfFailures) {
     _testRunner->automaticTestRunEvaluationComplete(zippedFolderName, numberOfFailures);
->>>>>>> 8301b472
 }
 
 void AutoTester::on_updateTestRailRunResultsButton_clicked() {
@@ -250,21 +235,14 @@
     _ui.progressBar->setValue(0);
     _ui.progressBar->setVisible(true);
 
-<<<<<<< HEAD
+    foreach (auto downloader, _downloaders) {
+        delete downloader;
+    }
+
     _downloaders.clear();
     for (int i = 0; i < _numberOfFilesToDownload; ++i) {
         downloadFile(URLs[i]);
     }
-=======
-    foreach (auto downloader, _downloaders) {
-        delete downloader;
-    }
-
-    _downloaders.clear();
-    for (int i = 0; i < _numberOfFilesToDownload; ++i) {
-        downloadFile(URLs[i]);
-    }
->>>>>>> 8301b472
 }
 
 void AutoTester::saveFile(int index) {

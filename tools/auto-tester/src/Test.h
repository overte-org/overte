--- conflicted
+++ resolved
@@ -57,12 +57,8 @@
 
     void createTestsOutline();
 
-<<<<<<< HEAD
-    void createTestRailTestSuite();
-=======
     void createTestRailTestCases();
     void createTestRailRun();
->>>>>>> 36d13159
 
     bool compareImageLists(bool isInteractiveMode, QProgressBar* progressBar);
 

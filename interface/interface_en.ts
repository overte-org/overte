--- conflicted
+++ resolved
@@ -14,20 +14,12 @@
         <translation type="unfinished"></translation>
     </message>
     <message>
-<<<<<<< HEAD
-        <location filename="src/Application.cpp" line="3711"/>
-=======
-        <location filename="src/Application.cpp" line="3714"/>
->>>>>>> cbf53f19
+        <location filename="src/Application.cpp" line="3722"/>
         <source>Open Script</source>
         <translation type="unfinished"></translation>
     </message>
     <message>
-<<<<<<< HEAD
-        <location filename="src/Application.cpp" line="3712"/>
-=======
-        <location filename="src/Application.cpp" line="3715"/>
->>>>>>> cbf53f19
+        <location filename="src/Application.cpp" line="3723"/>
         <source>JavaScript Files (*.js)</source>
         <translation type="unfinished"></translation>
     </message>
@@ -114,31 +106,18 @@
 <context>
     <name>Menu</name>
     <message>
-<<<<<<< HEAD
-        <location filename="src/Menu.cpp" line="464"/>
-=======
         <location filename="src/Menu.cpp" line="463"/>
->>>>>>> cbf53f19
         <source>Open .ini config file</source>
         <translation type="unfinished"></translation>
     </message>
     <message>
-<<<<<<< HEAD
-        <location filename="src/Menu.cpp" line="466"/>
-        <location filename="src/Menu.cpp" line="478"/>
-=======
         <location filename="src/Menu.cpp" line="465"/>
         <location filename="src/Menu.cpp" line="477"/>
->>>>>>> cbf53f19
         <source>Text files (*.ini)</source>
         <translation type="unfinished"></translation>
     </message>
     <message>
-<<<<<<< HEAD
-        <location filename="src/Menu.cpp" line="476"/>
-=======
         <location filename="src/Menu.cpp" line="475"/>
->>>>>>> cbf53f19
         <source>Save .ini config file</source>
         <translation type="unfinished"></translation>
     </message>

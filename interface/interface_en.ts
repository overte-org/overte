--- conflicted
+++ resolved
@@ -113,31 +113,18 @@
 <context>
     <name>Menu</name>
     <message>
-<<<<<<< HEAD
-        <location filename="src/Menu.cpp" line="438"/>
-=======
         <location filename="src/Menu.cpp" line="455"/>
->>>>>>> 7dce4fdf
         <source>Open .ini config file</source>
         <translation type="unfinished"></translation>
     </message>
     <message>
-<<<<<<< HEAD
-        <location filename="src/Menu.cpp" line="440"/>
-        <location filename="src/Menu.cpp" line="452"/>
-=======
         <location filename="src/Menu.cpp" line="457"/>
         <location filename="src/Menu.cpp" line="469"/>
->>>>>>> 7dce4fdf
         <source>Text files (*.ini)</source>
         <translation type="unfinished"></translation>
     </message>
     <message>
-<<<<<<< HEAD
-        <location filename="src/Menu.cpp" line="450"/>
-=======
         <location filename="src/Menu.cpp" line="467"/>
->>>>>>> 7dce4fdf
         <source>Save .ini config file</source>
         <translation type="unfinished"></translation>
     </message>

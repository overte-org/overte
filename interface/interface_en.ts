--- conflicted
+++ resolved
@@ -14,20 +14,12 @@
         <translation type="unfinished"></translation>
     </message>
     <message>
-<<<<<<< HEAD
-        <location filename="src/Application.cpp" line="3772"/>
-=======
         <location filename="src/Application.cpp" line="3608"/>
->>>>>>> e3eddadd
         <source>Open Script</source>
         <translation type="unfinished"></translation>
     </message>
     <message>
-<<<<<<< HEAD
-        <location filename="src/Application.cpp" line="3773"/>
-=======
         <location filename="src/Application.cpp" line="3609"/>
->>>>>>> e3eddadd
         <source>JavaScript Files (*.js)</source>
         <translation type="unfinished"></translation>
     </message>
@@ -121,31 +113,18 @@
 <context>
     <name>Menu</name>
     <message>
-<<<<<<< HEAD
-        <location filename="src/Menu.cpp" line="492"/>
-=======
         <location filename="src/Menu.cpp" line="460"/>
->>>>>>> e3eddadd
         <source>Open .ini config file</source>
         <translation type="unfinished"></translation>
     </message>
     <message>
-<<<<<<< HEAD
-        <location filename="src/Menu.cpp" line="494"/>
-        <location filename="src/Menu.cpp" line="506"/>
-=======
         <location filename="src/Menu.cpp" line="462"/>
         <location filename="src/Menu.cpp" line="474"/>
->>>>>>> e3eddadd
         <source>Text files (*.ini)</source>
         <translation type="unfinished"></translation>
     </message>
     <message>
-<<<<<<< HEAD
-        <location filename="src/Menu.cpp" line="504"/>
-=======
         <location filename="src/Menu.cpp" line="472"/>
->>>>>>> e3eddadd
         <source>Save .ini config file</source>
         <translation type="unfinished"></translation>
     </message>

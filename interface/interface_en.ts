--- conflicted
+++ resolved
@@ -113,149 +113,19 @@
 <context>
     <name>Menu</name>
     <message>
-<<<<<<< HEAD
-        <location filename="src/Menu.cpp" line="440"/>
-=======
         <location filename="src/Menu.cpp" line="439"/>
->>>>>>> c06caa4a
         <source>Open .ini config file</source>
         <translation type="unfinished"></translation>
     </message>
     <message>
-<<<<<<< HEAD
-        <location filename="src/Menu.cpp" line="442"/>
-        <location filename="src/Menu.cpp" line="454"/>
-=======
         <location filename="src/Menu.cpp" line="441"/>
         <location filename="src/Menu.cpp" line="453"/>
->>>>>>> c06caa4a
         <source>Text files (*.ini)</source>
         <translation type="unfinished"></translation>
     </message>
     <message>
-<<<<<<< HEAD
-        <location filename="src/Menu.cpp" line="452"/>
-=======
         <location filename="src/Menu.cpp" line="451"/>
->>>>>>> c06caa4a
         <source>Save .ini config file</source>
-        <translation type="unfinished"></translation>
-    </message>
-</context>
-<context>
-    <name>PreferencesDialog</name>
-    <message>
-        <location filename="ui/preferencesDialog.ui" line="196"/>
-        <location filename="../build/interface/ui_preferencesDialog.h" line="611"/>
-        <source>Avatar</source>
-        <translation type="unfinished"></translation>
-    </message>
-    <message>
-        <location filename="ui/preferencesDialog.ui" line="230"/>
-        <location filename="../build/interface/ui_preferencesDialog.h" line="612"/>
-        <source>&lt;html&gt;&lt;head/&gt;&lt;body&gt;&lt;p&gt;Avatar display name &lt;span style=&quot; color:#909090;&quot;&gt;(optional)&lt;/span&gt;&lt;/p&gt;&lt;/body&gt;&lt;/html&gt;</source>
-        <translation type="unfinished"></translation>
-    </message>
-    <message>
-        <location filename="ui/preferencesDialog.ui" line="266"/>
-        <location filename="../build/interface/ui_preferencesDialog.h" line="613"/>
-        <source>Not showing a name</source>
-        <translation type="unfinished"></translation>
-    </message>
-    <message>
-        <location filename="ui/preferencesDialog.ui" line="294"/>
-        <location filename="../build/interface/ui_preferencesDialog.h" line="614"/>
-        <source>Head</source>
-        <translation type="unfinished"></translation>
-    </message>
-    <message>
-        <location filename="ui/preferencesDialog.ui" line="395"/>
-        <location filename="../build/interface/ui_preferencesDialog.h" line="616"/>
-        <source>Body</source>
-        <translation type="unfinished"></translation>
-    </message>
-    <message>
-        <location filename="ui/preferencesDialog.ui" line="506"/>
-        <location filename="../build/interface/ui_preferencesDialog.h" line="618"/>
-        <source>Advanced Tuning</source>
-        <translation type="unfinished"></translation>
-    </message>
-    <message>
-        <location filename="ui/preferencesDialog.ui" line="534"/>
-        <location filename="../build/interface/ui_preferencesDialog.h" line="619"/>
-        <source>It&apos;s not recomended that you play with these settings unless you&apos;ve looked into exactly what they do.</source>
-        <translation type="unfinished"></translation>
-    </message>
-    <message>
-        <location filename="ui/preferencesDialog.ui" line="570"/>
-        <location filename="../build/interface/ui_preferencesDialog.h" line="620"/>
-        <source>&lt;p&gt;Avatar&lt;/p&gt;</source>
-        <translation type="unfinished"></translation>
-    </message>
-    <message>
-        <location filename="ui/preferencesDialog.ui" line="702"/>
-        <location filename="../build/interface/ui_preferencesDialog.h" line="622"/>
-        <source>Lean scale (applies to Faceshift users)</source>
-        <translation type="unfinished"></translation>
-    </message>
-    <message>
-        <location filename="ui/preferencesDialog.ui" line="602"/>
-        <location filename="../build/interface/ui_preferencesDialog.h" line="621"/>
-        <source>Vertical field of view</source>
-        <translation type="unfinished"></translation>
-    </message>
-    <message>
-        <location filename="ui/preferencesDialog.ui" line="784"/>
-        <location filename="../build/interface/ui_preferencesDialog.h" line="623"/>
-        <source>Avatar scale (default is 1.0)</source>
-        <translation type="unfinished"></translation>
-    </message>
-    <message>
-        <location filename="ui/preferencesDialog.ui" line="863"/>
-        <location filename="../build/interface/ui_preferencesDialog.h" line="624"/>
-        <source>Pupil dillation</source>
-        <translation type="unfinished"></translation>
-    </message>
-    <message>
-        <location filename="ui/preferencesDialog.ui" line="939"/>
-        <location filename="../build/interface/ui_preferencesDialog.h" line="625"/>
-        <source>Audio Jitter Buffer Samples (0 for automatic)</source>
-        <translation type="unfinished"></translation>
-    </message>
-    <message>
-        <location filename="ui/preferencesDialog.ui" line="1027"/>
-        <location filename="../build/interface/ui_preferencesDialog.h" line="626"/>
-        <source>Faceshift eye detection</source>
-        <translation type="unfinished"></translation>
-    </message>
-    <message>
-        <location filename="ui/preferencesDialog.ui" line="1104"/>
-        <location filename="../build/interface/ui_preferencesDialog.h" line="627"/>
-        <source>&lt;html&gt;&lt;head/&gt;&lt;body&gt;&lt;p&gt;Voxels&lt;/p&gt;&lt;/body&gt;&lt;/html&gt;</source>
-        <translation type="unfinished"></translation>
-    </message>
-    <message>
-        <location filename="ui/preferencesDialog.ui" line="1136"/>
-        <location filename="../build/interface/ui_preferencesDialog.h" line="628"/>
-        <source>Maximum voxels</source>
-        <translation type="unfinished"></translation>
-    </message>
-    <message>
-        <location filename="ui/preferencesDialog.ui" line="1212"/>
-        <location filename="../build/interface/ui_preferencesDialog.h" line="629"/>
-        <source>Max voxels sent each second</source>
-        <translation type="unfinished"></translation>
-    </message>
-    <message>
-        <location filename="ui/preferencesDialog.ui" line="90"/>
-        <location filename="../build/interface/ui_preferencesDialog.h" line="609"/>
-        <source>Cancel</source>
-        <translation type="unfinished"></translation>
-    </message>
-    <message>
-        <location filename="ui/preferencesDialog.ui" line="125"/>
-        <location filename="../build/interface/ui_preferencesDialog.h" line="610"/>
-        <source>Save all changes</source>
         <translation type="unfinished"></translation>
     </message>
 </context>

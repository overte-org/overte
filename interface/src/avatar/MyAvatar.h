--- conflicted
+++ resolved
@@ -390,12 +390,10 @@
     virtual void updatePalms() override {}
     void lateUpdatePalms();
 
-<<<<<<< HEAD
     void applyVelocityToSensorToWorldMatrix(const glm::vec3& velocity, float deltaTime);
-=======
+
     void clampTargetScaleToDomainLimits();
     void clampScaleChangeToDomainLimits(float desiredScale);
->>>>>>> 786d0979
 
     float _driveKeys[MAX_DRIVE_KEYS];
     bool _wasPushing;

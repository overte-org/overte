//
//  MyAvatar.h
//  interface/src/avatar
//
//  Created by Mark Peng on 8/16/13.
//  Copyright 2012 High Fidelity, Inc.
//
//  Distributed under the Apache License, Version 2.0.
//  See the accompanying file LICENSE or http://www.apache.org/licenses/LICENSE-2.0.html
//

#ifndef hifi_MyAvatar_h
#define hifi_MyAvatar_h

#include <bitset>

#include <glm/glm.hpp>

#include <QUuid>

#include <SettingHandle.h>
#include <Rig.h>
#include <Sound.h>
#include <ScriptEngine.h>

#include <controllers/Pose.h>
#include <controllers/Actions.h>
#include <AvatarConstants.h>
#include <avatars-renderer/Avatar.h>
#include <avatars-renderer/ScriptAvatar.h>

#include "AtRestDetector.h"
#include "MyCharacterController.h"
#include <ThreadSafeValueCache.h>

class AvatarActionHold;
class ModelItemID;
class MyHead;

enum eyeContactTarget {
    LEFT_EYE,
    RIGHT_EYE,
    MOUTH
};

enum AudioListenerMode {
    FROM_HEAD = 0,
    FROM_CAMERA,
    CUSTOM
};

Q_DECLARE_METATYPE(AudioListenerMode);

class MyAvatar : public Avatar {
    Q_OBJECT

    /**jsdoc
     * Your avatar is your in-world representation of you. The <code>MyAvatar</code> API is used to manipulate the avatar.
     * For example, you can customize the avatar's appearance, run custom avatar animations,
     * change the avatar's position within the domain, or manage the avatar's collisions with other objects.
     *
     * @namespace MyAvatar
<<<<<<< HEAD
     * @augments Avatar
     * @property qmlPosition {Vec3} Used as a stopgap for position access by QML, as glm::vec3 is unavailable outside of scripts
     * @property shouldRenderLocally {bool} Set it to true if you would like to see MyAvatar in your local interface,
     *   and false if you would not like to see MyAvatar in your local interface.
     * @property motorVelocity {Vec3} Can be used to move the avatar with this velocity.
     * @property motorTimescale {float} Specifies how quickly the avatar should accelerate to meet the motorVelocity,
     *   smaller values will result in higher acceleration.
     * @property motorReferenceFrame {string} Reference frame of the motorVelocity, must be one of the following: "avatar", "camera", "world"
     * @property motorMode {string} Type of scripted motor behavior, "simple" = use motorTimescale property (default mode) and "dynamic" = use action motor's timescales
     * @property collisionSoundURL {string} Specifies the sound to play when the avatar experiences a collision.
     *   You can provide a mono or stereo 16-bit WAV file running at either 24 Khz or 48 Khz.
     *   The latter is downsampled by the audio mixer, so all audio effectively plays back at a 24 Khz sample rate.
     *   48 Khz RAW files are also supported.
     * @property audioListenerMode {number} When hearing spatialized audio this determines where the listener placed.
     *   Should be one of the following values:
     *   MyAvatar.audioListenerModeHead - the listener located at the avatar's head.
     *   MyAvatar.audioListenerModeCamera - the listener is relative to the camera.
     *   MyAvatar.audioListenerModeCustom - the listener is at a custom location specified by the MyAvatar.customListenPosition
     *   and MyAvatar.customListenOrientation properties.
     * @property hasScriptedBlendshapes {boolean} Blendshapes will be transmitted over the network if set to true.
     * @property hasAudioEnabledFaceMovement {boolean} If set to true, voice audio will move the mouth Blendshapes while MyAvatar.hasScriptedBlendshapes is enabled.
     * @property customListenPosition {Vec3} If MyAvatar.audioListenerMode == MyAvatar.audioListenerModeHead, then this determines the position
     *   of audio spatialization listener.
     * @property customListenOrientation {Quat} If MyAvatar.audioListenerMode == MyAvatar.audioListenerModeHead, then this determines the orientation
     *   of the audio spatialization listener.
     * @property audioListenerModeHead {number} READ-ONLY. When passed to MyAvatar.audioListenerMode, it will set the audio listener
     *   around the avatar's head.
     * @property audioListenerModeCamera {number} READ-ONLY. When passed to MyAvatar.audioListenerMode, it will set the audio listener
     *   around the camera.
     * @property audioListenerModeCustom {number} READ-ONLY. When passed to MyAvatar.audioListenerMode, it will set the audio listener
     *  around the value specified by MyAvatar.customListenPosition and MyAvatar.customListenOrientation.
     * @property leftHandPosition {Vec3} READ-ONLY. The desired position of the left wrist in avatar space, determined by the hand controllers.
     *   Note: only valid if hand controllers are in use.
     * @property rightHandPosition {Vec3} READ-ONLY. The desired position of the right wrist in avatar space, determined by the hand controllers.
     *   Note: only valid if hand controllers are in use.
     * @property leftHandTipPosition {Vec3} READ-ONLY. A position 30 cm offset from MyAvatar.leftHandPosition
     * @property rightHandTipPosition {Vec3} READ-ONLY. A position 30 cm offset from MyAvatar.rightHandPosition
     * @property leftHandPose {Pose} READ-ONLY. Returns full pose (translation, orientation, velocity & angularVelocity) of the desired
     *   wrist position, determined by the hand controllers.
     * @property rightHandPose {Pose} READ-ONLY. Returns full pose (translation, orientation, velocity & angularVelocity) of the desired
     *   wrist position, determined by the hand controllers.
     * @property leftHandTipPose {Pose} READ-ONLY. Returns a pose offset 30 cm from MyAvatar.leftHandPose
     * @property rightHandTipPose {Pose} READ-ONLY. Returns a pose offset 30 cm from MyAvatar.rightHandPose
     * @property hmdLeanRecenterEnabled {bool} This can be used disable the hmd lean recenter behavior.  This behavior is what causes your avatar
     *   to follow your HMD as you walk around the room, in room scale VR.  Disabling this is useful if you desire to pin the avatar to a fixed location.
     * @property collisionsEnabled {bool} This can be used to disable collisions between the avatar and the world.
     * @property useAdvancedMovementControls {bool} Stores the user preference only, does not change user mappings, this is done in the defaultScript
     *   "scripts/system/controllers/toggleAdvancedMovementForHandControllers.js".
     * @property userHeight {number} The height of the user in sensor space. (meters).
     * @property userEyeHeight {number} Estimated height of the users eyes in sensor space. (meters)
     * @property SELF_ID {string} READ-ONLY. UUID representing "my avatar". Only use for local-only entities and overlays in situations where MyAvatar.sessionUUID is not available (e.g., if not connected to a domain).
     *   Note: Likely to be deprecated.
     * @property hmdRollControlEnabled {bool} When enabled the roll angle of your HMD will turn your avatar while flying.
     * @property hmdRollControlDeadZone {number} If hmdRollControlEnabled is true, this value can be used to tune what roll angle is required to begin turning.
     *   This angle is specified in degrees.
     * @property hmdRollControlRate {number} If hmdRollControlEnabled is true, this value determines the maximum turn rate of your avatar when rolling your HMD in degrees per second.
=======
     * @property {Vec3} qmlPosition - A synonym for <code>position</code> for use by QML.
     * @property {boolean} shouldRenderLocally=true - If <code>true</code> then your avatar is rendered for you in Interface,
     *     otherwise it is not rendered for you (but it is still rendered for other users).
     * @property {Vec3} motorVelocity=Vec3.ZERO - The target velocity of your avatar to be achieved by a scripted motor.
     * @property {number} motorTimescale=1000000 - The timescale for the scripted motor to achieve the target 
     *     <code>motorVelocity</code> avatar velocity. Smaller values result in higher acceleration.
     * @property {string} motorReferenceFrame="camera" -  Reference frame of the <code>motorVelocity</code>. Must be one of the 
     *     following: <code>"camera"</code>, <code>"avatar"</code>, and <code>"world"</code>.
     * @property {string} motorMode="simple" - The Type of scripted motor behavior: <code>"simple"</code> to use the 
     *     <code>motorTimescale</code> time scale; <code>"dynamic"</code> to use character controller timescales.
     * @property {string} collisionSoundURL="Body_Hits_Impact.wav" - The sound that's played when the avatar experiences a 
     *     collision. It can be a mono or stereo 16-bit WAV file running at either 24kHz or 48kHz. The latter is down-sampled 
     *     by the audio mixer, so all audio effectively plays back at a 24khz. 48kHz RAW files are also supported.
     * @property {number} audioListenerMode=0 - Specifies the listening position when hearing spatialized audio. Must be one 
     *     of the following property values:<br />
     *     <code>audioListenerModeHead</code><br />
     *     <code>audioListenerModeCamera</code><br />
     *     <code>audioListenerModeCustom</code>
     * @property {number} audioListenerModeHead=0 - The audio listening position is at the avatar's head. <em>Read-only.</em>
     * @property {number} audioListenerModeCamera=1 - The audio listening position is at the camera. <em>Read-only.</em>
     * @property {number} audioListenerModeCustom=2 - The audio listening position is at a the position specified by set by the 
     *     <code>customListenPosition</code> and <code>customListenOrientation</code> property values. <em>Read-only.</em>
     * @property {Vec3} customListenPosition=Vec3.ZERO - The listening position used when the <code>audioListenerMode</code>
     *     property value is <code>audioListenerModeCustom</code>.
     * @property {Quat} customListenOrientation=Quat.IDENTITY - The listening orientation used when the 
     *     <code>audioListenerMode</code> property value is <code>audioListenerModeCustom</code>.
     * @property {Vec3} leftHandPosition - The position of the left hand in avatar coordinates if it's being positioned by 
     *     controllers, otherwise {@link Vec3(0)|Vec3.ZERO}. <em>Read-only.</em>
     * @property {Vec3} rightHandPosition - The position of the right hand in avatar coordinates if it's being positioned by
     *     controllers, otherwise {@link Vec3(0)|Vec3.ZERO}. <em>Read-only.</em>

     * @property {Vec3} leftHandTipPosition - The position 30cm offset from the left hand in avatar coordinates if it's being 
     *     positioned by controllers, otherwise {@link Vec3(0)|Vec3.ZERO}. <em>Read-only.</em>
     * @property {Vec3} rightHandTipPosition - The position 30cm offset from the right hand in avatar coordinates if it's being
     *     positioned by controllers, otherwise {@link Vec3(0)|Vec3.ZERO}. <em>Read-only.</em>
     * @property {Pose} leftHandPose - The pose of the left hand as determined by the hand controllers. <em>Read-only.</em>
     * @property {Pose} rightHandPose - The pose right hand position as determined by the hand controllers. <em>Read-only.</em>
     * @property {Pose} leftHandTipPose - The pose of the left hand as determined by the hand controllers, with the position 
     *     by 30cm. <em>Read-only.</em>
     * @property {Pose} rightHandTipPose - The pose of the right hand as determined by the hand controllers, with the position
     *     by 30cm. <em>Read-only.</em>
     * @property {boolean} hmdLeanRecenterEnabled=true - If <code>true</code> then the avatar is re-centered to be under the 
     *     head's position. In room-scale VR, this behavior is what causes your avatar to follow your HMD as you walk around 
     *     the room. Setting the value <code>false</code> is useful if you want to pin the avatar to a fixed position.
     * @property {boolean} collisionsEnabled - Set to <code>true</code> to enable collisions for the avatar, <code>false</code> 
     *     to disable collisions. May return <code>true</code> even though the value was set <code>false</code> because the 
     *     zone may disallow collisionless avatars.
     * @property {boolean} characterControllerEnabled - Synonym of <code>collisionsEnabled</code>. 
     *     <strong>Deprecated:</strong> Use <code>collisionsEnabled</code> instead.
     * @property {boolean} useAdvancedMovementControls - Returns the value of the Interface setting, Settings > Advanced 
     *     Movement for Hand Controller. Note: Setting the value has no effect unless Interface is restarted.
     * @property {number} yawSpeed=75
     * @property {number} pitchSpeed=50
     * @property {boolean} hmdRollControlEnabled=true - If <code>true</code>, the roll angle of your HMD turns your avatar 
     *     while flying.
     * @property {number} hmdRollControlDeadZone=8 - The amount of HMD roll, in degrees, required before your avatar turns if 
     *    <code>hmdRollControlEnabled</code> is enabled.
     * @property hmdRollControlRate {number} If hmdRollControlEnabled is true, this value determines the maximum turn rate of
     *     your avatar when rolling your HMD in degrees per second.
     * @property {number} userHeight=1.75 - The height of the user in sensor space.
     * @property {number} userEyeHeight=1.65 - The estimated height of the user's eyes in sensor space. <em>Read-only.</em>
     * @property {Uuid} SELF_ID - UUID representing "my avatar". Only use for local-only entities and overlays in situations 
     *     where MyAvatar.sessionUUID is not available (e.g., if not connected to a domain). Note: Likely to be deprecated. 
     *     <em>Read-only.</em>
     * @property {number} walkSpeed
     *
     * @property {Vec3} skeletonOffset - Can be used to apply a translation offset between the avatar's position and the
     *     registration point of the 3D model.
     *
     * @property {Vec3} position 
     * @property {number} scale 
     * @property {number} density <em>Read-only.</em>
     * @property {Vec3} handPosition 
     * @property {number} bodyYaw - The rotation left or right about an axis running from the head to the feet of MyAvatar. Yaw 
     *     is sometimes called "heading".
     * @property {number} bodyPitch - The rotation about an axis running from shoulder to shoulder of MyAvatar. Pitch is 
     *     sometimes called "elevation".
     * @property {number} bodyRoll - The rotation about an axis running from the chest to the back of the avatar. Roll is 
     *     sometimes called "bank".
     * @property {Quat} orientation 
     * @property {Quat} headOrientation - The orientation of the avatar's head.
     * @property {number} headPitch - The rotation about an axis running from ear to ear of the avatar's head. Pitch is 
     *     sometimes called "elevation".
     * @property {number} headYaw - The rotation left or right about an axis running from the base to the crown of the avatar's 
     *     head. Yaw is sometimes called "heading".
     * @property {number} headRoll - The rotation about an axis running from the nose to the back of the avatar's head. Roll is 
     *     sometimes called "bank".
     * @property {Vec3} velocity 
     * @property {Vec3} angularVelocity 
     * @property {number} audioLoudness 
     * @property {number} audioAverageLoudness 
     * @property {string} displayName 
     * @property {string} sessionDisplayName - Sanitized, defaulted version displayName that is defined by the AvatarMixer 
     *     rather than by Interface clients. The result is unique among all avatars present at the time.
     * @property {boolean} lookAtSnappingEnabled
     * @property {string} skeletonModelURL 
     * @property {AttachmentData[]} attachmentData
     * @property {string[]} jointNames - The list of joints in the current avatar model. <em>Read-only.</em>
     * @property {Uuid} sessionUUID <em>Read-only.</em>
     * @property {Mat4} sensorToWorldMatrix <em>Read-only.</em>
     * @property {Mat4} controllerLeftHandMatrix <em>Read-only.</em>
     * @property {Mat4} controllerRightHandMatrix <em>Read-only.</em>
     * @property {number} sensorToWorldScale <em>Read-only.</em>
>>>>>>> 2be40d48
     */
    // FIXME: `glm::vec3 position` is not accessible from QML, so this exposes position in a QML-native type
    Q_PROPERTY(QVector3D qmlPosition READ getQmlPosition)
    QVector3D getQmlPosition() { auto p = getWorldPosition(); return QVector3D(p.x, p.y, p.z); }

    Q_PROPERTY(bool shouldRenderLocally READ getShouldRenderLocally WRITE setShouldRenderLocally)
    Q_PROPERTY(glm::vec3 motorVelocity READ getScriptedMotorVelocity WRITE setScriptedMotorVelocity)
    Q_PROPERTY(float motorTimescale READ getScriptedMotorTimescale WRITE setScriptedMotorTimescale)
    Q_PROPERTY(QString motorReferenceFrame READ getScriptedMotorFrame WRITE setScriptedMotorFrame)
    Q_PROPERTY(QString motorMode READ getScriptedMotorMode WRITE setScriptedMotorMode)
    Q_PROPERTY(QString collisionSoundURL READ getCollisionSoundURL WRITE setCollisionSoundURL)
    Q_PROPERTY(AudioListenerMode audioListenerMode READ getAudioListenerMode WRITE setAudioListenerMode)
    Q_PROPERTY(glm::vec3 customListenPosition READ getCustomListenPosition WRITE setCustomListenPosition)
    Q_PROPERTY(glm::quat customListenOrientation READ getCustomListenOrientation WRITE setCustomListenOrientation)
    Q_PROPERTY(AudioListenerMode audioListenerModeHead READ getAudioListenerModeHead)
    Q_PROPERTY(AudioListenerMode audioListenerModeCamera READ getAudioListenerModeCamera)
    Q_PROPERTY(AudioListenerMode audioListenerModeCustom READ getAudioListenerModeCustom)
    Q_PROPERTY(bool hasScriptedBlendshapes READ getHasScriptedBlendshapes WRITE setHasScriptedBlendshapes)
    Q_PROPERTY(bool hasAudioEnabledFaceMovement READ getHasAudioEnabledFaceMovement WRITE setHasAudioEnabledFaceMovement)
    //TODO: make gravity feature work Q_PROPERTY(glm::vec3 gravity READ getGravity WRITE setGravity)

    Q_PROPERTY(glm::vec3 leftHandPosition READ getLeftHandPosition)
    Q_PROPERTY(glm::vec3 rightHandPosition READ getRightHandPosition)
    Q_PROPERTY(glm::vec3 leftHandTipPosition READ getLeftHandTipPosition)
    Q_PROPERTY(glm::vec3 rightHandTipPosition READ getRightHandTipPosition)

    Q_PROPERTY(controller::Pose leftHandPose READ getLeftHandPose)
    Q_PROPERTY(controller::Pose rightHandPose READ getRightHandPose)
    Q_PROPERTY(controller::Pose leftHandTipPose READ getLeftHandTipPose)
    Q_PROPERTY(controller::Pose rightHandTipPose READ getRightHandTipPose)

    Q_PROPERTY(float energy READ getEnergy WRITE setEnergy)
    Q_PROPERTY(bool isAway READ getIsAway WRITE setAway)

    Q_PROPERTY(bool hmdLeanRecenterEnabled READ getHMDLeanRecenterEnabled WRITE setHMDLeanRecenterEnabled)
    Q_PROPERTY(bool collisionsEnabled READ getCollisionsEnabled WRITE setCollisionsEnabled)
    Q_PROPERTY(bool characterControllerEnabled READ getCharacterControllerEnabled WRITE setCharacterControllerEnabled)
    Q_PROPERTY(bool useAdvancedMovementControls READ useAdvancedMovementControls WRITE setUseAdvancedMovementControls)

    Q_PROPERTY(float yawSpeed MEMBER _yawSpeed)
    Q_PROPERTY(float pitchSpeed MEMBER _pitchSpeed)

    Q_PROPERTY(bool hmdRollControlEnabled READ getHMDRollControlEnabled WRITE setHMDRollControlEnabled)
    Q_PROPERTY(float hmdRollControlDeadZone READ getHMDRollControlDeadZone WRITE setHMDRollControlDeadZone)
    Q_PROPERTY(float hmdRollControlRate READ getHMDRollControlRate WRITE setHMDRollControlRate)

    Q_PROPERTY(float userHeight READ getUserHeight WRITE setUserHeight)
    Q_PROPERTY(float userEyeHeight READ getUserEyeHeight)

    Q_PROPERTY(QUuid SELF_ID READ getSelfID CONSTANT)

    Q_PROPERTY(float walkSpeed READ getWalkSpeed WRITE setWalkSpeed);

    const QString DOMINANT_LEFT_HAND = "left";
    const QString DOMINANT_RIGHT_HAND = "right";

public:
    enum DriveKeys {
        TRANSLATE_X = 0,
        TRANSLATE_Y,
        TRANSLATE_Z,
        YAW,
        STEP_TRANSLATE_X,
        STEP_TRANSLATE_Y,
        STEP_TRANSLATE_Z,
        STEP_YAW,
        PITCH,
        ZOOM,
        MAX_DRIVE_KEYS
    };
    Q_ENUM(DriveKeys)

    explicit MyAvatar(QThread* thread);
    ~MyAvatar();

    void instantiableAvatar() override {};
    void registerMetaTypes(ScriptEnginePointer engine);

    virtual void simulateAttachments(float deltaTime) override;

    AudioListenerMode getAudioListenerModeHead() const { return FROM_HEAD; }
    AudioListenerMode getAudioListenerModeCamera() const { return FROM_CAMERA; }
    AudioListenerMode getAudioListenerModeCustom() const { return CUSTOM; }

    void reset(bool andRecenter = false, bool andReload = true, bool andHead = true);

    /**jsdoc
     * @function MyAvatar.resetSensorsAndBody
     */
    Q_INVOKABLE void resetSensorsAndBody();

    /**jsdoc
     * Moves and orients the avatar, such that it is directly underneath the HMD, with toes pointed forward.
     * @function MyAvatar.centerBody
     */
    Q_INVOKABLE void centerBody(); // thread-safe


    /**jsdoc
     * The internal inverse-kinematics system maintains a record of which joints are "locked". Sometimes it is useful to forget this history, to prevent
     * contorted joints.
     * @function MyAvatar.clearIKJointLimitHistory
     */
    Q_INVOKABLE void clearIKJointLimitHistory(); // thread-safe

    void update(float deltaTime);
    virtual void postUpdate(float deltaTime, const render::ScenePointer& scene) override;
    void preDisplaySide(RenderArgs* renderArgs);

    const glm::mat4& getHMDSensorMatrix() const { return _hmdSensorMatrix; }
    const glm::vec3& getHMDSensorPosition() const { return _hmdSensorPosition; }
    const glm::quat& getHMDSensorOrientation() const { return _hmdSensorOrientation; }

    /**jsdoc
     * @function MyAvatar.setOrientationVar
     * @param {object} newOrientationVar
     */
    Q_INVOKABLE void setOrientationVar(const QVariant& newOrientationVar);

    /**jsdoc
     * @function MyAvatar.getOrientationVar
     * @returns {object} 
     */
    Q_INVOKABLE QVariant getOrientationVar() const;

    // A method intended to be overriden by MyAvatar for polling orientation for network transmission.
    glm::quat getOrientationOutbound() const override;

    // Pass a recent sample of the HMD to the avatar.
    // This can also update the avatar's position to follow the HMD
    // as it moves through the world.
    void updateFromHMDSensorMatrix(const glm::mat4& hmdSensorMatrix);

    // read the location of a hand controller and save the transform
    void updateJointFromController(controller::Action poseKey, ThreadSafeValueCache<glm::mat4>& matrixCache);

    // best called at end of main loop, just before rendering.
    // update sensor to world matrix from current body position and hmd sensor.
    // This is so the correct camera can be used for rendering.
    void updateSensorToWorldMatrix();

    void setRealWorldFieldOfView(float realWorldFov) { _realWorldFieldOfView.set(realWorldFov); }

    /**jsdoc
     * Get the position in world coordinates of the point directly between your avatar's eyes assuming your avatar was in its
     * default pose. This is a reference position; it does not change as your avatar's head moves relative to the avatar 
     * position.
     * @function MyAvatar.getDefaultEyePosition
     * @returns {Vec3} Default position between your avatar's eyes in world coordinates.
     * @example <caption>Report your avatar's default eye position.</caption>
     * var defaultEyePosition = MyAvatar.getDefaultEyePosition();
     * print(JSON.stringify(defaultEyePosition));
     */
    Q_INVOKABLE glm::vec3 getDefaultEyePosition() const;

    float getRealWorldFieldOfView() { return _realWorldFieldOfView.get(); }

    /**jsdoc
     * The avatar animation system includes a set of default animations along with rules for how those animations are blended
     * together with procedural data (such as look at vectors, hand sensors etc.). overrideAnimation() is used to completely
     * override all motion from the default animation system (including inverse kinematics for hand and head controllers) and
     * play a set of specified animations. To end these animations and restore the default animations, use 
     * {@link MyAvatar.restoreAnimation}.<br />
     * <p>Note: When using pre-built animation data, it's critical that the joint orientation of the source animation and target 
     * rig are equivalent, since the animation data applies absolute values onto the joints. If the orientations are different, 
     * the avatar will move in unpredictable ways. For more information about avatar joint orientation standards, see 
     * <a href="https://docs.highfidelity.com/create-and-explore/avatars/avatar-standards">Avatar Standards</a>.</p>
     * @function MyAvatar.overrideAnimation
     * @param url {string} The URL to the animation file. Animation files need to be .FBX format, but only need to contain the 
     * avatar skeleton and animation data.
     * @param fps {number} The frames per second (FPS) rate for the animation playback. 30 FPS is normal speed.
     * @param loop {boolean} Set to true if the animation should loop.
     * @param firstFrame {number} The frame the animation should start at.
     * @param lastFrame {number} The frame the animation should end at.
     * @example <caption> Play a clapping animation on your avatar for three seconds. </caption>
     * // Clap your hands for 3 seconds then restore animation back to the avatar.
     * var ANIM_URL = "https://s3.amazonaws.com/hifi-public/animations/ClapAnimations/ClapHands_Standing.fbx";
     * MyAvatar.overrideAnimation(ANIM_URL, 30, true, 0, 53);
     * Script.setTimeout(function () {
     *     MyAvatar.restoreAnimation();
     * }, 3000);
     */
    Q_INVOKABLE void overrideAnimation(const QString& url, float fps, bool loop, float firstFrame, float lastFrame);

    /**jsdoc
     * The avatar animation system includes a set of default animations along with rules for how those animations are blended together with
     * procedural data (such as look at vectors, hand sensors etc.). Playing your own custom animations will override the default animations.
     * restoreAnimation() is used to restore all motion from the default animation system including inverse kinematics for hand and head
     * controllers. If you aren't currently playing an override animation, this function will have no effect.
     * @function MyAvatar.restoreAnimation
     * @example <caption> Play a clapping animation on your avatar for three seconds. </caption>
     * // Clap your hands for 3 seconds then restore animation back to the avatar.
     * var ANIM_URL = "https://s3.amazonaws.com/hifi-public/animations/ClapAnimations/ClapHands_Standing.fbx";
     * MyAvatar.overrideAnimation(ANIM_URL, 30, true, 0, 53);
     * Script.setTimeout(function () {
     *     MyAvatar.restoreAnimation();
     * }, 3000);
     */
    Q_INVOKABLE void restoreAnimation();

    /**jsdoc
     * Each avatar has an avatar-animation.json file that defines which animations are used and how they are blended together with procedural data
     * (such as look at vectors, hand sensors etc.). Each animation specified in the avatar-animation.json file is known as an animation role.
     * Animation roles map to easily understandable actions that the avatar can perform, such as "idleStand", "idleTalk", or "walkFwd."
     * getAnimationRoles() is used get the list of animation roles defined in the avatar-animation.json.
     * @function MyAvatar.getAnimationRoles
     * @returns {string[]} Array of role strings.
     * @example <caption>Print the list of animation roles defined in the avatar's avatar-animation.json file to the debug log.</caption>
     * var roles = MyAvatar.getAnimationRoles();
     * print("Animation Roles:");
     * for (var i = 0; i < roles.length; i++) {
     *     print(roles[i]);
     * }
     */
    Q_INVOKABLE QStringList getAnimationRoles();

    /**jsdoc
     * Each avatar has an avatar-animation.json file that defines a set of animation roles. Animation roles map to easily understandable actions
     * that the avatar can perform, such as "idleStand", "idleTalk", or "walkFwd". To get the full list of roles, use getAnimationRoles().
     * For each role, the avatar-animation.json defines when the animation is used, the animation clip (.FBX) used, and how animations are blended
     * together with procedural data (such as look at vectors, hand sensors etc.).
     * overrideRoleAnimation() is used to change the animation clip (.FBX) associated with a specified animation role. To end 
     * the animations and restore the default animations, use {@link MyAvatar.restoreRoleAnimation}.<br />
     * <p>Note: Hand roles only affect the hand. Other 'main' roles, like 'idleStand', 'idleTalk', 'takeoffStand' are full body.</p>
     * <p>Note: When using pre-built animation data, it's critical that the joint orientation of the source animation and target
     * rig are equivalent, since the animation data applies absolute values onto the joints. If the orientations are different,
     * the avatar will move in unpredictable ways. For more information about avatar joint orientation standards, see 
     * <a href="https://docs.highfidelity.com/create-and-explore/avatars/avatar-standards">Avatar Standards</a>.
     * @function MyAvatar.overrideRoleAnimation
     * @param role {string} The animation role to override
     * @param url {string} The URL to the animation file. Animation files need to be .FBX format, but only need to contain the avatar skeleton and animation data.
     * @param fps {number} The frames per second (FPS) rate for the animation playback. 30 FPS is normal speed.
     * @param loop {boolean} Set to true if the animation should loop
     * @param firstFrame {number} The frame the animation should start at
     * @param lastFrame {number} The frame the animation should end at
     * @example <caption>The default avatar-animation.json defines an "idleStand" animation role. This role specifies that when the avatar is not moving,
     * an animation clip of the avatar idling with hands hanging at its side will be used. It also specifies that when the avatar moves, the animation
     * will smoothly blend to the walking animation used by the "walkFwd" animation role.
     * In this example, the "idleStand" role animation clip has been replaced with a clapping animation clip. Now instead of standing with its arms
     * hanging at its sides when it is not moving, the avatar will stand and clap its hands. Note that just as it did before, as soon as the avatar
     * starts to move, the animation will smoothly blend into the walk animation used by the "walkFwd" animation role.</caption>
     * // An animation of the avatar clapping its hands while standing. Restore default after 30s.
     * var ANIM_URL = "https://s3.amazonaws.com/hifi-public/animations/ClapAnimations/ClapHands_Standing.fbx";
     * MyAvatar.overrideRoleAnimation("idleStand", ANIM_URL, 30, true, 0, 53);
     * Script.setTimeout(function () {
     *     MyAvatar.restoreRoleAnimation();
     * }, 30000);
     */
    Q_INVOKABLE void overrideRoleAnimation(const QString& role, const QString& url, float fps, bool loop, float firstFrame, float lastFrame);

    /**jsdoc
     * Each avatar has an avatar-animation.json file that defines a set of animation roles. Animation roles map to easily understandable actions that
     * the avatar can perform, such as "idleStand", "idleTalk", or "walkFwd". To get the full list of roles, use getAnimationRoles(). For each role,
     * the avatar-animation.json defines when the animation is used, the animation clip (.FBX) used, and how animations are blended together with
     * procedural data (such as look at vectors, hand sensors etc.). You can change the animation clip (.FBX) associated with a specified animation
     * role using overrideRoleAnimation().
     * restoreRoleAnimation() is used to restore a specified animation role's default animation clip. If you have not specified an override animation
     * for the specified role, this function will have no effect.
     * @function MyAvatar.restoreRoleAnimation
     * @param role {string} The animation role clip to restore.
     */
    Q_INVOKABLE void restoreRoleAnimation(const QString& role);

    // Adds handler(animStateDictionaryIn) => animStateDictionaryOut, which will be invoked just before each animGraph state update.
    // The handler will be called with an animStateDictionaryIn that has all those properties specified by the (possibly empty)
    // propertiesList argument. However for debugging, if the properties argument is null, all internal animGraph state is provided.
    // The animStateDictionaryOut can be a different object than animStateDictionaryIn. Any properties set in animStateDictionaryOut
    // will override those of the internal animation machinery.
    // The animStateDictionaryIn may be shared among multiple handlers, and thus may contain additional properties specified when
    // adding one of the other handlers. While any handler may change a value in animStateDictionaryIn (or supply different values in animStateDictionaryOut)
    // a handler must not remove properties from animStateDictionaryIn, nor change property values that it does not intend to change.
    // It is not specified in what order multiple handlers are called.
    Q_INVOKABLE QScriptValue addAnimationStateHandler(QScriptValue handler, QScriptValue propertiesList) { return _skeletonModel->getRig().addAnimationStateHandler(handler, propertiesList); }

    /**jsdoc
     * @function MyAvatar.removeAnimationStateHandler
     * @param {number} handler
     */
    // Removes a handler previously added by addAnimationStateHandler.
    Q_INVOKABLE void removeAnimationStateHandler(QScriptValue handler) { _skeletonModel->getRig().removeAnimationStateHandler(handler); }


    /**jsdoc
     * @function MyAvatar.getSnapTurn
     * @returns {boolean} 
     */
    Q_INVOKABLE bool getSnapTurn() const { return _useSnapTurn; }
    /**jsdoc
     * @function MyAvatar.setSnapTurn
     * @param {boolean} on
     */
    Q_INVOKABLE void setSnapTurn(bool on) { _useSnapTurn = on; }
    /**jsdoc
     * @function MyAvatar.getClearOverlayWhenMoving
     * @returns {boolean} 
     */
    Q_INVOKABLE bool getClearOverlayWhenMoving() const { return _clearOverlayWhenMoving; }
    /**jsdoc
     * @function MyAvatar.setClearOverlayWhenMoving
     * @returns {boolean} 
     */
    Q_INVOKABLE void setClearOverlayWhenMoving(bool on) { _clearOverlayWhenMoving = on; }


    /**jsdoc
     * @function MyAvatar.setDominantHand
     * @param {string} hand
     */
    Q_INVOKABLE void setDominantHand(const QString& hand);
    /**jsdoc
     * @function MyAvatar.getDominantHand
     * @returns {string} 
     */
    Q_INVOKABLE QString getDominantHand() const { return _dominantHand; }


    /**jsdoc
     * @function MyAvatar.setHMDLeanRecenterEnabled
     * @param {boolean} enabled
     */
    Q_INVOKABLE void setHMDLeanRecenterEnabled(bool value) { _hmdLeanRecenterEnabled = value; }
    /**jsdoc
     * @function MyAvatar.getHMDLeanRecenterEnabled
     * @returns {boolean} 
     */
    Q_INVOKABLE bool getHMDLeanRecenterEnabled() const { return _hmdLeanRecenterEnabled; }

    bool useAdvancedMovementControls() const { return _useAdvancedMovementControls.get(); }
    void setUseAdvancedMovementControls(bool useAdvancedMovementControls)
        { _useAdvancedMovementControls.set(useAdvancedMovementControls); }

    void setHMDRollControlEnabled(bool value) { _hmdRollControlEnabled = value; }
    bool getHMDRollControlEnabled() const { return _hmdRollControlEnabled; }
    void setHMDRollControlDeadZone(float value) { _hmdRollControlDeadZone = value; }
    float getHMDRollControlDeadZone() const { return _hmdRollControlDeadZone; }
    void setHMDRollControlRate(float value) { _hmdRollControlRate = value; }
    float getHMDRollControlRate() const { return _hmdRollControlRate; }

    // get/set avatar data
    void saveData();
    void loadData();

    void saveAttachmentData(const AttachmentData& attachment) const;
    AttachmentData loadAttachmentData(const QUrl& modelURL, const QString& jointName = QString()) const;

    //  Set what driving keys are being pressed to control thrust levels
    void clearDriveKeys();
    void setDriveKey(DriveKeys key, float val);
    void setSprintMode(bool sprint);
    float getDriveKey(DriveKeys key) const;

    /**jsdoc
     * @function MyAvatar.getRawDriveKey
     * @param {DriveKeys} key
     * @returns {number}
     */
    Q_INVOKABLE float getRawDriveKey(DriveKeys key) const;

    void relayDriveKeysToCharacterController();
    
    /**jsdoc
     * @function MyAvatar.disableDriveKey
     * @param {DriveKeys} key
     */
    Q_INVOKABLE void disableDriveKey(DriveKeys key);

    /**jsdoc
     * @function MyAvatar.enableDriveKey
     * @param {DriveKeys} key
     */
    Q_INVOKABLE void enableDriveKey(DriveKeys key);
    /**jsdoc
     * @function MyAvatar.isDriveKeyDisabled
     * @param {DriveKeys} key
     * @returns {boolean} 
     */
    Q_INVOKABLE bool isDriveKeyDisabled(DriveKeys key) const;


    /**jsdoc
     * Recenter the avatar in the vertical direction, if <code>{@link MyAvatar|MyAvatar.hmdLeanRecenterEnabled}</code> is 
     * <code>false</code>.
     * @function MyAvatar.triggerVerticalRecenter
     */
    Q_INVOKABLE void triggerVerticalRecenter();

    /**jsdoc
     * Recenter the avatar in the horizontal direction, if <code>{@link MyAvatar|MyAvatar.hmdLeanRecenterEnabled}</code> is 
     * <code>false</code>.
     * @ function MyAvatar.triggerHorizontalRecenter
     */
    Q_INVOKABLE void triggerHorizontalRecenter();

    /**jsdoc
     * Recenter the avatar's rotation, if <code>{@link MyAvatar|MyAvatar.hmdLeanRecenterEnabled}</code> is <code>false</code>.
     * @function MyAvatar.triggerRotationRecenter
     */
    Q_INVOKABLE void triggerRotationRecenter();


    eyeContactTarget getEyeContactTarget();

    const MyHead* getMyHead() const;

    /**jsdoc
     * Get the current position of the avatar's "Head" joint.
     * @function MyAvatar.getHeadPosition
     * @returns {Vec3} The current position of the avatar's "Head" joint.
     * @example <caption>Report the current position of your avatar's head.</caption>
     * print(JSON.stringify(MyAvatar.getHeadPosition()));
     */
    Q_INVOKABLE glm::vec3 getHeadPosition() const { return getHead()->getPosition(); }

    /**jsdoc
     * @function MyAvatar.getHeadFinalYaw
     * @returns {number} 
     */
    Q_INVOKABLE float getHeadFinalYaw() const { return getHead()->getFinalYaw(); }

    /**jsdoc
     * @function MyAvatar.getHeadFinalRoll
     * @returns {number} 
     */
    Q_INVOKABLE float getHeadFinalRoll() const { return getHead()->getFinalRoll(); }

    /**jsdoc
     * @function MyAvatar.getHeadFinalPitch
     * @returns {number} 
     */
    Q_INVOKABLE float getHeadFinalPitch() const { return getHead()->getFinalPitch(); }

    /**jsdoc
     * @function MyAvatar.getHeadDeltaPitch
     * @returns {number} 
     */
    Q_INVOKABLE float getHeadDeltaPitch() const { return getHead()->getDeltaPitch(); }

    /**jsdoc
     * Get the current position of the point directly between the avatar's eyes.
     * @function MyAvatar.getEyePosition
     * @returns {Vec3} The current position of the point directly between the avatar's eyes.
     * @example <caption>Report your avatar's current eye position.</caption>
     * var eyePosition = MyAvatar.getEyePosition();
     * print(JSON.stringify(eyePosition));
     */
    Q_INVOKABLE glm::vec3 getEyePosition() const { return getHead()->getEyePosition(); }

    /**jsdoc
     * @function MyAvatar.getTargetAvatarPosition
     * @returns {Vec3} The position of the avatar you're currently looking at.
     * @example <caption>Report the position of the avatar you're currently looking at.</caption>
     * print(JSON.stringify(MyAvatar.getTargetAvatarPosition()));
     */
    Q_INVOKABLE glm::vec3 getTargetAvatarPosition() const { return _targetAvatarPosition; }

    /**jsdoc
     * @function MyAvatar.getTargetAvatar
     * @returns {AvatarData} 
     */
    Q_INVOKABLE ScriptAvatarData* getTargetAvatar() const;


    /**jsdoc
     * Get the position of the avatar's left hand as positioned by a hand controller (e.g., Oculus Touch or Vive).<br />
     * <p>Note: The Leap Motion isn't part of the hand controller input system. (Instead, it manipulates the avatar's joints 
     * for hand animation.)</p>
     * @function MyAvatar.getLeftHandPosition
     * @returns {Vec3} The position of the left hand in avatar coordinates if positioned by a hand controller, otherwise 
     *     <code>{@link Vec3(0)|Vec3.ZERO}</code>.
     * @example <caption>Report the position of your left hand relative to your avatar.</caption>
     * print(JSON.stringify(MyAvatar.getLeftHandPosition()));
     */
    Q_INVOKABLE glm::vec3 getLeftHandPosition() const;

    /**jsdoc
     * Get the position of the avatar's right hand as positioned by a hand controller (e.g., Oculus Touch or Vive).<br />
     * <p>Note: The Leap Motion isn't part of the hand controller input system. (Instead, it manipulates the avatar's joints 
     * for hand animation.)</p>
     * @function MyAvatar.getRightHandPosition
     * @returns {Vec3} The position of the right hand in avatar coordinates if positioned by a hand controller, otherwise 
     *     <code>{@link Vec3(0)|Vec3.ZERO}</code>.
     * @example <caption>Report the position of your right hand relative to your avatar.</caption>
     * print(JSON.stringify(MyAvatar.getLeftHandPosition()));
     */
    Q_INVOKABLE glm::vec3 getRightHandPosition() const;

    /**jsdoc
     * @function MyAvatar.getLeftHandTipPosition
     * @returns {Vec3} 
     */
    Q_INVOKABLE glm::vec3 getLeftHandTipPosition() const;

    /**jsdoc
     * @function MyAvatar.getRightHandTipPosition
     * @returns {Vec3} 
     */
    Q_INVOKABLE glm::vec3 getRightHandTipPosition() const;


    /**jsdoc
     * Get the pose (position, rotation, velocity, and angular velocity) of the avatar's left hand as positioned by a 
     * hand controller (e.g., Oculus Touch or Vive).<br />
     * <p>Note: The Leap Motion isn't part of the hand controller input system. (Instead, it manipulates the avatar's joints 
     * for hand animation.) If you are using the Leap Motion, the return value's <code>valid</code> property will be 
     * <code>false</code> and any pose values returned will not be meaningful.</p>
     * @function MyAvatar.getLeftHandPose
     * @returns {Pose} 
     * @example <caption>Report the pose of your avatar's left hand.</caption>
     * print(JSON.stringify(MyAvatar.getLeftHandPose()));
     */
    Q_INVOKABLE controller::Pose getLeftHandPose() const;

    /**jsdoc
     * Get the pose (position, rotation, velocity, and angular velocity) of the avatar's left hand as positioned by a 
     * hand controller (e.g., Oculus Touch or Vive).<br />
     * <p>Note: The Leap Motion isn't part of the hand controller input system. (Instead, it manipulates the avatar's joints 
     * for hand animation.) If you are using the Leap Motion, the return value's <code>valid</code> property will be 
     * <code>false</code> and any pose values returned will not be meaningful.</p>
     * @function MyAvatar.getRightHandPose
     * @returns {Pose} 
     * @example <caption>Report the pose of your avatar's right hand.</caption>
     * print(JSON.stringify(MyAvatar.getRightHandPose()));
     */
    Q_INVOKABLE controller::Pose getRightHandPose() const;

    /**jsdoc
     * @function MyAvatar.getLeftHandTipPose
     * @returns {Pose} 
     */
    Q_INVOKABLE controller::Pose getLeftHandTipPose() const;

    /**jsdoc
     * @function MyAvatar.getRightHandTipPose
     * @returns {Pose} 
     */
    Q_INVOKABLE controller::Pose getRightHandTipPose() const;

    // world-space to avatar-space rigconversion functions
    /**jsdoc
     * @function MyAvatar.worldToJointPoint
     * @param {Vec3} position
     * @param {number} [jointIndex=-1]
     * @returns {Vec3}
     */
    Q_INVOKABLE glm::vec3 worldToJointPoint(const glm::vec3& position, const int jointIndex = -1) const;

    /**jsdoc
     * @function MyAvatar.worldToJointDirection
     * @param {Vec3} direction
     * @param {number} [jointIndex=-1]
     * @returns {Vec3}
     */
    Q_INVOKABLE glm::vec3 worldToJointDirection(const glm::vec3& direction, const int jointIndex = -1) const;

    /**jsdoc
     * @function MyAvatar.worldToJointRotation
     * @param {Quat} rotation
     * @param {number} [jointIndex=-1]
     * @returns {Quat}
     */
    Q_INVOKABLE glm::quat worldToJointRotation(const glm::quat& rotation, const int jointIndex = -1) const;


    /**jsdoc
     * @function MyAvatar.jointToWorldPoint
     * @param {vec3} position
     * @param {number} [jointIndex=-1]
     * @returns {Vec3}
     */
    Q_INVOKABLE glm::vec3 jointToWorldPoint(const glm::vec3& position, const int jointIndex = -1) const;

    /**jsdoc
     * @function MyAvatar.jointToWorldDirection
     * @param {Vec3} direction
     * @param {number} [jointIndex=-1]
     * @returns {Vec3}
     */
    Q_INVOKABLE glm::vec3 jointToWorldDirection(const glm::vec3& direction, const int jointIndex = -1) const;

    /**jsdoc
     * @function MyAvatar.jointToWorldRotation
     * @param {Quat} rotation
     * @param {number} [jointIndex=-1]
     * @returns {Quat}
     */
    Q_INVOKABLE glm::quat jointToWorldRotation(const glm::quat& rotation, const int jointIndex = -1) const;

    AvatarWeakPointer getLookAtTargetAvatar() const { return _lookAtTargetAvatar; }
    void updateLookAtTargetAvatar();
    void clearLookAtTargetAvatar();

    virtual void setJointRotations(const QVector<glm::quat>& jointRotations) override;
    virtual void setJointData(int index, const glm::quat& rotation, const glm::vec3& translation) override;
    virtual void setJointRotation(int index, const glm::quat& rotation) override;
    virtual void setJointTranslation(int index, const glm::vec3& translation) override;
    virtual void clearJointData(int index) override;

    virtual void setJointData(const QString& name, const glm::quat& rotation, const glm::vec3& translation)  override;
    virtual void setJointRotation(const QString& name, const glm::quat& rotation)  override;
    virtual void setJointTranslation(const QString& name, const glm::vec3& translation)  override;
    virtual void clearJointData(const QString& name) override;
    virtual void clearJointsData() override;

    /**jsdoc
     * @function MyAvatar.pinJoint
     * @param {number} index
     * @param {Vec3} position
     * @param {Quat} orientation
     * @returns {boolean}
     */
    Q_INVOKABLE bool pinJoint(int index, const glm::vec3& position, const glm::quat& orientation);

    bool isJointPinned(int index);

    /**jsdoc
     * @function MyAvatar.clearPinOnJoint
     * @param {number} index
     * @returns {boolean} 
     */
    Q_INVOKABLE bool clearPinOnJoint(int index);

    /**jsdoc
     * @function MyAvatar.getIKErrorOnLastSolve
     * @returns {number} 
     */
    Q_INVOKABLE float getIKErrorOnLastSolve() const;

    /**jsdoc
     * @function MyAvatar.useFullAvatarURL
     * @param {string} fullAvatarURL
     * @param {string} [modelName=""]
     */
    Q_INVOKABLE void useFullAvatarURL(const QUrl& fullAvatarURL, const QString& modelName = QString());

    /**jsdoc
     * Get the complete URL for the current avatar.
     * @function MyAvatar.getFullAvatarURLFromPreferences
     * @returns {string} The full avatar model name.
     * @example <caption>Report the URL for the current avatar.</caption>
     * print(MyAvatar.getFullAvatarURLFromPreferences());
     */
    Q_INVOKABLE QUrl getFullAvatarURLFromPreferences() const { return _fullAvatarURLFromPreferences; }

    /**jsdoc
     * Get the full avatar model name for the current avatar.
     * @function MyAvatar.getFullAvatarModelName
     * @returns {string} The full avatar model name.
     * @example <caption>Report the current full avatar model name.</caption>
     * print(MyAvatar.getFullAvatarModelName());
     */
    Q_INVOKABLE QString getFullAvatarModelName() const { return _fullAvatarModelName; }

    void resetFullAvatarURL();

    virtual void setAttachmentData(const QVector<AttachmentData>& attachmentData) override;

    MyCharacterController* getCharacterController() { return &_characterController; }
    const MyCharacterController* getCharacterController() const { return &_characterController; }

    void updateMotors();
    void prepareForPhysicsSimulation();
    void nextAttitude(glm::vec3 position, glm::quat orientation); // Can be safely called at any time.
    void harvestResultsFromPhysicsSimulation(float deltaTime);

    const QString& getCollisionSoundURL() { return _collisionSoundURL; }
    void setCollisionSoundURL(const QString& url);

    SharedSoundPointer getCollisionSound();
    void setCollisionSound(SharedSoundPointer sound) { _collisionSound = sound; }

    void clearScriptableSettings();

    float getBoomLength() const { return _boomLength; }
    void setBoomLength(float boomLength) { _boomLength = boomLength; }

    float getPitchSpeed() const { return _pitchSpeed; }
    void setPitchSpeed(float speed) { _pitchSpeed = speed; }

    float getYawSpeed() const { return _yawSpeed; }
    void setYawSpeed(float speed) { _yawSpeed = speed; }

    static const float ZOOM_MIN;
    static const float ZOOM_MAX;
    static const float ZOOM_DEFAULT;

    void destroyAnimGraph();

    AudioListenerMode getAudioListenerMode() { return _audioListenerMode; }
    void setAudioListenerMode(AudioListenerMode audioListenerMode);
    glm::vec3 getCustomListenPosition() { return _customListenPosition; }
    void setCustomListenPosition(glm::vec3 customListenPosition) { _customListenPosition = customListenPosition; }
    glm::quat getCustomListenOrientation() { return _customListenOrientation; }
    void setCustomListenOrientation(glm::quat customListenOrientation) { _customListenOrientation = customListenOrientation; }

    virtual void rebuildCollisionShape() override;

    const glm::vec2& getHeadControllerFacingMovingAverage() const { return _headControllerFacingMovingAverage; }

    void setControllerPoseInSensorFrame(controller::Action action, const controller::Pose& pose);
    controller::Pose getControllerPoseInSensorFrame(controller::Action action) const;
    controller::Pose getControllerPoseInWorldFrame(controller::Action action) const;
    controller::Pose getControllerPoseInAvatarFrame(controller::Action action) const;

    bool hasDriveInput() const;

    QVariantList getAvatarEntitiesVariant();
    void removeAvatarEntities();

    /**jsdoc
     * @function MyAvatar.isFlying
     * @returns {boolean} 
     */
    Q_INVOKABLE bool isFlying();

    /**jsdoc
     * @function MyAvatar.isInAir
     * @returns {boolean} 
     */
    Q_INVOKABLE bool isInAir();

    /**jsdoc
     * @function MyAvatar.setFlyingEnabled
     * @param {boolean} enabled
     */
    Q_INVOKABLE void setFlyingEnabled(bool enabled);

    /**jsdoc
     * @function MyAvatar.getFlyingEnabled
     * @returns {boolean}
     */
    Q_INVOKABLE bool getFlyingEnabled();


    /**jsdoc
     * @function MyAvatar.getAvatarScale
     * @returns {number} 
     */
    Q_INVOKABLE float getAvatarScale();

    /**jsdoc
     * @function MyAvatar.setAvatarScale
     * @param {number} scale
     */
    Q_INVOKABLE void setAvatarScale(float scale);


    /**jsdoc
     * @function MyAvatar.setCollisionsEnabled
     * @param {boolean} enabled
     */
    Q_INVOKABLE void setCollisionsEnabled(bool enabled);

    /**jsdoc
     * @function MyAvatar.getCollisionsEnabled
     * @returns {boolean} 
     */
    Q_INVOKABLE bool getCollisionsEnabled();

    /**jsdoc
     * @function MyAvatar.setCharacterControllerEnabled
     * @param {boolean} enabled
     * @deprecated
     */
    Q_INVOKABLE void setCharacterControllerEnabled(bool enabled); // deprecated

    /**jsdoc
     * @function MyAvatar.getCharacterControllerEnabled
     * @returns {boolean} 
     * @deprecated
     */
    Q_INVOKABLE bool getCharacterControllerEnabled(); // deprecated

    virtual glm::quat getAbsoluteJointRotationInObjectFrame(int index) const override;
    virtual glm::vec3 getAbsoluteJointTranslationInObjectFrame(int index) const override;

    // all calibration matrices are in absolute avatar space.
    glm::mat4 getCenterEyeCalibrationMat() const;
    glm::mat4 getHeadCalibrationMat() const;
    glm::mat4 getSpine2CalibrationMat() const;
    glm::mat4 getHipsCalibrationMat() const;
    glm::mat4 getLeftFootCalibrationMat() const;
    glm::mat4 getRightFootCalibrationMat() const;
    glm::mat4 getRightArmCalibrationMat() const;
    glm::mat4 getLeftArmCalibrationMat() const;
    glm::mat4 getLeftHandCalibrationMat() const;
    glm::mat4 getRightHandCalibrationMat() const;

    void addHoldAction(AvatarActionHold* holdAction);  // thread-safe
    void removeHoldAction(AvatarActionHold* holdAction);  // thread-safe
    void updateHoldActions(const AnimPose& prePhysicsPose, const AnimPose& postUpdatePose);

    // derive avatar body position and orientation from the current HMD Sensor location.
    // results are in HMD frame
    glm::mat4 deriveBodyFromHMDSensor() const;

    /**jsdoc
     * @function MyAvatar.isUp
     * @param {Vec3} direction
     * @returns {boolean} 
     */
    Q_INVOKABLE bool isUp(const glm::vec3& direction) { return glm::dot(direction, _worldUpDirection) > 0.0f; }; // true iff direction points up wrt avatar's definition of up.

    /**jsdoc
     * @function MyAvatar.isDown
     * @param {Vec3} direction
     * @returns {boolean} 
     */
    Q_INVOKABLE bool isDown(const glm::vec3& direction) { return glm::dot(direction, _worldUpDirection) < 0.0f; };

    void setUserHeight(float value);
    float getUserHeight() const;
    float getUserEyeHeight() const;

    virtual SpatialParentTree* getParentTree() const override;

    const QUuid& getSelfID() const { return AVATAR_SELF_ID; }

    void setWalkSpeed(float value);
    float getWalkSpeed() const;

public slots:

    /**jsdoc
     * Increase the avatar's scale by five percent, up to a minimum scale of <code>1000</code>.
     * @function MyAvatar.increaseSize
     * @example <caption>Reset your avatar's size to default then grow it 5 times.</caption>
     * MyAvatar.resetSize();
     *
     * for (var i = 0; i < 5; i++){
     *     print ("Growing by 5 percent");
     *     MyAvatar.increaseSize();
     * }
     */
    void increaseSize();

    /**jsdoc
     * Decrease the avatar's scale by five percent, down to a minimum scale of <code>0.25</code>.
     * @function MyAvatar.decreaseSize
     * @example <caption>Reset your avatar's size to default then shrink it 5 times.</caption>
     * MyAvatar.resetSize();
     *
     * for (var i = 0; i < 5; i++){
     *     print ("Shrinking by 5 percent");
     *     MyAvatar.decreaseSize();
     * }
     */
    void decreaseSize();

    /**jsdoc
     * Reset the avatar's scale back to the default scale of <code>1.0</code>.
     * @function MyAvatar.resetSize
     */
    void resetSize();

    /**jsdoc
     * @function MyAvatar.animGraphLoaded
     */
    void animGraphLoaded();

    /**jsdoc
     * @function MyAvatar.setGravity
     * @param {number} gravity
     */
    void setGravity(float gravity);

    /**jsdoc
     * @function MyAvatar.getGravity
     * @returns {number} 
     */
    float getGravity();

    /**jsdoc
     * Move the avatar to a new position and/or orientation in the domain.
     * @function MyAvatar.goToLocation
     * @param {Vec3} position - The new position for the avatar, in world coordinates.
     * @param {boolean} [hasOrientation=false] - Set to <code>true</code> to set the orientation of the avatar.
     * @param {Quat} [orientation=Quat.IDENTITY] - The new orientation for the avatar.
     * @param {boolean} [shouldFaceLocation=false] - Set to <code>true</code> to position the avatar a short distance away from 
     *     the new position and orientate the avatar to face the position.
     */
    void goToLocation(const glm::vec3& newPosition,
                      bool hasOrientation = false, const glm::quat& newOrientation = glm::quat(),
                      bool shouldFaceLocation = false);
    /**jsdoc
     * @function MyAvatar.goToLocation
     * @param {object} properties
     */
    void goToLocation(const QVariant& properties);

    /**jsdoc
     * @function MyAvatar.goToLocationAndEnableCollisions
     * @param {Vec3} position
     */
    void goToLocationAndEnableCollisions(const glm::vec3& newPosition);

    /**jsdoc
     * @function MyAvatar.safeLanding
     * @param {Vec3} position
     * @returns {boolean} 
     */
    bool safeLanding(const glm::vec3& position);


    /**jsdoc
     * @function MyAvatar.restrictScaleFromDomainSettings
     * @param {objecct} domainSettingsObject
     */
    void restrictScaleFromDomainSettings(const QJsonObject& domainSettingsObject);

    /**jsdoc
     * @function MyAvatar.clearScaleRestriction
     */
    void clearScaleRestriction();


    /**jsdoc
     * @function MyAvatar.addThrust
     * @param {Vec3} thrust
     */
    //  Set/Get update the thrust that will move the avatar around
    void addThrust(glm::vec3 newThrust) { _thrust += newThrust; };

    /**jsdoc
     * @function MyAvatar.getThrust
     * @returns {vec3} 
     */
    glm::vec3 getThrust() { return _thrust; };

    /**jsdoc
     * @function MyAvatar.setThrust
     * @param {Vec3} thrust
     */
    void setThrust(glm::vec3 newThrust) { _thrust = newThrust; }


    /**jsdoc
     * @function MyAvatar.updateMotionBehaviorFromMenu
     */
    Q_INVOKABLE void updateMotionBehaviorFromMenu();


    /**jsdoc
     * @function MyAvatar.setEnableDebugDrawDefaultPose
     * @param {boolean} enabled
     */
    void setEnableDebugDrawDefaultPose(bool isEnabled);
    /**jsdoc
     * @function MyAvatar.setEnableDebugDrawAnimPose
     * @param {boolean} enabled
     */
    void setEnableDebugDrawAnimPose(bool isEnabled);
    /**jsdoc
     * @function MyAvatar.setEnableDebugDrawPosition
     * @param {boolean} enabled
     */
    void setEnableDebugDrawPosition(bool isEnabled);
    /**jsdoc
     * @function MyAvatar.setEnableDebugDrawHandControllers
     * @param {boolean} enabled
     */
    void setEnableDebugDrawHandControllers(bool isEnabled);
    /**jsdoc
     * @function MyAvatar.setEnableDebugDrawSensorToWorldMatrix
     * @param {boolean} enabled
     */
    void setEnableDebugDrawSensorToWorldMatrix(bool isEnabled);
    /**jsdoc
     * @function MyAvatar.setEnableDebugDrawIKTargets
     * @param {boolean} enabled
     */
    void setEnableDebugDrawIKTargets(bool isEnabled);
    /**jsdoc
     * @function MyAvatar.setEnableDebugDrawIKConstraints
     * @param {boolean} enabled
     */
    void setEnableDebugDrawIKConstraints(bool isEnabled);
    /**jsdoc
     * @function MyAvatar.setEnableDebugDrawIKChains
     * @param {boolean} enabled
     */
    void setEnableDebugDrawIKChains(bool isEnabled);
    /**jsdoc
     * @function MyAvatar.setEnableDebugDrawDetailedCollision
     * @param {boolean} enabled
     */
    void setEnableDebugDrawDetailedCollision(bool isEnabled);

    /**jsdoc
     * Get whether or not your avatar mesh is visible.
     * @function MyAvatar.getEnableMeshVisible
     * @returns {boolean} <code>true</code> if your avatar's mesh is visible, otherwise <code>false</code>.
     */
    bool getEnableMeshVisible() const { return _skeletonModel->isVisible(); }

    /**jsdoc
     * Set whether or not your avatar mesh is visible.
     * @function MyAvatar.setEnableMeshVisible
     * @param {boolean} visible - <code>true</code> to set your avatar mesh visible; <code>false</code> to set it invisible.
     * @example <caption>Make your avatar invisible for 10s.</caption>
     * MyAvatar.setEnableMeshVisible(false);
     * Script.setTimeout(function () {
     *     MyAvatar.setEnableMeshVisible(true);
     * }, 10000);
     */
    void setEnableMeshVisible(bool isEnabled);

    /**jsdoc
     * @function MyAvatar.setEnableInverseKinematics
     * @param {boolean} enabled
     */
    void setEnableInverseKinematics(bool isEnabled);


    /**jsdoc
     * @function MyAvatar.getAnimGraphOverrideUrl
     * @returns {string} 
     */
    QUrl getAnimGraphOverrideUrl() const;  // thread-safe

    /**jsdoc
     * @function MyAvatar.setAnimGraphOverrideUrl
     * @param {string} url
     */
    void setAnimGraphOverrideUrl(QUrl value);  // thread-safe

    /**jsdoc
     * @function MyAvatar.getAnimGraphUrl
     * @returns {string} 
     */
    QUrl getAnimGraphUrl() const;  // thread-safe

    /**jsdoc
     * @function MyAvatar.setAnimGraphUrl
     * @param {string} url
     */
    void setAnimGraphUrl(const QUrl& url);  // thread-safe


    /**jsdoc
     * @function MyAvatar.getPositionForAudio
     * @returns {Vec3} 
     */
    glm::vec3 getPositionForAudio();

    /**jsdoc
     * @function MyAvatar.getOrientationForAudio
     * @returns {Quat} 
     */
    glm::quat getOrientationForAudio();


    /**jsdoc
     * @function MyAvatar.setModelScale
     * @param {number} scale
     */
    virtual void setModelScale(float scale) override;

signals:

    /**jsdoc
     * @function MyAvatar.audioListenerModeChanged
     * @returns {Signal} 
     */
    void audioListenerModeChanged();

    /**jsdoc
     * @function MyAvatar.transformChanged
     * @returns {Signal} 
     */
    void transformChanged();

    /**jsdoc
     * @function MyAvatar.newCollisionSoundURL
     * @param {string} url
     * @returns {Signal} 
     */
    void newCollisionSoundURL(const QUrl& url);

    /**jsdoc
     * Triggered when the avatar collides with an entity.
     * @function MyAvatar.collisionWithEntity
     * @param {Collision} collision
     * @returns {Signal}
     * @example <caption>Report each time your avatar collides with an entity.</caption>
     * MyAvatar.collisionWithEntity.connect(function (collision) {
     *     print("Your avatar collided with an entity.");
     * });
     */
    void collisionWithEntity(const Collision& collision);

    /**jsdoc
     * @function MyAvatar.energyChanged
     * @param {number} energy
     * @returns {Signal} 
     */
    void energyChanged(float newEnergy);

    /**jsdoc
     * @function MyAvatar.positionGoneTo
     * @returns {Signal} 
     */
    // FIXME: Better name would be goneToLocation().
    void positionGoneTo();

    /**jsdoc
     * @function MyAvatar.onLoadComplete
     * @returns {Signal} 
     */
    void onLoadComplete();

    /**jsdoc
     * @function MyAvatar.wentAway
     * @returns {Signal} 
     */
    void wentAway();

    /**jsdoc
     * @function MyAvatar.wentActive
     * @returns {Signal} 
     */
    void wentActive();

    /**jsdoc
     * @function MyAvatar.skeletonChanged
     * @returns {Signal} 
     */
    void skeletonChanged();

    /**jsdoc
     * @function MyAvatar.dominantHandChanged
     * @param {string} hand
     * @returns {Signal} 
     */
    void dominantHandChanged(const QString& hand);

    /**jsdoc
     * @function MyAvatar.sensorToWorldScaleChanged
     * @param {number} scale
     * @returns {Signal} 
     */
    void sensorToWorldScaleChanged(float sensorToWorldScale);

    /**jsdoc
     * @function MyAvatar.attachmentsChanged
     * @returns {Signal} 
     */
    void attachmentsChanged();

    /**jsdoc
     * @function MyAvatar.scaleChanged
     * @returns {Signal} 
     */
    void scaleChanged();

private slots:
    void leaveDomain();


protected:
    virtual void beParentOfChild(SpatiallyNestablePointer newChild) const override;
    virtual void forgetChild(SpatiallyNestablePointer newChild) const override;

private:

    bool requiresSafeLanding(const glm::vec3& positionIn, glm::vec3& positionOut);

    virtual QByteArray toByteArrayStateful(AvatarDataDetail dataDetail, bool dropFaceTracking) override;

    void simulate(float deltaTime);
    void updateFromTrackers(float deltaTime);
    void saveAvatarUrl();
    virtual void render(RenderArgs* renderArgs) override;
    virtual bool shouldRenderHead(const RenderArgs* renderArgs) const override;
    void setShouldRenderLocally(bool shouldRender) { _shouldRender = shouldRender; setEnableMeshVisible(shouldRender); }
    bool getShouldRenderLocally() const { return _shouldRender; }
    void setHasScriptedBlendshapes(bool hasScriptedBlendshapes) { _hasScriptedBlendShapes = hasScriptedBlendshapes; }
    bool getHasScriptedBlendshapes() const override { return _hasScriptedBlendShapes; }
    void setHasAudioEnabledFaceMovement(bool hasAudioEnabledFaceMovement) { _hasAudioEnabledFaceMovement = hasAudioEnabledFaceMovement; }
    bool getHasAudioEnabledFaceMovement() const override { return _hasAudioEnabledFaceMovement; }
    bool isMyAvatar() const override { return true; }
    virtual int parseDataFromBuffer(const QByteArray& buffer) override;
    virtual glm::vec3 getSkeletonPosition() const override;
    int _skeletonModelChangeCount { 0 };

    void saveAvatarScale();

    glm::vec3 getScriptedMotorVelocity() const { return _scriptedMotorVelocity; }
    float getScriptedMotorTimescale() const { return _scriptedMotorTimescale; }
    QString getScriptedMotorFrame() const;
    QString getScriptedMotorMode() const;
    void setScriptedMotorVelocity(const glm::vec3& velocity);
    void setScriptedMotorTimescale(float timescale);
    void setScriptedMotorFrame(QString frame);
    void setScriptedMotorMode(QString mode);
    virtual void attach(const QString& modelURL, const QString& jointName = QString(),
                        const glm::vec3& translation = glm::vec3(), const glm::quat& rotation = glm::quat(),
                        float scale = 1.0f, bool isSoft = false,
                        bool allowDuplicates = false, bool useSaved = true) override;

    bool cameraInsideHead(const glm::vec3& cameraPosition) const;

    void updateEyeContactTarget(float deltaTime);

    // These are made private for MyAvatar so that you will use the "use" methods instead
    virtual void setSkeletonModelURL(const QUrl& skeletonModelURL) override;

    virtual void updatePalms() override {}
    void lateUpdatePalms();

    void clampTargetScaleToDomainLimits();
    void clampScaleChangeToDomainLimits(float desiredScale);
    glm::mat4 computeCameraRelativeHandControllerMatrix(const glm::mat4& controllerSensorMatrix) const;

    std::array<float, MAX_DRIVE_KEYS> _driveKeys;
    std::bitset<MAX_DRIVE_KEYS> _disabledDriveKeys;

    bool _enableFlying { true };
    bool _wasPushing { false };
    bool _isPushing { false };
    bool _isBeingPushed { false };
    bool _isBraking { false };
    bool _isAway { false };

    float _boomLength { ZOOM_DEFAULT };
    float _yawSpeed; // degrees/sec
    float _pitchSpeed; // degrees/sec

    glm::vec3 _thrust { 0.0f };  // impulse accumulator for outside sources

    glm::vec3 _actionMotorVelocity; // target local-frame velocity of avatar (default controller actions)
    glm::vec3 _scriptedMotorVelocity; // target local-frame velocity of avatar (analog script)
    float _scriptedMotorTimescale; // timescale for avatar to achieve its target velocity
    int _scriptedMotorFrame;
    int _scriptedMotorMode;
    quint32 _motionBehaviors;
    QString _collisionSoundURL;

    SharedSoundPointer _collisionSound;

    MyCharacterController _characterController;
    int16_t _previousCollisionGroup { BULLET_COLLISION_GROUP_MY_AVATAR };

    AvatarWeakPointer _lookAtTargetAvatar;
    glm::vec3 _targetAvatarPosition;
    bool _shouldRender { true };
    float _oculusYawOffset;

    eyeContactTarget _eyeContactTarget;
    float _eyeContactTargetTimer { 0.0f };

    glm::vec3 _trackedHeadPosition;

    Setting::Handle<float> _realWorldFieldOfView;
    Setting::Handle<bool> _useAdvancedMovementControls;

    // Smoothing.
    const float SMOOTH_TIME_ORIENTATION = 0.5f;

    // Smoothing data for blending from one position/orientation to another on remote agents.
    float _smoothOrientationTimer;
    glm::quat _smoothOrientationInitial;
    glm::quat _smoothOrientationTarget;

    // private methods
    void updateOrientation(float deltaTime);
    void updateActionMotor(float deltaTime);
    void updatePosition(float deltaTime);
    void updateCollisionSound(const glm::vec3& penetration, float deltaTime, float frequency);
    void initHeadBones();
    void initAnimGraph();

    // Avatar Preferences
    QUrl _fullAvatarURLFromPreferences;
    QString _fullAvatarModelName;
    ThreadSafeValueCache<QUrl> _currentAnimGraphUrl;
    ThreadSafeValueCache<QUrl> _prefOverrideAnimGraphUrl;
    QUrl _fstAnimGraphOverrideUrl;
    bool _useSnapTurn { true };
    bool _clearOverlayWhenMoving { true };
    QString _dominantHand { DOMINANT_RIGHT_HAND };

    const float ROLL_CONTROL_DEAD_ZONE_DEFAULT = 8.0f; // degrees
    const float ROLL_CONTROL_RATE_DEFAULT = 114.0f; // degrees / sec

    bool _hmdRollControlEnabled { true };
    float _hmdRollControlDeadZone { ROLL_CONTROL_DEAD_ZONE_DEFAULT };
    float _hmdRollControlRate { ROLL_CONTROL_RATE_DEFAULT };
    bool _hasScriptedBlendShapes { false };
    bool _hasAudioEnabledFaceMovement { true };

    // working copy -- see AvatarData for thread-safe _sensorToWorldMatrixCache, used for outward facing access
    glm::mat4 _sensorToWorldMatrix { glm::mat4() };

    // cache of the current HMD sensor position and orientation in sensor space.
    glm::mat4 _hmdSensorMatrix;
    glm::quat _hmdSensorOrientation;
    glm::vec3 _hmdSensorPosition;
    // cache head controller pose in sensor space
    glm::vec2 _headControllerFacing;  // facing vector in xz plane
    glm::vec2 _headControllerFacingMovingAverage { 0, 0 };   // facing vector in xz plane

    // cache of the current body position and orientation of the avatar's body,
    // in sensor space.
    glm::mat4 _bodySensorMatrix;

    struct FollowHelper {
        FollowHelper();

        enum FollowType {
            Rotation = 0,
            Horizontal,
            Vertical,
            NumFollowTypes
        };
        float _timeRemaining[NumFollowTypes];

        void deactivate();
        void deactivate(FollowType type);
        void activate();
        void activate(FollowType type);
        bool isActive() const;
        bool isActive(FollowType followType) const;
        float getMaxTimeRemaining() const;
        void decrementTimeRemaining(float dt);
        bool shouldActivateRotation(const MyAvatar& myAvatar, const glm::mat4& desiredBodyMatrix, const glm::mat4& currentBodyMatrix) const;
        bool shouldActivateVertical(const MyAvatar& myAvatar, const glm::mat4& desiredBodyMatrix, const glm::mat4& currentBodyMatrix) const;
        bool shouldActivateHorizontal(const MyAvatar& myAvatar, const glm::mat4& desiredBodyMatrix, const glm::mat4& currentBodyMatrix) const;
        void prePhysicsUpdate(MyAvatar& myAvatar, const glm::mat4& bodySensorMatrix, const glm::mat4& currentBodyMatrix, bool hasDriveInput);
        glm::mat4 postPhysicsUpdate(const MyAvatar& myAvatar, const glm::mat4& currentBodyMatrix);
        bool getForceActivateRotation() const;
        void setForceActivateRotation(bool val);
        bool getForceActivateVertical() const;
        void setForceActivateVertical(bool val);
        bool getForceActivateHorizontal() const;
        void setForceActivateHorizontal(bool val);
        std::atomic<bool> _forceActivateRotation{ false };
        std::atomic<bool> _forceActivateVertical{ false };
        std::atomic<bool> _forceActivateHorizontal{ false };
    };
    FollowHelper _follow;

    bool _goToPending { false };
    bool _physicsSafetyPending { false };
    glm::vec3 _goToPosition;
    glm::quat _goToOrientation;

    std::unordered_set<int> _headBoneSet;
    bool _prevShouldDrawHead;
    bool _rigEnabled { true };

    bool _enableDebugDrawDefaultPose { false };
    bool _enableDebugDrawAnimPose { false };
    bool _enableDebugDrawHandControllers { false };
    bool _enableDebugDrawSensorToWorldMatrix { false };
    bool _enableDebugDrawIKTargets { false };
    bool _enableDebugDrawIKConstraints { false };
    bool _enableDebugDrawIKChains { false };
    bool _enableDebugDrawDetailedCollision { false };

    mutable bool _cauterizationNeedsUpdate; // do we need to scan children and update their "cauterized" state?

    AudioListenerMode _audioListenerMode;
    glm::vec3 _customListenPosition;
    glm::quat _customListenOrientation;

    AtRestDetector _hmdAtRestDetector;
    bool _lastIsMoving { false };

    // all poses are in sensor-frame
    std::map<controller::Action, controller::Pose> _controllerPoseMap;
    mutable std::mutex _controllerPoseMapMutex;

    bool _hmdLeanRecenterEnabled { true };
    bool _sprint { false };

    AnimPose _prePhysicsRoomPose;
    std::mutex _holdActionsMutex;
    std::vector<AvatarActionHold*> _holdActions;

    float AVATAR_MOVEMENT_ENERGY_CONSTANT { 0.001f };
    float AUDIO_ENERGY_CONSTANT { 0.000001f };
    float MAX_AVATAR_MOVEMENT_PER_FRAME { 30.0f };
    float currentEnergy { 0.0f };
    float energyChargeRate { 0.003f };
    glm::vec3 priorVelocity;
    glm::vec3 lastPosition;
    float getAudioEnergy();
    float getAccelerationEnergy();
    float getEnergy();
    void setEnergy(float value);
    bool didTeleport();
    bool getIsAway() const { return _isAway; }
    void setAway(bool value);

    std::mutex _pinnedJointsMutex;
    std::vector<int> _pinnedJoints;

    // height of user in sensor space, when standing erect.
    ThreadSafeValueCache<float> _userHeight { DEFAULT_AVATAR_HEIGHT };

    void updateChildCauterization(SpatiallyNestablePointer object);

    // max unscaled forward movement speed
    ThreadSafeValueCache<float> _walkSpeed { DEFAULT_AVATAR_MAX_WALKING_SPEED };
    float _walkSpeedScalar { AVATAR_WALK_SPEED_SCALAR };
};

QScriptValue audioListenModeToScriptValue(QScriptEngine* engine, const AudioListenerMode& audioListenerMode);
void audioListenModeFromScriptValue(const QScriptValue& object, AudioListenerMode& audioListenerMode);

QScriptValue driveKeysToScriptValue(QScriptEngine* engine, const MyAvatar::DriveKeys& driveKeys);
void driveKeysFromScriptValue(const QScriptValue& object, MyAvatar::DriveKeys& driveKeys);

#endif // hifi_MyAvatar_h<|MERGE_RESOLUTION|>--- conflicted
+++ resolved
@@ -60,64 +60,6 @@
      * change the avatar's position within the domain, or manage the avatar's collisions with other objects.
      *
      * @namespace MyAvatar
-<<<<<<< HEAD
-     * @augments Avatar
-     * @property qmlPosition {Vec3} Used as a stopgap for position access by QML, as glm::vec3 is unavailable outside of scripts
-     * @property shouldRenderLocally {bool} Set it to true if you would like to see MyAvatar in your local interface,
-     *   and false if you would not like to see MyAvatar in your local interface.
-     * @property motorVelocity {Vec3} Can be used to move the avatar with this velocity.
-     * @property motorTimescale {float} Specifies how quickly the avatar should accelerate to meet the motorVelocity,
-     *   smaller values will result in higher acceleration.
-     * @property motorReferenceFrame {string} Reference frame of the motorVelocity, must be one of the following: "avatar", "camera", "world"
-     * @property motorMode {string} Type of scripted motor behavior, "simple" = use motorTimescale property (default mode) and "dynamic" = use action motor's timescales
-     * @property collisionSoundURL {string} Specifies the sound to play when the avatar experiences a collision.
-     *   You can provide a mono or stereo 16-bit WAV file running at either 24 Khz or 48 Khz.
-     *   The latter is downsampled by the audio mixer, so all audio effectively plays back at a 24 Khz sample rate.
-     *   48 Khz RAW files are also supported.
-     * @property audioListenerMode {number} When hearing spatialized audio this determines where the listener placed.
-     *   Should be one of the following values:
-     *   MyAvatar.audioListenerModeHead - the listener located at the avatar's head.
-     *   MyAvatar.audioListenerModeCamera - the listener is relative to the camera.
-     *   MyAvatar.audioListenerModeCustom - the listener is at a custom location specified by the MyAvatar.customListenPosition
-     *   and MyAvatar.customListenOrientation properties.
-     * @property hasScriptedBlendshapes {boolean} Blendshapes will be transmitted over the network if set to true.
-     * @property hasAudioEnabledFaceMovement {boolean} If set to true, voice audio will move the mouth Blendshapes while MyAvatar.hasScriptedBlendshapes is enabled.
-     * @property customListenPosition {Vec3} If MyAvatar.audioListenerMode == MyAvatar.audioListenerModeHead, then this determines the position
-     *   of audio spatialization listener.
-     * @property customListenOrientation {Quat} If MyAvatar.audioListenerMode == MyAvatar.audioListenerModeHead, then this determines the orientation
-     *   of the audio spatialization listener.
-     * @property audioListenerModeHead {number} READ-ONLY. When passed to MyAvatar.audioListenerMode, it will set the audio listener
-     *   around the avatar's head.
-     * @property audioListenerModeCamera {number} READ-ONLY. When passed to MyAvatar.audioListenerMode, it will set the audio listener
-     *   around the camera.
-     * @property audioListenerModeCustom {number} READ-ONLY. When passed to MyAvatar.audioListenerMode, it will set the audio listener
-     *  around the value specified by MyAvatar.customListenPosition and MyAvatar.customListenOrientation.
-     * @property leftHandPosition {Vec3} READ-ONLY. The desired position of the left wrist in avatar space, determined by the hand controllers.
-     *   Note: only valid if hand controllers are in use.
-     * @property rightHandPosition {Vec3} READ-ONLY. The desired position of the right wrist in avatar space, determined by the hand controllers.
-     *   Note: only valid if hand controllers are in use.
-     * @property leftHandTipPosition {Vec3} READ-ONLY. A position 30 cm offset from MyAvatar.leftHandPosition
-     * @property rightHandTipPosition {Vec3} READ-ONLY. A position 30 cm offset from MyAvatar.rightHandPosition
-     * @property leftHandPose {Pose} READ-ONLY. Returns full pose (translation, orientation, velocity & angularVelocity) of the desired
-     *   wrist position, determined by the hand controllers.
-     * @property rightHandPose {Pose} READ-ONLY. Returns full pose (translation, orientation, velocity & angularVelocity) of the desired
-     *   wrist position, determined by the hand controllers.
-     * @property leftHandTipPose {Pose} READ-ONLY. Returns a pose offset 30 cm from MyAvatar.leftHandPose
-     * @property rightHandTipPose {Pose} READ-ONLY. Returns a pose offset 30 cm from MyAvatar.rightHandPose
-     * @property hmdLeanRecenterEnabled {bool} This can be used disable the hmd lean recenter behavior.  This behavior is what causes your avatar
-     *   to follow your HMD as you walk around the room, in room scale VR.  Disabling this is useful if you desire to pin the avatar to a fixed location.
-     * @property collisionsEnabled {bool} This can be used to disable collisions between the avatar and the world.
-     * @property useAdvancedMovementControls {bool} Stores the user preference only, does not change user mappings, this is done in the defaultScript
-     *   "scripts/system/controllers/toggleAdvancedMovementForHandControllers.js".
-     * @property userHeight {number} The height of the user in sensor space. (meters).
-     * @property userEyeHeight {number} Estimated height of the users eyes in sensor space. (meters)
-     * @property SELF_ID {string} READ-ONLY. UUID representing "my avatar". Only use for local-only entities and overlays in situations where MyAvatar.sessionUUID is not available (e.g., if not connected to a domain).
-     *   Note: Likely to be deprecated.
-     * @property hmdRollControlEnabled {bool} When enabled the roll angle of your HMD will turn your avatar while flying.
-     * @property hmdRollControlDeadZone {number} If hmdRollControlEnabled is true, this value can be used to tune what roll angle is required to begin turning.
-     *   This angle is specified in degrees.
-     * @property hmdRollControlRate {number} If hmdRollControlEnabled is true, this value determines the maximum turn rate of your avatar when rolling your HMD in degrees per second.
-=======
      * @property {Vec3} qmlPosition - A synonym for <code>position</code> for use by QML.
      * @property {boolean} shouldRenderLocally=true - If <code>true</code> then your avatar is rendered for you in Interface,
      *     otherwise it is not rendered for you (but it is still rendered for other users).
@@ -140,6 +82,8 @@
      * @property {number} audioListenerModeCamera=1 - The audio listening position is at the camera. <em>Read-only.</em>
      * @property {number} audioListenerModeCustom=2 - The audio listening position is at a the position specified by set by the 
      *     <code>customListenPosition</code> and <code>customListenOrientation</code> property values. <em>Read-only.</em>
+     * @property hasScriptedBlendshapes {boolean} Blendshapes will be transmitted over the network if set to true.
+     * @property hasAudioEnabledFaceMovement {boolean} If set to true, voice audio will move the mouth Blendshapes while MyAvatar.hasScriptedBlendshapes is enabled.
      * @property {Vec3} customListenPosition=Vec3.ZERO - The listening position used when the <code>audioListenerMode</code>
      *     property value is <code>audioListenerModeCustom</code>.
      * @property {Quat} customListenOrientation=Quat.IDENTITY - The listening orientation used when the 
@@ -221,7 +165,6 @@
      * @property {Mat4} controllerLeftHandMatrix <em>Read-only.</em>
      * @property {Mat4} controllerRightHandMatrix <em>Read-only.</em>
      * @property {number} sensorToWorldScale <em>Read-only.</em>
->>>>>>> 2be40d48
      */
     // FIXME: `glm::vec3 position` is not accessible from QML, so this exposes position in a QML-native type
     Q_PROPERTY(QVector3D qmlPosition READ getQmlPosition)

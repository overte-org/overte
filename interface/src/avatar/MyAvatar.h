//
//  MyAvatar.h
//  interface/src/avatar
//
//  Created by Mark Peng on 8/16/13.
//  Copyright 2012 High Fidelity, Inc.
//
//  Distributed under the Apache License, Version 2.0.
//  See the accompanying file LICENSE or http://www.apache.org/licenses/LICENSE-2.0.html
//

#ifndef hifi_MyAvatar_h
#define hifi_MyAvatar_h

#include <bitset>

#include <glm/glm.hpp>

#include <QUuid>

#include <AvatarConstants.h>
#include <avatars-renderer/Avatar.h>
#include <avatars-renderer/ScriptAvatar.h>
#include <controllers/Pose.h>
#include <controllers/Actions.h>
#include <EntityItem.h>
#include <ThreadSafeValueCache.h>
#include <Rig.h>
#include <ScriptEngine.h>
#include <SettingHandle.h>
#include <Sound.h>

#include "AtRestDetector.h"
#include "MyCharacterController.h"
#include "RingBufferHistory.h"

class AvatarActionHold;
class ModelItemID;
class MyHead;

enum eyeContactTarget {
    LEFT_EYE,
    RIGHT_EYE,
    MOUTH
};

enum AudioListenerMode {
    FROM_HEAD = 0,
    FROM_CAMERA,
    CUSTOM
};

Q_DECLARE_METATYPE(AudioListenerMode);

class MyAvatar : public Avatar {
    Q_OBJECT
    friend class AnimStats;

    /**jsdoc
     * Your avatar is your in-world representation of you. The <code>MyAvatar</code> API is used to manipulate the avatar.
     * For example, you can customize the avatar's appearance, run custom avatar animations,
     * change the avatar's position within the domain, or manage the avatar's collisions with other objects.
     *
     * @namespace MyAvatar
     *
     * @hifi-interface
     * @hifi-client-entity
     *
     * @property {Vec3} qmlPosition - A synonym for <code>position</code> for use by QML.
     * @property {boolean} shouldRenderLocally=true - If <code>true</code> then your avatar is rendered for you in Interface,
     *     otherwise it is not rendered for you (but it is still rendered for other users).
     * @property {Vec3} motorVelocity=Vec3.ZERO - The target velocity of your avatar to be achieved by a scripted motor.
     * @property {number} motorTimescale=1000000 - The timescale for the scripted motor to achieve the target 
     *     <code>motorVelocity</code> avatar velocity. Smaller values result in higher acceleration.
     * @property {string} motorReferenceFrame="camera" -  Reference frame of the <code>motorVelocity</code>. Must be one of the 
     *     following: <code>"camera"</code>, <code>"avatar"</code>, and <code>"world"</code>.
     * @property {string} motorMode="simple" - The Type of scripted motor behavior: <code>"simple"</code> to use the 
     *     <code>motorTimescale</code> time scale; <code>"dynamic"</code> to use character controller timescales.
     * @property {string} collisionSoundURL="Body_Hits_Impact.wav" - The sound that's played when the avatar experiences a 
     *     collision. It can be a mono or stereo 16-bit WAV file running at either 24kHz or 48kHz. The latter is down-sampled 
     *     by the audio mixer, so all audio effectively plays back at a 24khz. 48kHz RAW files are also supported.
     * @property {number} audioListenerMode=0 - Specifies the listening position when hearing spatialized audio. Must be one 
     *     of the following property values:<br />
     *     <code>audioListenerModeHead</code><br />
     *     <code>audioListenerModeCamera</code><br />
     *     <code>audioListenerModeCustom</code>
     * @property {number} audioListenerModeHead=0 - The audio listening position is at the avatar's head. <em>Read-only.</em>
     * @property {number} audioListenerModeCamera=1 - The audio listening position is at the camera. <em>Read-only.</em>
     * @property {number} audioListenerModeCustom=2 - The audio listening position is at a the position specified by set by the 
     *     <code>customListenPosition</code> and <code>customListenOrientation</code> property values. <em>Read-only.</em>
     * @property {boolean} hasScriptedBlendshapes=false - Blendshapes will be transmitted over the network if set to true.
     * @property {boolean} hasProceduralBlinkFaceMovement=true - procedural blinking will be turned on if set to true.
     * @property {boolean} hasProceduralEyeFaceMovement=true - procedural eye movement will be turned on if set to true.
     * @property {boolean} hasAudioEnabledFaceMovement=true - If set to true, voice audio will move the mouth Blendshapes while MyAvatar.hasScriptedBlendshapes is enabled.
     * @property {Vec3} customListenPosition=Vec3.ZERO - The listening position used when the <code>audioListenerMode</code>
     *     property value is <code>audioListenerModeCustom</code>.
     * @property {Quat} customListenOrientation=Quat.IDENTITY - The listening orientation used when the 
     *     <code>audioListenerMode</code> property value is <code>audioListenerModeCustom</code>.
     * @property {Vec3} leftHandPosition - The position of the left hand in avatar coordinates if it's being positioned by 
     *     controllers, otherwise {@link Vec3(0)|Vec3.ZERO}. <em>Read-only.</em>
     * @property {Vec3} rightHandPosition - The position of the right hand in avatar coordinates if it's being positioned by
     *     controllers, otherwise {@link Vec3(0)|Vec3.ZERO}. <em>Read-only.</em>

     * @property {Vec3} leftHandTipPosition - The position 30cm offset from the left hand in avatar coordinates if it's being 
     *     positioned by controllers, otherwise {@link Vec3(0)|Vec3.ZERO}. <em>Read-only.</em>
     * @property {Vec3} rightHandTipPosition - The position 30cm offset from the right hand in avatar coordinates if it's being
     *     positioned by controllers, otherwise {@link Vec3(0)|Vec3.ZERO}. <em>Read-only.</em>
     * @property {Pose} leftHandPose - The pose of the left hand as determined by the hand controllers. <em>Read-only.</em>
     * @property {Pose} rightHandPose - The pose right hand position as determined by the hand controllers. <em>Read-only.</em>
     * @property {Pose} leftHandTipPose - The pose of the left hand as determined by the hand controllers, with the position 
     *     by 30cm. <em>Read-only.</em>
     * @property {Pose} rightHandTipPose - The pose of the right hand as determined by the hand controllers, with the position
     *     by 30cm. <em>Read-only.</em>
     * @property {boolean} centerOfGravityModelEnabled=true - If <code>true</code> then the avatar hips are placed according to the center of
     *     gravity model that balance the center of gravity over the base of support of the feet.  Setting the value <code>false</code> 
     *     will result in the default behaviour where the hips are placed under the head.
     * @property {boolean} hmdLeanRecenterEnabled=true - If <code>true</code> then the avatar is re-centered to be under the 
     *     head's position. In room-scale VR, this behavior is what causes your avatar to follow your HMD as you walk around 
     *     the room. Setting the value <code>false</code> is useful if you want to pin the avatar to a fixed position.
     * @property {boolean} collisionsEnabled - Set to <code>true</code> to enable collisions for the avatar, <code>false</code> 
     *     to disable collisions. May return <code>true</code> even though the value was set <code>false</code> because the 
     *     zone may disallow collisionless avatars.
     * @property {boolean} characterControllerEnabled - Synonym of <code>collisionsEnabled</code>. 
     *     <strong>Deprecated:</strong> Use <code>collisionsEnabled</code> instead.
     * @property {boolean} useAdvancedMovementControls - Returns and sets the value of the Interface setting, Settings > 
     *     Walking and teleporting. Note: Setting the value has no effect unless Interface is restarted.
     * @property {boolean} showPlayArea - Returns and sets the value of the Interface setting, Settings > Show room boundaries 
     *     while teleporting. Note: Setting the value has no effect unless Interface is restarted.
     * @property {number} yawSpeed=75
     * @property {number} pitchSpeed=50
     * @property {boolean} hmdRollControlEnabled=true - If <code>true</code>, the roll angle of your HMD turns your avatar 
     *     while flying.
     * @property {number} hmdRollControlDeadZone=8 - The amount of HMD roll, in degrees, required before your avatar turns if 
     *    <code>hmdRollControlEnabled</code> is enabled.
     * @property {number} hmdRollControlRate If hmdRollControlEnabled is true, this value determines the maximum turn rate of
     *     your avatar when rolling your HMD in degrees per second.
     * @property {number} userHeight=1.75 - The height of the user in sensor space.
     * @property {number} userEyeHeight=1.65 - The estimated height of the user's eyes in sensor space. <em>Read-only.</em>
     * @property {Uuid} SELF_ID - UUID representing "my avatar". Only use for local-only entities in situations 
     *     where MyAvatar.sessionUUID is not available (e.g., if not connected to a domain). Note: Likely to be deprecated. 
     *     <em>Read-only.</em>
     * @property {number} walkSpeed
     * @property {number} walkBackwardSpeed
     * @property {number} sprintSpeed
     * @property {number} isInSittingState
     * @property {number} userRecenterModel
     *
     * @property {Vec3} skeletonOffset - Can be used to apply a translation offset between the avatar's position and the
     *     registration point of the 3D model.
     *
     * @property {Vec3} position 
     * @property {number} scale - Returns the clamped scale of the avatar.
     * @property {number} density <em>Read-only.</em>
     * @property {Vec3} handPosition 
     * @property {number} bodyYaw - The rotation left or right about an axis running from the head to the feet of the avatar. 
     *     Yaw is sometimes called "heading".
     * @property {number} bodyPitch - The rotation about an axis running from shoulder to shoulder of the avatar. Pitch is 
     *     sometimes called "elevation".
     * @property {number} bodyRoll - The rotation about an axis running from the chest to the back of the avatar. Roll is 
     *     sometimes called "bank".
     * @property {Quat} orientation 
     * @property {Quat} headOrientation - The orientation of the avatar's head.
     * @property {number} headPitch - The rotation about an axis running from ear to ear of the avatar's head. Pitch is 
     *     sometimes called "elevation".
     * @property {number} headYaw - The rotation left or right about an axis running from the base to the crown of the avatar's 
     *     head. Yaw is sometimes called "heading".
     * @property {number} headRoll - The rotation about an axis running from the nose to the back of the avatar's head. Roll is 
     *     sometimes called "bank".
     * @property {Vec3} velocity 
     * @property {Vec3} angularVelocity 
     * @property {number} audioLoudness 
     * @property {number} audioAverageLoudness 
     * @property {string} displayName 
     * @property {string} sessionDisplayName - Sanitized, defaulted version displayName that is defined by the AvatarMixer 
     *     rather than by Interface clients. The result is unique among all avatars present at the time.
     * @property {boolean} lookAtSnappingEnabled
     * @property {string} skeletonModelURL 
     * @property {AttachmentData[]} attachmentData
     * @property {string[]} jointNames - The list of joints in the current avatar model. <em>Read-only.</em>
     * @property {Uuid} sessionUUID <em>Read-only.</em>
     * @property {Mat4} sensorToWorldMatrix <em>Read-only.</em>
     * @property {Mat4} controllerLeftHandMatrix <em>Read-only.</em>
     * @property {Mat4} controllerRightHandMatrix <em>Read-only.</em>
     * @property {number} sensorToWorldScale <em>Read-only.</em>
     */
    // FIXME: `glm::vec3 position` is not accessible from QML, so this exposes position in a QML-native type
    Q_PROPERTY(QVector3D qmlPosition READ getQmlPosition)
    QVector3D getQmlPosition() { auto p = getWorldPosition(); return QVector3D(p.x, p.y, p.z); }

    Q_PROPERTY(bool shouldRenderLocally READ getShouldRenderLocally WRITE setShouldRenderLocally)
    Q_PROPERTY(glm::vec3 motorVelocity READ getScriptedMotorVelocity WRITE setScriptedMotorVelocity)
    Q_PROPERTY(float motorTimescale READ getScriptedMotorTimescale WRITE setScriptedMotorTimescale)
    Q_PROPERTY(QString motorReferenceFrame READ getScriptedMotorFrame WRITE setScriptedMotorFrame)
    Q_PROPERTY(QString motorMode READ getScriptedMotorMode WRITE setScriptedMotorMode)
    Q_PROPERTY(QString collisionSoundURL READ getCollisionSoundURL WRITE setCollisionSoundURL)
    Q_PROPERTY(AudioListenerMode audioListenerMode READ getAudioListenerMode WRITE setAudioListenerMode)
    Q_PROPERTY(glm::vec3 customListenPosition READ getCustomListenPosition WRITE setCustomListenPosition)
    Q_PROPERTY(glm::quat customListenOrientation READ getCustomListenOrientation WRITE setCustomListenOrientation)
    Q_PROPERTY(AudioListenerMode audioListenerModeHead READ getAudioListenerModeHead)
    Q_PROPERTY(AudioListenerMode audioListenerModeCamera READ getAudioListenerModeCamera)
    Q_PROPERTY(AudioListenerMode audioListenerModeCustom READ getAudioListenerModeCustom)
    Q_PROPERTY(bool hasScriptedBlendshapes READ getHasScriptedBlendshapes WRITE setHasScriptedBlendshapes)
    Q_PROPERTY(bool hasProceduralBlinkFaceMovement READ getHasProceduralBlinkFaceMovement WRITE setHasProceduralBlinkFaceMovement)
    Q_PROPERTY(bool hasProceduralEyeFaceMovement READ getHasProceduralEyeFaceMovement WRITE setHasProceduralEyeFaceMovement)
    Q_PROPERTY(bool hasAudioEnabledFaceMovement READ getHasAudioEnabledFaceMovement WRITE setHasAudioEnabledFaceMovement)
    Q_PROPERTY(float rotationRecenterFilterLength READ getRotationRecenterFilterLength WRITE setRotationRecenterFilterLength)
    Q_PROPERTY(float rotationThreshold READ getRotationThreshold WRITE setRotationThreshold)
    Q_PROPERTY(bool enableStepResetRotation READ getEnableStepResetRotation WRITE setEnableStepResetRotation)
    Q_PROPERTY(bool enableDrawAverageFacing READ getEnableDrawAverageFacing WRITE setEnableDrawAverageFacing)
    //TODO: make gravity feature work Q_PROPERTY(glm::vec3 gravity READ getGravity WRITE setGravity)

    Q_PROPERTY(glm::vec3 leftHandPosition READ getLeftHandPosition)
    Q_PROPERTY(glm::vec3 rightHandPosition READ getRightHandPosition)
    Q_PROPERTY(glm::vec3 leftHandTipPosition READ getLeftHandTipPosition)
    Q_PROPERTY(glm::vec3 rightHandTipPosition READ getRightHandTipPosition)

    Q_PROPERTY(controller::Pose leftHandPose READ getLeftHandPose)
    Q_PROPERTY(controller::Pose rightHandPose READ getRightHandPose)
    Q_PROPERTY(controller::Pose leftHandTipPose READ getLeftHandTipPose)
    Q_PROPERTY(controller::Pose rightHandTipPose READ getRightHandTipPose)

    Q_PROPERTY(float energy READ getEnergy WRITE setEnergy)
    Q_PROPERTY(bool isAway READ getIsAway WRITE setAway)

    Q_PROPERTY(bool centerOfGravityModelEnabled READ getCenterOfGravityModelEnabled WRITE setCenterOfGravityModelEnabled)
    Q_PROPERTY(bool hmdLeanRecenterEnabled READ getHMDLeanRecenterEnabled WRITE setHMDLeanRecenterEnabled)
    Q_PROPERTY(bool collisionsEnabled READ getCollisionsEnabled WRITE setCollisionsEnabled)
    Q_PROPERTY(bool otherAvatarsCollisionsEnabled READ getOtherAvatarsCollisionsEnabled WRITE setOtherAvatarsCollisionsEnabled)
    Q_PROPERTY(bool characterControllerEnabled READ getCharacterControllerEnabled WRITE setCharacterControllerEnabled)
    Q_PROPERTY(bool useAdvancedMovementControls READ useAdvancedMovementControls WRITE setUseAdvancedMovementControls)
    Q_PROPERTY(bool showPlayArea READ getShowPlayArea WRITE setShowPlayArea)

    Q_PROPERTY(float yawSpeed MEMBER _yawSpeed)
    Q_PROPERTY(float pitchSpeed MEMBER _pitchSpeed)

    Q_PROPERTY(bool hmdRollControlEnabled READ getHMDRollControlEnabled WRITE setHMDRollControlEnabled)
    Q_PROPERTY(float hmdRollControlDeadZone READ getHMDRollControlDeadZone WRITE setHMDRollControlDeadZone)
    Q_PROPERTY(float hmdRollControlRate READ getHMDRollControlRate WRITE setHMDRollControlRate)

    Q_PROPERTY(float userHeight READ getUserHeight WRITE setUserHeight)
    Q_PROPERTY(float userEyeHeight READ getUserEyeHeight)

    Q_PROPERTY(QUuid SELF_ID READ getSelfID CONSTANT)

    Q_PROPERTY(float walkSpeed READ getWalkSpeed WRITE setWalkSpeed);
    Q_PROPERTY(float walkBackwardSpeed READ getWalkBackwardSpeed WRITE setWalkBackwardSpeed);
    Q_PROPERTY(float sprintSpeed READ getSprintSpeed WRITE setSprintSpeed);
    Q_PROPERTY(bool isInSittingState READ getIsInSittingState WRITE setIsInSittingState);
    Q_PROPERTY(MyAvatar::SitStandModelType userRecenterModel READ getUserRecenterModel WRITE setUserRecenterModel);
    Q_PROPERTY(bool isSitStandStateLocked READ getIsSitStandStateLocked WRITE setIsSitStandStateLocked);
    Q_PROPERTY(bool allowTeleporting READ getAllowTeleporting)

    const QString DOMINANT_LEFT_HAND = "left";
    const QString DOMINANT_RIGHT_HAND = "right";
    const QString DEFAULT_HMD_AVATAR_ALIGNMENT_TYPE = "head";

    using Clock = std::chrono::system_clock;
    using TimePoint = Clock::time_point;

    using Clock = std::chrono::system_clock;
    using TimePoint = Clock::time_point;

public:
    enum DriveKeys {
        TRANSLATE_X = 0,
        TRANSLATE_Y,
        TRANSLATE_Z,
        YAW,
        STEP_TRANSLATE_X,
        STEP_TRANSLATE_Y,
        STEP_TRANSLATE_Z,
        STEP_YAW,
        PITCH,
        ZOOM,
        DELTA_YAW,
        DELTA_PITCH,
        MAX_DRIVE_KEYS
    };
    Q_ENUM(DriveKeys)

    enum SitStandModelType {
        ForceSit = 0,
        ForceStand,
        Auto,
        DisableHMDLean,
        NumSitStandTypes
    };
    Q_ENUM(SitStandModelType)

    explicit MyAvatar(QThread* thread);
    virtual ~MyAvatar();

    void instantiableAvatar() override {};
    void registerMetaTypes(ScriptEnginePointer engine);

    virtual void simulateAttachments(float deltaTime) override;

    AudioListenerMode getAudioListenerModeHead() const { return FROM_HEAD; }
    AudioListenerMode getAudioListenerModeCamera() const { return FROM_CAMERA; }
    AudioListenerMode getAudioListenerModeCustom() const { return CUSTOM; }

    void reset(bool andRecenter = false, bool andReload = true, bool andHead = true);

    void setCollisionWithOtherAvatarsFlags() override;

    /**jsdoc
     * @function MyAvatar.resetSensorsAndBody
     */
    Q_INVOKABLE void resetSensorsAndBody();

    /**jsdoc
     * Moves and orients the avatar, such that it is directly underneath the HMD, with toes pointed forward.
     * @function MyAvatar.centerBody
     */
    Q_INVOKABLE void centerBody(); // thread-safe


    /**jsdoc
     * The internal inverse-kinematics system maintains a record of which joints are "locked". Sometimes it is useful to forget this history, to prevent
     * contorted joints.
     * @function MyAvatar.clearIKJointLimitHistory
     */
    Q_INVOKABLE void clearIKJointLimitHistory(); // thread-safe

    void update(float deltaTime);
    virtual void postUpdate(float deltaTime, const render::ScenePointer& scene) override;
    void preDisplaySide(const RenderArgs* renderArgs);

    const glm::mat4& getHMDSensorMatrix() const { return _hmdSensorMatrix; }
    const glm::vec3& getHMDSensorPosition() const { return _hmdSensorPosition; }
    const glm::quat& getHMDSensorOrientation() const { return _hmdSensorOrientation; }

    /**jsdoc
     * @function MyAvatar.setOrientationVar
     * @param {object} newOrientationVar
     */
    Q_INVOKABLE void setOrientationVar(const QVariant& newOrientationVar);

    /**jsdoc
     * @function MyAvatar.getOrientationVar
     * @returns {object} 
     */
    Q_INVOKABLE QVariant getOrientationVar() const;

    // A method intended to be overriden by MyAvatar for polling orientation for network transmission.
    glm::quat getOrientationOutbound() const override;

    // Pass a recent sample of the HMD to the avatar.
    // This can also update the avatar's position to follow the HMD
    // as it moves through the world.
    void updateFromHMDSensorMatrix(const glm::mat4& hmdSensorMatrix);

    // compute the hip to hand average azimuth.
    glm::vec2 computeHandAzimuth() const;

    // read the location of a hand controller and save the transform
    void updateJointFromController(controller::Action poseKey, ThreadSafeValueCache<glm::mat4>& matrixCache);

    // best called at end of main loop, just before rendering.
    // update sensor to world matrix from current body position and hmd sensor.
    // This is so the correct camera can be used for rendering.
    void updateSensorToWorldMatrix();

    void setRealWorldFieldOfView(float realWorldFov) { _realWorldFieldOfView.set(realWorldFov); }

    /**jsdoc
     * Get the position in world coordinates of the point directly between your avatar's eyes assuming your avatar was in its
     * default pose. This is a reference position; it does not change as your avatar's head moves relative to the avatar 
     * position.
     * @function MyAvatar.getDefaultEyePosition
     * @returns {Vec3} Default position between your avatar's eyes in world coordinates.
     * @example <caption>Report your avatar's default eye position.</caption>
     * var defaultEyePosition = MyAvatar.getDefaultEyePosition();
     * print(JSON.stringify(defaultEyePosition));
     */
    Q_INVOKABLE glm::vec3 getDefaultEyePosition() const;

    float getRealWorldFieldOfView() { return _realWorldFieldOfView.get(); }

    /**jsdoc
     * The avatar animation system includes a set of default animations along with rules for how those animations are blended
     * together with procedural data (such as look at vectors, hand sensors etc.). overrideAnimation() is used to completely
     * override all motion from the default animation system (including inverse kinematics for hand and head controllers) and
     * play a set of specified animations. To end these animations and restore the default animations, use 
     * {@link MyAvatar.restoreAnimation}.<br />
     * <p>Note: When using pre-built animation data, it's critical that the joint orientation of the source animation and target 
     * rig are equivalent, since the animation data applies absolute values onto the joints. If the orientations are different, 
     * the avatar will move in unpredictable ways. For more information about avatar joint orientation standards, see 
     * <a href="https://docs.highfidelity.com/create-and-explore/avatars/avatar-standards">Avatar Standards</a>.</p>
     * @function MyAvatar.overrideAnimation
     * @param url {string} The URL to the animation file. Animation files need to be .FBX format, but only need to contain the 
     * avatar skeleton and animation data.
     * @param fps {number} The frames per second (FPS) rate for the animation playback. 30 FPS is normal speed.
     * @param loop {boolean} Set to true if the animation should loop.
     * @param firstFrame {number} The frame the animation should start at.
     * @param lastFrame {number} The frame the animation should end at.
     * @example <caption> Play a clapping animation on your avatar for three seconds. </caption>
     * // Clap your hands for 3 seconds then restore animation back to the avatar.
     * var ANIM_URL = "https://s3.amazonaws.com/hifi-public/animations/ClapAnimations/ClapHands_Standing.fbx";
     * MyAvatar.overrideAnimation(ANIM_URL, 30, true, 0, 53);
     * Script.setTimeout(function () {
     *     MyAvatar.restoreAnimation();
     * }, 3000);
     */
    Q_INVOKABLE void overrideAnimation(const QString& url, float fps, bool loop, float firstFrame, float lastFrame);

    /**jsdoc
     * The avatar animation system includes a set of default animations along with rules for how those animations are blended together with
     * procedural data (such as look at vectors, hand sensors etc.). Playing your own custom animations will override the default animations.
     * restoreAnimation() is used to restore all motion from the default animation system including inverse kinematics for hand and head
     * controllers. If you aren't currently playing an override animation, this function will have no effect.
     * @function MyAvatar.restoreAnimation
     * @example <caption> Play a clapping animation on your avatar for three seconds. </caption>
     * // Clap your hands for 3 seconds then restore animation back to the avatar.
     * var ANIM_URL = "https://s3.amazonaws.com/hifi-public/animations/ClapAnimations/ClapHands_Standing.fbx";
     * MyAvatar.overrideAnimation(ANIM_URL, 30, true, 0, 53);
     * Script.setTimeout(function () {
     *     MyAvatar.restoreAnimation();
     * }, 3000);
     */
    Q_INVOKABLE void restoreAnimation();

    /**jsdoc
     * Each avatar has an avatar-animation.json file that defines which animations are used and how they are blended together with procedural data
     * (such as look at vectors, hand sensors etc.). Each animation specified in the avatar-animation.json file is known as an animation role.
     * Animation roles map to easily understandable actions that the avatar can perform, such as "idleStand", "idleTalk", or "walkFwd."
     * getAnimationRoles() is used get the list of animation roles defined in the avatar-animation.json.
     * @function MyAvatar.getAnimationRoles
     * @returns {string[]} Array of role strings.
     * @example <caption>Print the list of animation roles defined in the avatar's avatar-animation.json file to the debug log.</caption>
     * var roles = MyAvatar.getAnimationRoles();
     * print("Animation Roles:");
     * for (var i = 0; i < roles.length; i++) {
     *     print(roles[i]);
     * }
     */
    Q_INVOKABLE QStringList getAnimationRoles();

    /**jsdoc
     * Each avatar has an avatar-animation.json file that defines a set of animation roles. Animation roles map to easily understandable actions
     * that the avatar can perform, such as "idleStand", "idleTalk", or "walkFwd". To get the full list of roles, use getAnimationRoles().
     * For each role, the avatar-animation.json defines when the animation is used, the animation clip (.FBX) used, and how animations are blended
     * together with procedural data (such as look at vectors, hand sensors etc.).
     * overrideRoleAnimation() is used to change the animation clip (.FBX) associated with a specified animation role. To end 
     * the animations and restore the default animations, use {@link MyAvatar.restoreRoleAnimation}.<br />
     * <p>Note: Hand roles only affect the hand. Other 'main' roles, like 'idleStand', 'idleTalk', 'takeoffStand' are full body.</p>
     * <p>Note: When using pre-built animation data, it's critical that the joint orientation of the source animation and target
     * rig are equivalent, since the animation data applies absolute values onto the joints. If the orientations are different,
     * the avatar will move in unpredictable ways. For more information about avatar joint orientation standards, see 
     * <a href="https://docs.highfidelity.com/create-and-explore/avatars/avatar-standards">Avatar Standards</a>.
     * @function MyAvatar.overrideRoleAnimation
     * @param role {string} The animation role to override
     * @param url {string} The URL to the animation file. Animation files need to be .FBX format, but only need to contain the avatar skeleton and animation data.
     * @param fps {number} The frames per second (FPS) rate for the animation playback. 30 FPS is normal speed.
     * @param loop {boolean} Set to true if the animation should loop
     * @param firstFrame {number} The frame the animation should start at
     * @param lastFrame {number} The frame the animation should end at
     * @example <caption>The default avatar-animation.json defines an "idleStand" animation role. This role specifies that when the avatar is not moving,
     * an animation clip of the avatar idling with hands hanging at its side will be used. It also specifies that when the avatar moves, the animation
     * will smoothly blend to the walking animation used by the "walkFwd" animation role.
     * In this example, the "idleStand" role animation clip has been replaced with a clapping animation clip. Now instead of standing with its arms
     * hanging at its sides when it is not moving, the avatar will stand and clap its hands. Note that just as it did before, as soon as the avatar
     * starts to move, the animation will smoothly blend into the walk animation used by the "walkFwd" animation role.</caption>
     * // An animation of the avatar clapping its hands while standing. Restore default after 30s.
     * var ANIM_URL = "https://s3.amazonaws.com/hifi-public/animations/ClapAnimations/ClapHands_Standing.fbx";
     * MyAvatar.overrideRoleAnimation("idleStand", ANIM_URL, 30, true, 0, 53);
     * Script.setTimeout(function () {
     *     MyAvatar.restoreRoleAnimation();
     * }, 30000);
     */
    Q_INVOKABLE void overrideRoleAnimation(const QString& role, const QString& url, float fps, bool loop, float firstFrame, float lastFrame);

    /**jsdoc
     * Each avatar has an avatar-animation.json file that defines a set of animation roles. Animation roles map to easily understandable actions that
     * the avatar can perform, such as "idleStand", "idleTalk", or "walkFwd". To get the full list of roles, use getAnimationRoles(). For each role,
     * the avatar-animation.json defines when the animation is used, the animation clip (.FBX) used, and how animations are blended together with
     * procedural data (such as look at vectors, hand sensors etc.). You can change the animation clip (.FBX) associated with a specified animation
     * role using overrideRoleAnimation().
     * restoreRoleAnimation() is used to restore a specified animation role's default animation clip. If you have not specified an override animation
     * for the specified role, this function will have no effect.
     * @function MyAvatar.restoreRoleAnimation
     * @param role {string} The animation role clip to restore.
     */
    Q_INVOKABLE void restoreRoleAnimation(const QString& role);

    // Adds handler(animStateDictionaryIn) => animStateDictionaryOut, which will be invoked just before each animGraph state update.
    // The handler will be called with an animStateDictionaryIn that has all those properties specified by the (possibly empty)
    // propertiesList argument. However for debugging, if the properties argument is null, all internal animGraph state is provided.
    // The animStateDictionaryOut can be a different object than animStateDictionaryIn. Any properties set in animStateDictionaryOut
    // will override those of the internal animation machinery.
    // The animStateDictionaryIn may be shared among multiple handlers, and thus may contain additional properties specified when
    // adding one of the other handlers. While any handler may change a value in animStateDictionaryIn (or supply different values in animStateDictionaryOut)
    // a handler must not remove properties from animStateDictionaryIn, nor change property values that it does not intend to change.
    // It is not specified in what order multiple handlers are called.
    Q_INVOKABLE QScriptValue addAnimationStateHandler(QScriptValue handler, QScriptValue propertiesList) { return _skeletonModel->getRig().addAnimationStateHandler(handler, propertiesList); }

    /**jsdoc
     * @function MyAvatar.removeAnimationStateHandler
     * @param {number} handler
     */
    // Removes a handler previously added by addAnimationStateHandler.
    Q_INVOKABLE void removeAnimationStateHandler(QScriptValue handler) { _skeletonModel->getRig().removeAnimationStateHandler(handler); }


    /**jsdoc
     * @function MyAvatar.getSnapTurn
     * @returns {boolean} 
     */
    Q_INVOKABLE bool getSnapTurn() const { return _useSnapTurn; }
    /**jsdoc
     * @function MyAvatar.setSnapTurn
     * @param {boolean} on
     */
    Q_INVOKABLE void setSnapTurn(bool on) { _useSnapTurn = on; }


    /**jsdoc
     * @function MyAvatar.setDominantHand
     * @param {string} hand
     */
    Q_INVOKABLE void setDominantHand(const QString& hand);
    /**jsdoc
     * @function MyAvatar.getDominantHand
     * @returns {string} 
     */
    Q_INVOKABLE QString getDominantHand() const;

    /**jsdoc
     * @function MyAvatar.setHmdAvatarAlignmentType
     * @param {string} hand
     */
    Q_INVOKABLE void setHmdAvatarAlignmentType(const QString& hand);
    /**jsdoc
     * @function MyAvatar.setHmdAvatarAlignmentType
     * @returns {string}
     */
    Q_INVOKABLE QString getHmdAvatarAlignmentType() const;

    /**jsdoc
    * @function MyAvatar.setCenterOfGravityModelEnabled
    * @param {boolean} enabled
    */
    Q_INVOKABLE void setCenterOfGravityModelEnabled(bool value) { _centerOfGravityModelEnabled = value; }
    /**jsdoc
    * @function MyAvatar.getCenterOfGravityModelEnabled
    * @returns {boolean}
    */
    Q_INVOKABLE bool getCenterOfGravityModelEnabled() const { return _centerOfGravityModelEnabled; }
    /**jsdoc
     * @function MyAvatar.setHMDLeanRecenterEnabled
     * @param {boolean} enabled
     */
    Q_INVOKABLE void setHMDLeanRecenterEnabled(bool value) { _hmdLeanRecenterEnabled = value; }
    /**jsdoc
     * @function MyAvatar.getHMDLeanRecenterEnabled
     * @returns {boolean} 
     */
    Q_INVOKABLE bool getHMDLeanRecenterEnabled() const { return _hmdLeanRecenterEnabled; }
    /**jsdoc
     * Request to enable hand touch effect globally
     * @function MyAvatar.requestEnableHandTouch
     */
    Q_INVOKABLE void requestEnableHandTouch();
    /**jsdoc
     * Request to disable hand touch effect globally
     * @function MyAvatar.requestDisableHandTouch
     */
    Q_INVOKABLE void requestDisableHandTouch();
    /**jsdoc
     * Disables hand touch effect on a specific entity
     * @function MyAvatar.disableHandTouchForID
     * @param {Uuid} entityID - ID of the entity that will disable hand touch effect
     */
    Q_INVOKABLE void disableHandTouchForID(const QUuid& entityID);
    /**jsdoc
     * Enables hand touch effect on a specific entity
     * @function MyAvatar.enableHandTouchForID
     * @param {Uuid} entityID - ID of the entity that will enable hand touch effect
     */
    Q_INVOKABLE void enableHandTouchForID(const QUuid& entityID);

    bool useAdvancedMovementControls() const { return _useAdvancedMovementControls.get(); }
    void setUseAdvancedMovementControls(bool useAdvancedMovementControls)
        { _useAdvancedMovementControls.set(useAdvancedMovementControls); }

    bool getAllowTeleporting() { return _allowTeleportingSetting.get(); }
    void setAllowTeleporting(bool allowTeleporting) { _allowTeleportingSetting.set(allowTeleporting); }

    bool getShowPlayArea() const { return _showPlayArea.get(); }
    void setShowPlayArea(bool showPlayArea) { _showPlayArea.set(showPlayArea); }

    void setHMDRollControlEnabled(bool value) { _hmdRollControlEnabled = value; }
    bool getHMDRollControlEnabled() const { return _hmdRollControlEnabled; }
    void setHMDRollControlDeadZone(float value) { _hmdRollControlDeadZone = value; }
    float getHMDRollControlDeadZone() const { return _hmdRollControlDeadZone; }
    void setHMDRollControlRate(float value) { _hmdRollControlRate = value; }
    float getHMDRollControlRate() const { return _hmdRollControlRate; }

    // get/set avatar data
    void resizeAvatarEntitySettingHandles(uint32_t maxIndex);
    void saveData();
    void saveAvatarEntityDataToSettings();
    void loadData();
    void loadAvatarEntityDataFromSettings();

    void saveAttachmentData(const AttachmentData& attachment) const;
    AttachmentData loadAttachmentData(const QUrl& modelURL, const QString& jointName = QString()) const;

    //  Set what driving keys are being pressed to control thrust levels
    void clearDriveKeys();
    void setDriveKey(DriveKeys key, float val);
    void setSprintMode(bool sprint);
    float getDriveKey(DriveKeys key) const;

    /**jsdoc
     * @function MyAvatar.getRawDriveKey
     * @param {DriveKeys} key
     * @returns {number}
     */
    Q_INVOKABLE float getRawDriveKey(DriveKeys key) const;

    void relayDriveKeysToCharacterController();
    
    /**jsdoc
     * @function MyAvatar.disableDriveKey
     * @param {DriveKeys} key
     */
    Q_INVOKABLE void disableDriveKey(DriveKeys key);

    /**jsdoc
     * @function MyAvatar.enableDriveKey
     * @param {DriveKeys} key
     */
    Q_INVOKABLE void enableDriveKey(DriveKeys key);
    /**jsdoc
     * @function MyAvatar.isDriveKeyDisabled
     * @param {DriveKeys} key
     * @returns {boolean} 
     */
    Q_INVOKABLE bool isDriveKeyDisabled(DriveKeys key) const;


    /**jsdoc
     * Recenter the avatar in the vertical direction, if <code>{@link MyAvatar|MyAvatar.hmdLeanRecenterEnabled}</code> is 
     * <code>false</code>.
     * @function MyAvatar.triggerVerticalRecenter
     */
    Q_INVOKABLE void triggerVerticalRecenter();

    /**jsdoc
     * Recenter the avatar in the horizontal direction, if <code>{@link MyAvatar|MyAvatar.hmdLeanRecenterEnabled}</code> is 
     * <code>false</code>.
     * @ function MyAvatar.triggerHorizontalRecenter
     */
    Q_INVOKABLE void triggerHorizontalRecenter();

    /**jsdoc
     * Recenter the avatar's rotation, if <code>{@link MyAvatar|MyAvatar.hmdLeanRecenterEnabled}</code> is <code>false</code>.
     * @function MyAvatar.triggerRotationRecenter
     */
    Q_INVOKABLE void triggerRotationRecenter();

    /**jsdoc
    *The isRecenteringHorizontally function returns true if MyAvatar
    *is translating the root of the Avatar to keep the center of gravity under the head.
    *isActive(Horizontal) is returned.
    *@function MyAvatar.isRecenteringHorizontally
    */
    Q_INVOKABLE bool isRecenteringHorizontally() const;

    eyeContactTarget getEyeContactTarget();

    const MyHead* getMyHead() const;

    /**jsdoc
     * Get the current position of the avatar's "Head" joint.
     * @function MyAvatar.getHeadPosition
     * @returns {Vec3} The current position of the avatar's "Head" joint.
     * @example <caption>Report the current position of your avatar's head.</caption>
     * print(JSON.stringify(MyAvatar.getHeadPosition()));
     */
    Q_INVOKABLE glm::vec3 getHeadPosition() const { return getHead()->getPosition(); }

    /**jsdoc
     * @function MyAvatar.getHeadFinalYaw
     * @returns {number} 
     */
    Q_INVOKABLE float getHeadFinalYaw() const { return getHead()->getFinalYaw(); }

    /**jsdoc
     * @function MyAvatar.getHeadFinalRoll
     * @returns {number} 
     */
    Q_INVOKABLE float getHeadFinalRoll() const { return getHead()->getFinalRoll(); }

    /**jsdoc
     * @function MyAvatar.getHeadFinalPitch
     * @returns {number} 
     */
    Q_INVOKABLE float getHeadFinalPitch() const { return getHead()->getFinalPitch(); }

    /**jsdoc
     * @function MyAvatar.getHeadDeltaPitch
     * @returns {number} 
     */
    Q_INVOKABLE float getHeadDeltaPitch() const { return getHead()->getDeltaPitch(); }

    /**jsdoc
     * Get the current position of the point directly between the avatar's eyes.
     * @function MyAvatar.getEyePosition
     * @returns {Vec3} The current position of the point directly between the avatar's eyes.
     * @example <caption>Report your avatar's current eye position.</caption>
     * var eyePosition = MyAvatar.getEyePosition();
     * print(JSON.stringify(eyePosition));
     */
    Q_INVOKABLE glm::vec3 getEyePosition() const { return getHead()->getEyePosition(); }

    /**jsdoc
     * @function MyAvatar.getTargetAvatarPosition
     * @returns {Vec3} The position of the avatar you're currently looking at.
     * @example <caption>Report the position of the avatar you're currently looking at.</caption>
     * print(JSON.stringify(MyAvatar.getTargetAvatarPosition()));
     */
    Q_INVOKABLE glm::vec3 getTargetAvatarPosition() const { return _targetAvatarPosition; }

    /**jsdoc
     * @function MyAvatar.getTargetAvatar
     * @returns {AvatarData} 
     */
    Q_INVOKABLE ScriptAvatarData* getTargetAvatar() const;


    /**jsdoc
     * Get the position of the avatar's left hand as positioned by a hand controller (e.g., Oculus Touch or Vive).<br />
     * <p>Note: The Leap Motion isn't part of the hand controller input system. (Instead, it manipulates the avatar's joints 
     * for hand animation.)</p>
     * @function MyAvatar.getLeftHandPosition
     * @returns {Vec3} The position of the left hand in avatar coordinates if positioned by a hand controller, otherwise 
     *     <code>{@link Vec3(0)|Vec3.ZERO}</code>.
     * @example <caption>Report the position of your left hand relative to your avatar.</caption>
     * print(JSON.stringify(MyAvatar.getLeftHandPosition()));
     */
    Q_INVOKABLE glm::vec3 getLeftHandPosition() const;

    /**jsdoc
     * Get the position of the avatar's right hand as positioned by a hand controller (e.g., Oculus Touch or Vive).<br />
     * <p>Note: The Leap Motion isn't part of the hand controller input system. (Instead, it manipulates the avatar's joints 
     * for hand animation.)</p>
     * @function MyAvatar.getRightHandPosition
     * @returns {Vec3} The position of the right hand in avatar coordinates if positioned by a hand controller, otherwise 
     *     <code>{@link Vec3(0)|Vec3.ZERO}</code>.
     * @example <caption>Report the position of your right hand relative to your avatar.</caption>
     * print(JSON.stringify(MyAvatar.getLeftHandPosition()));
     */
    Q_INVOKABLE glm::vec3 getRightHandPosition() const;

    /**jsdoc
     * @function MyAvatar.getLeftHandTipPosition
     * @returns {Vec3} 
     */
    Q_INVOKABLE glm::vec3 getLeftHandTipPosition() const;

    /**jsdoc
     * @function MyAvatar.getRightHandTipPosition
     * @returns {Vec3} 
     */
    Q_INVOKABLE glm::vec3 getRightHandTipPosition() const;


    /**jsdoc
     * Get the pose (position, rotation, velocity, and angular velocity) of the avatar's left hand as positioned by a 
     * hand controller (e.g., Oculus Touch or Vive).<br />
     * <p>Note: The Leap Motion isn't part of the hand controller input system. (Instead, it manipulates the avatar's joints 
     * for hand animation.) If you are using the Leap Motion, the return value's <code>valid</code> property will be 
     * <code>false</code> and any pose values returned will not be meaningful.</p>
     * @function MyAvatar.getLeftHandPose
     * @returns {Pose} 
     * @example <caption>Report the pose of your avatar's left hand.</caption>
     * print(JSON.stringify(MyAvatar.getLeftHandPose()));
     */
    Q_INVOKABLE controller::Pose getLeftHandPose() const;

    /**jsdoc
     * Get the pose (position, rotation, velocity, and angular velocity) of the avatar's left hand as positioned by a 
     * hand controller (e.g., Oculus Touch or Vive).<br />
     * <p>Note: The Leap Motion isn't part of the hand controller input system. (Instead, it manipulates the avatar's joints 
     * for hand animation.) If you are using the Leap Motion, the return value's <code>valid</code> property will be 
     * <code>false</code> and any pose values returned will not be meaningful.</p>
     * @function MyAvatar.getRightHandPose
     * @returns {Pose} 
     * @example <caption>Report the pose of your avatar's right hand.</caption>
     * print(JSON.stringify(MyAvatar.getRightHandPose()));
     */
    Q_INVOKABLE controller::Pose getRightHandPose() const;

    /**jsdoc
     * @function MyAvatar.getLeftHandTipPose
     * @returns {Pose} 
     */
    Q_INVOKABLE controller::Pose getLeftHandTipPose() const;

    /**jsdoc
     * @function MyAvatar.getRightHandTipPose
     * @returns {Pose} 
     */
    Q_INVOKABLE controller::Pose getRightHandTipPose() const;

    // world-space to avatar-space rigconversion functions
    /**jsdoc
     * @function MyAvatar.worldToJointPoint
     * @param {Vec3} position
     * @param {number} [jointIndex=-1]
     * @returns {Vec3}
     */
    Q_INVOKABLE glm::vec3 worldToJointPoint(const glm::vec3& position, const int jointIndex = -1) const;

    /**jsdoc
     * @function MyAvatar.worldToJointDirection
     * @param {Vec3} direction
     * @param {number} [jointIndex=-1]
     * @returns {Vec3}
     */
    Q_INVOKABLE glm::vec3 worldToJointDirection(const glm::vec3& direction, const int jointIndex = -1) const;

    /**jsdoc
     * @function MyAvatar.worldToJointRotation
     * @param {Quat} rotation
     * @param {number} [jointIndex=-1]
     * @returns {Quat}
     */
    Q_INVOKABLE glm::quat worldToJointRotation(const glm::quat& rotation, const int jointIndex = -1) const;


    /**jsdoc
     * @function MyAvatar.jointToWorldPoint
     * @param {vec3} position
     * @param {number} [jointIndex=-1]
     * @returns {Vec3}
     */
    Q_INVOKABLE glm::vec3 jointToWorldPoint(const glm::vec3& position, const int jointIndex = -1) const;

    /**jsdoc
     * @function MyAvatar.jointToWorldDirection
     * @param {Vec3} direction
     * @param {number} [jointIndex=-1]
     * @returns {Vec3}
     */
    Q_INVOKABLE glm::vec3 jointToWorldDirection(const glm::vec3& direction, const int jointIndex = -1) const;

    /**jsdoc
     * @function MyAvatar.jointToWorldRotation
     * @param {Quat} rotation
     * @param {number} [jointIndex=-1]
     * @returns {Quat}
     */
    Q_INVOKABLE glm::quat jointToWorldRotation(const glm::quat& rotation, const int jointIndex = -1) const;

    AvatarWeakPointer getLookAtTargetAvatar() const { return _lookAtTargetAvatar; }
    void updateLookAtTargetAvatar();
    void computeMyLookAtTarget(const AvatarHash& hash);
    void snapOtherAvatarLookAtTargetsToMe(const AvatarHash& hash);
    void clearLookAtTargetAvatar();

    virtual void setJointRotations(const QVector<glm::quat>& jointRotations) override;
    virtual void setJointData(int index, const glm::quat& rotation, const glm::vec3& translation) override;
    virtual void setJointRotation(int index, const glm::quat& rotation) override;
    virtual void setJointTranslation(int index, const glm::vec3& translation) override;
    virtual void clearJointData(int index) override;

    virtual void setJointData(const QString& name, const glm::quat& rotation, const glm::vec3& translation)  override;
    virtual void setJointRotation(const QString& name, const glm::quat& rotation)  override;
    virtual void setJointTranslation(const QString& name, const glm::vec3& translation)  override;
    virtual void clearJointData(const QString& name) override;
    virtual void clearJointsData() override;

    /**jsdoc
     * @function MyAvatar.pinJoint
     * @param {number} index
     * @param {Vec3} position
     * @param {Quat} orientation
     * @returns {boolean}
     */
    Q_INVOKABLE bool pinJoint(int index, const glm::vec3& position, const glm::quat& orientation);

    bool isJointPinned(int index);

    /**jsdoc
     * @function MyAvatar.clearPinOnJoint
     * @param {number} index
     * @returns {boolean} 
     */
    Q_INVOKABLE bool clearPinOnJoint(int index);

    /**jsdoc
     * @function MyAvatar.getIKErrorOnLastSolve
     * @returns {number} 
     */
    Q_INVOKABLE float getIKErrorOnLastSolve() const;

    /**jsdoc
     * @function MyAvatar.useFullAvatarURL
     * @param {string} fullAvatarURL
     * @param {string} [modelName=""]
     */
    Q_INVOKABLE void useFullAvatarURL(const QUrl& fullAvatarURL, const QString& modelName = QString());

    /**jsdoc
     * Get the complete URL for the current avatar.
     * @function MyAvatar.getFullAvatarURLFromPreferences
     * @returns {string} The full avatar model name.
     * @example <caption>Report the URL for the current avatar.</caption>
     * print(MyAvatar.getFullAvatarURLFromPreferences());
     */
    Q_INVOKABLE QUrl getFullAvatarURLFromPreferences() const { return _fullAvatarURLFromPreferences; }

    /**jsdoc
     * Get the full avatar model name for the current avatar.
     * @function MyAvatar.getFullAvatarModelName
     * @returns {string} The full avatar model name.
     * @example <caption>Report the current full avatar model name.</caption>
     * print(MyAvatar.getFullAvatarModelName());
     */
    Q_INVOKABLE QString getFullAvatarModelName() const { return _fullAvatarModelName; }

    void resetFullAvatarURL();

    MyCharacterController* getCharacterController() { return &_characterController; }
    const MyCharacterController* getCharacterController() const { return &_characterController; }

    void updateMotors();
    void prepareForPhysicsSimulation();
    void nextAttitude(glm::vec3 position, glm::quat orientation); // Can be safely called at any time.
    void harvestResultsFromPhysicsSimulation(float deltaTime);

    const QString& getCollisionSoundURL() { return _collisionSoundURL; }
    void setCollisionSoundURL(const QString& url);

    SharedSoundPointer getCollisionSound();
    void setCollisionSound(SharedSoundPointer sound) { _collisionSound = sound; }

    void clearScriptableSettings();

    float getBoomLength() const { return _boomLength; }
    void setBoomLength(float boomLength) { _boomLength = boomLength; }

    float getPitchSpeed() const { return _pitchSpeed; }
    void setPitchSpeed(float speed) { _pitchSpeed = speed; }

    float getYawSpeed() const { return _yawSpeed; }
    void setYawSpeed(float speed) { _yawSpeed = speed; }

    static const float ZOOM_MIN;
    static const float ZOOM_MAX;
    static const float ZOOM_DEFAULT;

    void destroyAnimGraph();

    AudioListenerMode getAudioListenerMode() { return _audioListenerMode; }
    void setAudioListenerMode(AudioListenerMode audioListenerMode);
    glm::vec3 getCustomListenPosition() { return _customListenPosition; }
    void setCustomListenPosition(glm::vec3 customListenPosition) { _customListenPosition = customListenPosition; }
    glm::quat getCustomListenOrientation() { return _customListenOrientation; }
    void setCustomListenOrientation(glm::quat customListenOrientation) { _customListenOrientation = customListenOrientation; }

    virtual void rebuildCollisionShape() override;

    const glm::vec2& getHipToHandController() const { return _hipToHandController; }
    void setHipToHandController(glm::vec2 currentHipToHandController) { _hipToHandController = currentHipToHandController; }
    const glm::vec2& getHeadControllerFacing() const { return _headControllerFacing; }
    void setHeadControllerFacing(glm::vec2 currentHeadControllerFacing) { _headControllerFacing = currentHeadControllerFacing; }
    const glm::vec2& getHeadControllerFacingMovingAverage() const { return _headControllerFacingMovingAverage; }
    void setHeadControllerFacingMovingAverage(glm::vec2 currentHeadControllerFacing) { _headControllerFacingMovingAverage = currentHeadControllerFacing; }
    float getCurrentStandingHeight() const { return _currentStandingHeight; }
    void setCurrentStandingHeight(float newMode) { _currentStandingHeight = newMode; }
    const glm::quat getAverageHeadRotation() const { return _averageHeadRotation; }
    void setAverageHeadRotation(glm::quat rotation) { _averageHeadRotation = rotation; }
    bool getResetMode() const { return _resetMode; }
    void setResetMode(bool hasBeenReset) { _resetMode = hasBeenReset; }

    void setControllerPoseInSensorFrame(controller::Action action, const controller::Pose& pose);
    controller::Pose getControllerPoseInSensorFrame(controller::Action action) const;
    controller::Pose getControllerPoseInWorldFrame(controller::Action action) const;
    controller::Pose getControllerPoseInAvatarFrame(controller::Action action) const;

    bool hasDriveInput() const;

    /**jsdoc
    * Function returns list of avatar entities
    * @function MyAvatar.getAvatarEntitiesVariant()
    * @returns {object[]}
    */
    Q_INVOKABLE QVariantList getAvatarEntitiesVariant();
    void removeWornAvatarEntity(const EntityItemID& entityID);
    void clearWornAvatarEntities();

    /**jsdoc
     * Check whether your avatar is flying or not.
     * @function MyAvatar.isFlying
     * @returns {boolean} <code>true</code> if your avatar is flying and not taking off or falling, otherwise 
     *     <code>false</code>.
     */
    Q_INVOKABLE bool isFlying();

    /**jsdoc
     * Check whether your avatar is in the air or not.
     * @function MyAvatar.isInAir
     * @returns {boolean} <code>true</code> if your avatar is taking off, flying, or falling, otherwise <code>false</code> 
     *     because your avatar is on the ground.
     */
    Q_INVOKABLE bool isInAir();

    /**jsdoc
     * Set your preference for flying in your current desktop or HMD display mode. Note that your ability to fly also depends 
     * on whether the domain you're in allows you to fly.
     * @function MyAvatar.setFlyingEnabled
     * @param {boolean} enabled - Set <code>true</code> if you want to enable flying in your current desktop or HMD display 
     *     mode, otherwise set <code>false</code>.
     */
    Q_INVOKABLE void setFlyingEnabled(bool enabled);

    /**jsdoc
     * Get your preference for flying in your current desktop or HMD display mode. Note that your ability to fly also depends 
     * on whether the domain you're in allows you to fly.
     * @function MyAvatar.getFlyingEnabled
     * @returns {boolean} <code>true</code> if your preference is to enable flying in your current desktop or HMD display mode, 
     *     otherwise <code>false</code>.
     */
    Q_INVOKABLE bool getFlyingEnabled();

    /**jsdoc
     * Set your preference for flying in desktop display mode. Note that your ability to fly also depends on whether the domain 
     * you're in allows you to fly.
     * @function MyAvatar.setFlyingDesktopPref
     * @param {boolean} enabled - Set <code>true</code> if you want to enable flying in desktop display mode, otherwise set 
     *     <code>false</code>.
     */
    Q_INVOKABLE void setFlyingDesktopPref(bool enabled);

    /**jsdoc
     * Get your preference for flying in desktop display mode. Note that your ability to fly also depends on whether the domain
     * you're in allows you to fly.
     * @function MyAvatar.getFlyingDesktopPref
     * @returns {boolean} <code>true</code> if your preference is to enable flying in desktop display mode, otherwise 
     *     <code>false</code>.
     */
    Q_INVOKABLE bool getFlyingDesktopPref();

    /**jsdoc
     * Set your preference for flying in HMD display mode. Note that your ability to fly also depends on whether the domain
     * you're in allows you to fly.
     * @function MyAvatar.setFlyingHMDPref
     * @param {boolean} enabled - Set <code>true</code> if you want to enable flying in HMD display mode, otherwise set
     *     <code>false</code>.
     */
    Q_INVOKABLE void setFlyingHMDPref(bool enabled);

    /**jsdoc
     * Get your preference for flying in HMD display mode. Note that your ability to fly also depends on whether the domain
     * you're in allows you to fly.
     * @function MyAvatar.getFlyingHMDPref
     * @returns {boolean} <code>true</code> if your preference is to enable flying in HMD display mode, otherwise
     *     <code>false</code>.
     */
    Q_INVOKABLE bool getFlyingHMDPref();


    /**jsdoc
     * @function MyAvatar.getAvatarScale
     * @returns {number}
     */
    Q_INVOKABLE float getAvatarScale();

    /**jsdoc
     * @function MyAvatar.setAvatarScale
     * @param {number} scale
     */
    Q_INVOKABLE void setAvatarScale(float scale);


    /**jsdoc
     * @function MyAvatar.setCollisionsEnabled
     * @param {boolean} enabled
     */
    Q_INVOKABLE void setCollisionsEnabled(bool enabled);

    /**jsdoc
     * @function MyAvatar.getCollisionsEnabled
     * @returns {boolean} 
     */
    Q_INVOKABLE bool getCollisionsEnabled();

    /**jsdoc
    * @function MyAvatar.setOtherAvatarsCollisionsEnabled
    * @param {boolean} enabled
    */
    Q_INVOKABLE void setOtherAvatarsCollisionsEnabled(bool enabled);

    /**jsdoc
    * @function MyAvatar.getOtherAvatarsCollisionsEnabled
    * @returns {boolean}
    */
    Q_INVOKABLE bool getOtherAvatarsCollisionsEnabled();

    /**jsdoc
    * @function MyAvatar.getCollisionCapsule
    * @returns {object}
    */
    Q_INVOKABLE QVariantMap getCollisionCapsule() const;

    /**jsdoc
     * @function MyAvatar.setCharacterControllerEnabled
     * @param {boolean} enabled
     * @deprecated
     */
    Q_INVOKABLE void setCharacterControllerEnabled(bool enabled); // deprecated

    /**jsdoc
     * @function MyAvatar.getCharacterControllerEnabled
     * @returns {boolean} 
     * @deprecated
     */
    Q_INVOKABLE bool getCharacterControllerEnabled(); // deprecated

    virtual glm::quat getAbsoluteJointRotationInObjectFrame(int index) const override;
    virtual glm::vec3 getAbsoluteJointTranslationInObjectFrame(int index) const override;

    // all calibration matrices are in absolute sensor space.
    glm::mat4 getCenterEyeCalibrationMat() const;
    glm::mat4 getHeadCalibrationMat() const;
    glm::mat4 getSpine2CalibrationMat() const;
    glm::mat4 getHipsCalibrationMat() const;
    glm::mat4 getLeftFootCalibrationMat() const;
    glm::mat4 getRightFootCalibrationMat() const;
    glm::mat4 getRightArmCalibrationMat() const;
    glm::mat4 getLeftArmCalibrationMat() const;
    glm::mat4 getLeftHandCalibrationMat() const;
    glm::mat4 getRightHandCalibrationMat() const;

    void addHoldAction(AvatarActionHold* holdAction);  // thread-safe
    void removeHoldAction(AvatarActionHold* holdAction);  // thread-safe
    void updateHoldActions(const AnimPose& prePhysicsPose, const AnimPose& postUpdatePose);


    // derive avatar body position and orientation from the current HMD Sensor location.
    // results are in sensor frame (-z forward)
    glm::mat4 deriveBodyFromHMDSensor() const;

    glm::mat4 getSpine2RotationRigSpace() const;

    glm::vec3 computeCounterBalance();

    // derive avatar body position and orientation from using the current HMD Sensor location in relation to the previous
    // location of the base of support of the avatar.
    // results are in sensor frame (-z foward)
    glm::mat4 deriveBodyUsingCgModel();

    /**jsdoc
     * @function MyAvatar.isUp
     * @param {Vec3} direction
     * @returns {boolean} 
     */
    Q_INVOKABLE bool isUp(const glm::vec3& direction) { return glm::dot(direction, _worldUpDirection) > 0.0f; }; // true iff direction points up wrt avatar's definition of up.

    /**jsdoc
     * @function MyAvatar.isDown
     * @param {Vec3} direction
     * @returns {boolean} 
     */
    Q_INVOKABLE bool isDown(const glm::vec3& direction) { return glm::dot(direction, _worldUpDirection) < 0.0f; };

    void setUserHeight(float value);
    float getUserHeight() const;
    float getUserEyeHeight() const;

    virtual SpatialParentTree* getParentTree() const override;

    const QUuid& getSelfID() const { return AVATAR_SELF_ID; }

    void setIsInWalkingState(bool isWalking);
    bool getIsInWalkingState() const;
    void setIsInSittingState(bool isSitting);
    bool getIsInSittingState() const;
    void setUserRecenterModel(MyAvatar::SitStandModelType modelName);
    MyAvatar::SitStandModelType getUserRecenterModel() const;
    void setIsSitStandStateLocked(bool isLocked);
    bool getIsSitStandStateLocked() const;
    void setWalkSpeed(float value);
    float getWalkSpeed() const;
    void setWalkBackwardSpeed(float value);
    float getWalkBackwardSpeed() const;
    void setSprintSpeed(float value);
    float getSprintSpeed() const;
    void setSitStandStateChange(bool stateChanged);
    float getSitStandStateChange() const;
    void updateSitStandState(float newHeightReading, float dt);

    QVector<QString> getScriptUrls();

    bool isReadyForPhysics() const;

    float computeStandingHeightMode(const controller::Pose& head);
    glm::quat computeAverageHeadRotation(const controller::Pose& head);

    virtual void setAttachmentData(const QVector<AttachmentData>& attachmentData) override;
    virtual QVector<AttachmentData> getAttachmentData() const override;

    virtual QVariantList getAttachmentsVariant() const override;
    virtual void setAttachmentsVariant(const QVariantList& variant) override;

    glm::vec3 getNextPosition() { return _goToPending ? _goToPosition : getWorldPosition(); }
    void prepareAvatarEntityDataForReload();

    /**jsdoc
     * Create a new grab.
     * @function MyAvatar.grab
     * @param {Uuid} targetID - id of grabbed thing
     * @param {number} parentJointIndex - avatar joint being used to grab
     * @param {Vec3} offset - target's positional offset from joint
     * @param {Quat} rotationalOffset - target's rotational offset from joint
     * @returns {Uuid} id of the new grab
     */
    Q_INVOKABLE const QUuid grab(const QUuid& targetID, int parentJointIndex,
                                 glm::vec3 positionalOffset, glm::quat rotationalOffset);

    /**jsdoc
     * Release (delete) a grab.
     * @function MyAvatar.releaseGrab
     * @param {Uuid} grabID - id of grabbed thing
     */
    Q_INVOKABLE void releaseGrab(const QUuid& grabID);

    AvatarEntityMap getAvatarEntityData() const override;
    void setAvatarEntityData(const AvatarEntityMap& avatarEntityData) override;
    void updateAvatarEntity(const QUuid& entityID, const QByteArray& entityData) override;
    void avatarEntityDataToJson(QJsonObject& root) const override;
    int sendAvatarDataPacket(bool sendAll = false) override;

public slots:

    /**jsdoc
     * Increase the avatar's scale by five percent, up to a minimum scale of <code>1000</code>.
     * @function MyAvatar.increaseSize
     * @example <caption>Reset your avatar's size to default then grow it 5 times.</caption>
     * MyAvatar.resetSize();
     *
     * for (var i = 0; i < 5; i++){
     *     print ("Growing by 5 percent");
     *     MyAvatar.increaseSize();
     * }
     */
    void increaseSize();

    /**jsdoc
     * Decrease the avatar's scale by five percent, down to a minimum scale of <code>0.25</code>.
     * @function MyAvatar.decreaseSize
     * @example <caption>Reset your avatar's size to default then shrink it 5 times.</caption>
     * MyAvatar.resetSize();
     *
     * for (var i = 0; i < 5; i++){
     *     print ("Shrinking by 5 percent");
     *     MyAvatar.decreaseSize();
     * }
     */
    void decreaseSize();

    /**jsdoc
     * Reset the avatar's scale back to the default scale of <code>1.0</code>.
     * @function MyAvatar.resetSize
     */
    void resetSize();

    /**jsdoc
     * @function MyAvatar.animGraphLoaded
     */
    void animGraphLoaded();

    /**jsdoc
     * @function MyAvatar.setGravity
     * @param {number} gravity
     */
    void setGravity(float gravity);

    /**jsdoc
     * @function MyAvatar.getGravity
     * @returns {number} 
     */
    float getGravity();

    /**jsdoc
     * Move the avatar to a new position and/or orientation in the domain, while taking into account Avatar leg-length.
     * @function MyAvatar.goToFeetLocation
     * @param {Vec3} position - The new position for the avatar, in world coordinates.
     * @param {boolean} [hasOrientation=false] - Set to <code>true</code> to set the orientation of the avatar.
     * @param {Quat} [orientation=Quat.IDENTITY] - The new orientation for the avatar.
     * @param {boolean} [shouldFaceLocation=false] - Set to <code>true</code> to position the avatar a short distance away from
     *      the new position and orientate the avatar to face the position.
     */

    void goToFeetLocation(const glm::vec3& newPosition,
        bool hasOrientation, const glm::quat& newOrientation,
        bool shouldFaceLocation);

    /**jsdoc
     * Move the avatar to a new position and/or orientation in the domain.
     * @function MyAvatar.goToLocation
     * @param {Vec3} position - The new position for the avatar, in world coordinates.
     * @param {boolean} [hasOrientation=false] - Set to <code>true</code> to set the orientation of the avatar.
     * @param {Quat} [orientation=Quat.IDENTITY] - The new orientation for the avatar.
     * @param {boolean} [shouldFaceLocation=false] - Set to <code>true</code> to position the avatar a short distance away from 
     * @param {boolean} [withSafeLanding=true] - Set to <code>false</code> MyAvatar::safeLanding will not be called (used when teleporting).
     *     the new position and orientate the avatar to face the position.
     */
    void goToLocation(const glm::vec3& newPosition,
                      bool hasOrientation = false, const glm::quat& newOrientation = glm::quat(),
                      bool shouldFaceLocation = false, bool withSafeLanding = true);
    /**jsdoc
     * @function MyAvatar.goToLocation
     * @param {object} properties
     */
    void goToLocation(const QVariant& properties);

    /**jsdoc
     * @function MyAvatar.goToLocationAndEnableCollisions
     * @param {Vec3} position
     */
    void goToLocationAndEnableCollisions(const glm::vec3& newPosition);

    /**jsdoc
     * @function MyAvatar.safeLanding
     * @param {Vec3} position
     * @returns {boolean} 
     */
    bool safeLanding(const glm::vec3& position);


    /**jsdoc
     * @function MyAvatar.restrictScaleFromDomainSettings
     * @param {objecct} domainSettingsObject
     */
    void restrictScaleFromDomainSettings(const QJsonObject& domainSettingsObject);

    /**jsdoc
     * @function MyAvatar.clearScaleRestriction
     */
    void clearScaleRestriction();


    /**jsdoc
     * @function MyAvatar.addThrust
     * @param {Vec3} thrust
     */
    //  Set/Get update the thrust that will move the avatar around
    void addThrust(glm::vec3 newThrust) { _thrust += newThrust; };

    /**jsdoc
     * @function MyAvatar.getThrust
     * @returns {vec3} 
     */
    glm::vec3 getThrust() { return _thrust; };

    /**jsdoc
     * @function MyAvatar.setThrust
     * @param {Vec3} thrust
     */
    void setThrust(glm::vec3 newThrust) { _thrust = newThrust; }


    /**jsdoc
     * @function MyAvatar.updateMotionBehaviorFromMenu
     */
    Q_INVOKABLE void updateMotionBehaviorFromMenu();

    /**jsdoc
    * @function MyAvatar.setToggleHips
    * @param {boolean} enabled
    */
    void setToggleHips(bool followHead);
    /**jsdoc
    * @function MyAvatar.setEnableDebugDrawBaseOfSupport
    * @param {boolean} enabled
    */
    void setEnableDebugDrawBaseOfSupport(bool isEnabled);
    /**jsdoc
     * @function MyAvatar.setEnableDebugDrawDefaultPose
     * @param {boolean} enabled
     */
    void setEnableDebugDrawDefaultPose(bool isEnabled);
    /**jsdoc
     * @function MyAvatar.setEnableDebugDrawAnimPose
     * @param {boolean} enabled
     */
    void setEnableDebugDrawAnimPose(bool isEnabled);
    /**jsdoc
     * @function MyAvatar.setEnableDebugDrawPosition
     * @param {boolean} enabled
     */
    void setEnableDebugDrawPosition(bool isEnabled);
    /**jsdoc
     * @function MyAvatar.setEnableDebugDrawHandControllers
     * @param {boolean} enabled
     */
    void setEnableDebugDrawHandControllers(bool isEnabled);
    /**jsdoc
     * @function MyAvatar.setEnableDebugDrawSensorToWorldMatrix
     * @param {boolean} enabled
     */
    void setEnableDebugDrawSensorToWorldMatrix(bool isEnabled);
    /**jsdoc
     * @function MyAvatar.setEnableDebugDrawIKTargets
     * @param {boolean} enabled
     */
    void setEnableDebugDrawIKTargets(bool isEnabled);
    /**jsdoc
     * @function MyAvatar.setEnableDebugDrawIKConstraints
     * @param {boolean} enabled
     */
    void setEnableDebugDrawIKConstraints(bool isEnabled);
    /**jsdoc
     * @function MyAvatar.setEnableDebugDrawIKChains
     * @param {boolean} enabled
     */
    void setEnableDebugDrawIKChains(bool isEnabled);
    /**jsdoc
     * @function MyAvatar.setEnableDebugDrawDetailedCollision
     * @param {boolean} enabled
     */
    void setEnableDebugDrawDetailedCollision(bool isEnabled);

    /**jsdoc
     * Get whether or not your avatar mesh is visible.
     * @function MyAvatar.getEnableMeshVisible
     * @returns {boolean} <code>true</code> if your avatar's mesh is visible, otherwise <code>false</code>.
     */
    bool getEnableMeshVisible() const override;

    void storeAvatarEntityDataPayload(const QUuid& entityID, const QByteArray& payload) override;
    void clearAvatarEntity(const QUuid& entityID, bool requiresRemovalFromTree = true) override;
    void sanitizeAvatarEntityProperties(EntityItemProperties& properties) const;

    /**jsdoc
     * Set whether or not your avatar mesh is visible.
     * @function MyAvatar.setEnableMeshVisible
     * @param {boolean} visible - <code>true</code> to set your avatar mesh visible; <code>false</code> to set it invisible.
     * @example <caption>Make your avatar invisible for 10s.</caption>
     * MyAvatar.setEnableMeshVisible(false);
     * Script.setTimeout(function () {
     *     MyAvatar.setEnableMeshVisible(true);
     * }, 10000);
     */
    virtual void setEnableMeshVisible(bool isEnabled) override;

    /**jsdoc
     * @function MyAvatar.setEnableInverseKinematics
     * @param {boolean} enabled
     */
    void setEnableInverseKinematics(bool isEnabled);


    /**jsdoc
     * @function MyAvatar.getAnimGraphOverrideUrl
     * @returns {string} 
     */
    QUrl getAnimGraphOverrideUrl() const;  // thread-safe

    /**jsdoc
     * @function MyAvatar.setAnimGraphOverrideUrl
     * @param {string} url
     */
    void setAnimGraphOverrideUrl(QUrl value);  // thread-safe

    /**jsdoc
     * @function MyAvatar.getAnimGraphUrl
     * @returns {string} 
     */
    QUrl getAnimGraphUrl() const;  // thread-safe

    /**jsdoc
     * @function MyAvatar.setAnimGraphUrl
     * @param {string} url
     */
    void setAnimGraphUrl(const QUrl& url);  // thread-safe

    /**jsdoc
     * @function MyAvatar.getPositionForAudio
     * @returns {Vec3} 
     */
    glm::vec3 getPositionForAudio();

    /**jsdoc
     * @function MyAvatar.getOrientationForAudio
     * @returns {Quat} 
     */
    glm::quat getOrientationForAudio();

    /**jsdoc
     * @function MyAvatar.setModelScale
     * @param {number} scale
     */
    virtual void setModelScale(float scale) override;

signals:

    /**jsdoc
     * @function MyAvatar.audioListenerModeChanged
     * @returns {Signal} 
     */
    void audioListenerModeChanged();

    /**jsdoc
     * @function MyAvatar.transformChanged
     * @returns {Signal} 
     */
    void transformChanged();

    /**jsdoc
     * @function MyAvatar.newCollisionSoundURL
     * @param {string} url
     * @returns {Signal} 
     */
    void newCollisionSoundURL(const QUrl& url);

    /**jsdoc
     * Triggered when the avatar collides with an entity.
     * @function MyAvatar.collisionWithEntity
     * @param {Collision} collision
     * @returns {Signal}
     * @example <caption>Report each time your avatar collides with an entity.</caption>
     * MyAvatar.collisionWithEntity.connect(function (collision) {
     *     print("Your avatar collided with an entity.");
     * });
     */
    void collisionWithEntity(const Collision& collision);

    /**jsdoc
     * Triggered when collisions with avatar enabled or disabled
     * @function MyAvatar.collisionsEnabledChanged
     * @param {boolean} enabled
     * @returns {Signal}
     */
    void collisionsEnabledChanged(bool enabled);

    /**jsdoc
    * Triggered when collisions with other avatars enabled or disabled
    * @function MyAvatar.otherAvatarsCollisionsEnabledChanged
    * @param {boolean} enabled
    * @returns {Signal}
    */
    void otherAvatarsCollisionsEnabledChanged(bool enabled);

    /**jsdoc
     * Triggered when avatar's animation url changes
     * @function MyAvatar.animGraphUrlChanged
     * @param {url} url
     * @returns {Signal}
     */
    void animGraphUrlChanged(const QUrl& url);

    /**jsdoc
     * @function MyAvatar.energyChanged
     * @param {number} energy
     * @returns {Signal} 
     */
    void energyChanged(float newEnergy);

    /**jsdoc
     * @function MyAvatar.positionGoneTo
     * @returns {Signal} 
     */
    // FIXME: Better name would be goneToLocation().
    void positionGoneTo();

    /**jsdoc
     * @function MyAvatar.onLoadComplete
     * @returns {Signal} 
     */
    void onLoadComplete();

    /**jsdoc
     * @function MyAvatar.wentAway
     * @returns {Signal} 
     */
    void wentAway();

    /**jsdoc
     * @function MyAvatar.wentActive
     * @returns {Signal} 
     */
    void wentActive();

    /**jsdoc
     * @function MyAvatar.skeletonChanged
     * @returns {Signal} 
     */
    void skeletonChanged();

    /**jsdoc
     * @function MyAvatar.dominantHandChanged
     * @param {string} hand
     * @returns {Signal} 
     */
    void dominantHandChanged(const QString& hand);

    /**jsdoc
     * @function MyAvatar.hmdAvatarAlignmentTypeChanged
     * @param {string} type
     * @returns {Signal}
     */
    void hmdAvatarAlignmentTypeChanged(const QString& type);

    /**jsdoc
     * @function MyAvatar.sensorToWorldScaleChanged
     * @param {number} scale
     * @returns {Signal} 
     */
    void sensorToWorldScaleChanged(float sensorToWorldScale);

    /**jsdoc
     * @function MyAvatar.attachmentsChanged
     * @returns {Signal} 
     */
    void attachmentsChanged();

    /**jsdoc
     * @function MyAvatar.scaleChanged
     * @returns {Signal} 
     */
    void scaleChanged();

    /**jsdoc
     * Triggered when hand touch is globally enabled or disabled
     * @function MyAvatar.shouldDisableHandTouchChanged
     * @param {boolean} shouldDisable
     * @returns {Signal}
     */
    void shouldDisableHandTouchChanged(bool shouldDisable);

    /**jsdoc
     * Triggered when hand touch is enabled or disabled for an specific entity
     * @function MyAvatar.disableHandTouchForIDChanged
     * @param {Uuid} entityID - ID of the entity that will enable hand touch effect
     * @param {boolean} disable
     * @returns {Signal}
     */
    void disableHandTouchForIDChanged(const QUuid& entityID, bool disable);

private slots:
    void leaveDomain();
    void updateCollisionCapsuleCache();

protected:
    void handleChangedAvatarEntityData();
    virtual void beParentOfChild(SpatiallyNestablePointer newChild) const override;
    virtual void forgetChild(SpatiallyNestablePointer newChild) const override;
    virtual void recalculateChildCauterization() const override;

private:
    bool updateStaleAvatarEntityBlobs() const;

    bool requiresSafeLanding(const glm::vec3& positionIn, glm::vec3& positionOut);

    virtual QByteArray toByteArrayStateful(AvatarDataDetail dataDetail, bool dropFaceTracking) override;

    void simulate(float deltaTime, bool inView) override;
    void updateFromTrackers(float deltaTime);
    void saveAvatarUrl();
    virtual void render(RenderArgs* renderArgs) override;
    virtual bool shouldRenderHead(const RenderArgs* renderArgs) const override;
    void setShouldRenderLocally(bool shouldRender) { _shouldRender = shouldRender; setEnableMeshVisible(shouldRender); }
    bool getShouldRenderLocally() const { return _shouldRender; }
    void setHasScriptedBlendshapes(bool hasScriptedBlendshapes);
    bool getHasScriptedBlendshapes() const override { return _hasScriptedBlendShapes; }
    void setHasProceduralBlinkFaceMovement(bool hasProceduralBlinkFaceMovement);
    bool getHasProceduralBlinkFaceMovement() const override { return _headData->getHasProceduralBlinkFaceMovement(); }
    void setHasProceduralEyeFaceMovement(bool hasProceduralEyeFaceMovement);
    bool getHasProceduralEyeFaceMovement() const override { return _headData->getHasProceduralEyeFaceMovement(); }
    void setHasAudioEnabledFaceMovement(bool hasAudioEnabledFaceMovement);
    bool getHasAudioEnabledFaceMovement() const override { return _headData->getHasAudioEnabledFaceMovement(); }
    void setRotationRecenterFilterLength(float length);
    float getRotationRecenterFilterLength() const { return _rotationRecenterFilterLength; }
    void setRotationThreshold(float angleRadians);
    float getRotationThreshold() const { return _rotationThreshold; }
    void setEnableStepResetRotation(bool stepReset) { _stepResetRotationEnabled = stepReset; }
    bool getEnableStepResetRotation() const { return _stepResetRotationEnabled; }
    void setEnableDrawAverageFacing(bool drawAverage) { _drawAverageFacingEnabled = drawAverage; }
    bool getEnableDrawAverageFacing() const { return _drawAverageFacingEnabled; }
    bool isMyAvatar() const override { return true; }
    virtual int parseDataFromBuffer(const QByteArray& buffer) override;
    virtual glm::vec3 getSkeletonPosition() const override;
    int _skeletonModelChangeCount { 0 };

    void saveAvatarScale();

    glm::vec3 getScriptedMotorVelocity() const { return _scriptedMotorVelocity; }
    float getScriptedMotorTimescale() const { return _scriptedMotorTimescale; }
    QString getScriptedMotorFrame() const;
    QString getScriptedMotorMode() const;
    void setScriptedMotorVelocity(const glm::vec3& velocity);
    void setScriptedMotorTimescale(float timescale);
    void setScriptedMotorFrame(QString frame);
    void setScriptedMotorMode(QString mode);

    // Attachments
    virtual void attach(const QString& modelURL, const QString& jointName = QString(),
                        const glm::vec3& translation = glm::vec3(), const glm::quat& rotation = glm::quat(),
                        float scale = 1.0f, bool isSoft = false,
                        bool allowDuplicates = false, bool useSaved = true) override;

    virtual void detachOne(const QString& modelURL, const QString& jointName = QString()) override;
    virtual void detachAll(const QString& modelURL, const QString& jointName = QString()) override;
    
    // Attachments/Avatar Entity
    void attachmentDataToEntityProperties(const AttachmentData& data, EntityItemProperties& properties);
    AttachmentData entityPropertiesToAttachmentData(const EntityItemProperties& properties) const;
    bool findAvatarEntity(const QString& modelURL, const QString& jointName, QUuid& entityID);

    bool cameraInsideHead(const glm::vec3& cameraPosition) const;

    void updateEyeContactTarget(float deltaTime);

    // These are made private for MyAvatar so that you will use the "use" methods instead
    virtual void setSkeletonModelURL(const QUrl& skeletonModelURL) override;

    virtual void updatePalms() override {}
    void lateUpdatePalms();

    void clampTargetScaleToDomainLimits();
    void clampScaleChangeToDomainLimits(float desiredScale);
    glm::mat4 computeCameraRelativeHandControllerMatrix(const glm::mat4& controllerSensorMatrix) const;

    std::array<float, MAX_DRIVE_KEYS> _driveKeys;
    std::bitset<MAX_DRIVE_KEYS> _disabledDriveKeys;

    bool _enableFlying { false };
    bool _flyingPrefDesktop { true };
    bool _flyingPrefHMD { false };
    bool _wasPushing { false };
    bool _isPushing { false };
    bool _isBeingPushed { false };
    bool _isBraking { false };
    bool _isAway { false };

    float _boomLength { ZOOM_DEFAULT };
    float _yawSpeed; // degrees/sec
    float _pitchSpeed; // degrees/sec

    glm::vec3 _thrust { 0.0f };  // impulse accumulator for outside sources

    glm::vec3 _actionMotorVelocity; // target local-frame velocity of avatar (default controller actions)
    glm::vec3 _scriptedMotorVelocity; // target local-frame velocity of avatar (analog script)
    float _scriptedMotorTimescale; // timescale for avatar to achieve its target velocity
    int _scriptedMotorFrame;
    int _scriptedMotorMode;
    quint32 _motionBehaviors;
    QString _collisionSoundURL;

    SharedSoundPointer _collisionSound;

    MyCharacterController _characterController;
    int32_t _previousCollisionMask { BULLET_COLLISION_MASK_MY_AVATAR };

    AvatarWeakPointer _lookAtTargetAvatar;
    glm::vec3 _targetAvatarPosition;
    bool _shouldRender { true };
    float _oculusYawOffset;

    eyeContactTarget _eyeContactTarget;
    float _eyeContactTargetTimer { 0.0f };

    glm::vec3 _trackedHeadPosition;

    Setting::Handle<float> _realWorldFieldOfView;
    Setting::Handle<bool> _useAdvancedMovementControls;
    Setting::Handle<bool> _showPlayArea;

    // Smoothing.
    const float SMOOTH_TIME_ORIENTATION = 0.5f;

    // Smoothing data for blending from one position/orientation to another on remote agents.
    float _smoothOrientationTimer;
    glm::quat _smoothOrientationInitial;
    glm::quat _smoothOrientationTarget;

    // private methods
    void updateOrientation(float deltaTime);
    void updateActionMotor(float deltaTime);
    void updatePosition(float deltaTime);
    void updateCollisionSound(const glm::vec3& penetration, float deltaTime, float frequency);
    void initHeadBones();
    void initAnimGraph();

    // Avatar Preferences
    QUrl _fullAvatarURLFromPreferences;
    QString _fullAvatarModelName;
    ThreadSafeValueCache<QUrl> _currentAnimGraphUrl;
    ThreadSafeValueCache<QUrl> _prefOverrideAnimGraphUrl;
    QUrl _fstAnimGraphOverrideUrl;
    bool _useSnapTurn { true };
    ThreadSafeValueCache<QString> _dominantHand { DOMINANT_RIGHT_HAND };
    ThreadSafeValueCache<QString> _hmdAvatarAlignmentType { DEFAULT_HMD_AVATAR_ALIGNMENT_TYPE };

    const float ROLL_CONTROL_DEAD_ZONE_DEFAULT = 8.0f; // degrees
    const float ROLL_CONTROL_RATE_DEFAULT = 114.0f; // degrees / sec

    bool _hmdRollControlEnabled { true };
    float _hmdRollControlDeadZone { ROLL_CONTROL_DEAD_ZONE_DEFAULT };
    float _hmdRollControlRate { ROLL_CONTROL_RATE_DEFAULT };
    std::atomic<bool> _hasScriptedBlendShapes { false };
    std::atomic<float> _rotationRecenterFilterLength { 4.0f };
    std::atomic<float> _rotationThreshold { 0.5235f };  // 30 degrees in radians
    std::atomic<bool> _stepResetRotationEnabled { true };
    std::atomic<bool> _drawAverageFacingEnabled { false };

    // working copy -- see AvatarData for thread-safe _sensorToWorldMatrixCache, used for outward facing access
    glm::mat4 _sensorToWorldMatrix { glm::mat4() };

    // cache of the current HMD sensor position and orientation in sensor space.
    glm::mat4 _hmdSensorMatrix;
    glm::quat _hmdSensorOrientation;
    glm::vec3 _hmdSensorPosition;
    // cache head controller pose in sensor space
    glm::vec2 _headControllerFacing;  // facing vector in xz plane (sensor space)
    glm::vec2 _headControllerFacingMovingAverage { 0.0f, 0.0f };   // facing vector in xz plane (sensor space)
    glm::quat _averageHeadRotation { 0.0f, 0.0f, 0.0f, 1.0f };

    glm::vec2 _hipToHandController { 0.0f, 1.0f };  // spine2 facing vector in xz plane (spine2 space)

    float _currentStandingHeight { 0.0f };
    bool _resetMode { true };
    RingBufferHistory<int> _recentModeReadings;

    // cache of the current body position and orientation of the avatar's body,
    // in sensor space.
    glm::mat4 _bodySensorMatrix;

    struct FollowHelper {
        FollowHelper();

        enum FollowType {
            Rotation = 0,
            Horizontal,
            Vertical,
            NumFollowTypes
        };
        float _timeRemaining[NumFollowTypes];

        void deactivate();
        void deactivate(FollowType type);
        void activate();
        void activate(FollowType type);
        bool isActive() const;
        bool isActive(FollowType followType) const;
        float getMaxTimeRemaining() const;
        void decrementTimeRemaining(float dt);
        bool shouldActivateRotation(const MyAvatar& myAvatar, const glm::mat4& desiredBodyMatrix, const glm::mat4& currentBodyMatrix) const;
        bool shouldActivateVertical(const MyAvatar& myAvatar, const glm::mat4& desiredBodyMatrix, const glm::mat4& currentBodyMatrix) const;
        bool shouldActivateHorizontal(const MyAvatar& myAvatar, const glm::mat4& desiredBodyMatrix, const glm::mat4& currentBodyMatrix) const;
        bool shouldActivateHorizontalCG(MyAvatar& myAvatar) const;
        void prePhysicsUpdate(MyAvatar& myAvatar, const glm::mat4& bodySensorMatrix, const glm::mat4& currentBodyMatrix, bool hasDriveInput);
        glm::mat4 postPhysicsUpdate(MyAvatar& myAvatar, const glm::mat4& currentBodyMatrix);
        bool getForceActivateRotation() const;
        void setForceActivateRotation(bool val);
        bool getForceActivateVertical() const;
        void setForceActivateVertical(bool val);
        bool getForceActivateHorizontal() const;
        void setForceActivateHorizontal(bool val);
        bool getToggleHipsFollowing() const;
        void setToggleHipsFollowing(bool followHead);
        bool _squatDetected { false };
        std::atomic<bool> _forceActivateRotation { false };
        std::atomic<bool> _forceActivateVertical { false };
        std::atomic<bool> _forceActivateHorizontal { false };
        std::atomic<bool> _toggleHipsFollowing { true };
    };

    FollowHelper _follow;

    bool isFollowActive(FollowHelper::FollowType followType) const;

    bool _goToPending { false };
    bool _physicsSafetyPending { false };
    bool _goToSafe { true };
    bool _goToFeetAjustment { false };
    glm::vec3 _goToPosition;
    glm::quat _goToOrientation;

    std::unordered_set<int> _headBoneSet;
    std::unordered_set<SpatiallyNestablePointer> _cauterizedChildrenOfHead;
    bool _prevShouldDrawHead;
    bool _rigEnabled { true };

    bool _enableDebugDrawBaseOfSupport { false };
    bool _enableDebugDrawDefaultPose { false };
    bool _enableDebugDrawAnimPose { false };
    bool _enableDebugDrawHandControllers { false };
    bool _enableDebugDrawSensorToWorldMatrix { false };
    bool _enableDebugDrawIKTargets { false };
    bool _enableDebugDrawIKConstraints { false };
    bool _enableDebugDrawIKChains { false };
    bool _enableDebugDrawDetailedCollision { false };

    mutable bool _cauterizationNeedsUpdate; // do we need to scan children and update their "cauterized" state?

    AudioListenerMode _audioListenerMode;
    glm::vec3 _customListenPosition;
    glm::quat _customListenOrientation;

    AtRestDetector _leftHandAtRestDetector;
    AtRestDetector _rightHandAtRestDetector;

    // all poses are in sensor-frame
    std::map<controller::Action, controller::Pose> _controllerPoseMap;
    mutable std::mutex _controllerPoseMapMutex;
    mutable std::mutex _disableHandTouchMutex;

    bool _centerOfGravityModelEnabled { true };
    bool _hmdLeanRecenterEnabled { true };
    bool _sprint { false };

    AnimPose _prePhysicsRoomPose;
    std::mutex _holdActionsMutex;
    std::vector<AvatarActionHold*> _holdActions;

    float AVATAR_MOVEMENT_ENERGY_CONSTANT { 0.001f };
    float AUDIO_ENERGY_CONSTANT { 0.000001f };
    float MAX_AVATAR_MOVEMENT_PER_FRAME { 30.0f };
    float currentEnergy { 0.0f };
    float energyChargeRate { 0.003f };
    glm::vec3 priorVelocity;
    glm::vec3 lastPosition;
    float getAudioEnergy();
    float getAccelerationEnergy();
    float getEnergy();
    void setEnergy(float value);
    bool didTeleport();
    bool getIsAway() const { return _isAway; }
    void setAway(bool value);

    std::mutex _pinnedJointsMutex;
    std::vector<int> _pinnedJoints;

    void updateChildCauterization(SpatiallyNestablePointer object, bool cauterize);

    // height of user in sensor space, when standing erect.
    ThreadSafeValueCache<float> _userHeight { DEFAULT_AVATAR_HEIGHT };
    float _averageUserHeightSensorSpace { _userHeight.get() };
    bool _sitStandStateChange { false };
    ThreadSafeValueCache<bool> _lockSitStandState { false };

    // max unscaled forward movement speed
    ThreadSafeValueCache<float> _walkSpeed { DEFAULT_AVATAR_MAX_WALKING_SPEED };
    ThreadSafeValueCache<float> _walkBackwardSpeed { DEFAULT_AVATAR_MAX_WALKING_BACKWARD_SPEED };
    ThreadSafeValueCache<float> _sprintSpeed { AVATAR_SPRINT_SPEED_SCALAR };
    float _walkSpeedScalar { AVATAR_WALK_SPEED_SCALAR };
    bool _isInWalkingState { false };
    ThreadSafeValueCache<bool> _isInSittingState { false };
    ThreadSafeValueCache<MyAvatar::SitStandModelType> _userRecenterModel { MyAvatar::SitStandModelType::Auto };
    float _sitStandStateTimer { 0.0f };
    float _squatTimer { 0.0f };
    float _tippingPoint { _userHeight.get() };

    // load avatar scripts once when rig is ready
    bool _shouldLoadScripts { false };

    bool _haveReceivedHeightLimitsFromDomain { false };
    int _disableHandTouchCount { 0 };
    bool _skeletonModelLoaded { false };
    bool _reloadAvatarEntityDataFromSettings { true };

    TimePoint _nextTraitsSendWindow;

    Setting::Handle<QString> _dominantHandSetting;
    Setting::Handle<QString> _hmdAvatarAlignmentTypeSetting;
    Setting::Handle<float> _headPitchSetting;
    Setting::Handle<float> _scaleSetting;
    Setting::Handle<float> _yawSpeedSetting;
    Setting::Handle<float> _pitchSpeedSetting;
    Setting::Handle<QUrl> _fullAvatarURLSetting;
    Setting::Handle<QUrl> _fullAvatarModelNameSetting;
    Setting::Handle<QUrl> _animGraphURLSetting;
    Setting::Handle<QString> _displayNameSetting;
    Setting::Handle<QUrl> _collisionSoundURLSetting;
    Setting::Handle<bool> _useSnapTurnSetting;
    Setting::Handle<float> _userHeightSetting;
    Setting::Handle<bool> _flyingHMDSetting;
    Setting::Handle<int> _avatarEntityCountSetting;
    Setting::Handle<bool> _allowTeleportingSetting { "allowTeleporting", true };
    std::vector<Setting::Handle<QUuid>> _avatarEntityIDSettings;
    std::vector<Setting::Handle<QByteArray>> _avatarEntityDataSettings;
<<<<<<< HEAD
=======
    Setting::Handle<QString> _userRecenterModelSetting;
>>>>>>> faeb5b36

    // AvatarEntities stuff:
    // We cache the "map of unfortunately-formatted-binary-blobs" because they are expensive to compute
    // Do not confuse these with AvatarData::_packedAvatarEntityData which are in wire-format.
    mutable AvatarEntityMap _cachedAvatarEntityBlobs;

    // We collect changes to AvatarEntities and then handle them all in one spot per frame: updateAvatarEntities().
    // Basically this is a "transaction pattern" with an extra complication: these changes can come from two
    // "directions" and the "authoritative source" of each direction is different, so maintain two distinct sets of
    // transaction lists;
    //
    // The _entitiesToDelete/Add/Update lists are for changes whose "authoritative sources" are already
    // correctly stored in _cachedAvatarEntityBlobs.  These come from loadAvatarEntityDataFromSettings() and
    // setAvatarEntityData().  These changes need to be extracted from _cachedAvatarEntityBlobs and applied to
    // real EntityItems.
    std::vector<QUuid> _entitiesToDelete;
    std::vector<QUuid> _entitiesToAdd;
    std::vector<QUuid> _entitiesToUpdate;
    //
    // The _cachedAvatarEntityBlobsToDelete/Add/Update lists are for changes whose "authoritative sources" are
    // already reflected in real EntityItems. These changes need to be propagated to _cachedAvatarEntityBlobs
    // and eventually to settings.
    std::vector<QUuid> _cachedAvatarEntityBlobsToDelete;
    std::vector<QUuid> _cachedAvatarEntityBlobsToAddOrUpdate;
    std::vector<QUuid> _cachedAvatarEntityBlobUpdatesToSkip;
    //
    // Also these lists for tracking delayed changes to blobs and Settings
    mutable std::set<QUuid> _staleCachedAvatarEntityBlobs;
    //
    // keep a ScriptEngine around so we don't have to instantiate on the fly (these are very slow to create/delete)
    QScriptEngine* _myScriptEngine { nullptr };
    bool _needToSaveAvatarEntitySettings { false };
};

QScriptValue audioListenModeToScriptValue(QScriptEngine* engine, const AudioListenerMode& audioListenerMode);
void audioListenModeFromScriptValue(const QScriptValue& object, AudioListenerMode& audioListenerMode);

QScriptValue driveKeysToScriptValue(QScriptEngine* engine, const MyAvatar::DriveKeys& driveKeys);
void driveKeysFromScriptValue(const QScriptValue& object, MyAvatar::DriveKeys& driveKeys);

bool isWearableEntity(const EntityItemPointer& entity);

#endif // hifi_MyAvatar_h<|MERGE_RESOLUTION|>--- conflicted
+++ resolved
@@ -257,9 +257,6 @@
     using Clock = std::chrono::system_clock;
     using TimePoint = Clock::time_point;
 
-    using Clock = std::chrono::system_clock;
-    using TimePoint = Clock::time_point;
-
 public:
     enum DriveKeys {
         TRANSLATE_X = 0,
@@ -1986,10 +1983,7 @@
     Setting::Handle<bool> _allowTeleportingSetting { "allowTeleporting", true };
     std::vector<Setting::Handle<QUuid>> _avatarEntityIDSettings;
     std::vector<Setting::Handle<QByteArray>> _avatarEntityDataSettings;
-<<<<<<< HEAD
-=======
     Setting::Handle<QString> _userRecenterModelSetting;
->>>>>>> faeb5b36
 
     // AvatarEntities stuff:
     // We cache the "map of unfortunately-formatted-binary-blobs" because they are expensive to compute

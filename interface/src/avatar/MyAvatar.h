//
//  MyAvatar.h
//  interface/src/avatar
//
//  Created by Mark Peng on 8/16/13.
//  Copyright 2012 High Fidelity, Inc.
//
//  Distributed under the Apache License, Version 2.0.
//  See the accompanying file LICENSE or http://www.apache.org/licenses/LICENSE-2.0.html
//

#ifndef hifi_MyAvatar_h
#define hifi_MyAvatar_h

#include <glm/glm.hpp>

#include <SettingHandle.h>
#include <Rig.h>

#include <controllers/Pose.h>

#include "Avatar.h"
#include "AtRestDetector.h"
#include "MyCharacterController.h"


class ModelItemID;

enum DriveKeys {
    TRANSLATE_X = 0,
    TRANSLATE_Y,
    TRANSLATE_Z,
    YAW,
    STEP_TRANSLATE_X,
    STEP_TRANSLATE_Y,
    STEP_TRANSLATE_Z,
    STEP_YAW,
    PITCH,
    ZOOM,
    MAX_DRIVE_KEYS
};

enum eyeContactTarget {
    LEFT_EYE,
    RIGHT_EYE,
    MOUTH
};

enum AudioListenerMode {
    FROM_HEAD = 0,
    FROM_CAMERA,
    CUSTOM
};
Q_DECLARE_METATYPE(AudioListenerMode);

class MyAvatar : public Avatar {
    Q_OBJECT
    Q_PROPERTY(bool shouldRenderLocally READ getShouldRenderLocally WRITE setShouldRenderLocally)
    Q_PROPERTY(glm::vec3 motorVelocity READ getScriptedMotorVelocity WRITE setScriptedMotorVelocity)
    Q_PROPERTY(float motorTimescale READ getScriptedMotorTimescale WRITE setScriptedMotorTimescale)
    Q_PROPERTY(QString motorReferenceFrame READ getScriptedMotorFrame WRITE setScriptedMotorFrame)
    Q_PROPERTY(QString collisionSoundURL READ getCollisionSoundURL WRITE setCollisionSoundURL)
    Q_PROPERTY(AudioListenerMode audioListenerMode READ getAudioListenerMode WRITE setAudioListenerMode)
    Q_PROPERTY(glm::vec3 customListenPosition READ getCustomListenPosition WRITE setCustomListenPosition)
    Q_PROPERTY(glm::quat customListenOrientation READ getCustomListenOrientation WRITE setCustomListenOrientation)
    Q_PROPERTY(AudioListenerMode FROM_HEAD READ getAudioListenerModeHead)
    Q_PROPERTY(AudioListenerMode FROM_CAMERA READ getAudioListenerModeCamera)
    Q_PROPERTY(AudioListenerMode CUSTOM READ getAudioListenerModeCustom)
    //TODO: make gravity feature work Q_PROPERTY(glm::vec3 gravity READ getGravity WRITE setGravity)


    Q_PROPERTY(glm::vec3 leftHandPosition READ getLeftHandPosition)
    Q_PROPERTY(glm::vec3 rightHandPosition READ getRightHandPosition)
    Q_PROPERTY(glm::vec3 leftHandTipPosition READ getLeftHandTipPosition)
    Q_PROPERTY(glm::vec3 rightHandTipPosition READ getRightHandTipPosition)

    Q_PROPERTY(controller::Pose leftHandPose READ getLeftHandPose)
    Q_PROPERTY(controller::Pose rightHandPose READ getRightHandPose)
    Q_PROPERTY(controller::Pose leftHandTipPose READ getLeftHandTipPose)
    Q_PROPERTY(controller::Pose rightHandTipPose READ getRightHandTipPose)
    Q_PROPERTY(float energy READ getEnergy WRITE setEnergy)

public:
    MyAvatar(RigPointer rig);
    ~MyAvatar();

    virtual void simulateAttachments(float deltaTime) override;

    AudioListenerMode getAudioListenerModeHead() const { return FROM_HEAD; }
    AudioListenerMode getAudioListenerModeCamera() const { return FROM_CAMERA; }
    AudioListenerMode getAudioListenerModeCustom() const { return CUSTOM; }

    void reset(bool andReload = false);
    void update(float deltaTime);
    void preRender(RenderArgs* renderArgs);

    const glm::mat4& getHMDSensorMatrix() const { return _hmdSensorMatrix; }
    const glm::vec3& getHMDSensorPosition() const { return _hmdSensorPosition; }
    const glm::quat& getHMDSensorOrientation() const { return _hmdSensorOrientation; }
    const glm::vec2& getHMDSensorFacingMovingAverage() const { return _hmdSensorFacingMovingAverage; }
    glm::mat4 getSensorToWorldMatrix() const;


    // Pass a recent sample of the HMD to the avatar.
    // This can also update the avatar's position to follow the HMD
    // as it moves through the world.
    void updateFromHMDSensorMatrix(const glm::mat4& hmdSensorMatrix);

    // best called at end of main loop, just before rendering.
    // update sensor to world matrix from current body position and hmd sensor.
    // This is so the correct camera can be used for rendering.
    void updateSensorToWorldMatrix();

    void setRealWorldFieldOfView(float realWorldFov) { _realWorldFieldOfView.set(realWorldFov); }

    void setLeanScale(float scale) { _leanScale = scale; }
    float getLeanScale() const { return _leanScale; }

    Q_INVOKABLE glm::vec3 getDefaultEyePosition() const;

    float getRealWorldFieldOfView() { return _realWorldFieldOfView.get(); }

    // Interrupt the current animation with a custom animation.
    Q_INVOKABLE void overrideAnimation(const QString& url, float fps, bool loop, float firstFrame, float lastFrame);

    // Stop the animation that was started with overrideAnimation and go back to the standard animation.
    Q_INVOKABLE void restoreAnimation();

    // Returns a list of all clips that are available
    Q_INVOKABLE QStringList getAnimationRoles();

    // Replace an existing standard role animation with a custom one.
    Q_INVOKABLE void overrideRoleAnimation(const QString& role, const QString& url, float fps, bool loop, float firstFrame, float lastFrame);

    // remove an animation role override and return to the standard animation.
    Q_INVOKABLE void restoreRoleAnimation(const QString& role);

    // prefetch animation
    Q_INVOKABLE void prefetchAnimation(const QString& url);

    // Adds handler(animStateDictionaryIn) => animStateDictionaryOut, which will be invoked just before each animGraph state update.
    // The handler will be called with an animStateDictionaryIn that has all those properties specified by the (possibly empty)
    // propertiesList argument. However for debugging, if the properties argument is null, all internal animGraph state is provided.
    // The animStateDictionaryOut can be a different object than animStateDictionaryIn. Any properties set in animStateDictionaryOut
    // will override those of the internal animation machinery.
    // The animStateDictionaryIn may be shared among multiple handlers, and thus may contain additional properties specified when
    // adding one of the other handlers. While any handler may change a value in animStateDictionaryIn (or supply different values in animStateDictionaryOut)
    // a handler must not remove properties from animStateDictionaryIn, nor change property values that it does not intend to change.
    // It is not specified in what order multiple handlers are called.
    Q_INVOKABLE QScriptValue addAnimationStateHandler(QScriptValue handler, QScriptValue propertiesList) { return _rig->addAnimationStateHandler(handler, propertiesList); }
    // Removes a handler previously added by addAnimationStateHandler.
    Q_INVOKABLE void removeAnimationStateHandler(QScriptValue handler) { _rig->removeAnimationStateHandler(handler); }

    // get/set avatar data
    void saveData();
    void loadData();

    void saveAttachmentData(const AttachmentData& attachment) const;
    AttachmentData loadAttachmentData(const QUrl& modelURL, const QString& jointName = QString()) const;

    //  Set what driving keys are being pressed to control thrust levels
    void clearDriveKeys();
    void setDriveKeys(int key, float val) { _driveKeys[key] = val; };
    void relayDriveKeysToCharacterController();

    eyeContactTarget getEyeContactTarget();

    Q_INVOKABLE glm::vec3 getTrackedHeadPosition() const { return _trackedHeadPosition; }
    Q_INVOKABLE glm::vec3 getHeadPosition() const { return getHead()->getPosition(); }
    Q_INVOKABLE float getHeadFinalYaw() const { return getHead()->getFinalYaw(); }
    Q_INVOKABLE float getHeadFinalRoll() const { return getHead()->getFinalRoll(); }
    Q_INVOKABLE float getHeadFinalPitch() const { return getHead()->getFinalPitch(); }
    Q_INVOKABLE float getHeadDeltaPitch() const { return getHead()->getDeltaPitch(); }
    Q_INVOKABLE int getFaceBlendCoefNum() const { return getHead()->getFaceModel().getBlendshapeCoefficientsNum(); }
    Q_INVOKABLE float getFaceBlendCoef(int index) const { return getHead()->getFaceModel().getBlendshapeCoefficient(index); }

    Q_INVOKABLE glm::vec3 getEyePosition() const { return getHead()->getEyePosition(); }

    Q_INVOKABLE glm::vec3 getTargetAvatarPosition() const { return _targetAvatarPosition; }

    Q_INVOKABLE glm::vec3 getLeftHandPosition() const;
    Q_INVOKABLE glm::vec3 getRightHandPosition() const;
    Q_INVOKABLE glm::vec3 getLeftHandTipPosition() const;
    Q_INVOKABLE glm::vec3 getRightHandTipPosition() const;

    Q_INVOKABLE controller::Pose getLeftHandPose() const;
    Q_INVOKABLE controller::Pose getRightHandPose() const;
    Q_INVOKABLE controller::Pose getLeftHandTipPose() const;
    Q_INVOKABLE controller::Pose getRightHandTipPose() const;

    AvatarWeakPointer getLookAtTargetAvatar() const { return _lookAtTargetAvatar; }
    void updateLookAtTargetAvatar();
    void clearLookAtTargetAvatar();

    virtual void setJointRotations(QVector<glm::quat> jointRotations) override;
    virtual void setJointData(int index, const glm::quat& rotation, const glm::vec3& translation) override;
    virtual void setJointRotation(int index, const glm::quat& rotation) override;
    virtual void setJointTranslation(int index, const glm::vec3& translation) override;
    virtual void clearJointData(int index) override;
    virtual void clearJointsData() override;

    Q_INVOKABLE void useFullAvatarURL(const QUrl& fullAvatarURL, const QString& modelName = QString());
    Q_INVOKABLE const QUrl& getFullAvatarURLFromPreferences() const { return _fullAvatarURLFromPreferences; }
    Q_INVOKABLE const QString& getFullAvatarModelName() const { return _fullAvatarModelName; }
    void resetFullAvatarURL();


    virtual void setAttachmentData(const QVector<AttachmentData>& attachmentData) override;

    MyCharacterController* getCharacterController() { return &_characterController; }
    const MyCharacterController* getCharacterController() const { return &_characterController; }

    void prepareForPhysicsSimulation();
    void harvestResultsFromPhysicsSimulation(float deltaTime);

    const QString& getCollisionSoundURL() { return _collisionSoundURL; }
    void setCollisionSoundURL(const QString& url);

    void clearScriptableSettings();

    float getBoomLength() const { return _boomLength; }
    void setBoomLength(float boomLength) { _boomLength = boomLength; }

    float getPitchSpeed() const { return _pitchSpeed; }
    void setPitchSpeed(float speed) { _pitchSpeed = speed; }

    float getYawSpeed() const { return _yawSpeed; }
    void setYawSpeed(float speed) { _yawSpeed = speed; }

    static const float ZOOM_MIN;
    static const float ZOOM_MAX;
    static const float ZOOM_DEFAULT;

    void destroyAnimGraph();

    AudioListenerMode getAudioListenerMode() { return _audioListenerMode; }
    void setAudioListenerMode(AudioListenerMode audioListenerMode);
    glm::vec3 getCustomListenPosition() { return _customListenPosition; }
    void setCustomListenPosition(glm::vec3 customListenPosition) { _customListenPosition = customListenPosition; }
    glm::quat getCustomListenOrientation() { return _customListenOrientation; }
    void setCustomListenOrientation(glm::quat customListenOrientation) { _customListenOrientation = customListenOrientation; }

public slots:
    void increaseSize();
    void decreaseSize();
    void resetSize();

    void goToLocation(const glm::vec3& newPosition,
                      bool hasOrientation = false, const glm::quat& newOrientation = glm::quat(),
                      bool shouldFaceLocation = false);

    //  Set/Get update the thrust that will move the avatar around
    void addThrust(glm::vec3 newThrust) { _thrust += newThrust; };
    glm::vec3 getThrust() { return _thrust; };
    void setThrust(glm::vec3 newThrust) { _thrust = newThrust; }

    Q_INVOKABLE void updateMotionBehaviorFromMenu();

    virtual void rebuildCollisionShape() override;

    Q_INVOKABLE QUrl getAnimGraphUrl() const { return _animGraphUrl; }

    void setEnableDebugDrawDefaultPose(bool isEnabled);
    void setEnableDebugDrawAnimPose(bool isEnabled);
    void setEnableDebugDrawPosition(bool isEnabled);
    bool getEnableMeshVisible() const { return _skeletonModel.isVisible(); }
    void setEnableMeshVisible(bool isEnabled);
    void setUseAnimPreAndPostRotations(bool isEnabled);
    void setEnableInverseKinematics(bool isEnabled);
    Q_INVOKABLE void setAnimGraphUrl(const QUrl& url);

    glm::vec3 getPositionForAudio();
    glm::quat getOrientationForAudio();

signals:
    void audioListenerModeChanged();
    void transformChanged();
    void newCollisionSoundURL(const QUrl& url);
    void collisionWithEntity(const Collision& collision);
    void energyChanged(float newEnergy);
    void positionGoneTo();


private:

    glm::vec3 getWorldBodyPosition() const;
    glm::quat getWorldBodyOrientation() const;
    QByteArray toByteArray(bool cullSmallChanges, bool sendAll) override;
    void simulate(float deltaTime);
    void updateFromTrackers(float deltaTime);
    virtual void render(RenderArgs* renderArgs, const glm::vec3& cameraPositio) override;
    virtual void renderBody(RenderArgs* renderArgs, ViewFrustum* renderFrustum, float glowLevel = 0.0f) override;
    virtual bool shouldRenderHead(const RenderArgs* renderArgs) const override;
    void setShouldRenderLocally(bool shouldRender) { _shouldRender = shouldRender; setEnableMeshVisible(shouldRender); }
    bool getShouldRenderLocally() const { return _shouldRender; }
    bool getDriveKeys(int key) { return _driveKeys[key] != 0.0f; };
    bool isMyAvatar() const override { return true; }
    virtual int parseDataFromBuffer(const QByteArray& buffer) override;
    virtual glm::vec3 getSkeletonPosition() const override;

    glm::vec3 getScriptedMotorVelocity() const { return _scriptedMotorVelocity; }
    float getScriptedMotorTimescale() const { return _scriptedMotorTimescale; }
    QString getScriptedMotorFrame() const;
    void setScriptedMotorVelocity(const glm::vec3& velocity);
    void setScriptedMotorTimescale(float timescale);
    void setScriptedMotorFrame(QString frame);
    virtual void attach(const QString& modelURL, const QString& jointName = QString(),
                        const glm::vec3& translation = glm::vec3(), const glm::quat& rotation = glm::quat(),
                        float scale = 1.0f, bool isSoft = false,
                        bool allowDuplicates = false, bool useSaved = true) override;

    bool cameraInsideHead() const;

    // These are made private for MyAvatar so that you will use the "use" methods instead
    virtual void setFaceModelURL(const QUrl& faceModelURL) override;
    virtual void setSkeletonModelURL(const QUrl& skeletonModelURL) override;

    void setVisibleInSceneIfReady(Model* model, render::ScenePointer scene, bool visiblity);

    // derive avatar body position and orientation from the current HMD Sensor location.
    // results are in HMD frame
    glm::mat4 deriveBodyFromHMDSensor() const;

    virtual void updatePalms() override {}
    void lateUpdatePalms();


    float _driveKeys[MAX_DRIVE_KEYS];
    bool _wasPushing;
    bool _isPushing;
    bool _isBraking;

    float _boomLength;
    float _yawSpeed; // degrees/sec
    float _pitchSpeed; // degrees/sec

    glm::vec3 _thrust;  // impulse accumulator for outside sources

    glm::vec3 _keyboardMotorVelocity; // target local-frame velocity of avatar (keyboard)
    float _keyboardMotorTimescale; // timescale for avatar to achieve its target velocity
    glm::vec3 _scriptedMotorVelocity; // target local-frame velocity of avatar (script)
    float _scriptedMotorTimescale; // timescale for avatar to achieve its target velocity
    int _scriptedMotorFrame;
    quint32 _motionBehaviors;
    QString _collisionSoundURL;

    MyCharacterController _characterController;

    AvatarWeakPointer _lookAtTargetAvatar;
    glm::vec3 _targetAvatarPosition;
    bool _shouldRender;
    float _oculusYawOffset;

    eyeContactTarget _eyeContactTarget;

    glm::vec3 _trackedHeadPosition;

    Setting::Handle<float> _realWorldFieldOfView;

    // private methods
    void updateOrientation(float deltaTime);
    glm::vec3 applyKeyboardMotor(float deltaTime, const glm::vec3& velocity, bool isHovering);
    glm::vec3 applyScriptedMotor(float deltaTime, const glm::vec3& velocity);
    void updatePosition(float deltaTime);
    void updateCollisionSound(const glm::vec3& penetration, float deltaTime, float frequency);
    void initHeadBones();
    void initAnimGraph();

    // Avatar Preferences
    QUrl _fullAvatarURLFromPreferences;
    QString _fullAvatarModelName;
    QUrl _animGraphUrl {""};

    // cache of the current HMD sensor position and orientation
    // in sensor space.
    glm::mat4 _hmdSensorMatrix;
    glm::quat _hmdSensorOrientation;
    glm::vec3 _hmdSensorPosition;
    glm::vec2 _hmdSensorFacing;  // facing vector in xz plane
    glm::vec2 _hmdSensorFacingMovingAverage { 0, 0 };   // facing vector in xz plane

    // cache of the current body position and orientation of the avatar's body,
    // in sensor space.
    glm::mat4 _bodySensorMatrix;

    // used to transform any sensor into world space, including the _hmdSensorMat, or hand controllers.
    glm::mat4 _sensorToWorldMatrix;

    struct FollowHelper {
        glm::mat4 _desiredBodyMatrix;
        float _timeRemaining { 0.0f };

        void deactivate();
        void activate();
        bool isActive() const;
        bool shouldActivate(const MyAvatar& myAvatar, const glm::mat4& desiredBodyMatrix, const glm::mat4& currentBodyMatrix) const;
        void prePhysicsUpdate(MyAvatar& myAvatar, const glm::mat4& bodySensorMatrix, const glm::mat4& currentBodyMatrix);
        glm::mat4 postPhysicsUpdate(const MyAvatar& myAvatar, const glm::mat4& currentBodyMatrix);
    };
    FollowHelper _follow;

    bool _goToPending;
    glm::vec3 _goToPosition;
    glm::quat _goToOrientation;

    std::unordered_set<int> _headBoneSet;
    RigPointer _rig;
    bool _prevShouldDrawHead;

    bool _enableDebugDrawDefaultPose { false };
    bool _enableDebugDrawAnimPose { false };

    AudioListenerMode _audioListenerMode;
    glm::vec3 _customListenPosition;
    glm::quat _customListenOrientation;

    AtRestDetector _hmdAtRestDetector;
    bool _lastIsMoving { false };
<<<<<<< HEAD
    
    float AVATAR_MOVEMENT_ENERGY_CONSTANT { 0.001f };
    float AUDIO_ENERGY_CONSTANT { 0.000001f };
    float MAX_AVATAR_MOVEMENT_PER_FRAME { 30.0f };
    float currentEnergy { 0.0f };
    float energyChargeRate { 0.003f };
    glm::vec3 priorVelocity;
    glm::vec3 lastPosition;
    float getAudioEnergy();
    float getAccelerationEnergy();
    float getEnergy();
    void setEnergy(float value);
    bool didTeleport();
    
=======

    bool _hoverReferenceCameraFacingIsCaptured { false };
    glm::vec3 _hoverReferenceCameraFacing; // hmd sensor space
>>>>>>> 725f9e29
};

QScriptValue audioListenModeToScriptValue(QScriptEngine* engine, const AudioListenerMode& audioListenerMode);
void audioListenModeFromScriptValue(const QScriptValue& object, AudioListenerMode& audioListenerMode);

#endif // hifi_MyAvatar_h<|MERGE_RESOLUTION|>--- conflicted
+++ resolved
@@ -416,7 +416,8 @@
 
     AtRestDetector _hmdAtRestDetector;
     bool _lastIsMoving { false };
-<<<<<<< HEAD
+    bool _hoverReferenceCameraFacingIsCaptured { false };
+    glm::vec3 _hoverReferenceCameraFacing; // hmd sensor space
     
     float AVATAR_MOVEMENT_ENERGY_CONSTANT { 0.001f };
     float AUDIO_ENERGY_CONSTANT { 0.000001f };
@@ -430,12 +431,6 @@
     float getEnergy();
     void setEnergy(float value);
     bool didTeleport();
-    
-=======
-
-    bool _hoverReferenceCameraFacingIsCaptured { false };
-    glm::vec3 _hoverReferenceCameraFacing; // hmd sensor space
->>>>>>> 725f9e29
 };
 
 QScriptValue audioListenModeToScriptValue(QScriptEngine* engine, const AudioListenerMode& audioListenerMode);

--- conflicted
+++ resolved
@@ -241,43 +241,6 @@
      * @property {boolean} allowTeleporting - <code>true</code> if teleporting is enabled in the Interface settings, 
      *     <code>false</code> if it isn't. <em>Read-only.</em>
      *
-<<<<<<< HEAD
-     * @property {Vec3} position 
-     * @property {number} scale - Returns the clamped scale of the avatar.
-     * @property {number} density <em>Read-only.</em>
-     * @property {Vec3} handPosition 
-     * @property {number} bodyYaw - The rotation left or right about an axis running from the head to the feet of the avatar. 
-     *     Yaw is sometimes called "heading".
-     * @property {number} bodyPitch - The rotation about an axis running from shoulder to shoulder of the avatar. Pitch is 
-     *     sometimes called "elevation".
-     * @property {number} bodyRoll - The rotation about an axis running from the chest to the back of the avatar. Roll is 
-     *     sometimes called "bank".
-     * @property {Quat} orientation 
-     * @property {Quat} headOrientation - The orientation of the avatar's head.
-     * @property {number} headPitch - The rotation about an axis running from ear to ear of the avatar's head. Pitch is 
-     *     sometimes called "elevation".
-     * @property {number} headYaw - The rotation left or right about an axis running from the base to the crown of the avatar's 
-     *     head. Yaw is sometimes called "heading".
-     * @property {number} headRoll - The rotation about an axis running from the nose to the back of the avatar's head. Roll is 
-     *     sometimes called "bank".
-     * @property {Vec3} velocity 
-     * @property {Vec3} angularVelocity 
-     * @property {number} audioLoudness 
-     * @property {number} audioAverageLoudness 
-     * @property {string} displayName 
-     * @property {string} sessionDisplayName - Sanitized, defaulted version displayName that is defined by the AvatarMixer 
-     *     rather than by Interface clients. The result is unique among all avatars present at the time.
-     * @property {boolean} lookAtSnappingEnabled
-     * @property {string} skeletonModelURL 
-     * @property {AttachmentData[]} attachmentData
-     * @property {string[]} jointNames - The list of joints in the current avatar model. <em>Read-only.</em>
-     * @property {Uuid} sessionUUID <em>Read-only.</em>
-     * @property {Mat4} sensorToWorldMatrix <em>Read-only.</em>
-     * @property {Mat4} controllerLeftHandMatrix <em>Read-only.</em>
-     * @property {Mat4} controllerRightHandMatrix <em>Read-only.</em>
-     * @property {number} sensorToWorldScale <em>Read-only.</em>
-     * @property {boolean} hasPriority - is the avatar in a Hero zone? <em>Read-only</em>
-=======
      * @borrows Avatar.getDomainMinScale as getDomainMinScale
      * @borrows Avatar.getDomainMaxScale as getDomainMaxScale
      * @borrows Avatar.getEyeHeight as getEyeHeight
@@ -332,7 +295,7 @@
      * @comment Avatar.setAbsoluteJointTranslationInObjectFrame as setAbsoluteJointTranslationInObjectFrame - Don't borrow because implementation is different.
      * @borrows Avatar.getTargetScale as getTargetScale
      * @borrows Avatar.resetLastSent as resetLastSent
->>>>>>> d464415e
+     * @borrows Avatar.hasPriority as hasPriority
      */
     // FIXME: `glm::vec3 position` is not accessible from QML, so this exposes position in a QML-native type
     Q_PROPERTY(QVector3D qmlPosition READ getQmlPosition)

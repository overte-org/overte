//
//  AvatarManager.h
//  interface/src/avatar
//
//  Created by Stephen Birarda on 1/23/2014.
//  Copyright 2014 High Fidelity, Inc.
//
//  Distributed under the Apache License, Version 2.0.
//  See the accompanying file LICENSE or http://www.apache.org/licenses/LICENSE-2.0.html
//

#ifndef hifi_AvatarManager_h
#define hifi_AvatarManager_h

#include <QtCore/QHash>
#include <QtCore/QObject>
#include <QtCore/QSharedPointer>

#include <AvatarHashMap.h>
#include <PhysicsEngine.h>
#include <PIDController.h>
#include <SimpleMovingAverage.h>

#include "Avatar.h"
#include "AvatarMotionState.h"

class MyAvatar;

class AvatarManager : public AvatarHashMap {
    Q_OBJECT
    SINGLETON_DEPENDENCY

public:
    /// Registers the script types associated with the avatar manager.
    static void registerMetaTypes(QScriptEngine* engine);

    void init();

    MyAvatar* getMyAvatar() { return _myAvatar.get(); }
    AvatarSharedPointer getAvatarBySessionID(const QUuid& sessionID);

    void updateMyAvatar(float deltaTime);
    void updateOtherAvatars(float deltaTime);
    
    void clearOtherAvatars();
   
    bool shouldShowReceiveStats() const { return _shouldShowReceiveStats; }

    class LocalLight {
    public:
        glm::vec3 color;
        glm::vec3 direction;
    };

    Q_INVOKABLE void setLocalLights(const QVector<AvatarManager::LocalLight>& localLights);
    Q_INVOKABLE QVector<AvatarManager::LocalLight> getLocalLights() const;
    // Currently, your own avatar will be included as the null avatar id.
    Q_INVOKABLE QVector<QUuid> getAvatarIdentifiers();
    Q_INVOKABLE AvatarData* getAvatar(QUuid avatarID);


    void getObjectsToDelete(VectorOfMotionStates& motionStates);
    void getObjectsToAdd(VectorOfMotionStates& motionStates);
    void getObjectsToChange(VectorOfMotionStates& motionStates);
    void handleOutgoingChanges(const VectorOfMotionStates& motionStates);
    void handleCollisionEvents(const CollisionEvents& collisionEvents);

<<<<<<< HEAD
    void updateAvatarPhysicsShape(Avatar* avatar);
       
=======
    void addAvatarToSimulation(Avatar* avatar);

    // Expose results and parameter-tuning operations to other systems, such as stats and javascript.
    Q_INVOKABLE float getRenderDistance() { return _renderDistance; }
    Q_INVOKABLE float getRenderDistanceInverseLowLimit() { return _renderDistanceController.getControlledValueLowLimit(); }
    Q_INVOKABLE float getRenderDistanceInverseHighLimit() { return _renderDistanceController.getControlledValueHighLimit(); }
    Q_INVOKABLE int getNumberInRenderRange() { return _renderedAvatarCount; }
    Q_INVOKABLE bool getRenderDistanceControllerIsLogging() { return _renderDistanceController.getIsLogging(); }
    Q_INVOKABLE void setRenderDistanceControllerHistory(QString label, int size) { return _renderDistanceController.setHistorySize(label, size); }
    Q_INVOKABLE void setRenderDistanceKP(float newValue) { _renderDistanceController.setKP(newValue); }
    Q_INVOKABLE void setRenderDistanceKI(float newValue) { _renderDistanceController.setKI(newValue); }
    Q_INVOKABLE void setRenderDistanceKD(float newValue) { _renderDistanceController.setKD(newValue); }
    Q_INVOKABLE void setRenderDistanceInverseLowLimit(float newValue) { _renderDistanceController.setControlledValueLowLimit(newValue); }
    Q_INVOKABLE void setRenderDistanceInverseHighLimit(float newValue);

>>>>>>> 275b35ef
public slots:
    void setShouldShowReceiveStats(bool shouldShowReceiveStats) { _shouldShowReceiveStats = shouldShowReceiveStats; }
    void updateAvatarRenderStatus(bool shouldRenderAvatars);

private:
    AvatarManager(QObject* parent = 0);
    AvatarManager(const AvatarManager& other);

    void simulateAvatarFades(float deltaTime);

    // virtual overrides
    virtual AvatarSharedPointer newSharedAvatar();
    virtual AvatarSharedPointer addAvatar(const QUuid& sessionUUID, const QWeakPointer<Node>& mixerWeakPointer);
    void removeAvatarMotionState(AvatarSharedPointer avatar);

    virtual void removeAvatar(const QUuid& sessionUUID);
    virtual void handleRemovedAvatar(const AvatarSharedPointer& removedAvatar);

    QVector<AvatarSharedPointer> _avatarFades;
    std::shared_ptr<MyAvatar> _myAvatar;
    quint64 _lastSendAvatarDataTime = 0; // Controls MyAvatar send data rate.

    QVector<AvatarManager::LocalLight> _localLights;

    bool _shouldShowReceiveStats = false;

    SetOfAvatarMotionStates _avatarMotionStates;
    SetOfMotionStates _motionStatesToAdd;
    VectorOfMotionStates _motionStatesToDelete;
};

Q_DECLARE_METATYPE(AvatarManager::LocalLight)
Q_DECLARE_METATYPE(QVector<AvatarManager::LocalLight>)

#endif // hifi_AvatarManager_h<|MERGE_RESOLUTION|>--- conflicted
+++ resolved
@@ -65,26 +65,8 @@
     void handleOutgoingChanges(const VectorOfMotionStates& motionStates);
     void handleCollisionEvents(const CollisionEvents& collisionEvents);
 
-<<<<<<< HEAD
-    void updateAvatarPhysicsShape(Avatar* avatar);
-       
-=======
     void addAvatarToSimulation(Avatar* avatar);
 
-    // Expose results and parameter-tuning operations to other systems, such as stats and javascript.
-    Q_INVOKABLE float getRenderDistance() { return _renderDistance; }
-    Q_INVOKABLE float getRenderDistanceInverseLowLimit() { return _renderDistanceController.getControlledValueLowLimit(); }
-    Q_INVOKABLE float getRenderDistanceInverseHighLimit() { return _renderDistanceController.getControlledValueHighLimit(); }
-    Q_INVOKABLE int getNumberInRenderRange() { return _renderedAvatarCount; }
-    Q_INVOKABLE bool getRenderDistanceControllerIsLogging() { return _renderDistanceController.getIsLogging(); }
-    Q_INVOKABLE void setRenderDistanceControllerHistory(QString label, int size) { return _renderDistanceController.setHistorySize(label, size); }
-    Q_INVOKABLE void setRenderDistanceKP(float newValue) { _renderDistanceController.setKP(newValue); }
-    Q_INVOKABLE void setRenderDistanceKI(float newValue) { _renderDistanceController.setKI(newValue); }
-    Q_INVOKABLE void setRenderDistanceKD(float newValue) { _renderDistanceController.setKD(newValue); }
-    Q_INVOKABLE void setRenderDistanceInverseLowLimit(float newValue) { _renderDistanceController.setControlledValueLowLimit(newValue); }
-    Q_INVOKABLE void setRenderDistanceInverseHighLimit(float newValue);
-
->>>>>>> 275b35ef
 public slots:
     void setShouldShowReceiveStats(bool shouldShowReceiveStats) { _shouldShowReceiveStats = shouldShowReceiveStats; }
     void updateAvatarRenderStatus(bool shouldRenderAvatars);

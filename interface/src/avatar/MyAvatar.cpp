--- conflicted
+++ resolved
@@ -317,13 +317,10 @@
     _lookAtTargetAvatar.reset();
     delete _myScriptEngine;
     _myScriptEngine = nullptr;
-<<<<<<< HEAD
-=======
 }
 
 QString MyAvatar::getDominantHand() const {
     return _dominantHand.get();
->>>>>>> faeb5b36
 }
 
 void MyAvatar::setDominantHand(const QString& hand) {
@@ -869,11 +866,7 @@
     // and all of its joints, now update our attachements.
     Avatar::simulateAttachments(deltaTime);
     relayJointDataToChildren();
-<<<<<<< HEAD
-    if (updateGrabs()) {
-=======
     if (applyGrabChanges()) {
->>>>>>> faeb5b36
         _cauterizationNeedsUpdate = true;
     }
 
@@ -1362,7 +1355,6 @@
     auto hmdInterface = DependencyManager::get<HMDScriptingInterface>();
     saveAvatarEntityDataToSettings();
 }
-<<<<<<< HEAD
 
 void MyAvatar::saveAvatarEntityDataToSettings() {
     if (!_needToSaveAvatarEntitySettings) {
@@ -1395,40 +1387,6 @@
     }
     _avatarEntityCountSetting.set(numEntities);
 
-=======
-
-void MyAvatar::saveAvatarEntityDataToSettings() {
-    if (!_needToSaveAvatarEntitySettings) {
-        return;
-    }
-    bool success = updateStaleAvatarEntityBlobs();
-    if (!success) {
-        return;
-    }
-    _needToSaveAvatarEntitySettings = false;
-
-    uint32_t numEntities = (uint32_t)_cachedAvatarEntityBlobs.size();
-    uint32_t prevNumEntities = _avatarEntityCountSetting.get(0);
-    resizeAvatarEntitySettingHandles(std::max<uint32_t>(numEntities, prevNumEntities));
-
-    // save new Settings
-    if (numEntities > 0) {
-        // save all unfortunately-formatted-binary-blobs to Settings
-        _avatarEntitiesLock.withWriteLock([&] {
-            uint32_t i = 0;
-            AvatarEntityMap::const_iterator itr = _cachedAvatarEntityBlobs.begin();
-            while (itr != _cachedAvatarEntityBlobs.end()) {
-                _avatarEntityIDSettings[i].set(itr.key());
-                _avatarEntityDataSettings[i].set(itr.value());
-                ++itr;
-                ++i;
-            }
-            numEntities = i;
-        });
-    }
-    _avatarEntityCountSetting.set(numEntities);
-
->>>>>>> faeb5b36
     // remove old Settings if any
     if (numEntities < prevNumEntities) {
         uint32_t numEntitiesToRemove = prevNumEntities - numEntities;
@@ -3375,11 +3333,7 @@
         head->setBaseRoll(ROLL(euler));
     } else {
         head->setBaseYaw(0.0f);
-<<<<<<< HEAD
-        head->setBasePitch(getHead()->getBasePitch() + getDriveKey(PITCH) * _pitchSpeed * deltaTime
-=======
         head->setBasePitch(getHead()->getBasePitch() + getDriveKey(PITCH) * _pitchSpeed * deltaTime 
->>>>>>> faeb5b36
             + getDriveKey(DELTA_PITCH) * _pitchSpeed / PITCH_SPEED_DEFAULT);
         head->setBaseRoll(0.0f);
     }

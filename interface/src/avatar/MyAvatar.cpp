//
//  MyAvatar.cpp
//  interface/src/avatar
//
//  Created by Mark Peng on 8/16/13.
//  Copyright 2012 High Fidelity, Inc.
//
//  Distributed under the Apache License, Version 2.0.
//  See the accompanying file LICENSE or http://www.apache.org/licenses/LICENSE-2.0.html
//

#include <algorithm>
#include <vector>

#include <QBuffer>

#include <glm/gtx/norm.hpp>
#include <glm/gtx/vector_angle.hpp>

#include <QtCore/QTimer>

#include <AccountManager.h>
#include <AddressManager.h>
#include <AnimationHandle.h>
#include <AudioClient.h>
#include <DependencyManager.h>
#include <display-plugins/DisplayPlugin.h>
#include <GeometryUtil.h>
#include <NodeList.h>
#include <udt/PacketHeaders.h>
#include <PathUtils.h>
#include <PerfStat.h>
#include <SharedUtil.h>
#include <TextRenderer3D.h>
#include <UserActivityLogger.h>
#include <AnimDebugDraw.h>

#include "devices/Faceshift.h"

#include "Application.h"
#include "AvatarManager.h"
#include "Environment.h"
#include "Menu.h"
#include "ModelReferential.h"
#include "MyAvatar.h"
#include "Physics.h"
#include "Recorder.h"
#include "Util.h"
#include "InterfaceLogging.h"

using namespace std;

const glm::vec3 DEFAULT_UP_DIRECTION(0.0f, 1.0f, 0.0f);
const float YAW_SPEED = 150.0f;   // degrees/sec
const float PITCH_SPEED = 100.0f; // degrees/sec
const float DEFAULT_REAL_WORLD_FIELD_OF_VIEW_DEGREES = 30.0f;

const float MAX_WALKING_SPEED = 2.5f; // human walking speed
const float MAX_BOOST_SPEED = 0.5f * MAX_WALKING_SPEED; // keyboard motor gets additive boost below this speed
const float MIN_AVATAR_SPEED = 0.05f; // speed is set to zero below this

// TODO: normalize avatar speed for standard avatar size, then scale all motion logic
// to properly follow avatar size.
float MAX_AVATAR_SPEED = 300.0f;
float MAX_KEYBOARD_MOTOR_SPEED = MAX_AVATAR_SPEED;
float DEFAULT_KEYBOARD_MOTOR_TIMESCALE = 0.25f;
float MIN_SCRIPTED_MOTOR_TIMESCALE = 0.005f;
float DEFAULT_SCRIPTED_MOTOR_TIMESCALE = 1.0e6f;
const int SCRIPTED_MOTOR_CAMERA_FRAME = 0;
const int SCRIPTED_MOTOR_AVATAR_FRAME = 1;
const int SCRIPTED_MOTOR_WORLD_FRAME = 2;
const QString& DEFAULT_AVATAR_COLLISION_SOUND_URL = "https://hifi-public.s3.amazonaws.com/sounds/Collisions-otherorganic/Body_Hits_Impact.wav";

const float MyAvatar::ZOOM_MIN = 0.5f;
const float MyAvatar::ZOOM_MAX = 25.0f;
const float MyAvatar::ZOOM_DEFAULT = 1.5f;

MyAvatar::MyAvatar(RigPointer rig) :
    Avatar(rig),
    _gravity(0.0f, 0.0f, 0.0f),
    _wasPushing(false),
    _isPushing(false),
    _isBraking(false),
    _boomLength(ZOOM_DEFAULT),
    _trapDuration(0.0f),
    _thrust(0.0f),
    _keyboardMotorVelocity(0.0f),
    _keyboardMotorTimescale(DEFAULT_KEYBOARD_MOTOR_TIMESCALE),
    _scriptedMotorVelocity(0.0f),
    _scriptedMotorTimescale(DEFAULT_SCRIPTED_MOTOR_TIMESCALE),
    _scriptedMotorFrame(SCRIPTED_MOTOR_CAMERA_FRAME),
    _motionBehaviors(AVATAR_MOTION_DEFAULTS),
    _collisionSoundURL(""),
    _characterController(this),
    _lookAtTargetAvatar(),
    _shouldRender(true),
    _billboardValid(false),
    _eyeContactTarget(LEFT_EYE),
    _realWorldFieldOfView("realWorldFieldOfView",
                          DEFAULT_REAL_WORLD_FIELD_OF_VIEW_DEGREES),
    _hmdSensorMatrix(),
    _hmdSensorOrientation(),
    _hmdSensorPosition(),
    _bodySensorMatrix(),
    _sensorToWorldMatrix(),
    _standingHMDSensorMode(false),
    _goToPending(false),
    _goToPosition(),
    _goToOrientation(),
    _rig(rig),
    _prevShouldDrawHead(true)
{
    for (int i = 0; i < MAX_DRIVE_KEYS; i++) {
        _driveKeys[i] = 0.0f;
    }

    // connect to AddressManager signal for location jumps
    connect(DependencyManager::get<AddressManager>().data(), &AddressManager::locationChangeRequired,
            this, &MyAvatar::goToLocation);
    _characterController.setEnabled(true);
}

MyAvatar::~MyAvatar() {
    _lookAtTargetAvatar.reset();
}

QByteArray MyAvatar::toByteArray(bool cullSmallChanges, bool sendAll) {
    CameraMode mode = Application::getInstance()->getCamera()->getMode();
    if (mode == CAMERA_MODE_THIRD_PERSON || mode == CAMERA_MODE_INDEPENDENT) {
        // fake the avatar position that is sent up to the AvatarMixer
        glm::vec3 oldPosition = _position;
        _position = getSkeletonPosition();
        QByteArray array = AvatarData::toByteArray(cullSmallChanges, sendAll);
        // copy the correct position back
        _position = oldPosition;
        return array;
    }
    return AvatarData::toByteArray(cullSmallChanges, sendAll);
}

void MyAvatar::reset() {
    _skeletonModel.reset();
    getHead()->reset();

    _targetVelocity = glm::vec3(0.0f);
    setThrust(glm::vec3(0.0f));
    //  Reset the pitch and roll components of the avatar's orientation, preserve yaw direction
    glm::vec3 eulers = safeEulerAngles(getOrientation());
    eulers.x = 0.0f;
    eulers.z = 0.0f;
    setOrientation(glm::quat(eulers));
}

void MyAvatar::update(float deltaTime) {

    if (_goToPending) {
        setPosition(_goToPosition);
        setOrientation(_goToOrientation);
        _goToPending = false;
    }

    if (_referential) {
        _referential->update();
    }

    Head* head = getHead();
    head->relaxLean(deltaTime);
    updateFromTrackers(deltaTime);

    //  Get audio loudness data from audio input device
    auto audio = DependencyManager::get<AudioClient>();
    head->setAudioLoudness(audio->getLastInputLoudness());
    head->setAudioAverageLoudness(audio->getAudioAverageInputLoudness());

    simulate(deltaTime);
}

void MyAvatar::simulate(float deltaTime) {
    PerformanceTimer perfTimer("simulate");

    // Play back recording
    if (_player && _player->isPlaying()) {
        _player->play();
    }

    if (_scale != _targetScale) {
        float scale = (1.0f - SMOOTHING_RATIO) * _scale + SMOOTHING_RATIO * _targetScale;
        setScale(scale);
    }

    {
        PerformanceTimer perfTimer("transform");
        updateOrientation(deltaTime);
        updatePosition(deltaTime);
    }

    {
        PerformanceTimer perfTimer("hand");
        // update avatar skeleton and simulate hand and head
        getHand()->simulate(deltaTime, true);
    }

    {
        PerformanceTimer perfTimer("skeleton");
        _skeletonModel.simulate(deltaTime);
    }

    if (!_skeletonModel.hasSkeleton()) {
        // All the simulation that can be done has been done
        return;
    }

    {
        PerformanceTimer perfTimer("attachments");
        simulateAttachments(deltaTime);
    }

    {
        PerformanceTimer perfTimer("joints");
        // copy out the skeleton joints from the model
        _jointData.resize(_rig->getJointStateCount());
        for (int i = 0; i < _jointData.size(); i++) {
            JointData& data = _jointData[i];
            _rig->getJointStateRotation(i, data.rotation);
        }
    }

    {
        PerformanceTimer perfTimer("head");
        Head* head = getHead();
        glm::vec3 headPosition;
        if (!_skeletonModel.getHeadPosition(headPosition)) {
            headPosition = _position;
        }
        head->setPosition(headPosition);
        head->setScale(_scale);
        head->simulate(deltaTime, true);
    }

    // Record avatars movements.
    if (_recorder && _recorder->isRecording()) {
        _recorder->record();
    }

    // consider updating our billboard
    maybeUpdateBillboard();
}

glm::mat4 MyAvatar::getSensorToWorldMatrix() const {
    if (getStandingHMDSensorMode()) {
        return _sensorToWorldMatrix;
    } else {
        return createMatFromQuatAndPos(getWorldAlignedOrientation(), getDefaultEyePosition());
    }
}

// best called at start of main loop just after we have a fresh hmd pose.
// update internal body position from new hmd pose.
void MyAvatar::updateFromHMDSensorMatrix(const glm::mat4& hmdSensorMatrix) {
    // update the sensorMatrices based on the new hmd pose
    _hmdSensorMatrix = hmdSensorMatrix;
    _hmdSensorPosition = extractTranslation(hmdSensorMatrix);
    _hmdSensorOrientation = glm::quat_cast(hmdSensorMatrix);
    _bodySensorMatrix = deriveBodyFromHMDSensor();

    if (getStandingHMDSensorMode()) {
        // set the body position/orientation to reflect motion due to the head.
        auto worldMat = _sensorToWorldMatrix * _bodySensorMatrix;
        nextAttitude(extractTranslation(worldMat), glm::quat_cast(worldMat));
    }
}

// best called at end of main loop, just before rendering.
// update sensor to world matrix from current body position and hmd sensor.
// This is so the correct camera can be used for rendering.
void MyAvatar::updateSensorToWorldMatrix() {
    // update the sensor mat so that the body position will end up in the desired
    // position when driven from the head.
    glm::mat4 desiredMat = createMatFromQuatAndPos(getOrientation(), getPosition());
    _sensorToWorldMatrix = desiredMat * glm::inverse(_bodySensorMatrix);
}

//  Update avatar head rotation with sensor data
void MyAvatar::updateFromTrackers(float deltaTime) {
    glm::vec3 estimatedPosition, estimatedRotation;

    bool inHmd = qApp->getAvatarUpdater()->isHMDMode();

    if (isPlaying() && inHmd) {
        return;
    }

    FaceTracker* tracker = Application::getInstance()->getActiveFaceTracker();
    bool inFacetracker = tracker && !tracker->isMuted();

    if (inHmd) {
        estimatedPosition = extractTranslation(getHMDSensorMatrix());
        estimatedPosition.x *= -1.0f;
        _trackedHeadPosition = estimatedPosition;

        const float OCULUS_LEAN_SCALE = 0.05f;
        estimatedPosition /= OCULUS_LEAN_SCALE;
    } else if (inFacetracker) {
        estimatedPosition = tracker->getHeadTranslation();
        _trackedHeadPosition = estimatedPosition;
        estimatedRotation = glm::degrees(safeEulerAngles(tracker->getHeadRotation()));
        if (Application::getInstance()->getCamera()->getMode() == CAMERA_MODE_MIRROR) {
            // Invert yaw and roll when in mirror mode
            // NOTE: this is kinda a hack, it's the same hack we use to make the head tilt. But it's not really a mirror
            // it just makes you feel like you're looking in a mirror because the body movements of the avatar appear to
            // match your body movements.
            YAW(estimatedRotation) *= -1.0f;
            ROLL(estimatedRotation) *= -1.0f;
        }
    }

    //  Rotate the body if the head is turned beyond the screen
    if (Menu::getInstance()->isOptionChecked(MenuOption::TurnWithHead)) {
        const float TRACKER_YAW_TURN_SENSITIVITY = 0.5f;
        const float TRACKER_MIN_YAW_TURN = 15.0f;
        const float TRACKER_MAX_YAW_TURN = 50.0f;
        if ( (fabs(estimatedRotation.y) > TRACKER_MIN_YAW_TURN) &&
             (fabs(estimatedRotation.y) < TRACKER_MAX_YAW_TURN) ) {
            if (estimatedRotation.y > 0.0f) {
                _bodyYawDelta += (estimatedRotation.y - TRACKER_MIN_YAW_TURN) * TRACKER_YAW_TURN_SENSITIVITY;
            } else {
                _bodyYawDelta += (estimatedRotation.y + TRACKER_MIN_YAW_TURN) * TRACKER_YAW_TURN_SENSITIVITY;
            }
        }
    }

    // Set the rotation of the avatar's head (as seen by others, not affecting view frustum)
    // to be scaled such that when the user's physical head is pointing at edge of screen, the
    // avatar head is at the edge of the in-world view frustum.  So while a real person may move
    // their head only 30 degrees or so, this may correspond to a 90 degree field of view.
    // Note that roll is magnified by a constant because it is not related to field of view.


    Head* head = getHead();
    if (inHmd || isPlaying()) {
        if (!getStandingHMDSensorMode()) {
            head->setDeltaPitch(estimatedRotation.x);
            head->setDeltaYaw(estimatedRotation.y);
            head->setDeltaRoll(estimatedRotation.z);
        }
    } else {
        float magnifyFieldOfView = qApp->getFieldOfView() /
                                   _realWorldFieldOfView.get();
        head->setDeltaPitch(estimatedRotation.x * magnifyFieldOfView);
        head->setDeltaYaw(estimatedRotation.y * magnifyFieldOfView);
        head->setDeltaRoll(estimatedRotation.z);
    }

    //  Update torso lean distance based on accelerometer data
    const float TORSO_LENGTH = 0.5f;
    glm::vec3 relativePosition = estimatedPosition - glm::vec3(0.0f, -TORSO_LENGTH, 0.0f);
    const float MAX_LEAN = 45.0f;

    // Invert left/right lean when in mirror mode
    // NOTE: this is kinda a hack, it's the same hack we use to make the head tilt. But it's not really a mirror
    // it just makes you feel like you're looking in a mirror because the body movements of the avatar appear to
    // match your body movements.
    if ((inHmd || inFacetracker) && Application::getInstance()->getCamera()->getMode() == CAMERA_MODE_MIRROR) {
        relativePosition.x = -relativePosition.x;
    }

    if (!(inHmd && getStandingHMDSensorMode())) {
        head->setLeanSideways(glm::clamp(glm::degrees(atanf(relativePosition.x * _leanScale / TORSO_LENGTH)),
                                         -MAX_LEAN, MAX_LEAN));
        head->setLeanForward(glm::clamp(glm::degrees(atanf(relativePosition.z * _leanScale / TORSO_LENGTH)),
                                        -MAX_LEAN, MAX_LEAN));
    }
}


// virtual
void MyAvatar::render(RenderArgs* renderArgs, const glm::vec3& cameraPosition) {
    // don't render if we've been asked to disable local rendering
    if (!_shouldRender) {
        return; // exit early
    }

    Avatar::render(renderArgs, cameraPosition);

    // don't display IK constraints in shadow mode
    if (Menu::getInstance()->isOptionChecked(MenuOption::ShowIKConstraints) &&
        renderArgs && renderArgs->_batch) {
        _skeletonModel.renderIKConstraints(*renderArgs->_batch);
    }
}

const glm::vec3 HAND_TO_PALM_OFFSET(0.0f, 0.12f, 0.08f);

glm::vec3 MyAvatar::getLeftPalmPosition() {
    glm::vec3 leftHandPosition;
    getSkeletonModel().getLeftHandPosition(leftHandPosition);
    glm::quat leftRotation;
    getSkeletonModel().getJointRotationInWorldFrame(getSkeletonModel().getLeftHandJointIndex(), leftRotation);
    leftHandPosition += HAND_TO_PALM_OFFSET * glm::inverse(leftRotation);
    return leftHandPosition;
}

glm::vec3 MyAvatar::getLeftPalmVelocity() {
    const PalmData* palm = getHand()->getPalm(LEFT_HAND_INDEX);
    if (palm != NULL) {
        return palm->getVelocity();
    }
    return glm::vec3(0.0f);
}

glm::vec3 MyAvatar::getLeftPalmAngularVelocity() {
    const PalmData* palm = getHand()->getPalm(LEFT_HAND_INDEX);
    if (palm != NULL) {
        return palm->getRawAngularVelocity();
    }
    return glm::vec3(0.0f);
}

glm::quat MyAvatar::getLeftPalmRotation() {
    glm::quat leftRotation;
    getSkeletonModel().getJointRotationInWorldFrame(getSkeletonModel().getLeftHandJointIndex(), leftRotation);
    return leftRotation;
}

glm::vec3 MyAvatar::getRightPalmPosition() {
    glm::vec3 rightHandPosition;
    getSkeletonModel().getRightHandPosition(rightHandPosition);
    glm::quat rightRotation;
    getSkeletonModel().getJointRotationInWorldFrame(getSkeletonModel().getRightHandJointIndex(), rightRotation);
    rightHandPosition += HAND_TO_PALM_OFFSET * glm::inverse(rightRotation);
    return rightHandPosition;
}

glm::vec3 MyAvatar::getRightPalmVelocity() {
    const PalmData* palm = getHand()->getPalm(RIGHT_HAND_INDEX);
    if (palm != NULL) {
        return palm->getVelocity();
    }
    return glm::vec3(0.0f);
}

glm::vec3 MyAvatar::getRightPalmAngularVelocity() {
    const PalmData* palm = getHand()->getPalm(RIGHT_HAND_INDEX);
    if (palm != NULL) {
        return palm->getRawAngularVelocity();
    }
    return glm::vec3(0.0f);
}

glm::quat MyAvatar::getRightPalmRotation() {
    glm::quat rightRotation;
    getSkeletonModel().getJointRotationInWorldFrame(getSkeletonModel().getRightHandJointIndex(), rightRotation);
    return rightRotation;
}

void MyAvatar::clearReferential() {
    changeReferential(NULL);
}

bool MyAvatar::setModelReferential(const QUuid& id) {
    EntityTree* tree = Application::getInstance()->getEntities()->getTree();
    changeReferential(new ModelReferential(id, tree, this));
    if (_referential->isValid()) {
        return true;
    } else {
        changeReferential(NULL);
        return false;
    }
}

bool MyAvatar::setJointReferential(const QUuid& id, int jointIndex) {
    EntityTree* tree = Application::getInstance()->getEntities()->getTree();
    changeReferential(new JointReferential(jointIndex, id, tree, this));
    if (!_referential->isValid()) {
        return true;
    } else {
        changeReferential(NULL);
        return false;
    }
}

bool MyAvatar::isRecording() {
    if (!_recorder) {
        return false;
    }
    if (QThread::currentThread() != thread()) {
        bool result;
        QMetaObject::invokeMethod(this, "isRecording", Qt::BlockingQueuedConnection,
                                  Q_RETURN_ARG(bool, result));
        return result;
    }
    return _recorder && _recorder->isRecording();
}

qint64 MyAvatar::recorderElapsed() {
    if (!_recorder) {
        return 0;
    }
    if (QThread::currentThread() != thread()) {
        qint64 result;
        QMetaObject::invokeMethod(this, "recorderElapsed", Qt::BlockingQueuedConnection,
                                  Q_RETURN_ARG(qint64, result));
        return result;
    }
    return _recorder->elapsed();
}

void MyAvatar::startRecording() {
    if (QThread::currentThread() != thread()) {
        QMetaObject::invokeMethod(this, "startRecording", Qt::BlockingQueuedConnection);
        return;
    }
    if (!_recorder) {
        _recorder = QSharedPointer<Recorder>::create(this);
    }
    // connect to AudioClient's signal so we get input audio
    auto audioClient = DependencyManager::get<AudioClient>();
    connect(audioClient.data(), &AudioClient::inputReceived, _recorder.data(),
            &Recorder::recordAudio, Qt::BlockingQueuedConnection);

    _recorder->startRecording();
}

void MyAvatar::stopRecording() {
    if (!_recorder) {
        return;
    }
    if (QThread::currentThread() != thread()) {
        QMetaObject::invokeMethod(this, "stopRecording", Qt::BlockingQueuedConnection);
        return;
    }
    if (_recorder) {
        // stop grabbing audio from the AudioClient
        auto audioClient = DependencyManager::get<AudioClient>();
        disconnect(audioClient.data(), 0, _recorder.data(), 0);

        _recorder->stopRecording();
    }
}

void MyAvatar::saveRecording(QString filename) {
    if (!_recorder) {
        qCDebug(interfaceapp) << "There is no recording to save";
        return;
    }
    if (QThread::currentThread() != thread()) {
        QMetaObject::invokeMethod(this, "saveRecording", Qt::BlockingQueuedConnection,
                                  Q_ARG(QString, filename));
        return;
    }
    if (_recorder) {
        _recorder->saveToFile(filename);
    }
}

void MyAvatar::loadLastRecording() {
    if (QThread::currentThread() != thread()) {
        QMetaObject::invokeMethod(this, "loadLastRecording", Qt::BlockingQueuedConnection);
        return;
    }
    if (!_recorder) {
        qCDebug(interfaceapp) << "There is no recording to load";
        return;
    }
    if (!_player) {
        _player = QSharedPointer<Player>::create(this);
    }

    _player->loadRecording(_recorder->getRecording());
}

void MyAvatar::startAnimation(const QString& url, float fps, float priority,
        bool loop, bool hold, float firstFrame, float lastFrame, const QStringList& maskedJoints) {
    if (QThread::currentThread() != thread()) {
        QMetaObject::invokeMethod(this, "startAnimation", Q_ARG(const QString&, url), Q_ARG(float, fps),
            Q_ARG(float, priority), Q_ARG(bool, loop), Q_ARG(bool, hold), Q_ARG(float, firstFrame),
            Q_ARG(float, lastFrame), Q_ARG(const QStringList&, maskedJoints));
        return;
    }
    _rig->startAnimation(url, fps, priority, loop, hold, firstFrame, lastFrame, maskedJoints);
}

void MyAvatar::startAnimationByRole(const QString& role, const QString& url, float fps, float priority,
        bool loop, bool hold, float firstFrame, float lastFrame, const QStringList& maskedJoints) {
    if (QThread::currentThread() != thread()) {
        QMetaObject::invokeMethod(this, "startAnimationByRole", Q_ARG(const QString&, role), Q_ARG(const QString&, url),
            Q_ARG(float, fps), Q_ARG(float, priority), Q_ARG(bool, loop), Q_ARG(bool, hold), Q_ARG(float, firstFrame),
            Q_ARG(float, lastFrame), Q_ARG(const QStringList&, maskedJoints));
        return;
    }
    _rig->startAnimationByRole(role, url, fps, priority, loop, hold, firstFrame, lastFrame, maskedJoints);
}

void MyAvatar::stopAnimationByRole(const QString& role) {
    if (QThread::currentThread() != thread()) {
        QMetaObject::invokeMethod(this, "stopAnimationByRole", Q_ARG(const QString&, role));
        return;
    }
    _rig->stopAnimationByRole(role);
}

void MyAvatar::stopAnimation(const QString& url) {
    if (QThread::currentThread() != thread()) {
        QMetaObject::invokeMethod(this, "stopAnimation", Q_ARG(const QString&, url));
        return;
    }
    _rig->stopAnimation(url);
}

AnimationDetails MyAvatar::getAnimationDetailsByRole(const QString& role) {
    AnimationDetails result;
    if (QThread::currentThread() != thread()) {
        QMetaObject::invokeMethod(this, "getAnimationDetailsByRole", Qt::BlockingQueuedConnection,
            Q_RETURN_ARG(AnimationDetails, result),
            Q_ARG(const QString&, role));
        return result;
    }
    foreach (const AnimationHandlePointer& handle, _rig->getRunningAnimations()) {
        if (handle->getRole() == role) {
            result = handle->getAnimationDetails();
            break;
        }
    }
    return result;
}

AnimationDetails MyAvatar::getAnimationDetails(const QString& url) {
    AnimationDetails result;
    if (QThread::currentThread() != thread()) {
        QMetaObject::invokeMethod(this, "getAnimationDetails", Qt::BlockingQueuedConnection,
            Q_RETURN_ARG(AnimationDetails, result),
            Q_ARG(const QString&, url));
        return result;
    }
    foreach (const AnimationHandlePointer& handle, _rig->getRunningAnimations()) {
        if (handle->getURL() == url) {
            result = handle->getAnimationDetails();
            break;
        }
    }
    return result;
}

void MyAvatar::saveData() {
    Settings settings;
    settings.beginGroup("Avatar");

    settings.setValue("headPitch", getHead()->getBasePitch());

    settings.setValue("pupilDilation", getHead()->getPupilDilation());

    settings.setValue("leanScale", _leanScale);
    settings.setValue("scale", _targetScale);

    settings.setValue("fullAvatarURL", _fullAvatarURLFromPreferences);
    settings.setValue("fullAvatarModelName", _fullAvatarModelName);

    settings.beginWriteArray("attachmentData");
    for (int i = 0; i < _attachmentData.size(); i++) {
        settings.setArrayIndex(i);
        const AttachmentData& attachment = _attachmentData.at(i);
        settings.setValue("modelURL", attachment.modelURL);
        settings.setValue("jointName", attachment.jointName);
        settings.setValue("translation_x", attachment.translation.x);
        settings.setValue("translation_y", attachment.translation.y);
        settings.setValue("translation_z", attachment.translation.z);
        glm::vec3 eulers = safeEulerAngles(attachment.rotation);
        settings.setValue("rotation_x", eulers.x);
        settings.setValue("rotation_y", eulers.y);
        settings.setValue("rotation_z", eulers.z);
        settings.setValue("scale", attachment.scale);
    }
    settings.endArray();

    settings.beginWriteArray("animationHandles");
    auto animationHandles = _rig->getAnimationHandles();
    for (int i = 0; i < animationHandles.size(); i++) {
        settings.setArrayIndex(i);
        const AnimationHandlePointer& pointer = animationHandles.at(i);
        settings.setValue("role", pointer->getRole());
        settings.setValue("url", pointer->getURL());
        settings.setValue("fps", pointer->getFPS());
        settings.setValue("priority", pointer->getPriority());
        settings.setValue("loop", pointer->getLoop());
        settings.setValue("hold", pointer->getHold());
        settings.setValue("startAutomatically", pointer->getStartAutomatically());
        settings.setValue("firstFrame", pointer->getFirstFrame());
        settings.setValue("lastFrame", pointer->getLastFrame());
        settings.setValue("maskedJoints", pointer->getMaskedJoints());
    }
    settings.endArray();

    settings.setValue("displayName", _displayName);
    settings.setValue("collisionSoundURL", _collisionSoundURL);

    settings.endGroup();
}

float loadSetting(QSettings& settings, const char* name, float defaultValue) {
    float value = settings.value(name, defaultValue).toFloat();
    if (glm::isnan(value)) {
        value = defaultValue;
    }
    return value;
}

// Resource loading is not yet thread safe. If an animation is not loaded when requested by other than tha main thread,
// we block in AnimationHandle::setURL => AnimationCache::getAnimation.
// Meanwhile, the main thread will also eventually lock as it tries to render us.
// If we demand the animation from the update thread while we're locked, we'll deadlock.
// Until we untangle this, code puts the updates back on the main thread temporarilly and starts all the loading.
void MyAvatar::safelyLoadAnimations() {
    qApp->setAvatarUpdateThreading(false);
    _rig->addAnimationByRole("idle");
    _rig->addAnimationByRole("walk");
    _rig->addAnimationByRole("backup");
    _rig->addAnimationByRole("leftTurn");
    _rig->addAnimationByRole("rightTurn");
    _rig->addAnimationByRole("leftStrafe");
    _rig->addAnimationByRole("rightStrafe");
}

void MyAvatar::setEnableRigAnimations(bool isEnabled) {
    if (isEnabled) {
        safelyLoadAnimations();
    }
    _rig->setEnableRig(isEnabled);
    if (!isEnabled) {
        _rig->deleteAnimations();
    } else if (Menu::getInstance()->isOptionChecked(MenuOption::EnableAvatarUpdateThreading)) {
        qApp->setAvatarUpdateThreading(true);
    }
}

void MyAvatar::setEnableAnimGraph(bool isEnabled) {
    if (isEnabled) {
        safelyLoadAnimations();
    }
    _rig->setEnableAnimGraph(isEnabled);
    if (isEnabled) {
        if (_skeletonModel.readyToAddToScene()) {
            initAnimGraph();
        }
        if (Menu::getInstance()->isOptionChecked(MenuOption::EnableAvatarUpdateThreading)) {
            qApp->setAvatarUpdateThreading(true);
        }
    } else {
        destroyAnimGraph();
    }
}

void MyAvatar::setEnableDebugDrawBindPose(bool isEnabled) {
    _enableDebugDrawBindPose = isEnabled;

    if (!isEnabled) {
        AnimDebugDraw::getInstance().removeSkeleton("myAvatar");
    }
}

void MyAvatar::setEnableDebugDrawAnimPose(bool isEnabled) {
    _enableDebugDrawAnimPose = isEnabled;

    if (!isEnabled) {
        AnimDebugDraw::getInstance().removePoses("myAvatar");
    }
}

void MyAvatar::setEnableMeshVisible(bool isEnabled) {
    render::ScenePointer scene = Application::getInstance()->getMain3DScene();
    _skeletonModel.setVisibleInScene(isEnabled, scene);
}

void MyAvatar::loadData() {
    Settings settings;
    settings.beginGroup("Avatar");

    getHead()->setBasePitch(loadSetting(settings, "headPitch", 0.0f));

    getHead()->setPupilDilation(loadSetting(settings, "pupilDilation", 0.0f));

    _leanScale = loadSetting(settings, "leanScale", 0.05f);
    _targetScale = loadSetting(settings, "scale", 1.0f);
    setScale(_scale);

    _fullAvatarURLFromPreferences = settings.value("fullAvatarURL", AvatarData::defaultFullAvatarModelUrl()).toUrl();
    _fullAvatarModelName = settings.value("fullAvatarModelName", DEFAULT_FULL_AVATAR_MODEL_NAME).toString();

    useFullAvatarURL(_fullAvatarURLFromPreferences, _fullAvatarModelName);

    QVector<AttachmentData> attachmentData;
    int attachmentCount = settings.beginReadArray("attachmentData");
    for (int i = 0; i < attachmentCount; i++) {
        settings.setArrayIndex(i);
        AttachmentData attachment;
        attachment.modelURL = settings.value("modelURL").toUrl();
        attachment.jointName = settings.value("jointName").toString();
        attachment.translation.x = loadSetting(settings, "translation_x", 0.0f);
        attachment.translation.y = loadSetting(settings, "translation_y", 0.0f);
        attachment.translation.z = loadSetting(settings, "translation_z", 0.0f);
        glm::vec3 eulers;
        eulers.x = loadSetting(settings, "rotation_x", 0.0f);
        eulers.y = loadSetting(settings, "rotation_y", 0.0f);
        eulers.z = loadSetting(settings, "rotation_z", 0.0f);
        attachment.rotation = glm::quat(eulers);
        attachment.scale = loadSetting(settings, "scale", 1.0f);
        attachmentData.append(attachment);
    }
    settings.endArray();
    setAttachmentData(attachmentData);

    int animationCount = settings.beginReadArray("animationHandles");
    _rig->deleteAnimations();
    for (int i = 0; i < animationCount; i++) {
        settings.setArrayIndex(i);
        _rig->addAnimationByRole(settings.value("role", "idle").toString(),
                                 settings.value("url").toString(),
                                 loadSetting(settings, "fps", 30.0f),
                                 loadSetting(settings, "priority", 1.0f),
                                 settings.value("loop", true).toBool(),
                                 settings.value("hold", false).toBool(),
                                 settings.value("firstFrame", 0.0f).toFloat(),
                                 settings.value("lastFrame", INT_MAX).toFloat(),
                                 settings.value("maskedJoints").toStringList(),
                                 settings.value("startAutomatically", true).toBool());
    }
    settings.endArray();

    setDisplayName(settings.value("displayName").toString());
    setCollisionSoundURL(settings.value("collisionSoundURL", DEFAULT_AVATAR_COLLISION_SOUND_URL).toString());

    settings.endGroup();
    _rig->setEnableRig(Menu::getInstance()->isOptionChecked(MenuOption::EnableRigAnimations));
    setEnableMeshVisible(Menu::getInstance()->isOptionChecked(MenuOption::MeshVisible));
    setEnableDebugDrawBindPose(Menu::getInstance()->isOptionChecked(MenuOption::AnimDebugDrawBindPose));
    setEnableDebugDrawAnimPose(Menu::getInstance()->isOptionChecked(MenuOption::AnimDebugDrawAnimPose));
}

void MyAvatar::saveAttachmentData(const AttachmentData& attachment) const {
    Settings settings;
    settings.beginGroup("savedAttachmentData");
    settings.beginGroup(_skeletonModel.getURL().toString());
    settings.beginGroup(attachment.modelURL.toString());
    settings.setValue("jointName", attachment.jointName);

    settings.beginGroup(attachment.jointName);
    settings.setValue("translation_x", attachment.translation.x);
    settings.setValue("translation_y", attachment.translation.y);
    settings.setValue("translation_z", attachment.translation.z);
    glm::vec3 eulers = safeEulerAngles(attachment.rotation);
    settings.setValue("rotation_x", eulers.x);
    settings.setValue("rotation_y", eulers.y);
    settings.setValue("rotation_z", eulers.z);
    settings.setValue("scale", attachment.scale);

    settings.endGroup();
    settings.endGroup();
    settings.endGroup();
    settings.endGroup();
}

AttachmentData MyAvatar::loadAttachmentData(const QUrl& modelURL, const QString& jointName) const {
    Settings settings;
    settings.beginGroup("savedAttachmentData");
    settings.beginGroup(_skeletonModel.getURL().toString());
    settings.beginGroup(modelURL.toString());

    AttachmentData attachment;
    attachment.modelURL = modelURL;
    if (jointName.isEmpty()) {
        attachment.jointName = settings.value("jointName").toString();
    } else {
        attachment.jointName = jointName;
    }
    settings.beginGroup(attachment.jointName);
    if (settings.contains("translation_x")) {
        attachment.translation.x = loadSetting(settings, "translation_x", 0.0f);
        attachment.translation.y = loadSetting(settings, "translation_y", 0.0f);
        attachment.translation.z = loadSetting(settings, "translation_z", 0.0f);
        glm::vec3 eulers;
        eulers.x = loadSetting(settings, "rotation_x", 0.0f);
        eulers.y = loadSetting(settings, "rotation_y", 0.0f);
        eulers.z = loadSetting(settings, "rotation_z", 0.0f);
        attachment.rotation = glm::quat(eulers);
        attachment.scale = loadSetting(settings, "scale", 1.0f);
    } else {
        attachment = AttachmentData();
    }

    settings.endGroup();
    settings.endGroup();
    settings.endGroup();
    settings.endGroup();

    return attachment;
}

int MyAvatar::parseDataFromBuffer(const QByteArray& buffer) {
    qCDebug(interfaceapp) << "Error: ignoring update packet for MyAvatar"
        << " packetLength = " << buffer.size();
    // this packet is just bad, so we pretend that we unpacked it ALL
    return buffer.size();
}

void MyAvatar::sendKillAvatar() {
    auto killPacket = NLPacket::create(PacketType::KillAvatar, 0);
    DependencyManager::get<NodeList>()->broadcastToNodes(std::move(killPacket), NodeSet() << NodeType::AvatarMixer);
}

void MyAvatar::updateLookAtTargetAvatar() {
    //
    //  Look at the avatar whose eyes are closest to the ray in direction of my avatar's head
    //  And set the correctedLookAt for all (nearby) avatars that are looking at me.
    _lookAtTargetAvatar.reset();
    _targetAvatarPosition = glm::vec3(0.0f);

    glm::vec3 lookForward = getHead()->getFinalOrientationInWorldFrame() * IDENTITY_FRONT;
    glm::vec3 cameraPosition = Application::getInstance()->getCamera()->getPosition();

    float smallestAngleTo = glm::radians(DEFAULT_FIELD_OF_VIEW_DEGREES) / 2.0f;
    const float KEEP_LOOKING_AT_CURRENT_ANGLE_FACTOR = 1.3f;
    const float GREATEST_LOOKING_AT_DISTANCE = 10.0f;

    foreach (const AvatarSharedPointer& avatarPointer, DependencyManager::get<AvatarManager>()->getAvatarHash()) {
        auto avatar = static_pointer_cast<Avatar>(avatarPointer);
        bool isCurrentTarget = avatar->getIsLookAtTarget();
        float distanceTo = glm::length(avatar->getHead()->getEyePosition() - cameraPosition);
        avatar->setIsLookAtTarget(false);
        if (!avatar->isMyAvatar() && avatar->isInitialized() && (distanceTo < GREATEST_LOOKING_AT_DISTANCE * getScale())) {
            float angleTo = glm::angle(lookForward, glm::normalize(avatar->getHead()->getEyePosition() - cameraPosition));
            if (angleTo < (smallestAngleTo * (isCurrentTarget ? KEEP_LOOKING_AT_CURRENT_ANGLE_FACTOR : 1.0f))) {
                _lookAtTargetAvatar = avatarPointer;
                _targetAvatarPosition = avatarPointer->getPosition();
                smallestAngleTo = angleTo;
            }
            if (Application::getInstance()->isLookingAtMyAvatar(avatar)) {

                // Alter their gaze to look directly at my camera; this looks more natural than looking at my avatar's face.
                glm::vec3 lookAtPosition = avatar->getHead()->getLookAtPosition(); // A position, in world space, on my avatar.

                // The camera isn't at the point midway between the avatar eyes. (Even without an HMD, the head can be offset a bit.)
                // Let's get everything to world space:
                glm::vec3 avatarLeftEye = getHead()->getLeftEyePosition();
                glm::vec3 avatarRightEye = getHead()->getRightEyePosition();
                // When not in HMD, these might both answer identity (i.e., the bridge of the nose). That's ok.
                // By my inpsection of the code and live testing, getEyeOffset and getEyePose are the same. (Application hands identity as offset matrix.)
                // This might be more work than needed for any given use, but as we explore different formulations, we go mad if we don't work in world space.
                glm::mat4 leftEye = Application::getInstance()->getEyeOffset(Eye::Left);
                glm::mat4 rightEye = Application::getInstance()->getEyeOffset(Eye::Right);
                glm::vec3 leftEyeHeadLocal = glm::vec3(leftEye[3]);
                glm::vec3 rightEyeHeadLocal = glm::vec3(rightEye[3]);
                auto humanSystem = Application::getInstance()->getViewFrustum();
                glm::vec3 humanLeftEye = humanSystem->getPosition() + (humanSystem->getOrientation() * leftEyeHeadLocal);
                glm::vec3 humanRightEye = humanSystem->getPosition() + (humanSystem->getOrientation() * rightEyeHeadLocal);


                // First find out where (in world space) the person is looking relative to that bridge-of-the-avatar point.
                // (We will be adding that offset to the camera position, after making some other adjustments.)
                glm::vec3 gazeOffset = lookAtPosition - getHead()->getEyePosition();

                // Scale by proportional differences between avatar and human.
                float humanEyeSeparationInModelSpace = glm::length(humanLeftEye - humanRightEye);
                float avatarEyeSeparation = glm::length(avatarLeftEye - avatarRightEye);
                gazeOffset = gazeOffset * humanEyeSeparationInModelSpace / avatarEyeSeparation;

                // If the camera is also not oriented with the head, adjust by getting the offset in head-space...
                /* Not needed (i.e., code is a no-op), but I'm leaving the example code here in case something like this is needed someday.
                glm::quat avatarHeadOrientation = getHead()->getOrientation();
                glm::vec3 gazeOffsetLocalToHead = glm::inverse(avatarHeadOrientation) * gazeOffset;
                // ... and treat that as though it were in camera space, bringing it back to world space.
                // But camera is fudged to make the picture feel like the avatar's orientation.
                glm::quat humanOrientation = humanSystem->getOrientation(); // or just avatar getOrienation() ?
                gazeOffset = humanOrientation * gazeOffsetLocalToHead;
                glm::vec3 corrected = humanSystem->getPosition() + gazeOffset;
               */

                // And now we can finally add that offset to the camera.
                glm::vec3 corrected = Application::getInstance()->getViewFrustum()->getPosition() + gazeOffset;

                avatar->getHead()->setCorrectedLookAtPosition(corrected);

            } else {
                avatar->getHead()->clearCorrectedLookAtPosition();
            }
        } else {
            avatar->getHead()->clearCorrectedLookAtPosition();
        }
    }
    auto avatarPointer = _lookAtTargetAvatar.lock();
    if (avatarPointer) {
        static_pointer_cast<Avatar>(avatarPointer)->setIsLookAtTarget(true);
    }
}

void MyAvatar::clearLookAtTargetAvatar() {
    _lookAtTargetAvatar.reset();
}

eyeContactTarget MyAvatar::getEyeContactTarget() {
    float const CHANCE_OF_CHANGING_TARGET = 0.01f;
    if (randFloat() < CHANCE_OF_CHANGING_TARGET) {
        float const FIFTY_FIFTY_CHANCE = 0.5f;
        switch (_eyeContactTarget) {
            case LEFT_EYE:
                _eyeContactTarget = (randFloat() < FIFTY_FIFTY_CHANCE) ? MOUTH : RIGHT_EYE;
                break;
            case RIGHT_EYE:
                _eyeContactTarget = (randFloat() < FIFTY_FIFTY_CHANCE) ? LEFT_EYE : MOUTH;
                break;
            case MOUTH:
                _eyeContactTarget = (randFloat() < FIFTY_FIFTY_CHANCE) ? RIGHT_EYE : LEFT_EYE;
                break;
        }
    }

    return _eyeContactTarget;
}

glm::vec3 MyAvatar::getDefaultEyePosition() const {
    return getPosition() + getWorldAlignedOrientation() * _skeletonModel.getDefaultEyeModelPosition();
}

const float SCRIPT_PRIORITY = DEFAULT_PRIORITY + 1.0f;
const float RECORDER_PRIORITY = SCRIPT_PRIORITY + 1.0f;

void MyAvatar::setJointRotations(QVector<glm::quat> jointRotations) {
    int numStates = glm::min(_skeletonModel.getJointStateCount(), jointRotations.size());
    for (int i = 0; i < numStates; ++i) {
        // HACK: ATM only Recorder calls setJointRotations() so we hardcode its priority here
        _skeletonModel.setJointState(i, true, jointRotations[i], RECORDER_PRIORITY);
    }
}

void MyAvatar::setJointData(int index, const glm::quat& rotation) {
    if (QThread::currentThread() == thread()) {
        // HACK: ATM only JS scripts call setJointData() on MyAvatar so we hardcode the priority
        _rig->setJointState(index, true, rotation, SCRIPT_PRIORITY);
    }
}

void MyAvatar::clearJointData(int index) {
    if (QThread::currentThread() == thread()) {
        // HACK: ATM only JS scripts call clearJointData() on MyAvatar so we hardcode the priority
        _rig->setJointState(index, false, glm::quat(), 0.0f);
        _rig->clearJointAnimationPriority(index);
    }
}

void MyAvatar::clearJointsData() {
    clearJointAnimationPriorities();
}

void MyAvatar::clearJointAnimationPriorities() {
    int numStates = _skeletonModel.getJointStateCount();
    for (int i = 0; i < numStates; ++i) {
        _rig->clearJointAnimationPriority(i);
    }
}

void MyAvatar::setFaceModelURL(const QUrl& faceModelURL) {

    Avatar::setFaceModelURL(faceModelURL);
    render::ScenePointer scene = Application::getInstance()->getMain3DScene();
    getHead()->getFaceModel().setVisibleInScene(_prevShouldDrawHead, scene);
    _billboardValid = false;
}

void MyAvatar::setSkeletonModelURL(const QUrl& skeletonModelURL) {

    Avatar::setSkeletonModelURL(skeletonModelURL);
    render::ScenePointer scene = Application::getInstance()->getMain3DScene();
    _billboardValid = false;
    _skeletonModel.setVisibleInScene(true, scene);
    _headBoneSet.clear();
}

void MyAvatar::useFullAvatarURL(const QUrl& fullAvatarURL, const QString& modelName) {

    if (QThread::currentThread() != thread()) {
        QMetaObject::invokeMethod(this, "useFullAvatarURL", Qt::BlockingQueuedConnection,
                                  Q_ARG(const QUrl&, fullAvatarURL),
                                  Q_ARG(const QString&, modelName));
        return;
    }

    if (_fullAvatarURLFromPreferences != fullAvatarURL) {
        _fullAvatarURLFromPreferences = fullAvatarURL;
        if (modelName.isEmpty()) {
            QVariantHash fullAvatarFST = FSTReader::downloadMapping(_fullAvatarURLFromPreferences.toString());
            _fullAvatarModelName = fullAvatarFST["name"].toString();
        } else {
            _fullAvatarModelName = modelName;
        }
    }

    if (!getFaceModelURLString().isEmpty()) {
        setFaceModelURL(QString());
    }

    const QString& urlString = fullAvatarURL.toString();
    if (urlString.isEmpty() || (fullAvatarURL != getSkeletonModelURL())) {
        setSkeletonModelURL(fullAvatarURL);
        UserActivityLogger::getInstance().changedModel("skeleton", urlString);
    }
    sendIdentityPacket();
}

void MyAvatar::setAttachmentData(const QVector<AttachmentData>& attachmentData) {
    Avatar::setAttachmentData(attachmentData);
    if (QThread::currentThread() != thread()) {
        QMetaObject::invokeMethod(this, "setAttachmentData", Qt::DirectConnection,
                                  Q_ARG(const QVector<AttachmentData>, attachmentData));
        return;
    }
    _billboardValid = false;
}

glm::vec3 MyAvatar::getSkeletonPosition() const {
    CameraMode mode = Application::getInstance()->getCamera()->getMode();
    if (mode == CAMERA_MODE_THIRD_PERSON || mode == CAMERA_MODE_INDEPENDENT) {
        // The avatar is rotated PI about the yAxis, so we have to correct for it
        // to get the skeleton offset contribution in the world-frame.
        const glm::quat FLIP = glm::angleAxis(PI, glm::vec3(0.0f, 1.0f, 0.0f));
        return _position + getOrientation() * FLIP * _skeletonOffset;
    }
    return Avatar::getPosition();
}

void MyAvatar::rebuildSkeletonBody() {
    // compute localAABox
    float radius = _skeletonModel.getBoundingCapsuleRadius();
    float height = _skeletonModel.getBoundingCapsuleHeight() + 2.0f * radius;
    glm::vec3 corner(-radius, -0.5f * height, -radius);
    corner += _skeletonModel.getBoundingCapsuleOffset();
    glm::vec3 scale(2.0f * radius, height, 2.0f * radius);
    _characterController.setLocalBoundingBox(corner, scale);
}

QString MyAvatar::getScriptedMotorFrame() const {
    QString frame = "avatar";
    if (_scriptedMotorFrame == SCRIPTED_MOTOR_CAMERA_FRAME) {
        frame = "camera";
    } else if (_scriptedMotorFrame == SCRIPTED_MOTOR_WORLD_FRAME) {
        frame = "world";
    }
    return frame;
}

void MyAvatar::setScriptedMotorVelocity(const glm::vec3& velocity) {
    float MAX_SCRIPTED_MOTOR_SPEED = 500.0f;
    _scriptedMotorVelocity = velocity;
    float speed = glm::length(_scriptedMotorVelocity);
    if (speed > MAX_SCRIPTED_MOTOR_SPEED) {
        _scriptedMotorVelocity *= MAX_SCRIPTED_MOTOR_SPEED / speed;
    }
}

void MyAvatar::setScriptedMotorTimescale(float timescale) {
    // we clamp the timescale on the large side (instead of just the low side) to prevent
    // obnoxiously large values from introducing NaN into avatar's velocity
    _scriptedMotorTimescale = glm::clamp(timescale, MIN_SCRIPTED_MOTOR_TIMESCALE,
            DEFAULT_SCRIPTED_MOTOR_TIMESCALE);
}

void MyAvatar::setScriptedMotorFrame(QString frame) {
    if (frame.toLower() == "camera") {
        _scriptedMotorFrame = SCRIPTED_MOTOR_CAMERA_FRAME;
    } else if (frame.toLower() == "avatar") {
        _scriptedMotorFrame = SCRIPTED_MOTOR_AVATAR_FRAME;
    } else if (frame.toLower() == "world") {
        _scriptedMotorFrame = SCRIPTED_MOTOR_WORLD_FRAME;
    }
}

void MyAvatar::clearScriptableSettings() {
    clearJointAnimationPriorities();
    _scriptedMotorVelocity = glm::vec3(0.0f);
    _scriptedMotorTimescale = DEFAULT_SCRIPTED_MOTOR_TIMESCALE;
}

void MyAvatar::setCollisionSoundURL(const QString& url) {
    _collisionSoundURL = url;
    if (!url.isEmpty() && (url != _collisionSoundURL)) {
        emit newCollisionSoundURL(QUrl(url));
    }
}

void MyAvatar::attach(const QString& modelURL, const QString& jointName, const glm::vec3& translation,
        const glm::quat& rotation, float scale, bool allowDuplicates, bool useSaved) {
    if (QThread::currentThread() != thread()) {
        Avatar::attach(modelURL, jointName, translation, rotation, scale, allowDuplicates, useSaved);
        return;
    }
    if (useSaved) {
        AttachmentData attachment = loadAttachmentData(modelURL, jointName);
        if (attachment.isValid()) {
            Avatar::attach(modelURL, attachment.jointName, attachment.translation,
                attachment.rotation, attachment.scale, allowDuplicates, useSaved);
            return;
        }
    }
    Avatar::attach(modelURL, jointName, translation, rotation, scale, allowDuplicates, useSaved);
}

void MyAvatar::renderBody(RenderArgs* renderArgs, ViewFrustum* renderFrustum, float glowLevel) {

    if (!_skeletonModel.isRenderable()) {
        return; // wait until all models are loaded
    }

    fixupModelsInScene();

    //  Render head so long as the camera isn't inside it
    if (shouldRenderHead(renderArgs)) {
        getHead()->render(renderArgs, 1.0f, renderFrustum);
    }

    // This is drawing the lookat vectors from our avatar to wherever we're looking.
    if (qApp->isHMDMode()) {
        glm::vec3 cameraPosition = Application::getInstance()->getCamera()->getPosition();

        glm::mat4 leftEyePose = Application::getInstance()->getActiveDisplayPlugin()->getEyePose(Eye::Left);
        glm::vec3 leftEyePosition = glm::vec3(leftEyePose[3]);
        glm::mat4 rightEyePose = Application::getInstance()->getActiveDisplayPlugin()->getEyePose(Eye::Right);
        glm::vec3 rightEyePosition = glm::vec3(rightEyePose[3]);
        glm::mat4 headPose = Application::getInstance()->getActiveDisplayPlugin()->getHeadPose();
        glm::vec3 headPosition = glm::vec3(headPose[3]);

        getHead()->renderLookAts(renderArgs,
            cameraPosition + getOrientation() * (leftEyePosition - headPosition),
            cameraPosition + getOrientation() * (rightEyePosition - headPosition));
    } else {
        getHead()->renderLookAts(renderArgs);
    }

    getHand()->render(renderArgs, true);
}

void MyAvatar::setVisibleInSceneIfReady(Model* model, render::ScenePointer scene, bool visible) {
    if (model->isActive() && model->isRenderable()) {
        model->setVisibleInScene(visible, scene);
    }
}

void MyAvatar::initHeadBones() {
    int neckJointIndex = -1;
    if (_skeletonModel.getGeometry()) {
        neckJointIndex = _skeletonModel.getGeometry()->getFBXGeometry().neckJointIndex;
    }
    if (neckJointIndex == -1) {
        return;
    }
    _headBoneSet.clear();
    std::queue<int> q;
    q.push(neckJointIndex);
    _headBoneSet.insert(neckJointIndex);

    // fbxJoints only hold links to parents not children, so we have to do a bit of extra work here.
    while (q.size() > 0) {
        int jointIndex = q.front();
        for (int i = 0; i < _skeletonModel.getJointStateCount(); i++) {
            if (jointIndex == _skeletonModel.getParentJointIndex(i)) {
                _headBoneSet.insert(i);
                q.push(i);
            }
        }
        q.pop();
    }
}

void MyAvatar::initAnimGraph() {
    // avatar.json
    // https://gist.github.com/hyperlogic/7d6a0892a7319c69e2b9
<<<<<<< HEAD
    //
    // ik-avatar.json
    // https://gist.github.com/hyperlogic/e58e0a24cc341ad5d060
    //
    // or run a local web-server
    // python -m SimpleHTTPServer&
    auto graphUrl = QUrl("https://gist.githubusercontent.com/hyperlogic/e58e0a24cc341ad5d060/raw/2a994bef7726ce8e9efcee7622b8b1a1b6b67490/ik-avatar.json");
    _skeletonModel.initAnimGraph(graphUrl, _skeletonModel.getGeometry()->getFBXGeometry());
=======
    // python2 -m SimpleHTTPServer&
    //auto graphUrl = QUrl("http://localhost:8000/avatar.json");
    auto graphUrl = QUrl("https://gist.githubusercontent.com/hyperlogic/7d6a0892a7319c69e2b9/raw/e2cb37aee601b6fba31d60eac3f6ae3ef72d4a66/avatar.json");
    _rig->initAnimGraph(graphUrl, _skeletonModel.getGeometry()->getFBXGeometry());
>>>>>>> 6bc59341
}

void MyAvatar::destroyAnimGraph() {
    _rig->destroyAnimGraph();
}

void MyAvatar::preRender(RenderArgs* renderArgs) {

    render::ScenePointer scene = Application::getInstance()->getMain3DScene();
    const bool shouldDrawHead = shouldRenderHead(renderArgs);

    if (_skeletonModel.initWhenReady(scene)) {
        initHeadBones();
        _skeletonModel.setCauterizeBoneSet(_headBoneSet);
        initAnimGraph();
        _debugDrawSkeleton = std::make_shared<AnimSkeleton>(_skeletonModel.getGeometry()->getFBXGeometry());
    }

    if (_enableDebugDrawBindPose || _enableDebugDrawAnimPose) {

        // bones are aligned such that z is forward, not -z.
        glm::quat rotY180 = glm::angleAxis((float)M_PI, glm::vec3(0.0f, 1.0f, 0.0f));
        AnimPose xform(glm::vec3(1), rotY180 * getOrientation(), getPosition());

        if (_enableDebugDrawBindPose && _debugDrawSkeleton) {
            glm::vec4 gray(0.2f, 0.2f, 0.2f, 0.2f);
            AnimDebugDraw::getInstance().addSkeleton("myAvatar", _debugDrawSkeleton, xform, gray);
        }

        if (_enableDebugDrawAnimPose && _debugDrawSkeleton) {
            glm::vec4 cyan(0.1f, 0.6f, 0.6f, 1.0f);

            // build AnimPoseVec from JointStates.
            AnimPoseVec poses;
            poses.reserve(_debugDrawSkeleton->getNumJoints());
            for (int i = 0; i < _debugDrawSkeleton->getNumJoints(); i++) {
                AnimPose pose = _debugDrawSkeleton->getRelativeBindPose(i);
                glm::quat jointRot;
                _rig->getJointRotationInConstrainedFrame(i, jointRot);
                pose.rot = pose.rot * jointRot;
                poses.push_back(pose);
            }

            AnimDebugDraw::getInstance().addPoses("myAvatar", _debugDrawSkeleton, poses, xform, cyan);
        }
    }

    if (shouldDrawHead != _prevShouldDrawHead) {
        _skeletonModel.setCauterizeBones(!shouldDrawHead);
    }
    _prevShouldDrawHead = shouldDrawHead;
}

const float RENDER_HEAD_CUTOFF_DISTANCE = 0.50f;

bool MyAvatar::cameraInsideHead() const {
    const Head* head = getHead();
    const glm::vec3 cameraPosition = Application::getInstance()->getCamera()->getPosition();
    return glm::length(cameraPosition - head->getEyePosition()) < (RENDER_HEAD_CUTOFF_DISTANCE * _scale);
}

bool MyAvatar::shouldRenderHead(const RenderArgs* renderArgs) const {
    return ((renderArgs->_renderMode != RenderArgs::DEFAULT_RENDER_MODE) ||
            (Application::getInstance()->getCamera()->getMode() != CAMERA_MODE_FIRST_PERSON) ||
            !cameraInsideHead());
}

void MyAvatar::updateOrientation(float deltaTime) {
    //  Smoothly rotate body with arrow keys
    float targetSpeed = (_driveKeys[ROT_LEFT] - _driveKeys[ROT_RIGHT]) * YAW_SPEED;
    if (targetSpeed != 0.0f) {
        const float ROTATION_RAMP_TIMESCALE = 0.1f;
        float blend = deltaTime / ROTATION_RAMP_TIMESCALE;
        if (blend > 1.0f) {
            blend = 1.0f;
        }
        _bodyYawDelta = (1.0f - blend) * _bodyYawDelta + blend * targetSpeed;
    } else if (_bodyYawDelta != 0.0f) {
        // attenuate body rotation speed
        const float ROTATION_DECAY_TIMESCALE = 0.05f;
        float attenuation = 1.0f - deltaTime / ROTATION_DECAY_TIMESCALE;
        if (attenuation < 0.0f) {
            attenuation = 0.0f;
        }
        _bodyYawDelta *= attenuation;

        float MINIMUM_ROTATION_RATE = 2.0f;
        if (fabsf(_bodyYawDelta) < MINIMUM_ROTATION_RATE) {
            _bodyYawDelta = 0.0f;
        }
    }

    getHead()->setBasePitch(getHead()->getBasePitch() + (_driveKeys[ROT_UP] - _driveKeys[ROT_DOWN]) * PITCH_SPEED * deltaTime);
    // update body orientation by movement inputs
    setOrientation(getOrientation() *
                   glm::quat(glm::radians(glm::vec3(0.0f, _bodyYawDelta * deltaTime, 0.0f))));

    if (qApp->getAvatarUpdater()->isHMDMode()) {
        glm::quat orientation = glm::quat_cast(getSensorToWorldMatrix()) * getHMDSensorOrientation();
        glm::quat bodyOrientation = getWorldBodyOrientation();
        glm::quat localOrientation = glm::inverse(bodyOrientation) * orientation;

        // these angles will be in radians
        // ... so they need to be converted to degrees before we do math...
        glm::vec3 euler = glm::eulerAngles(localOrientation) * DEGREES_PER_RADIAN;

        //Invert yaw and roll when in mirror mode
        if (Application::getInstance()->getCamera()->getMode() == CAMERA_MODE_MIRROR) {
            YAW(euler) *= -1.0f;
            ROLL(euler) *= -1.0f;
        }

        Head* head = getHead();
        head->setBaseYaw(YAW(euler));
        head->setBasePitch(PITCH(euler));
        head->setBaseRoll(ROLL(euler));
    }
}

glm::vec3 MyAvatar::applyKeyboardMotor(float deltaTime, const glm::vec3& localVelocity, bool isHovering) {
    if (! (_motionBehaviors & AVATAR_MOTION_KEYBOARD_MOTOR_ENABLED)) {
        return localVelocity;
    }
    // compute motor efficiency
    // The timescale of the motor is the approximate time it takes for the motor to
    // accomplish its intended localVelocity.  A short timescale makes the motor strong,
    // and a long timescale makes it weak.  The value of timescale to use depends
    // on what the motor is doing:
    //
    // (1) braking --> short timescale (aggressive motor assertion)
    // (2) pushing --> medium timescale (mild motor assertion)
    // (3) inactive --> long timescale (gentle friction for low speeds)
    float MIN_KEYBOARD_MOTOR_TIMESCALE = 0.125f;
    float MAX_KEYBOARD_MOTOR_TIMESCALE = 0.4f;
    float MIN_KEYBOARD_BRAKE_SPEED = 0.3f;
    float timescale = MAX_KEYBOARD_MOTOR_TIMESCALE;
    bool isThrust = (glm::length2(_thrust) > EPSILON);
    if (_isPushing || isThrust ||
            (_scriptedMotorTimescale < MAX_KEYBOARD_MOTOR_TIMESCALE &&
            (_motionBehaviors & AVATAR_MOTION_SCRIPTED_MOTOR_ENABLED))) {
        // we don't want to brake if something is pushing the avatar around
        timescale = _keyboardMotorTimescale;
        _isBraking = false;
    } else {
        float speed = glm::length(localVelocity);
        _isBraking = _wasPushing || (_isBraking && speed > MIN_KEYBOARD_BRAKE_SPEED);
        if (_isBraking) {
            timescale = MIN_KEYBOARD_MOTOR_TIMESCALE;
        }
    }
    _wasPushing = _isPushing || isThrust;
    _isPushing = false;
    float motorEfficiency = glm::clamp(deltaTime / timescale, 0.0f, 1.0f);

    glm::vec3 newLocalVelocity = localVelocity;
    float keyboardInput = fabsf(_driveKeys[FWD] - _driveKeys[BACK]) +
        (fabsf(_driveKeys[RIGHT] - _driveKeys[LEFT])) +
        fabsf(_driveKeys[UP] - _driveKeys[DOWN]);
    if (keyboardInput) {
        // Compute keyboard input
        glm::vec3 front = (_driveKeys[FWD] - _driveKeys[BACK]) * IDENTITY_FRONT;
        glm::vec3 right = (_driveKeys[RIGHT] - _driveKeys[LEFT]) * IDENTITY_RIGHT;
        glm::vec3 up = (_driveKeys[UP] - _driveKeys[DOWN]) * IDENTITY_UP;

        glm::vec3 direction = front + right + up;
        float directionLength = glm::length(direction);

        //qCDebug(interfaceapp, "direction = (%.5f, %.5f, %.5f)", direction.x, direction.y, direction.z);

        // Compute motor magnitude
        if (directionLength > EPSILON) {
            direction /= directionLength;

            if (isHovering) {
                // we're flying --> complex acceleration curve with high max speed
                float motorSpeed = glm::length(_keyboardMotorVelocity);
                float finalMaxMotorSpeed = _scale * MAX_KEYBOARD_MOTOR_SPEED;
                float speedGrowthTimescale  = 2.0f;
                float speedIncreaseFactor = 1.8f;
                motorSpeed *= 1.0f + glm::clamp(deltaTime / speedGrowthTimescale , 0.0f, 1.0f) * speedIncreaseFactor;
                const float maxBoostSpeed = _scale * MAX_BOOST_SPEED;
                if (motorSpeed < maxBoostSpeed) {
                    // an active keyboard motor should never be slower than this
                    float boostCoefficient = (maxBoostSpeed - motorSpeed) / maxBoostSpeed;
                    motorSpeed += MIN_AVATAR_SPEED * boostCoefficient;
                    motorEfficiency += (1.0f - motorEfficiency) * boostCoefficient;
                } else if (motorSpeed > finalMaxMotorSpeed) {
                    motorSpeed = finalMaxMotorSpeed;
                }
                _keyboardMotorVelocity = motorSpeed * direction;

            } else {
                // we're using a floor --> simple exponential decay toward target walk speed
                const float WALK_ACCELERATION_TIMESCALE = 0.7f;  // seconds to decrease delta to 1/e
                _keyboardMotorVelocity = MAX_WALKING_SPEED * direction;
                motorEfficiency = glm::clamp(deltaTime / WALK_ACCELERATION_TIMESCALE, 0.0f, 1.0f);
            }
            _isPushing = true;
        }
        newLocalVelocity = localVelocity + motorEfficiency * (_keyboardMotorVelocity - localVelocity);
    } else {
        _keyboardMotorVelocity = glm::vec3(0.0f);
        newLocalVelocity = (1.0f - motorEfficiency) * localVelocity;
        if (!isHovering && !_wasPushing) {
            float speed = glm::length(newLocalVelocity);
            if (speed > MIN_AVATAR_SPEED) {
                // add small constant friction to help avatar drift to a stop sooner at low speeds
                const float CONSTANT_FRICTION_DECELERATION = MIN_AVATAR_SPEED / 0.20f;
                newLocalVelocity *= (speed - timescale * CONSTANT_FRICTION_DECELERATION) / speed;
            }
        }
    }

    float boomChange = _driveKeys[BOOM_OUT] - _driveKeys[BOOM_IN];
    _boomLength += 2.0f * _boomLength * boomChange + boomChange * boomChange;
    _boomLength = glm::clamp<float>(_boomLength, ZOOM_MIN, ZOOM_MAX);

    return newLocalVelocity;
}

glm::vec3 MyAvatar::applyScriptedMotor(float deltaTime, const glm::vec3& localVelocity) {
    // NOTE: localVelocity is in camera-frame because that's the frame of the default avatar motor
    if (! (_motionBehaviors & AVATAR_MOTION_SCRIPTED_MOTOR_ENABLED)) {
        return localVelocity;
    }
    glm::vec3 deltaVelocity(0.0f);
    if (_scriptedMotorFrame == SCRIPTED_MOTOR_CAMERA_FRAME) {
        // camera frame
        deltaVelocity = _scriptedMotorVelocity - localVelocity;
    } else if (_scriptedMotorFrame == SCRIPTED_MOTOR_AVATAR_FRAME) {
        // avatar frame
        glm::quat rotation = glm::inverse(getHead()->getCameraOrientation()) * getOrientation();
        deltaVelocity = rotation * _scriptedMotorVelocity - localVelocity;
    } else {
        // world-frame
        glm::quat rotation = glm::inverse(getHead()->getCameraOrientation());
        deltaVelocity = rotation * _scriptedMotorVelocity - localVelocity;
    }
    float motorEfficiency = glm::clamp(deltaTime / _scriptedMotorTimescale, 0.0f, 1.0f);
    return localVelocity + motorEfficiency * deltaVelocity;
}

void MyAvatar::updatePosition(float deltaTime) {
    // rotate velocity into camera frame
    glm::quat rotation = getHead()->getCameraOrientation();
    glm::vec3 localVelocity = glm::inverse(rotation) * _targetVelocity;

    bool isHovering = _characterController.isHovering();
    glm::vec3 newLocalVelocity = applyKeyboardMotor(deltaTime, localVelocity, isHovering);
    newLocalVelocity = applyScriptedMotor(deltaTime, newLocalVelocity);

    // rotate back into world-frame
    _targetVelocity = rotation * newLocalVelocity;

    _targetVelocity += _thrust * deltaTime;
    _thrust = glm::vec3(0.0f);

    // cap avatar speed
    float speed = glm::length(_targetVelocity);
    if (speed > MAX_AVATAR_SPEED) {
        _targetVelocity *= MAX_AVATAR_SPEED / speed;
        speed = MAX_AVATAR_SPEED;
    }

    if (speed > MIN_AVATAR_SPEED && !_characterController.isEnabled()) {
        // update position ourselves
        applyPositionDelta(deltaTime * _targetVelocity);
        measureMotionDerivatives(deltaTime);
    } // else physics will move avatar later

    // update _moving flag based on speed
    const float MOVING_SPEED_THRESHOLD = 0.01f;
    _moving = speed > MOVING_SPEED_THRESHOLD;
}

void MyAvatar::updateCollisionSound(const glm::vec3 &penetration, float deltaTime, float frequency) {
    // COLLISION SOUND API in Audio has been removed
}

bool findAvatarAvatarPenetration(const glm::vec3 positionA, float radiusA, float heightA,
        const glm::vec3 positionB, float radiusB, float heightB, glm::vec3& penetration) {
    glm::vec3 positionBA = positionB - positionA;
    float xzDistance = sqrt(positionBA.x * positionBA.x + positionBA.z * positionBA.z);
    if (xzDistance < (radiusA + radiusB)) {
        float yDistance = fabs(positionBA.y);
        float halfHeights = 0.5f * (heightA + heightB);
        if (yDistance < halfHeights) {
            // cylinders collide
            if (xzDistance > 0.0f) {
                positionBA.y = 0.0f;
                // note, penetration should point from A into B
                penetration = positionBA * ((radiusA + radiusB - xzDistance) / xzDistance);
                return true;
            } else {
                // exactly coaxial -- we'll return false for this case
                return false;
            }
        } else if (yDistance < halfHeights + radiusA + radiusB) {
            // caps collide
            if (positionBA.y < 0.0f) {
                // A is above B
                positionBA.y += halfHeights;
                float BA = glm::length(positionBA);
                penetration = positionBA * (radiusA + radiusB - BA) / BA;
                return true;
            } else {
                // A is below B
                positionBA.y -= halfHeights;
                float BA = glm::length(positionBA);
                penetration = positionBA * (radiusA + radiusB - BA) / BA;
                return true;
            }
        }
    }
    return false;
}

void MyAvatar::maybeUpdateBillboard() {
    qApp->getAvatarUpdater()->setRequestBillboardUpdate(false);
    if (_billboardValid || !(_skeletonModel.isLoadedWithTextures() && getHead()->getFaceModel().isLoadedWithTextures())) {
        return;
    }
    foreach (Model* model, _attachmentModels) {
        if (!model->isLoadedWithTextures()) {
            return;
        }
    }
    qApp->getAvatarUpdater()->setRequestBillboardUpdate(true);
}
void MyAvatar::doUpdateBillboard() {
    RenderArgs renderArgs(qApp->getGPUContext());
    QImage image = qApp->renderAvatarBillboard(&renderArgs);
    _billboard.clear();
    QBuffer buffer(&_billboard);
    buffer.open(QIODevice::WriteOnly);
    image.save(&buffer, "PNG");
#ifdef DEBUG
    image.save("billboard.png", "PNG");
#endif
    _billboardValid = true;

    sendBillboardPacket();
}

void MyAvatar::increaseSize() {
    if ((1.0f + SCALING_RATIO) * _targetScale < MAX_AVATAR_SCALE) {
        _targetScale *= (1.0f + SCALING_RATIO);
        qCDebug(interfaceapp, "Changed scale to %f", (double)_targetScale);
    }
}

void MyAvatar::decreaseSize() {
    if (MIN_AVATAR_SCALE < (1.0f - SCALING_RATIO) * _targetScale) {
        _targetScale *= (1.0f - SCALING_RATIO);
        qCDebug(interfaceapp, "Changed scale to %f", (double)_targetScale);
    }
}

void MyAvatar::resetSize() {
    _targetScale = 1.0f;
    qCDebug(interfaceapp, "Reseted scale to %f", (double)_targetScale);
}

void MyAvatar::goToLocation(const glm::vec3& newPosition,
                            bool hasOrientation, const glm::quat& newOrientation,
                            bool shouldFaceLocation) {

    qCDebug(interfaceapp).nospace() << "MyAvatar goToLocation - moving to " << newPosition.x << ", "
        << newPosition.y << ", " << newPosition.z;

    _goToPending = true;
    _goToPosition = newPosition;
    _goToOrientation = getOrientation();
    if (hasOrientation) {
        qCDebug(interfaceapp).nospace() << "MyAvatar goToLocation - new orientation is "
                                        << newOrientation.x << ", " << newOrientation.y << ", " << newOrientation.z << ", " << newOrientation.w;

        // orient the user to face the target
        glm::quat quatOrientation = newOrientation;

        if (shouldFaceLocation) {
            quatOrientation = newOrientation * glm::angleAxis(PI, glm::vec3(0.0f, 1.0f, 0.0f));

            // move the user a couple units away
            const float DISTANCE_TO_USER = 2.0f;
            _goToPosition = newPosition - quatOrientation * IDENTITY_FRONT * DISTANCE_TO_USER;
        }

        _goToOrientation = quatOrientation;
    }

    emit transformChanged();
}

void MyAvatar::updateMotionBehaviorFromMenu() {
    Menu* menu = Menu::getInstance();
    if (menu->isOptionChecked(MenuOption::KeyboardMotorControl)) {
        _motionBehaviors |= AVATAR_MOTION_KEYBOARD_MOTOR_ENABLED;
    } else {
        _motionBehaviors &= ~AVATAR_MOTION_KEYBOARD_MOTOR_ENABLED;
    }
    if (menu->isOptionChecked(MenuOption::ScriptedMotorControl)) {
        _motionBehaviors |= AVATAR_MOTION_SCRIPTED_MOTOR_ENABLED;
    } else {
        _motionBehaviors &= ~AVATAR_MOTION_SCRIPTED_MOTOR_ENABLED;
    }
    _characterController.setEnabled(menu->isOptionChecked(MenuOption::EnableCharacterController));
}

void MyAvatar::updateStandingHMDModeFromMenu() {
    Menu* menu = Menu::getInstance();
    _standingHMDSensorMode = menu->isOptionChecked(MenuOption::StandingHMDSensorMode);
}

//Renders sixense laser pointers for UI selection with controllers
void MyAvatar::renderLaserPointers(gpu::Batch& batch) {
    const float PALM_TIP_ROD_RADIUS = 0.002f;

    //If the Oculus is enabled, we will draw a blue cursor ray

    for (size_t i = 0; i < getHand()->getNumPalms(); ++i) {
        PalmData& palm = getHand()->getPalms()[i];
        if (palm.isActive()) {
            glm::vec3 tip = getLaserPointerTipPosition(&palm);
            glm::vec3 root = palm.getPosition();

            //Scale the root vector with the avatar scale
            scaleVectorRelativeToPosition(root);
            Transform transform = Transform();
            transform.setTranslation(glm::vec3());
            batch.setModelTransform(transform);
            Avatar::renderJointConnectingCone(batch, root, tip, PALM_TIP_ROD_RADIUS, PALM_TIP_ROD_RADIUS, glm::vec4(0, 1, 1, 1));
        }
    }
}

//Gets the tip position for the laser pointer
glm::vec3 MyAvatar::getLaserPointerTipPosition(const PalmData* palm) {
    glm::vec3 direction = glm::normalize(palm->getTipPosition() - palm->getPosition());

    glm::vec3 position = palm->getPosition();
    //scale the position with the avatar
    scaleVectorRelativeToPosition(position);


    glm::vec3 result;
    const auto& compositor = qApp->getApplicationCompositor();
    if (compositor.calculateRayUICollisionPoint(position, direction, result)) {
        return result;
    }

    return palm->getPosition();
}

void MyAvatar::clearDriveKeys() {
    for (int i = 0; i < MAX_DRIVE_KEYS; ++i) {
        _driveKeys[i] = 0.0f;
    }
}

void MyAvatar::relayDriveKeysToCharacterController() {
    if (_driveKeys[UP] > 0.0f) {
        _characterController.jump();
    }
}

glm::vec3 MyAvatar::getWorldBodyPosition() const {
    return transformPoint(_sensorToWorldMatrix, extractTranslation(_bodySensorMatrix));
}

glm::quat MyAvatar::getWorldBodyOrientation() const {
    return glm::quat_cast(_sensorToWorldMatrix * _bodySensorMatrix);
}

// derive avatar body position and orientation from the current HMD Sensor location.
// results are in sensor space
glm::mat4 MyAvatar::deriveBodyFromHMDSensor() const {

    // HMD is in sensor space.
    const glm::vec3 hmdPosition = getHMDSensorPosition();
    const glm::quat hmdOrientation = getHMDSensorOrientation();
    const glm::quat hmdOrientationYawOnly = cancelOutRollAndPitch(hmdOrientation);

    // In sensor space, figure out where the avatar body should be,
    // by applying offsets from the avatar's neck & head joints.
    vec3 localEyes = _skeletonModel.getDefaultEyeModelPosition();
    vec3 localNeck(0.0f, 0.48f, 0.0f);  // start with some kind of guess if the skeletonModel is not loaded yet.
    _skeletonModel.getLocalNeckPosition(localNeck);

    // apply simplistic head/neck model
    // eyeToNeck offset is relative full HMD orientation.
    // while neckToRoot offset is only relative to HMDs yaw.
    glm::vec3 eyeToNeck = hmdOrientation * (localNeck - localEyes);
    glm::vec3 neckToRoot = hmdOrientationYawOnly * -localNeck;
    glm::vec3 bodyPos = hmdPosition + eyeToNeck + neckToRoot;

    // avatar facing is determined solely by hmd orientation.
    return createMatFromQuatAndPos(hmdOrientationYawOnly, bodyPos);
}<|MERGE_RESOLUTION|>--- conflicted
+++ resolved
@@ -1270,7 +1270,6 @@
 void MyAvatar::initAnimGraph() {
     // avatar.json
     // https://gist.github.com/hyperlogic/7d6a0892a7319c69e2b9
-<<<<<<< HEAD
     //
     // ik-avatar.json
     // https://gist.github.com/hyperlogic/e58e0a24cc341ad5d060
@@ -1278,13 +1277,7 @@
     // or run a local web-server
     // python -m SimpleHTTPServer&
     auto graphUrl = QUrl("https://gist.githubusercontent.com/hyperlogic/e58e0a24cc341ad5d060/raw/2a994bef7726ce8e9efcee7622b8b1a1b6b67490/ik-avatar.json");
-    _skeletonModel.initAnimGraph(graphUrl, _skeletonModel.getGeometry()->getFBXGeometry());
-=======
-    // python2 -m SimpleHTTPServer&
-    //auto graphUrl = QUrl("http://localhost:8000/avatar.json");
-    auto graphUrl = QUrl("https://gist.githubusercontent.com/hyperlogic/7d6a0892a7319c69e2b9/raw/e2cb37aee601b6fba31d60eac3f6ae3ef72d4a66/avatar.json");
     _rig->initAnimGraph(graphUrl, _skeletonModel.getGeometry()->getFBXGeometry());
->>>>>>> 6bc59341
 }
 
 void MyAvatar::destroyAnimGraph() {

//
//  MyAvatar.cpp
//  interface/src/avatar
//
//  Created by Mark Peng on 8/16/13.
//  Copyright 2012 High Fidelity, Inc.
//
//  Distributed under the Apache License, Version 2.0.
//  See the accompanying file LICENSE or http://www.apache.org/licenses/LICENSE-2.0.html
//

#include "MyAvatar.h"

#include <algorithm>
#include <vector>

#include <QBuffer>

#include <glm/gtx/norm.hpp>
#include <glm/gtx/vector_angle.hpp>

#include <QtCore/QTimer>

#include <scripting/HMDScriptingInterface.h>
#include <AccountManager.h>
#include <AddressManager.h>
#include <AudioClient.h>
#include <display-plugins/DisplayPlugin.h>
#include <FSTReader.h>
#include <GeometryUtil.h>
#include <NodeList.h>
#include <udt/PacketHeaders.h>
#include <PathUtils.h>
#include <PerfStat.h>
#include <SharedUtil.h>
#include <SoundCache.h>
#include <TextRenderer3D.h>
#include <UserActivityLogger.h>
#include <AnimDebugDraw.h>
#include <AnimClip.h>
#include <AnimInverseKinematics.h>
#include <recording/Deck.h>
#include <recording/Recorder.h>
#include <recording/Clip.h>
#include <recording/Frame.h>
#include <RecordingScriptingInterface.h>
#include <trackers/FaceTracker.h>

#include "MyHead.h"
#include "MySkeletonModel.h"
#include "Application.h"
#include "AvatarManager.h"
#include "AvatarActionHold.h"
#include "Menu.h"
#include "Util.h"
#include "InterfaceLogging.h"
#include "DebugDraw.h"
#include "EntityEditPacketSender.h"
#include "MovingEntitiesOperator.h"
#include "SceneScriptingInterface.h"

using namespace std;

const float DEFAULT_REAL_WORLD_FIELD_OF_VIEW_DEGREES = 30.0f;

const float MAX_WALKING_SPEED = 2.6f; // human walking speed
const float MAX_BOOST_SPEED = 0.5f * MAX_WALKING_SPEED; // action motor gets additive boost below this speed
const float MIN_AVATAR_SPEED = 0.05f;
const float MIN_AVATAR_SPEED_SQUARED = MIN_AVATAR_SPEED * MIN_AVATAR_SPEED; // speed is set to zero below this

const float YAW_SPEED_DEFAULT = 120.0f;   // degrees/sec
const float PITCH_SPEED_DEFAULT = 90.0f; // degrees/sec

// TODO: normalize avatar speed for standard avatar size, then scale all motion logic
// to properly follow avatar size.
float MAX_AVATAR_SPEED = 30.0f;
float MAX_ACTION_MOTOR_SPEED = MAX_AVATAR_SPEED;
float MIN_SCRIPTED_MOTOR_TIMESCALE = 0.005f;
float DEFAULT_SCRIPTED_MOTOR_TIMESCALE = 1.0e6f;
const int SCRIPTED_MOTOR_CAMERA_FRAME = 0;
const int SCRIPTED_MOTOR_AVATAR_FRAME = 1;
const int SCRIPTED_MOTOR_WORLD_FRAME = 2;
const QString& DEFAULT_AVATAR_COLLISION_SOUND_URL = "https://hifi-public.s3.amazonaws.com/sounds/Collisions-otherorganic/Body_Hits_Impact.wav";

const float MyAvatar::ZOOM_MIN = 0.5f;
const float MyAvatar::ZOOM_MAX = 25.0f;
const float MyAvatar::ZOOM_DEFAULT = 1.5f;

// default values, used when avatar is missing joints... (avatar space)
// static const glm::quat DEFAULT_AVATAR_MIDDLE_EYE_ROT { Quaternions::Y_180 };
static const glm::vec3 DEFAULT_AVATAR_MIDDLE_EYE_POS { 0.0f, 0.6f, 0.0f };
static const glm::vec3 DEFAULT_AVATAR_HEAD_POS { 0.0f, 0.53f, 0.0f };
static const glm::vec3 DEFAULT_AVATAR_NECK_POS { 0.0f, 0.445f, 0.025f };
static const glm::vec3 DEFAULT_AVATAR_SPINE2_POS { 0.0f, 0.32f, 0.02f };
static const glm::vec3 DEFAULT_AVATAR_HIPS_POS { 0.0f, 0.0f, 0.0f };
static const glm::vec3 DEFAULT_AVATAR_LEFTFOOT_POS { -0.08f, -0.96f, 0.029f};
static const glm::quat DEFAULT_AVATAR_LEFTFOOT_ROT { -0.40167322754859924f, 0.9154590368270874f, -0.005437685176730156f, -0.023744143545627594f };
static const glm::vec3 DEFAULT_AVATAR_RIGHTFOOT_POS { 0.08f, -0.96f, 0.029f };
static const glm::quat DEFAULT_AVATAR_RIGHTFOOT_ROT { -0.4016716778278351f, 0.9154615998268127f, 0.0053307069465518f, 0.023696165531873703f };

MyAvatar::MyAvatar(QThread* thread) :
    Avatar(thread),
    _yawSpeed(YAW_SPEED_DEFAULT),
    _pitchSpeed(PITCH_SPEED_DEFAULT),
    _scriptedMotorTimescale(DEFAULT_SCRIPTED_MOTOR_TIMESCALE),
    _scriptedMotorFrame(SCRIPTED_MOTOR_CAMERA_FRAME),
    _motionBehaviors(AVATAR_MOTION_DEFAULTS),
    _characterController(this),
    _eyeContactTarget(LEFT_EYE),
    _realWorldFieldOfView("realWorldFieldOfView",
                          DEFAULT_REAL_WORLD_FIELD_OF_VIEW_DEGREES),
    _useAdvancedMovementControls("advancedMovementForHandControllersIsChecked", false),
    _smoothOrientationTimer(std::numeric_limits<float>::max()),
    _smoothOrientationInitial(),
    _smoothOrientationTarget(),
    _hmdSensorMatrix(),
    _hmdSensorOrientation(),
    _hmdSensorPosition(),
    _bodySensorMatrix(),
    _goToPending(false),
    _goToPosition(),
    _goToOrientation(),
    _prevShouldDrawHead(true),
    _audioListenerMode(FROM_HEAD),
    _hmdAtRestDetector(glm::vec3(0), glm::quat())
{

    // give the pointer to our head to inherited _headData variable from AvatarData
    _headData = new MyHead(this);

    _skeletonModel = std::make_shared<MySkeletonModel>(this, nullptr);
    connect(_skeletonModel.get(), &Model::setURLFinished, this, &Avatar::setModelURLFinished);


    using namespace recording;
    _skeletonModel->flagAsCauterized();

    clearDriveKeys();

    // Necessary to select the correct slot
    using SlotType = void(MyAvatar::*)(const glm::vec3&, bool, const glm::quat&, bool);

    // connect to AddressManager signal for location jumps
    connect(DependencyManager::get<AddressManager>().data(), &AddressManager::locationChangeRequired,
            this, static_cast<SlotType>(&MyAvatar::goToLocation));

    // handle scale constraints imposed on us by the domain-server
    auto& domainHandler = DependencyManager::get<NodeList>()->getDomainHandler();

    // when we connect to a domain and retrieve its settings, we restrict our max/min scale based on those settings
    connect(&domainHandler, &DomainHandler::settingsReceived, this, &MyAvatar::restrictScaleFromDomainSettings);

    // when we leave a domain we lift whatever restrictions that domain may have placed on our scale
    connect(&domainHandler, &DomainHandler::disconnectedFromDomain, this, &MyAvatar::clearScaleRestriction);

    _bodySensorMatrix = deriveBodyFromHMDSensor();

    using namespace recording;

    auto player = DependencyManager::get<Deck>();
    auto recorder = DependencyManager::get<Recorder>();
    connect(player.data(), &Deck::playbackStateChanged, [=] {
        bool isPlaying = player->isPlaying();
        if (isPlaying) {
            auto recordingInterface = DependencyManager::get<RecordingScriptingInterface>();
            if (recordingInterface->getPlayFromCurrentLocation()) {
                setRecordingBasis();
            }
            _previousCollisionGroup = _characterController.computeCollisionGroup();
            _characterController.setCollisionless(true);
        } else {
            clearRecordingBasis();
            useFullAvatarURL(_fullAvatarURLFromPreferences, _fullAvatarModelName);
            if (_previousCollisionGroup != BULLET_COLLISION_GROUP_COLLISIONLESS) {
                _characterController.setCollisionless(false);
            }
        }

        auto audioIO = DependencyManager::get<AudioClient>();
        audioIO->setIsPlayingBackRecording(isPlaying);

        _skeletonModel->getRig().setEnableAnimations(!isPlaying);
    });

    connect(recorder.data(), &Recorder::recordingStateChanged, [=] {
        if (recorder->isRecording()) {
            setRecordingBasis();
        } else {
            clearRecordingBasis();
        }
    });

    static const recording::FrameType AVATAR_FRAME_TYPE = recording::Frame::registerFrameType(AvatarData::FRAME_NAME);
    Frame::registerFrameHandler(AVATAR_FRAME_TYPE, [=](Frame::ConstPointer frame) {
        static AvatarData dummyAvatar;
        AvatarData::fromFrame(frame->data, dummyAvatar);
        if (getRecordingBasis()) {
            dummyAvatar.setRecordingBasis(getRecordingBasis());
        } else {
            dummyAvatar.clearRecordingBasis();
        }

        auto recordingInterface = DependencyManager::get<RecordingScriptingInterface>();

        if (recordingInterface->getPlayerUseSkeletonModel() && dummyAvatar.getSkeletonModelURL().isValid() &&
            (dummyAvatar.getSkeletonModelURL() != getSkeletonModelURL())) {

            setSkeletonModelURL(dummyAvatar.getSkeletonModelURL());
        }

        if (recordingInterface->getPlayerUseDisplayName() && dummyAvatar.getDisplayName() != getDisplayName()) {
            setDisplayName(dummyAvatar.getDisplayName());
        }

        setPosition(dummyAvatar.getPosition());
        setOrientation(dummyAvatar.getOrientation());

        if (!dummyAvatar.getAttachmentData().isEmpty()) {
            setAttachmentData(dummyAvatar.getAttachmentData());
        }

        auto headData = dummyAvatar.getHeadData();
        if (headData && _headData) {
            // blendshapes
            if (!headData->getBlendshapeCoefficients().isEmpty()) {
                _headData->setBlendshapeCoefficients(headData->getBlendshapeCoefficients());
            }
            // head orientation
            _headData->setLookAtPosition(headData->getLookAtPosition());
        }

        auto jointData = dummyAvatar.getRawJointData();
        if (jointData.length() > 0) {
            _skeletonModel->getRig().copyJointsFromJointData(jointData);
        }
    });

    connect(&(_skeletonModel->getRig()), SIGNAL(onLoadComplete()), this, SIGNAL(onLoadComplete()));
    _characterController.setDensity(_density);
}

MyAvatar::~MyAvatar() {
    _lookAtTargetAvatar.reset();
}

void MyAvatar::registerMetaTypes(QScriptEngine* engine) {
    QScriptValue value = engine->newQObject(this, QScriptEngine::QtOwnership, QScriptEngine::ExcludeDeleteLater | QScriptEngine::ExcludeChildObjects);
    engine->globalObject().setProperty("MyAvatar", value);

    QScriptValue driveKeys = engine->newObject();
    auto metaEnum = QMetaEnum::fromType<DriveKeys>();
    for (int i = 0; i < MAX_DRIVE_KEYS; ++i) {
        driveKeys.setProperty(metaEnum.key(i), metaEnum.value(i));
    }
    engine->globalObject().setProperty("DriveKeys", driveKeys);

    qScriptRegisterMetaType(engine, audioListenModeToScriptValue, audioListenModeFromScriptValue);
    qScriptRegisterMetaType(engine, driveKeysToScriptValue, driveKeysFromScriptValue);
}

void MyAvatar::setOrientationVar(const QVariant& newOrientationVar) {
    Avatar::setOrientation(quatFromVariant(newOrientationVar));
}

QVariant MyAvatar::getOrientationVar() const {
    return quatToVariant(Avatar::getOrientation());
}

glm::quat MyAvatar::getOrientationOutbound() const {
    // Allows MyAvatar to send out smoothed data to remote agents if required.
    if (_smoothOrientationTimer > SMOOTH_TIME_ORIENTATION) {
        return (getLocalOrientation());
    }

    // Smooth the remote avatar movement.
    float t = _smoothOrientationTimer / SMOOTH_TIME_ORIENTATION;
    float interp = Interpolate::easeInOutQuad(glm::clamp(t, 0.0f, 1.0f));
    return (slerp(_smoothOrientationInitial, _smoothOrientationTarget, interp));
}

// virtual
void MyAvatar::simulateAttachments(float deltaTime) {
    // don't update attachments here, do it in harvestResultsFromPhysicsSimulation()
}

QByteArray MyAvatar::toByteArrayStateful(AvatarDataDetail dataDetail) {
    CameraMode mode = qApp->getCamera().getMode();
    _globalPosition = getPosition();
    _globalBoundingBoxDimensions.x = _characterController.getCapsuleRadius();
    _globalBoundingBoxDimensions.y = _characterController.getCapsuleHalfHeight();
    _globalBoundingBoxDimensions.z = _characterController.getCapsuleRadius();
    _globalBoundingBoxOffset = _characterController.getCapsuleLocalOffset();
    if (mode == CAMERA_MODE_THIRD_PERSON || mode == CAMERA_MODE_INDEPENDENT) {
        // fake the avatar position that is sent up to the AvatarMixer
        glm::vec3 oldPosition = getPosition();
        setPosition(getSkeletonPosition());
        QByteArray array = AvatarData::toByteArrayStateful(dataDetail);
        // copy the correct position back
        setPosition(oldPosition);
        return array;
    }
    return AvatarData::toByteArrayStateful(dataDetail);
}

void MyAvatar::resetSensorsAndBody() {
    if (QThread::currentThread() != thread()) {
        QMetaObject::invokeMethod(this, "resetSensorsAndBody");
        return;
    }

    qApp->getActiveDisplayPlugin()->resetSensors();
    reset(true, false, true);
}

void MyAvatar::centerBody() {
    if (QThread::currentThread() != thread()) {
        QMetaObject::invokeMethod(this, "centerBody");
        return;
    }

    // derive the desired body orientation from the current hmd orientation, before the sensor reset.
    auto newBodySensorMatrix = deriveBodyFromHMDSensor(); // Based on current cached HMD position/rotation..

    // transform this body into world space
    auto worldBodyMatrix = _sensorToWorldMatrix * newBodySensorMatrix;
    auto worldBodyPos = extractTranslation(worldBodyMatrix);
    auto worldBodyRot = glm::normalize(glm::quat_cast(worldBodyMatrix));

    if (_characterController.getState() == CharacterController::State::Ground) {
        // the avatar's physical aspect thinks it is standing on something
        // therefore need to be careful to not "center" the body below the floor
        float downStep = glm::dot(worldBodyPos - getPosition(), _worldUpDirection);
        if (downStep < -0.5f * _characterController.getCapsuleHalfHeight() + _characterController.getCapsuleRadius()) {
            worldBodyPos -= downStep * _worldUpDirection;
        }
    }

    // this will become our new position.
    setPosition(worldBodyPos);
    setOrientation(worldBodyRot);

    // reset the body in sensor space
    _bodySensorMatrix = newBodySensorMatrix;

    // rebuild the sensor to world matrix
    updateSensorToWorldMatrix();
}

void MyAvatar::clearIKJointLimitHistory() {
    if (QThread::currentThread() != thread()) {
        QMetaObject::invokeMethod(this, "clearIKJointLimitHistory");
        return;
    }

    _skeletonModel->getRig().clearIKJointLimitHistory();
}

void MyAvatar::reset(bool andRecenter, bool andReload, bool andHead) {

    assert(QThread::currentThread() == thread());

    // Reset dynamic state.
    _wasPushing = _isPushing = _isBraking = false;
    _follow.deactivate();
    if (andReload) {
        _skeletonModel->reset();
    }
    if (andHead) { // which drives camera in desktop
        getHead()->reset();
    }
    setThrust(glm::vec3(0.0f));

    if (andRecenter) {
        // derive the desired body orientation from the *old* hmd orientation, before the sensor reset.
        auto newBodySensorMatrix = deriveBodyFromHMDSensor(); // Based on current cached HMD position/rotation..

        // transform this body into world space
        auto worldBodyMatrix = _sensorToWorldMatrix * newBodySensorMatrix;
        auto worldBodyPos = extractTranslation(worldBodyMatrix);
        auto worldBodyRot = glm::normalize(glm::quat_cast(worldBodyMatrix));

        // this will become our new position.
        setPosition(worldBodyPos);
        setOrientation(worldBodyRot);

        // now sample the new hmd orientation AFTER sensor reset, which should be identity.
        glm::mat4 identity;
        updateFromHMDSensorMatrix(identity);

        // update the body in sensor space using the new hmd sensor sample
        _bodySensorMatrix = deriveBodyFromHMDSensor();

        // rebuild the sensor to world matrix such that, the HMD will point in the desired orientation.
        // i.e. the along avatar's current position and orientation.
        updateSensorToWorldMatrix();
    }
}

void MyAvatar::update(float deltaTime) {

    // update moving average of HMD facing in xz plane.
    const float HMD_FACING_TIMESCALE = 4.0f; // very slow average
    float tau = deltaTime / HMD_FACING_TIMESCALE;
    _hmdSensorFacingMovingAverage = lerp(_hmdSensorFacingMovingAverage, _hmdSensorFacing, tau);

    if (_smoothOrientationTimer < SMOOTH_TIME_ORIENTATION) {
        _rotationChanged = usecTimestampNow();
        _smoothOrientationTimer += deltaTime;
    }

#ifdef DEBUG_DRAW_HMD_MOVING_AVERAGE
    glm::vec3 p = transformPoint(getSensorToWorldMatrix(), _hmdSensorPosition + glm::vec3(_hmdSensorFacingMovingAverage.x, 0.0f, _hmdSensorFacingMovingAverage.y));
    DebugDraw::getInstance().addMarker("facing-avg", getOrientation(), p, glm::vec4(1.0f));
    p = transformPoint(getSensorToWorldMatrix(), _hmdSensorPosition + glm::vec3(_hmdSensorFacing.x, 0.0f, _hmdSensorFacing.y));
    DebugDraw::getInstance().addMarker("facing", getOrientation(), p, glm::vec4(1.0f));
#endif

    if (_goToPending) {
        setPosition(_goToPosition);
        setOrientation(_goToOrientation);
        _hmdSensorFacingMovingAverage = _hmdSensorFacing;  // reset moving average
        _goToPending = false;
        // updateFromHMDSensorMatrix (called from paintGL) expects that the sensorToWorldMatrix is updated for any position changes
        // that happen between render and Application::update (which calls updateSensorToWorldMatrix to do so).
        // However, render/MyAvatar::update/Application::update don't always match (e.g., when using the separate avatar update thread),
        // so we update now. It's ok if it updates again in the normal way.
        updateSensorToWorldMatrix();
        emit positionGoneTo();
    }

    Head* head = getHead();
    head->relax(deltaTime);
    updateFromTrackers(deltaTime);

    //  Get audio loudness data from audio input device
    // Also get the AudioClient so we can update the avatar bounding box data
    // on the AudioClient side.
    auto audio = DependencyManager::get<AudioClient>();
    setAudioLoudness(audio->getLastInputLoudness());
    setAudioAverageLoudness(audio->getAudioAverageInputLoudness());

    glm::vec3 halfBoundingBoxDimensions(_characterController.getCapsuleRadius(), _characterController.getCapsuleHalfHeight(), _characterController.getCapsuleRadius());
    halfBoundingBoxDimensions += _characterController.getCapsuleLocalOffset();
    QMetaObject::invokeMethod(audio.data(), "setAvatarBoundingBoxParameters",
        Q_ARG(glm::vec3, (getPosition() - halfBoundingBoxDimensions)),
        Q_ARG(glm::vec3, (halfBoundingBoxDimensions*2.0f)));

    if (getIdentityDataChanged()) {
        sendIdentityPacket();
    }

    simulate(deltaTime);

    currentEnergy += energyChargeRate;
    currentEnergy -= getAccelerationEnergy();
    currentEnergy -= getAudioEnergy();

    if(didTeleport()) {
        currentEnergy = 0.0f;
    }
    currentEnergy = max(0.0f, min(currentEnergy,1.0f));
    emit energyChanged(currentEnergy);

    updateEyeContactTarget(deltaTime);
}

void MyAvatar::updateEyeContactTarget(float deltaTime) {

    _eyeContactTargetTimer -= deltaTime;
    if (_eyeContactTargetTimer < 0.0f) {

        const float CHANCE_OF_CHANGING_TARGET = 0.01f;
        if (randFloat() < CHANCE_OF_CHANGING_TARGET) {

            float const FIFTY_FIFTY_CHANCE = 0.5f;
            float const EYE_TO_MOUTH_CHANCE = 0.25f;
            switch (_eyeContactTarget) {
                case LEFT_EYE:
                    _eyeContactTarget = (randFloat() < EYE_TO_MOUTH_CHANCE) ? MOUTH : RIGHT_EYE;
                    break;
                case RIGHT_EYE:
                    _eyeContactTarget = (randFloat() < EYE_TO_MOUTH_CHANCE) ? MOUTH : LEFT_EYE;
                    break;
                case MOUTH:
                default:
                    _eyeContactTarget = (randFloat() < FIFTY_FIFTY_CHANCE) ? RIGHT_EYE : LEFT_EYE;
                    break;
            }

            const float EYE_TARGET_DELAY_TIME = 0.33f;
            _eyeContactTargetTimer = EYE_TARGET_DELAY_TIME;
        }
    }
}

extern QByteArray avatarStateToFrame(const AvatarData* _avatar);
extern void avatarStateFromFrame(const QByteArray& frameData, AvatarData* _avatar);

void MyAvatar::simulate(float deltaTime) {
    PerformanceTimer perfTimer("simulate");

    animateScaleChanges(deltaTime);

    {
        PerformanceTimer perfTimer("transform");
        bool stepAction = false;
        // When there are no step values, we zero out the last step pulse.
        // This allows a user to do faster snapping by tapping a control
        for (int i = STEP_TRANSLATE_X; !stepAction && i <= STEP_YAW; ++i) {
            if (getDriveKey((DriveKeys)i) != 0.0f) {
                stepAction = true;
            }
        }

        updateOrientation(deltaTime);
        updatePosition(deltaTime);
    }

    // update sensorToWorldMatrix for camera and hand controllers
    // before we perform rig animations and IK.
    updateSensorToWorldMatrix();

    {
        PerformanceTimer perfTimer("skeleton");

<<<<<<< HEAD
        if (_rig) {
            _rig->setEnableDebugDrawIKTargets(_enableDebugDrawIKTargets);
            _rig->setEnableDebugDrawIKConstraints(_enableDebugDrawIKConstraints);
            _rig->setEnableDebugDrawIKChains(_enableDebugDrawIKChains);
        }
=======
        _skeletonModel->getRig().setEnableDebugDrawIKTargets(_enableDebugDrawIKTargets);
        _skeletonModel->getRig().setEnableDebugDrawIKConstraints(_enableDebugDrawIKConstraints);
>>>>>>> 207c13c3

        _skeletonModel->simulate(deltaTime);
    }

    // we've achived our final adjusted position and rotation for the avatar
    // and all of its joints, now update our attachements.
    Avatar::simulateAttachments(deltaTime);

    if (!_skeletonModel->hasSkeleton()) {
        // All the simulation that can be done has been done
        getHead()->setPosition(getPosition()); // so audio-position isn't 0,0,0
        return;
    }

    {
        PerformanceTimer perfTimer("joints");
        // copy out the skeleton joints from the model
        if (_rigEnabled) {
            _skeletonModel->getRig().copyJointsIntoJointData(_jointData);
        }
    }

    {
        PerformanceTimer perfTimer("head");
        Head* head = getHead();
        glm::vec3 headPosition;
        if (!_skeletonModel->getHeadPosition(headPosition)) {
            headPosition = getPosition();
        }
        head->setPosition(headPosition);
        head->setScale(getUniformScale());
        head->simulate(deltaTime);
    }

    // Record avatars movements.
    auto recorder = DependencyManager::get<recording::Recorder>();
    if (recorder->isRecording()) {
        static const recording::FrameType FRAME_TYPE = recording::Frame::registerFrameType(AvatarData::FRAME_NAME);
        recorder->recordFrame(FRAME_TYPE, toFrame(*this));
    }

    locationChanged();
    // if a entity-child of this avatar has moved outside of its queryAACube, update the cube and tell the entity server.
    auto entityTreeRenderer = qApp->getEntities();
    EntityTreePointer entityTree = entityTreeRenderer ? entityTreeRenderer->getTree() : nullptr;
    if (entityTree) {
        bool flyingAllowed = true;
        bool collisionlessAllowed = true;
        entityTree->withWriteLock([&] {
            std::shared_ptr<ZoneEntityItem> zone = entityTreeRenderer->myAvatarZone();
            if (zone) {
                flyingAllowed = zone->getFlyingAllowed();
                collisionlessAllowed = zone->getGhostingAllowed();
            }
            auto now = usecTimestampNow();
            EntityEditPacketSender* packetSender = qApp->getEntityEditPacketSender();
            MovingEntitiesOperator moveOperator(entityTree);
            forEachDescendant([&](SpatiallyNestablePointer object) {
                // if the queryBox has changed, tell the entity-server
                if (object->computePuffedQueryAACube() && object->getNestableType() == NestableType::Entity) {
                    EntityItemPointer entity = std::static_pointer_cast<EntityItem>(object);
                    bool success;
                    AACube newCube = entity->getQueryAACube(success);
                    if (success) {
                        moveOperator.addEntityToMoveList(entity, newCube);
                    }
                    if (packetSender) {
                        EntityItemProperties properties = entity->getProperties();
                        properties.setQueryAACubeDirty();
                        properties.setLastEdited(now);

                        packetSender->queueEditEntityMessage(PacketType::EntityEdit, entityTree, entity->getID(), properties);
                        entity->setLastBroadcast(usecTimestampNow());
                    }
                }
            });
            // also update the position of children in our local octree
            if (moveOperator.hasMovingEntities()) {
                PerformanceTimer perfTimer("recurseTreeWithOperator");
                entityTree->recurseTreeWithOperator(&moveOperator);
            }
        });
        _characterController.setFlyingAllowed(flyingAllowed);
        _characterController.setCollisionlessAllowed(collisionlessAllowed);
    }

    updateAvatarEntities();
}

// As far as I know no HMD system supports a play area of a kilometer in radius.
static const float MAX_HMD_ORIGIN_DISTANCE = 1000.0f;

// Pass a recent sample of the HMD to the avatar.
// This can also update the avatar's position to follow the HMD
// as it moves through the world.
void MyAvatar::updateFromHMDSensorMatrix(const glm::mat4& hmdSensorMatrix) {
    // update the sensorMatrices based on the new hmd pose
    _hmdSensorMatrix = hmdSensorMatrix;
    auto newHmdSensorPosition = extractTranslation(hmdSensorMatrix);

    if (newHmdSensorPosition != _hmdSensorPosition &&
        glm::length(newHmdSensorPosition) > MAX_HMD_ORIGIN_DISTANCE) {
        qWarning() << "Invalid HMD sensor position " << newHmdSensorPosition;
        // Ignore unreasonable HMD sensor data
        return;
    }
    _hmdSensorPosition = newHmdSensorPosition;
    _hmdSensorOrientation = glm::quat_cast(hmdSensorMatrix);
    _hmdSensorFacing = getFacingDir2D(_hmdSensorOrientation);
}

void MyAvatar::updateJointFromController(controller::Action poseKey, ThreadSafeValueCache<glm::mat4>& matrixCache) {
    assert(QThread::currentThread() == thread());
    auto userInputMapper = DependencyManager::get<UserInputMapper>();
    controller::Pose controllerPose = userInputMapper->getPoseState(poseKey);
    Transform transform;
    transform.setTranslation(controllerPose.getTranslation());
    transform.setRotation(controllerPose.getRotation());
    glm::mat4 controllerMatrix = transform.getMatrix();
    matrixCache.set(controllerMatrix);
}

// best called at end of main loop, after physics.
// update sensor to world matrix from current body position and hmd sensor.
// This is so the correct camera can be used for rendering.
void MyAvatar::updateSensorToWorldMatrix() {
    // update the sensor mat so that the body position will end up in the desired
    // position when driven from the head.
    glm::mat4 desiredMat = createMatFromQuatAndPos(getOrientation(), getPosition());
    _sensorToWorldMatrix = desiredMat * glm::inverse(_bodySensorMatrix);

    lateUpdatePalms();

    if (_enableDebugDrawSensorToWorldMatrix) {
        DebugDraw::getInstance().addMarker("sensorToWorldMatrix", glmExtractRotation(_sensorToWorldMatrix),
                                           extractTranslation(_sensorToWorldMatrix), glm::vec4(1));
    }

    _sensorToWorldMatrixCache.set(_sensorToWorldMatrix);

    updateJointFromController(controller::Action::LEFT_HAND, _controllerLeftHandMatrixCache);
    updateJointFromController(controller::Action::RIGHT_HAND, _controllerRightHandMatrixCache);
}

//  Update avatar head rotation with sensor data
void MyAvatar::updateFromTrackers(float deltaTime) {
    glm::vec3 estimatedPosition, estimatedRotation;

    bool inHmd = qApp->isHMDMode();
    bool playing = DependencyManager::get<recording::Deck>()->isPlaying();
    if (inHmd && playing) {
        return;
    }

    FaceTracker* tracker = qApp->getActiveFaceTracker();
    bool inFacetracker = tracker && !FaceTracker::isMuted();

    if (inHmd) {
        estimatedPosition = extractTranslation(getHMDSensorMatrix());
        estimatedPosition.x *= -1.0f;
    } else if (inFacetracker) {
        estimatedPosition = tracker->getHeadTranslation();
        estimatedRotation = glm::degrees(safeEulerAngles(tracker->getHeadRotation()));
    }

    //  Rotate the body if the head is turned beyond the screen
    if (Menu::getInstance()->isOptionChecked(MenuOption::TurnWithHead)) {
        const float TRACKER_YAW_TURN_SENSITIVITY = 0.5f;
        const float TRACKER_MIN_YAW_TURN = 15.0f;
        const float TRACKER_MAX_YAW_TURN = 50.0f;
        if ( (fabs(estimatedRotation.y) > TRACKER_MIN_YAW_TURN) &&
             (fabs(estimatedRotation.y) < TRACKER_MAX_YAW_TURN) ) {
            if (estimatedRotation.y > 0.0f) {
                _bodyYawDelta += (estimatedRotation.y - TRACKER_MIN_YAW_TURN) * TRACKER_YAW_TURN_SENSITIVITY;
            } else {
                _bodyYawDelta += (estimatedRotation.y + TRACKER_MIN_YAW_TURN) * TRACKER_YAW_TURN_SENSITIVITY;
            }
        }
    }

    // Set the rotation of the avatar's head (as seen by others, not affecting view frustum)
    // to be scaled such that when the user's physical head is pointing at edge of screen, the
    // avatar head is at the edge of the in-world view frustum.  So while a real person may move
    // their head only 30 degrees or so, this may correspond to a 90 degree field of view.
    // Note that roll is magnified by a constant because it is not related to field of view.


    Head* head = getHead();
    if (inHmd || playing) {
        head->setDeltaPitch(estimatedRotation.x);
        head->setDeltaYaw(estimatedRotation.y);
        head->setDeltaRoll(estimatedRotation.z);
    } else {
        ViewFrustum viewFrustum;
        qApp->copyViewFrustum(viewFrustum);
        float magnifyFieldOfView = viewFrustum.getFieldOfView() / _realWorldFieldOfView.get();
        head->setDeltaPitch(estimatedRotation.x * magnifyFieldOfView);
        head->setDeltaYaw(estimatedRotation.y * magnifyFieldOfView);
        head->setDeltaRoll(estimatedRotation.z);
    }
}

glm::vec3 MyAvatar::getLeftHandPosition() const {
    auto pose = getLeftHandControllerPoseInAvatarFrame();
    return pose.isValid() ? pose.getTranslation() : glm::vec3(0.0f);
}

glm::vec3 MyAvatar::getRightHandPosition() const {
    auto pose = getRightHandControllerPoseInAvatarFrame();
    return pose.isValid() ? pose.getTranslation() : glm::vec3(0.0f);
}

glm::vec3 MyAvatar::getLeftHandTipPosition() const {
    const float TIP_LENGTH = 0.3f;
    auto pose = getLeftHandControllerPoseInAvatarFrame();
    return pose.isValid() ? pose.getTranslation() * pose.getRotation() + glm::vec3(0.0f, TIP_LENGTH, 0.0f) : glm::vec3(0.0f);
}

glm::vec3 MyAvatar::getRightHandTipPosition() const {
    const float TIP_LENGTH = 0.3f;
    auto pose = getRightHandControllerPoseInAvatarFrame();
    return pose.isValid() ? pose.getTranslation() * pose.getRotation() + glm::vec3(0.0f, TIP_LENGTH, 0.0f) : glm::vec3(0.0f);
}

controller::Pose MyAvatar::getLeftHandPose() const {
    return getLeftHandControllerPoseInAvatarFrame();
}

controller::Pose MyAvatar::getRightHandPose() const {
    return getRightHandControllerPoseInAvatarFrame();
}

controller::Pose MyAvatar::getLeftHandTipPose() const {
    auto pose = getLeftHandControllerPoseInAvatarFrame();
    glm::vec3 tipTrans = getLeftHandTipPosition();
    pose.velocity += glm::cross(pose.getAngularVelocity(), pose.getTranslation() - tipTrans);
    pose.translation = tipTrans;
    return pose;
}

controller::Pose MyAvatar::getRightHandTipPose() const {
    auto pose = getRightHandControllerPoseInAvatarFrame();
    glm::vec3 tipTrans = getRightHandTipPosition();
    pose.velocity += glm::cross(pose.getAngularVelocity(), pose.getTranslation() - tipTrans);
    pose.translation = tipTrans;
    return pose;
}

// virtual
void MyAvatar::render(RenderArgs* renderArgs) {
    // don't render if we've been asked to disable local rendering
    if (!_shouldRender) {
        return; // exit early
    }
    Avatar::render(renderArgs);
}

void MyAvatar::overrideAnimation(const QString& url, float fps, bool loop, float firstFrame, float lastFrame) {
    if (QThread::currentThread() != thread()) {
        QMetaObject::invokeMethod(this, "overrideAnimation", Q_ARG(const QString&, url), Q_ARG(float, fps),
                                  Q_ARG(bool, loop), Q_ARG(float, firstFrame), Q_ARG(float, lastFrame));
        return;
    }
    _skeletonModel->getRig().overrideAnimation(url, fps, loop, firstFrame, lastFrame);
}

void MyAvatar::restoreAnimation() {
    if (QThread::currentThread() != thread()) {
        QMetaObject::invokeMethod(this, "restoreAnimation");
        return;
    }
    _skeletonModel->getRig().restoreAnimation();
}

QStringList MyAvatar::getAnimationRoles() {
    if (QThread::currentThread() != thread()) {
        QStringList result;
        QMetaObject::invokeMethod(this, "getAnimationRoles", Qt::BlockingQueuedConnection, Q_RETURN_ARG(QStringList, result));
        return result;
    }
    return _skeletonModel->getRig().getAnimationRoles();
}

void MyAvatar::overrideRoleAnimation(const QString& role, const QString& url, float fps, bool loop,
                                     float firstFrame, float lastFrame) {
    if (QThread::currentThread() != thread()) {
        QMetaObject::invokeMethod(this, "overrideRoleAnimation", Q_ARG(const QString&, role), Q_ARG(const QString&, url),
                                  Q_ARG(float, fps), Q_ARG(bool, loop), Q_ARG(float, firstFrame), Q_ARG(float, lastFrame));
        return;
    }
    _skeletonModel->getRig().overrideRoleAnimation(role, url, fps, loop, firstFrame, lastFrame);
}

void MyAvatar::restoreRoleAnimation(const QString& role) {
    if (QThread::currentThread() != thread()) {
        QMetaObject::invokeMethod(this, "restoreRoleAnimation", Q_ARG(const QString&, role));
        return;
    }
    _skeletonModel->getRig().restoreRoleAnimation(role);
}

void MyAvatar::saveData() {
    Settings settings;
    settings.beginGroup("Avatar");

    settings.setValue("headPitch", getHead()->getBasePitch());

    settings.setValue("scale", _targetScale);

    settings.setValue("fullAvatarURL",
                      _fullAvatarURLFromPreferences == AvatarData::defaultFullAvatarModelUrl() ?
                      "" :
                      _fullAvatarURLFromPreferences.toString());

    settings.setValue("fullAvatarModelName", _fullAvatarModelName);

    QUrl animGraphUrl = _prefOverrideAnimGraphUrl.get();
    settings.setValue("animGraphURL", animGraphUrl);

    settings.beginWriteArray("attachmentData");
    for (int i = 0; i < _attachmentData.size(); i++) {
        settings.setArrayIndex(i);
        const AttachmentData& attachment = _attachmentData.at(i);
        settings.setValue("modelURL", attachment.modelURL);
        settings.setValue("jointName", attachment.jointName);
        settings.setValue("translation_x", attachment.translation.x);
        settings.setValue("translation_y", attachment.translation.y);
        settings.setValue("translation_z", attachment.translation.z);
        glm::vec3 eulers = safeEulerAngles(attachment.rotation);
        settings.setValue("rotation_x", eulers.x);
        settings.setValue("rotation_y", eulers.y);
        settings.setValue("rotation_z", eulers.z);
        settings.setValue("scale", attachment.scale);
        settings.setValue("isSoft", attachment.isSoft);
    }
    settings.endArray();

    if (_avatarEntityData.size() == 0) {
        // HACK: manually remove empty 'avatarEntityData' else deleted avatarEntityData may show up in settings file
        settings.remove("avatarEntityData");
    }

    settings.beginWriteArray("avatarEntityData");
    int avatarEntityIndex = 0;
    auto hmdInterface = DependencyManager::get<HMDScriptingInterface>();
    _avatarEntitiesLock.withReadLock([&] {
        for (auto entityID : _avatarEntityData.keys()) {
            if (hmdInterface->getCurrentTabletFrameID() == entityID) {
                // don't persist the tablet between domains / sessions
                continue;
            }

            settings.setArrayIndex(avatarEntityIndex);
            settings.setValue("id", entityID);
            settings.setValue("properties", _avatarEntityData.value(entityID));
            avatarEntityIndex++;
        }
    });
    settings.endArray();

    settings.setValue("displayName", _displayName);
    settings.setValue("collisionSoundURL", _collisionSoundURL);
    settings.setValue("useSnapTurn", _useSnapTurn);
    settings.setValue("clearOverlayWhenMoving", _clearOverlayWhenMoving);

    settings.endGroup();
}

float loadSetting(Settings& settings, const QString& name, float defaultValue) {
    float value = settings.value(name, defaultValue).toFloat();
    if (glm::isnan(value)) {
        value = defaultValue;
    }
    return value;
}

void MyAvatar::setEnableDebugDrawDefaultPose(bool isEnabled) {
    _enableDebugDrawDefaultPose = isEnabled;

    if (!isEnabled) {
        AnimDebugDraw::getInstance().removeAbsolutePoses("myAvatarDefaultPoses");
    }
}

void MyAvatar::setEnableDebugDrawAnimPose(bool isEnabled) {
    _enableDebugDrawAnimPose = isEnabled;

    if (!isEnabled) {
        AnimDebugDraw::getInstance().removeAbsolutePoses("myAvatarAnimPoses");
    }
}

void MyAvatar::setEnableDebugDrawPosition(bool isEnabled) {
    if (isEnabled) {
        const glm::vec4 red(1.0f, 0.0f, 0.0f, 1.0f);
        DebugDraw::getInstance().addMyAvatarMarker("avatarPosition", glm::quat(), glm::vec3(), red);
    } else {
        DebugDraw::getInstance().removeMyAvatarMarker("avatarPosition");
    }
}

void MyAvatar::setEnableDebugDrawHandControllers(bool isEnabled) {
    _enableDebugDrawHandControllers = isEnabled;

    if (!isEnabled) {
        DebugDraw::getInstance().removeMarker("leftHandController");
        DebugDraw::getInstance().removeMarker("rightHandController");
    }
}

void MyAvatar::setEnableDebugDrawSensorToWorldMatrix(bool isEnabled) {
    _enableDebugDrawSensorToWorldMatrix = isEnabled;

    if (!isEnabled) {
        DebugDraw::getInstance().removeMarker("sensorToWorldMatrix");
    }
}

void MyAvatar::setEnableDebugDrawIKTargets(bool isEnabled) {
    _enableDebugDrawIKTargets = isEnabled;
}

void MyAvatar::setEnableDebugDrawIKConstraints(bool isEnabled) {
    _enableDebugDrawIKConstraints = isEnabled;
}

void MyAvatar::setEnableDebugDrawIKChains(bool isEnabled) {
    _enableDebugDrawIKChains = isEnabled;
}

void MyAvatar::setEnableMeshVisible(bool isEnabled) {
    _skeletonModel->setVisibleInScene(isEnabled, qApp->getMain3DScene());
}

void MyAvatar::setUseAnimPreAndPostRotations(bool isEnabled) {
    AnimClip::usePreAndPostPoseFromAnim = isEnabled;
    reset(true);
}

void MyAvatar::setEnableInverseKinematics(bool isEnabled) {
    _skeletonModel->getRig().setEnableInverseKinematics(isEnabled);
}

void MyAvatar::loadData() {
    Settings settings;
    settings.beginGroup("Avatar");

    getHead()->setBasePitch(loadSetting(settings, "headPitch", 0.0f));

    _targetScale = loadSetting(settings, "scale", 1.0f);
    setScale(glm::vec3(_targetScale));

    _prefOverrideAnimGraphUrl.set(QUrl(settings.value("animGraphURL", "").toString()));
    _fullAvatarURLFromPreferences = settings.value("fullAvatarURL", AvatarData::defaultFullAvatarModelUrl()).toUrl();
    _fullAvatarModelName = settings.value("fullAvatarModelName", DEFAULT_FULL_AVATAR_MODEL_NAME).toString();

    useFullAvatarURL(_fullAvatarURLFromPreferences, _fullAvatarModelName);

    QVector<AttachmentData> attachmentData;
    int attachmentCount = settings.beginReadArray("attachmentData");
    for (int i = 0; i < attachmentCount; i++) {
        settings.setArrayIndex(i);
        AttachmentData attachment;
        attachment.modelURL = settings.value("modelURL").toUrl();
        attachment.jointName = settings.value("jointName").toString();
        attachment.translation.x = loadSetting(settings, "translation_x", 0.0f);
        attachment.translation.y = loadSetting(settings, "translation_y", 0.0f);
        attachment.translation.z = loadSetting(settings, "translation_z", 0.0f);
        glm::vec3 eulers;
        eulers.x = loadSetting(settings, "rotation_x", 0.0f);
        eulers.y = loadSetting(settings, "rotation_y", 0.0f);
        eulers.z = loadSetting(settings, "rotation_z", 0.0f);
        attachment.rotation = glm::quat(eulers);
        attachment.scale = loadSetting(settings, "scale", 1.0f);
        attachment.isSoft = settings.value("isSoft").toBool();
        attachmentData.append(attachment);
    }
    settings.endArray();
    setAttachmentData(attachmentData);

    int avatarEntityCount = settings.beginReadArray("avatarEntityData");
    for (int i = 0; i < avatarEntityCount; i++) {
        settings.setArrayIndex(i);
        QUuid entityID = settings.value("id").toUuid();
        // QUuid entityID = QUuid::createUuid(); // generate a new ID
        QByteArray properties = settings.value("properties").toByteArray();
        updateAvatarEntity(entityID, properties);
    }
    settings.endArray();
    if (avatarEntityCount == 0) {
        // HACK: manually remove empty 'avatarEntityData' else legacy data may persist in settings file
        settings.remove("avatarEntityData");
    }
    setAvatarEntityDataChanged(true);

    setDisplayName(settings.value("displayName").toString());
    setCollisionSoundURL(settings.value("collisionSoundURL", DEFAULT_AVATAR_COLLISION_SOUND_URL).toString());
    setSnapTurn(settings.value("useSnapTurn", _useSnapTurn).toBool());
    setClearOverlayWhenMoving(settings.value("clearOverlayWhenMoving", _clearOverlayWhenMoving).toBool());

    settings.endGroup();

    setEnableMeshVisible(Menu::getInstance()->isOptionChecked(MenuOption::MeshVisible));
    setEnableDebugDrawDefaultPose(Menu::getInstance()->isOptionChecked(MenuOption::AnimDebugDrawDefaultPose));
    setEnableDebugDrawAnimPose(Menu::getInstance()->isOptionChecked(MenuOption::AnimDebugDrawAnimPose));
    setEnableDebugDrawPosition(Menu::getInstance()->isOptionChecked(MenuOption::AnimDebugDrawPosition));
}

void MyAvatar::saveAttachmentData(const AttachmentData& attachment) const {
    Settings settings;
    settings.beginGroup("savedAttachmentData");
    settings.beginGroup(_skeletonModel->getURL().toString());
    settings.beginGroup(attachment.modelURL.toString());
    settings.setValue("jointName", attachment.jointName);

    settings.beginGroup(attachment.jointName);
    settings.setValue("translation_x", attachment.translation.x);
    settings.setValue("translation_y", attachment.translation.y);
    settings.setValue("translation_z", attachment.translation.z);
    glm::vec3 eulers = safeEulerAngles(attachment.rotation);
    settings.setValue("rotation_x", eulers.x);
    settings.setValue("rotation_y", eulers.y);
    settings.setValue("rotation_z", eulers.z);
    settings.setValue("scale", attachment.scale);

    settings.endGroup();
    settings.endGroup();
    settings.endGroup();
    settings.endGroup();
}

AttachmentData MyAvatar::loadAttachmentData(const QUrl& modelURL, const QString& jointName) const {
    Settings settings;
    settings.beginGroup("savedAttachmentData");
    settings.beginGroup(_skeletonModel->getURL().toString());
    settings.beginGroup(modelURL.toString());

    AttachmentData attachment;
    attachment.modelURL = modelURL;
    if (jointName.isEmpty()) {
        attachment.jointName = settings.value("jointName").toString();
    } else {
        attachment.jointName = jointName;
    }
    settings.beginGroup(attachment.jointName);
    if (settings.contains("translation_x")) {
        attachment.translation.x = loadSetting(settings, "translation_x", 0.0f);
        attachment.translation.y = loadSetting(settings, "translation_y", 0.0f);
        attachment.translation.z = loadSetting(settings, "translation_z", 0.0f);
        glm::vec3 eulers;
        eulers.x = loadSetting(settings, "rotation_x", 0.0f);
        eulers.y = loadSetting(settings, "rotation_y", 0.0f);
        eulers.z = loadSetting(settings, "rotation_z", 0.0f);
        attachment.rotation = glm::quat(eulers);
        attachment.scale = loadSetting(settings, "scale", 1.0f);
    } else {
        attachment = AttachmentData();
    }

    settings.endGroup();
    settings.endGroup();
    settings.endGroup();
    settings.endGroup();

    return attachment;
}

int MyAvatar::parseDataFromBuffer(const QByteArray& buffer) {
    qCDebug(interfaceapp) << "Error: ignoring update packet for MyAvatar"
        << " packetLength = " << buffer.size();
    // this packet is just bad, so we pretend that we unpacked it ALL
    return buffer.size();
}

void MyAvatar::updateLookAtTargetAvatar() {
    //
    //  Look at the avatar whose eyes are closest to the ray in direction of my avatar's head
    //  And set the correctedLookAt for all (nearby) avatars that are looking at me.
    _lookAtTargetAvatar.reset();
    _targetAvatarPosition = glm::vec3(0.0f);

    glm::vec3 lookForward = getHead()->getFinalOrientationInWorldFrame() * IDENTITY_FORWARD;
    glm::vec3 cameraPosition = qApp->getCamera().getPosition();

    float smallestAngleTo = glm::radians(DEFAULT_FIELD_OF_VIEW_DEGREES) / 2.0f;
    const float KEEP_LOOKING_AT_CURRENT_ANGLE_FACTOR = 1.3f;
    const float GREATEST_LOOKING_AT_DISTANCE = 10.0f;

    AvatarHash hash = DependencyManager::get<AvatarManager>()->getHashCopy();

    foreach (const AvatarSharedPointer& avatarPointer, hash) {
        auto avatar = static_pointer_cast<Avatar>(avatarPointer);
        bool isCurrentTarget = avatar->getIsLookAtTarget();
        float distanceTo = glm::length(avatar->getHead()->getEyePosition() - cameraPosition);
        avatar->setIsLookAtTarget(false);
        if (!avatar->isMyAvatar() && avatar->isInitialized() &&
            (distanceTo < GREATEST_LOOKING_AT_DISTANCE * getUniformScale())) {
            float radius = glm::length(avatar->getHead()->getEyePosition() - avatar->getHead()->getRightEyePosition());
            float angleTo = coneSphereAngle(getHead()->getEyePosition(), lookForward, avatar->getHead()->getEyePosition(), radius);
            if (angleTo < (smallestAngleTo * (isCurrentTarget ? KEEP_LOOKING_AT_CURRENT_ANGLE_FACTOR : 1.0f))) {
                _lookAtTargetAvatar = avatarPointer;
                _targetAvatarPosition = avatarPointer->getPosition();
                smallestAngleTo = angleTo;
            }
            if (isLookingAtMe(avatar)) {

                // Alter their gaze to look directly at my camera; this looks more natural than looking at my avatar's face.
                glm::vec3 lookAtPosition = avatar->getHead()->getLookAtPosition(); // A position, in world space, on my avatar.

                // The camera isn't at the point midway between the avatar eyes. (Even without an HMD, the head can be offset a bit.)
                // Let's get everything to world space:
                glm::vec3 avatarLeftEye = getHead()->getLeftEyePosition();
                glm::vec3 avatarRightEye = getHead()->getRightEyePosition();

                // First find out where (in world space) the person is looking relative to that bridge-of-the-avatar point.
                // (We will be adding that offset to the camera position, after making some other adjustments.)
                glm::vec3 gazeOffset = lookAtPosition - getHead()->getEyePosition();

                 ViewFrustum viewFrustum;
                 qApp->copyViewFrustum(viewFrustum);

                // scale gazeOffset by IPD, if wearing an HMD.
                if (qApp->isHMDMode()) {
                    glm::mat4 leftEye = qApp->getEyeOffset(Eye::Left);
                    glm::mat4 rightEye = qApp->getEyeOffset(Eye::Right);
                    glm::vec3 leftEyeHeadLocal = glm::vec3(leftEye[3]);
                    glm::vec3 rightEyeHeadLocal = glm::vec3(rightEye[3]);
                    glm::vec3 humanLeftEye = viewFrustum.getPosition() + (viewFrustum.getOrientation() * leftEyeHeadLocal);
                    glm::vec3 humanRightEye = viewFrustum.getPosition() + (viewFrustum.getOrientation() * rightEyeHeadLocal);

                    auto hmdInterface = DependencyManager::get<HMDScriptingInterface>();
                    float ipdScale = hmdInterface->getIPDScale();

                    // Scale by proportional differences between avatar and human.
                    float humanEyeSeparationInModelSpace = glm::length(humanLeftEye - humanRightEye) * ipdScale;
                    float avatarEyeSeparation = glm::length(avatarLeftEye - avatarRightEye);
                    if (avatarEyeSeparation > 0.0f) {
                        gazeOffset = gazeOffset * humanEyeSeparationInModelSpace / avatarEyeSeparation;
                    }
                }

                // And now we can finally add that offset to the camera.
                glm::vec3 corrected = viewFrustum.getPosition() + gazeOffset;

                avatar->getHead()->setCorrectedLookAtPosition(corrected);

            } else {
                avatar->getHead()->clearCorrectedLookAtPosition();
            }
        } else {
            avatar->getHead()->clearCorrectedLookAtPosition();
        }
    }
    auto avatarPointer = _lookAtTargetAvatar.lock();
    if (avatarPointer) {
        static_pointer_cast<Avatar>(avatarPointer)->setIsLookAtTarget(true);
    }
}

void MyAvatar::clearLookAtTargetAvatar() {
    _lookAtTargetAvatar.reset();
}

eyeContactTarget MyAvatar::getEyeContactTarget() {
    return _eyeContactTarget;
}

glm::vec3 MyAvatar::getDefaultEyePosition() const {
    return getPosition() + getWorldAlignedOrientation() * Quaternions::Y_180 * _skeletonModel->getDefaultEyeModelPosition();
}

const float SCRIPT_PRIORITY = 1.0f + 1.0f;
const float RECORDER_PRIORITY = 1.0f + 1.0f;

void MyAvatar::setJointRotations(QVector<glm::quat> jointRotations) {
    int numStates = glm::min(_skeletonModel->getJointStateCount(), jointRotations.size());
    for (int i = 0; i < numStates; ++i) {
        // HACK: ATM only Recorder calls setJointRotations() so we hardcode its priority here
        _skeletonModel->setJointRotation(i, true, jointRotations[i], RECORDER_PRIORITY);
    }
}

void MyAvatar::setJointData(int index, const glm::quat& rotation, const glm::vec3& translation) {
    if (QThread::currentThread() != thread()) {
        QMetaObject::invokeMethod(this, "setJointData", Q_ARG(int, index), Q_ARG(const glm::quat&, rotation),
            Q_ARG(const glm::vec3&, translation));
        return;
    }
    // HACK: ATM only JS scripts call setJointData() on MyAvatar so we hardcode the priority
    _skeletonModel->getRig().setJointState(index, true, rotation, translation, SCRIPT_PRIORITY);
}

void MyAvatar::setJointRotation(int index, const glm::quat& rotation) {
    if (QThread::currentThread() != thread()) {
        QMetaObject::invokeMethod(this, "setJointRotation", Q_ARG(int, index), Q_ARG(const glm::quat&, rotation));
        return;
    }
    // HACK: ATM only JS scripts call setJointData() on MyAvatar so we hardcode the priority
    _skeletonModel->getRig().setJointRotation(index, true, rotation, SCRIPT_PRIORITY);
}

void MyAvatar::setJointTranslation(int index, const glm::vec3& translation) {
    if (QThread::currentThread() != thread()) {
        QMetaObject::invokeMethod(this, "setJointTranslation", Q_ARG(int, index), Q_ARG(const glm::vec3&, translation));
        return;
    }
    // HACK: ATM only JS scripts call setJointData() on MyAvatar so we hardcode the priority
    _skeletonModel->getRig().setJointTranslation(index, true, translation, SCRIPT_PRIORITY);
}

void MyAvatar::clearJointData(int index) {
    if (QThread::currentThread() != thread()) {
        QMetaObject::invokeMethod(this, "clearJointData", Q_ARG(int, index));
        return;
    }
    _skeletonModel->getRig().clearJointAnimationPriority(index);
}

void MyAvatar::clearJointsData() {
    if (QThread::currentThread() != thread()) {
        QMetaObject::invokeMethod(this, "clearJointsData");
        return;
    }
    _skeletonModel->getRig().clearJointStates();
}

void MyAvatar::setSkeletonModelURL(const QUrl& skeletonModelURL) {
    Avatar::setSkeletonModelURL(skeletonModelURL);
    _skeletonModel->setVisibleInScene(true, qApp->getMain3DScene());
    _headBoneSet.clear();
}


void MyAvatar::resetFullAvatarURL() {
    auto lastAvatarURL = getFullAvatarURLFromPreferences();
    auto lastAvatarName = getFullAvatarModelName();
    useFullAvatarURL(QUrl());
    useFullAvatarURL(lastAvatarURL, lastAvatarName);
}

void MyAvatar::useFullAvatarURL(const QUrl& fullAvatarURL, const QString& modelName) {

    if (QThread::currentThread() != thread()) {
        QMetaObject::invokeMethod(this, "useFullAvatarURL", Qt::BlockingQueuedConnection,
                                  Q_ARG(const QUrl&, fullAvatarURL),
                                  Q_ARG(const QString&, modelName));
        return;
    }

    if (_fullAvatarURLFromPreferences != fullAvatarURL) {
        _fullAvatarURLFromPreferences = fullAvatarURL;
        if (modelName.isEmpty()) {
            QVariantHash fullAvatarFST = FSTReader::downloadMapping(_fullAvatarURLFromPreferences.toString());
            _fullAvatarModelName = fullAvatarFST["name"].toString();
        } else {
            _fullAvatarModelName = modelName;
        }
    }

    const QString& urlString = fullAvatarURL.toString();
    if (urlString.isEmpty() || (fullAvatarURL != getSkeletonModelURL())) {
        setSkeletonModelURL(fullAvatarURL);
        UserActivityLogger::getInstance().changedModel("skeleton", urlString);
    }
    markIdentityDataChanged();
}

void MyAvatar::setAttachmentData(const QVector<AttachmentData>& attachmentData) {
    if (QThread::currentThread() != thread()) {
        QMetaObject::invokeMethod(this, "setAttachmentData", Qt::BlockingQueuedConnection,
                                  Q_ARG(const QVector<AttachmentData>, attachmentData));
        return;
    }
    Avatar::setAttachmentData(attachmentData);
}

glm::vec3 MyAvatar::getSkeletonPosition() const {
    CameraMode mode = qApp->getCamera().getMode();
    if (mode == CAMERA_MODE_THIRD_PERSON || mode == CAMERA_MODE_INDEPENDENT) {
        // The avatar is rotated PI about the yAxis, so we have to correct for it
        // to get the skeleton offset contribution in the world-frame.
        const glm::quat FLIP = glm::angleAxis(PI, glm::vec3(0.0f, 1.0f, 0.0f));
        return getPosition() + getOrientation() * FLIP * _skeletonOffset;
    }
    return Avatar::getPosition();
}

void MyAvatar::rebuildCollisionShape() {
    // compute localAABox
    float scale = getUniformScale();
    float radius = scale * _skeletonModel->getBoundingCapsuleRadius();
    float height = scale * _skeletonModel->getBoundingCapsuleHeight() + 2.0f * radius;
    glm::vec3 corner(-radius, -0.5f * height, -radius);
    corner += scale * _skeletonModel->getBoundingCapsuleOffset();
    glm::vec3 diagonal(2.0f * radius, height, 2.0f * radius);
    _characterController.setLocalBoundingBox(corner, diagonal);
}

static controller::Pose applyLowVelocityFilter(const controller::Pose& oldPose, const controller::Pose& newPose) {
    controller::Pose finalPose = newPose;
    if (newPose.isValid()) {
        //  Use a velocity sensitive filter to damp small motions and preserve large ones with
        //  no latency.
        float velocityFilter = glm::clamp(1.0f - glm::length(oldPose.getVelocity()), 0.0f, 1.0f);
        finalPose.translation = oldPose.getTranslation() * velocityFilter + newPose.getTranslation() * (1.0f - velocityFilter);
        finalPose.rotation = safeMix(oldPose.getRotation(), newPose.getRotation(), 1.0f - velocityFilter);
    }
    return finalPose;
}

void MyAvatar::setHandControllerPosesInSensorFrame(const controller::Pose& left, const controller::Pose& right) {
    if (controller::InputDevice::getLowVelocityFilter()) {
        auto oldLeftPose = getLeftHandControllerPoseInSensorFrame();
        auto oldRightPose = getRightHandControllerPoseInSensorFrame();
        _leftHandControllerPoseInSensorFrameCache.set(applyLowVelocityFilter(oldLeftPose, left));
        _rightHandControllerPoseInSensorFrameCache.set(applyLowVelocityFilter(oldRightPose, right));
    } else {
        _leftHandControllerPoseInSensorFrameCache.set(left);
        _rightHandControllerPoseInSensorFrameCache.set(right);
    }
}

controller::Pose MyAvatar::getLeftHandControllerPoseInSensorFrame() const {
    return _leftHandControllerPoseInSensorFrameCache.get();
}

controller::Pose MyAvatar::getRightHandControllerPoseInSensorFrame() const {
    return _rightHandControllerPoseInSensorFrameCache.get();
}

controller::Pose MyAvatar::getLeftHandControllerPoseInWorldFrame() const {
    return _leftHandControllerPoseInSensorFrameCache.get().transform(getSensorToWorldMatrix());
}

controller::Pose MyAvatar::getRightHandControllerPoseInWorldFrame() const {
    return _rightHandControllerPoseInSensorFrameCache.get().transform(getSensorToWorldMatrix());
}

controller::Pose MyAvatar::getLeftHandControllerPoseInAvatarFrame() const {
    glm::mat4 invAvatarMatrix = glm::inverse(createMatFromQuatAndPos(getOrientation(), getPosition()));
    return getLeftHandControllerPoseInWorldFrame().transform(invAvatarMatrix);
}

controller::Pose MyAvatar::getRightHandControllerPoseInAvatarFrame() const {
    glm::mat4 invAvatarMatrix = glm::inverse(createMatFromQuatAndPos(getOrientation(), getPosition()));
    return getRightHandControllerPoseInWorldFrame().transform(invAvatarMatrix);
}

void MyAvatar::setFootControllerPosesInSensorFrame(const controller::Pose& left, const controller::Pose& right) {
    if (controller::InputDevice::getLowVelocityFilter()) {
        auto oldLeftPose = getLeftFootControllerPoseInSensorFrame();
        auto oldRightPose = getRightFootControllerPoseInSensorFrame();
        _leftFootControllerPoseInSensorFrameCache.set(applyLowVelocityFilter(oldLeftPose, left));
        _rightFootControllerPoseInSensorFrameCache.set(applyLowVelocityFilter(oldRightPose, right));
    } else {
        _leftFootControllerPoseInSensorFrameCache.set(left);
        _rightFootControllerPoseInSensorFrameCache.set(right);
    }
}

controller::Pose MyAvatar::getLeftFootControllerPoseInSensorFrame() const {
    return _leftFootControllerPoseInSensorFrameCache.get();
}

controller::Pose MyAvatar::getRightFootControllerPoseInSensorFrame() const {
    return _rightFootControllerPoseInSensorFrameCache.get();
}

controller::Pose MyAvatar::getLeftFootControllerPoseInWorldFrame() const {
    return _leftFootControllerPoseInSensorFrameCache.get().transform(getSensorToWorldMatrix());
}

controller::Pose MyAvatar::getRightFootControllerPoseInWorldFrame() const {
    return _rightFootControllerPoseInSensorFrameCache.get().transform(getSensorToWorldMatrix());
}

controller::Pose MyAvatar::getLeftFootControllerPoseInAvatarFrame() const {
    glm::mat4 invAvatarMatrix = glm::inverse(createMatFromQuatAndPos(getOrientation(), getPosition()));
    return getLeftFootControllerPoseInWorldFrame().transform(invAvatarMatrix);
}

controller::Pose MyAvatar::getRightFootControllerPoseInAvatarFrame() const {
    glm::mat4 invAvatarMatrix = glm::inverse(createMatFromQuatAndPos(getOrientation(), getPosition()));
    return getRightFootControllerPoseInWorldFrame().transform(invAvatarMatrix);
}

void MyAvatar::setSpineControllerPosesInSensorFrame(const controller::Pose& hips, const controller::Pose& spine2) {
    if (controller::InputDevice::getLowVelocityFilter()) {
        auto oldHipsPose = getHipsControllerPoseInSensorFrame();
        auto oldSpine2Pose = getSpine2ControllerPoseInSensorFrame();
        _hipsControllerPoseInSensorFrameCache.set(applyLowVelocityFilter(oldHipsPose, hips));
        _spine2ControllerPoseInSensorFrameCache.set(applyLowVelocityFilter(oldSpine2Pose, spine2));
    } else {
        _hipsControllerPoseInSensorFrameCache.set(hips);
        _spine2ControllerPoseInSensorFrameCache.set(spine2);
    }
}

controller::Pose MyAvatar::getHipsControllerPoseInSensorFrame() const {
    return _hipsControllerPoseInSensorFrameCache.get();
}

controller::Pose MyAvatar::getSpine2ControllerPoseInSensorFrame() const {
    return _spine2ControllerPoseInSensorFrameCache.get();
}

controller::Pose MyAvatar::getHipsControllerPoseInWorldFrame() const {
    return _hipsControllerPoseInSensorFrameCache.get().transform(getSensorToWorldMatrix());
}

controller::Pose MyAvatar::getSpine2ControllerPoseInWorldFrame() const {
    return _spine2ControllerPoseInSensorFrameCache.get().transform(getSensorToWorldMatrix());
}

controller::Pose MyAvatar::getHipsControllerPoseInAvatarFrame() const {
    glm::mat4 invAvatarMatrix = glm::inverse(createMatFromQuatAndPos(getOrientation(), getPosition()));
    return getHipsControllerPoseInWorldFrame().transform(invAvatarMatrix);
}

controller::Pose MyAvatar::getSpine2ControllerPoseInAvatarFrame() const {
    glm::mat4 invAvatarMatrix = glm::inverse(createMatFromQuatAndPos(getOrientation(), getPosition()));
    return getSpine2ControllerPoseInWorldFrame().transform(invAvatarMatrix);
}

void MyAvatar::setHeadControllerPoseInSensorFrame(const controller::Pose& head) {
    if (controller::InputDevice::getLowVelocityFilter()) {
        auto oldHeadPose = getHeadControllerPoseInSensorFrame();
        _headControllerPoseInSensorFrameCache.set(applyLowVelocityFilter(oldHeadPose, head));
    } else {
        _headControllerPoseInSensorFrameCache.set(head);
    }
}

controller::Pose MyAvatar::getHeadControllerPoseInSensorFrame() const {
    return _headControllerPoseInSensorFrameCache.get();
}

controller::Pose MyAvatar::getHeadControllerPoseInWorldFrame() const {
    return _headControllerPoseInSensorFrameCache.get().transform(getSensorToWorldMatrix());
}

controller::Pose MyAvatar::getHeadControllerPoseInAvatarFrame() const {
    glm::mat4 invAvatarMatrix = glm::inverse(createMatFromQuatAndPos(getOrientation(), getPosition()));
    return getHeadControllerPoseInWorldFrame().transform(invAvatarMatrix);
}

void MyAvatar::updateMotors() {
    _characterController.clearMotors();
    glm::quat motorRotation;
    if (_motionBehaviors & AVATAR_MOTION_ACTION_MOTOR_ENABLED) {
        if (_characterController.getState() == CharacterController::State::Hover ||
                _characterController.computeCollisionGroup() == BULLET_COLLISION_GROUP_COLLISIONLESS) {
            motorRotation = getMyHead()->getCameraOrientation();
        } else {
            // non-hovering = walking: follow camera twist about vertical but not lift
            // so we decompose camera's rotation and store the twist part in motorRotation
            glm::quat liftRotation;
            swingTwistDecomposition(getMyHead()->getCameraOrientation(), _worldUpDirection, liftRotation, motorRotation);
        }
        const float DEFAULT_MOTOR_TIMESCALE = 0.2f;
        const float INVALID_MOTOR_TIMESCALE = 1.0e6f;
        if (_isPushing || _isBraking || !_isBeingPushed) {
            _characterController.addMotor(_actionMotorVelocity, motorRotation, DEFAULT_MOTOR_TIMESCALE, INVALID_MOTOR_TIMESCALE);
        } else {
            // _isBeingPushed must be true --> disable action motor by giving it a long timescale,
            // otherwise it's attempt to "stand in in place" could defeat scripted motor/thrusts
            _characterController.addMotor(_actionMotorVelocity, motorRotation, INVALID_MOTOR_TIMESCALE);
        }
    }
    if (_motionBehaviors & AVATAR_MOTION_SCRIPTED_MOTOR_ENABLED) {
        if (_scriptedMotorFrame == SCRIPTED_MOTOR_CAMERA_FRAME) {
            motorRotation = getMyHead()->getCameraOrientation() * glm::angleAxis(PI, Vectors::UNIT_Y);
        } else if (_scriptedMotorFrame == SCRIPTED_MOTOR_AVATAR_FRAME) {
            motorRotation = getOrientation() * glm::angleAxis(PI, Vectors::UNIT_Y);
        } else {
            // world-frame
            motorRotation = glm::quat();
        }
        _characterController.addMotor(_scriptedMotorVelocity, motorRotation, _scriptedMotorTimescale);
    }

    // legacy support for 'MyAvatar::applyThrust()', which has always been implemented as a
    // short-lived linearAcceleration
    _characterController.setLinearAcceleration(_thrust);
    _thrust = Vectors::ZERO;
}

void MyAvatar::prepareForPhysicsSimulation() {
    relayDriveKeysToCharacterController();
    updateMotors();

    bool success;
    glm::vec3 parentVelocity = getParentVelocity(success);
    if (!success) {
        qDebug() << "Warning: getParentVelocity failed" << getID();
        parentVelocity = glm::vec3();
    }
    _characterController.handleChangedCollisionGroup();
    _characterController.setParentVelocity(parentVelocity);

    _characterController.setPositionAndOrientation(getPosition(), getOrientation());
    if (qApp->isHMDMode()) {
        _follow.prePhysicsUpdate(*this, deriveBodyFromHMDSensor(), _bodySensorMatrix, hasDriveInput());
    } else {
        _follow.deactivate();
    }

    _prePhysicsRoomPose = AnimPose(_sensorToWorldMatrix);
}

void MyAvatar::harvestResultsFromPhysicsSimulation(float deltaTime) {
    glm::vec3 position = getPosition();
    glm::quat orientation = getOrientation();
    if (_characterController.isEnabledAndReady()) {
        _characterController.getPositionAndOrientation(position, orientation);
    }
    nextAttitude(position, orientation);
    _bodySensorMatrix = _follow.postPhysicsUpdate(*this, _bodySensorMatrix);

    if (_characterController.isEnabledAndReady()) {
        setVelocity(_characterController.getLinearVelocity() + _characterController.getFollowVelocity());
    } else {
        setVelocity(getVelocity() + _characterController.getFollowVelocity());
    }
}

QString MyAvatar::getScriptedMotorFrame() const {
    QString frame = "avatar";
    if (_scriptedMotorFrame == SCRIPTED_MOTOR_CAMERA_FRAME) {
        frame = "camera";
    } else if (_scriptedMotorFrame == SCRIPTED_MOTOR_WORLD_FRAME) {
        frame = "world";
    }
    return frame;
}

void MyAvatar::setScriptedMotorVelocity(const glm::vec3& velocity) {
    float MAX_SCRIPTED_MOTOR_SPEED = 500.0f;
    _scriptedMotorVelocity = velocity;
    float speed = glm::length(_scriptedMotorVelocity);
    if (speed > MAX_SCRIPTED_MOTOR_SPEED) {
        _scriptedMotorVelocity *= MAX_SCRIPTED_MOTOR_SPEED / speed;
    }
}

void MyAvatar::setScriptedMotorTimescale(float timescale) {
    // we clamp the timescale on the large side (instead of just the low side) to prevent
    // obnoxiously large values from introducing NaN into avatar's velocity
    _scriptedMotorTimescale = glm::clamp(timescale, MIN_SCRIPTED_MOTOR_TIMESCALE,
            DEFAULT_SCRIPTED_MOTOR_TIMESCALE);
}

void MyAvatar::setScriptedMotorFrame(QString frame) {
    if (frame.toLower() == "camera") {
        _scriptedMotorFrame = SCRIPTED_MOTOR_CAMERA_FRAME;
    } else if (frame.toLower() == "avatar") {
        _scriptedMotorFrame = SCRIPTED_MOTOR_AVATAR_FRAME;
    } else if (frame.toLower() == "world") {
        _scriptedMotorFrame = SCRIPTED_MOTOR_WORLD_FRAME;
    }
}

void MyAvatar::clearScriptableSettings() {
    _scriptedMotorVelocity = Vectors::ZERO;
    _scriptedMotorTimescale = DEFAULT_SCRIPTED_MOTOR_TIMESCALE;
}

void MyAvatar::setCollisionSoundURL(const QString& url) {
    if (url != _collisionSoundURL) {
        _collisionSoundURL = url;

        emit newCollisionSoundURL(QUrl(_collisionSoundURL));
    }
}

SharedSoundPointer MyAvatar::getCollisionSound() {
    if (!_collisionSound) {
        _collisionSound = DependencyManager::get<SoundCache>()->getSound(_collisionSoundURL);
    }
    return _collisionSound;
}

void MyAvatar::attach(const QString& modelURL, const QString& jointName,
                      const glm::vec3& translation, const glm::quat& rotation,
                      float scale, bool isSoft,
                      bool allowDuplicates, bool useSaved) {
    if (QThread::currentThread() != thread()) {
        Avatar::attach(modelURL, jointName, translation, rotation, scale, isSoft, allowDuplicates, useSaved);
        return;
    }
    if (useSaved) {
        AttachmentData attachment = loadAttachmentData(modelURL, jointName);
        if (attachment.isValid()) {
            Avatar::attach(modelURL, attachment.jointName,
                           attachment.translation, attachment.rotation,
                           attachment.scale, attachment.isSoft,
                           allowDuplicates, useSaved);
            return;
        }
    }
    Avatar::attach(modelURL, jointName, translation, rotation, scale, isSoft, allowDuplicates, useSaved);
}

void MyAvatar::setVisibleInSceneIfReady(Model* model, const render::ScenePointer& scene, bool visible) {
    if (model->isActive() && model->isRenderable()) {
        model->setVisibleInScene(visible, scene);
    }
}

void MyAvatar::initHeadBones() {
    int neckJointIndex = -1;
    if (_skeletonModel->isLoaded()) {
        neckJointIndex = _skeletonModel->getFBXGeometry().neckJointIndex;
    }
    if (neckJointIndex == -1) {
        return;
    }
    _headBoneSet.clear();
    std::queue<int> q;
    q.push(neckJointIndex);
    _headBoneSet.insert(neckJointIndex);

    // fbxJoints only hold links to parents not children, so we have to do a bit of extra work here.
    while (q.size() > 0) {
        int jointIndex = q.front();
        for (int i = 0; i < _skeletonModel->getJointStateCount(); i++) {
            if (jointIndex == _skeletonModel->getParentJointIndex(i)) {
                _headBoneSet.insert(i);
                q.push(i);
            }
        }
        q.pop();
    }
}

QUrl MyAvatar::getAnimGraphOverrideUrl() const {
    return _prefOverrideAnimGraphUrl.get();
}

void MyAvatar::setAnimGraphOverrideUrl(QUrl value) {
    _prefOverrideAnimGraphUrl.set(value);
    if (!value.isEmpty()) {
        setAnimGraphUrl(value);
    } else {
        initAnimGraph();
    }
}

QUrl MyAvatar::getAnimGraphUrl() const {
    return _currentAnimGraphUrl.get();
}

void MyAvatar::setAnimGraphUrl(const QUrl& url) {

    if (QThread::currentThread() != thread()) {
        QMetaObject::invokeMethod(this, "setAnimGraphUrl", Q_ARG(QUrl, url));
        return;
    }

    if (_currentAnimGraphUrl.get() == url) {
        return;
    }
    destroyAnimGraph();
    _skeletonModel->reset(); // Why is this necessary? Without this, we crash in the next render.

    _currentAnimGraphUrl.set(url);
    _skeletonModel->getRig().initAnimGraph(url);

    _bodySensorMatrix = deriveBodyFromHMDSensor(); // Based on current cached HMD position/rotation..
    updateSensorToWorldMatrix(); // Uses updated position/orientation and _bodySensorMatrix changes
}

void MyAvatar::initAnimGraph() {
    QUrl graphUrl;
    if (!_prefOverrideAnimGraphUrl.get().isEmpty()) {
        graphUrl = _prefOverrideAnimGraphUrl.get();
    } else if (!_fstAnimGraphOverrideUrl.isEmpty()) {
        graphUrl = _fstAnimGraphOverrideUrl;
    } else {
        graphUrl = QUrl::fromLocalFile(PathUtils::resourcesPath() + "avatar/avatar-animation.json");
    }

    _skeletonModel->getRig().initAnimGraph(graphUrl);
    _currentAnimGraphUrl.set(graphUrl);

    _bodySensorMatrix = deriveBodyFromHMDSensor(); // Based on current cached HMD position/rotation..
    updateSensorToWorldMatrix(); // Uses updated position/orientation and _bodySensorMatrix changes
}

void MyAvatar::destroyAnimGraph() {
    _skeletonModel->getRig().destroyAnimGraph();
}

void MyAvatar::postUpdate(float deltaTime) {

    Avatar::postUpdate(deltaTime);

    if (DependencyManager::get<SceneScriptingInterface>()->shouldRenderAvatars() && _skeletonModel->initWhenReady(qApp->getMain3DScene())) {
        initHeadBones();
        _skeletonModel->setCauterizeBoneSet(_headBoneSet);
        _fstAnimGraphOverrideUrl = _skeletonModel->getGeometry()->getAnimGraphOverrideUrl();
        initAnimGraph();
    }

    if (_enableDebugDrawDefaultPose || _enableDebugDrawAnimPose) {

        auto animSkeleton = _skeletonModel->getRig().getAnimSkeleton();

        // the rig is in the skeletonModel frame
        AnimPose xform(glm::vec3(1), _skeletonModel->getRotation(), _skeletonModel->getTranslation());

        if (_enableDebugDrawDefaultPose && animSkeleton) {
            glm::vec4 gray(0.2f, 0.2f, 0.2f, 0.2f);
            AnimDebugDraw::getInstance().addAbsolutePoses("myAvatarDefaultPoses", animSkeleton, _skeletonModel->getRig().getAbsoluteDefaultPoses(), xform, gray);
        }

        if (_enableDebugDrawAnimPose && animSkeleton) {
            // build absolute AnimPoseVec from rig
            AnimPoseVec absPoses;
            const Rig& rig = _skeletonModel->getRig();
            absPoses.reserve(rig.getJointStateCount());
            for (int i = 0; i < rig.getJointStateCount(); i++) {
                absPoses.push_back(AnimPose(rig.getJointTransform(i)));
            }
            glm::vec4 cyan(0.1f, 0.6f, 0.6f, 1.0f);
            AnimDebugDraw::getInstance().addAbsolutePoses("myAvatarAnimPoses", animSkeleton, absPoses, xform, cyan);
        }
    }

    if (_enableDebugDrawHandControllers) {
        auto leftHandPose = getLeftHandControllerPoseInWorldFrame();
        auto rightHandPose = getRightHandControllerPoseInWorldFrame();

        if (leftHandPose.isValid()) {
            DebugDraw::getInstance().addMarker("leftHandController", leftHandPose.getRotation(), leftHandPose.getTranslation(), glm::vec4(1));
        } else {
            DebugDraw::getInstance().removeMarker("leftHandController");
        }

        if (rightHandPose.isValid()) {
            DebugDraw::getInstance().addMarker("rightHandController", rightHandPose.getRotation(), rightHandPose.getTranslation(), glm::vec4(1));
        } else {
            DebugDraw::getInstance().removeMarker("rightHandController");
        }
    }

    DebugDraw::getInstance().updateMyAvatarPos(getPosition());
    DebugDraw::getInstance().updateMyAvatarRot(getOrientation());

    AnimPose postUpdateRoomPose(_sensorToWorldMatrix);

    updateHoldActions(_prePhysicsRoomPose, postUpdateRoomPose);
}

void MyAvatar::preDisplaySide(RenderArgs* renderArgs) {

    // toggle using the cauterizedBones depending on where the camera is and the rendering pass type.
    const bool shouldDrawHead = shouldRenderHead(renderArgs);
    if (shouldDrawHead != _prevShouldDrawHead) {
        _skeletonModel->setEnableCauterization(!shouldDrawHead);
    }
    _prevShouldDrawHead = shouldDrawHead;
}

const float RENDER_HEAD_CUTOFF_DISTANCE = 0.3f;

bool MyAvatar::cameraInsideHead() const {
    const glm::vec3 cameraPosition = qApp->getCamera().getPosition();
    return glm::length(cameraPosition - getHeadPosition()) < (RENDER_HEAD_CUTOFF_DISTANCE * getUniformScale());
}

bool MyAvatar::shouldRenderHead(const RenderArgs* renderArgs) const {
    bool defaultMode = renderArgs->_renderMode == RenderArgs::DEFAULT_RENDER_MODE;
    bool firstPerson = qApp->getCamera().getMode() == CAMERA_MODE_FIRST_PERSON;
    bool insideHead = cameraInsideHead();
    return !defaultMode || !firstPerson || !insideHead;
}

void MyAvatar::updateOrientation(float deltaTime) {

    //  Smoothly rotate body with arrow keys
    float targetSpeed = getDriveKey(YAW) * _yawSpeed;
    if (targetSpeed != 0.0f) {
        const float ROTATION_RAMP_TIMESCALE = 0.1f;
        float blend = deltaTime / ROTATION_RAMP_TIMESCALE;
        if (blend > 1.0f) {
            blend = 1.0f;
        }
        _bodyYawDelta = (1.0f - blend) * _bodyYawDelta + blend * targetSpeed;
    } else if (_bodyYawDelta != 0.0f) {
        // attenuate body rotation speed
        const float ROTATION_DECAY_TIMESCALE = 0.05f;
        float attenuation = 1.0f - deltaTime / ROTATION_DECAY_TIMESCALE;
        if (attenuation < 0.0f) {
            attenuation = 0.0f;
        }
        _bodyYawDelta *= attenuation;

        float MINIMUM_ROTATION_RATE = 2.0f;
        if (fabsf(_bodyYawDelta) < MINIMUM_ROTATION_RATE) {
            _bodyYawDelta = 0.0f;
        }
    }

    float totalBodyYaw = _bodyYawDelta * deltaTime;


    // Comfort Mode: If you press any of the left/right rotation drive keys or input, you'll
    // get an instantaneous 15 degree turn. If you keep holding the key down you'll get another
    // snap turn every half second.
    bool snapTurn = false;
    if (getDriveKey(STEP_YAW) != 0.0f) {
        totalBodyYaw += getDriveKey(STEP_YAW);
        snapTurn = true;
    }

    // use head/HMD orientation to turn while flying
    if (getCharacterController()->getState() == CharacterController::State::Hover) {

        // This is the direction the user desires to fly in.
        glm::vec3 desiredFacing = getMyHead()->getCameraOrientation() * Vectors::UNIT_Z;
        desiredFacing.y = 0.0f;

        // This is our reference frame, it is captured when the user begins to move.
        glm::vec3 referenceFacing = transformVectorFast(_sensorToWorldMatrix, _hoverReferenceCameraFacing);
        referenceFacing.y = 0.0f;
        referenceFacing = glm::normalize(referenceFacing);
        glm::vec3 referenceRight(referenceFacing.z, 0.0f, -referenceFacing.x);
        const float HOVER_FLY_ROTATION_PERIOD = 0.5f;
        float tau = glm::clamp(deltaTime / HOVER_FLY_ROTATION_PERIOD, 0.0f, 1.0f);

        // new facing is a linear interpolation between the desired and reference vectors.
        glm::vec3 newFacing = glm::normalize((1.0f - tau) * referenceFacing + tau * desiredFacing);

        // calcualte the signed delta yaw angle to apply so that we match our newFacing.
        float sign = copysignf(1.0f, glm::dot(desiredFacing, referenceRight));
        float deltaAngle = sign * acosf(glm::clamp(glm::dot(referenceFacing, newFacing), -1.0f, 1.0f));

        // speedFactor is 0 when we are at rest adn 1.0 when we are at max flying speed.
        const float MAX_FLYING_SPEED = 30.0f;
        float speedFactor = glm::min(glm::length(getVelocity()) / MAX_FLYING_SPEED, 1.0f);

        // apply our delta, but scale it by the speed factor, so we turn faster when we are flying faster.
        totalBodyYaw += (speedFactor * deltaAngle * (180.0f / PI));
    }

    // update body orientation by movement inputs
    glm::quat initialOrientation = getOrientationOutbound();
    setOrientation(getOrientation() * glm::quat(glm::radians(glm::vec3(0.0f, totalBodyYaw, 0.0f))));

    if (snapTurn) {
        // Whether or not there is an existing smoothing going on, just reset the smoothing timer and set the starting position as the avatar's current position, then smooth to the new position.
        _smoothOrientationInitial = initialOrientation;
        _smoothOrientationTarget = getOrientation();
        _smoothOrientationTimer = 0.0f;
    }

    getHead()->setBasePitch(getHead()->getBasePitch() + getDriveKey(PITCH) * _pitchSpeed * deltaTime);

    if (qApp->isHMDMode()) {
        glm::quat orientation = glm::quat_cast(getSensorToWorldMatrix()) * getHMDSensorOrientation();
        glm::quat bodyOrientation = getWorldBodyOrientation();
        glm::quat localOrientation = glm::inverse(bodyOrientation) * orientation;

        // these angles will be in radians
        // ... so they need to be converted to degrees before we do math...
        glm::vec3 euler = glm::eulerAngles(localOrientation) * DEGREES_PER_RADIAN;

        Head* head = getHead();
        head->setBaseYaw(YAW(euler));
        head->setBasePitch(PITCH(euler));
        head->setBaseRoll(ROLL(euler));
    }
}

void MyAvatar::updateActionMotor(float deltaTime) {
    bool thrustIsPushing = (glm::length2(_thrust) > EPSILON);
    bool scriptedMotorIsPushing = (_motionBehaviors & AVATAR_MOTION_SCRIPTED_MOTOR_ENABLED)
        && _scriptedMotorTimescale < MAX_CHARACTER_MOTOR_TIMESCALE;
    _isBeingPushed = thrustIsPushing || scriptedMotorIsPushing;
    if (_isPushing || _isBeingPushed) {
        // we don't want the motor to brake if a script is pushing the avatar around
        // (we assume the avatar is driving itself via script)
        _isBraking = false;
    } else {
        float speed = glm::length(_actionMotorVelocity);
        const float MIN_ACTION_BRAKE_SPEED = 0.1f;
        _isBraking = _wasPushing || (_isBraking && speed > MIN_ACTION_BRAKE_SPEED);
    }

    // compute action input
    glm::vec3 forward = (getDriveKey(TRANSLATE_Z)) * IDENTITY_FORWARD;
    glm::vec3 right = (getDriveKey(TRANSLATE_X)) * IDENTITY_RIGHT;

    glm::vec3 direction = forward + right;
    CharacterController::State state = _characterController.getState();
    if (state == CharacterController::State::Hover ||
            _characterController.computeCollisionGroup() == BULLET_COLLISION_GROUP_COLLISIONLESS) {
        // we can fly --> support vertical motion
        glm::vec3 up = (getDriveKey(TRANSLATE_Y)) * IDENTITY_UP;
        direction += up;
    }

    _wasPushing = _isPushing;
    float directionLength = glm::length(direction);
    _isPushing = directionLength > EPSILON;

    // normalize direction
    if (_isPushing) {
        direction /= directionLength;
    } else {
        direction = Vectors::ZERO;
    }

    if (state == CharacterController::State::Hover) {
        // we're flying --> complex acceleration curve that builds on top of current motor speed and caps at some max speed
        float motorSpeed = glm::length(_actionMotorVelocity);
        float finalMaxMotorSpeed = getUniformScale() * MAX_ACTION_MOTOR_SPEED;
        float speedGrowthTimescale  = 2.0f;
        float speedIncreaseFactor = 1.8f;
        motorSpeed *= 1.0f + glm::clamp(deltaTime / speedGrowthTimescale, 0.0f, 1.0f) * speedIncreaseFactor;
        const float maxBoostSpeed = getUniformScale() * MAX_BOOST_SPEED;

        if (_isPushing) {
            if (motorSpeed < maxBoostSpeed) {
                // an active action motor should never be slower than this
                float boostCoefficient = (maxBoostSpeed - motorSpeed) / maxBoostSpeed;
                motorSpeed += MIN_AVATAR_SPEED * boostCoefficient;
            } else if (motorSpeed > finalMaxMotorSpeed) {
                motorSpeed = finalMaxMotorSpeed;
            }
        }
        _actionMotorVelocity = motorSpeed * direction;
    } else {
        // we're interacting with a floor --> simple horizontal speed and exponential decay
        _actionMotorVelocity = MAX_WALKING_SPEED * direction;
    }

    float boomChange = getDriveKey(ZOOM);
    _boomLength += 2.0f * _boomLength * boomChange + boomChange * boomChange;
    _boomLength = glm::clamp<float>(_boomLength, ZOOM_MIN, ZOOM_MAX);
}

void MyAvatar::updatePosition(float deltaTime) {
    if (_motionBehaviors & AVATAR_MOTION_ACTION_MOTOR_ENABLED) {
        updateActionMotor(deltaTime);
    }

    vec3 velocity = getVelocity();
    const float MOVING_SPEED_THRESHOLD_SQUARED = 0.0001f; // 0.01 m/s
    if (!_characterController.isEnabledAndReady()) {
        // _characterController is not in physics simulation but it can still compute its target velocity
        updateMotors();
        _characterController.computeNewVelocity(deltaTime, velocity);

        float speed2 = glm::length2(velocity);
        if (speed2 > MIN_AVATAR_SPEED_SQUARED) {
            // update position ourselves
            applyPositionDelta(deltaTime * velocity);
        }
        measureMotionDerivatives(deltaTime);
        _moving = speed2 > MOVING_SPEED_THRESHOLD_SQUARED;
    } else {
        float speed2 = glm::length2(velocity);
        _moving = speed2 > MOVING_SPEED_THRESHOLD_SQUARED;

        if (_moving) {
            // scan for walkability
            glm::vec3 position = getPosition();
            MyCharacterController::RayShotgunResult result;
            glm::vec3 step = deltaTime * (getRotation() * _actionMotorVelocity);
            _characterController.testRayShotgun(position, step, result);
            _characterController.setStepUpEnabled(result.walkable);
        }
    }

    // capture the head rotation, in sensor space, when the user first indicates they would like to move/fly.
    if (!_hoverReferenceCameraFacingIsCaptured && (fabs(getDriveKey(TRANSLATE_Z)) > 0.1f || fabs(getDriveKey(TRANSLATE_X)) > 0.1f)) {
        _hoverReferenceCameraFacingIsCaptured = true;
        // transform the camera facing vector into sensor space.
        _hoverReferenceCameraFacing = transformVectorFast(glm::inverse(_sensorToWorldMatrix), getMyHead()->getCameraOrientation() * Vectors::UNIT_Z);
    } else if (_hoverReferenceCameraFacingIsCaptured && (fabs(getDriveKey(TRANSLATE_Z)) <= 0.1f && fabs(getDriveKey(TRANSLATE_X)) <= 0.1f)) {
        _hoverReferenceCameraFacingIsCaptured = false;
    }
}

void MyAvatar::updateCollisionSound(const glm::vec3 &penetration, float deltaTime, float frequency) {
    // COLLISION SOUND API in Audio has been removed
}

bool findAvatarAvatarPenetration(const glm::vec3 positionA, float radiusA, float heightA,
        const glm::vec3 positionB, float radiusB, float heightB, glm::vec3& penetration) {
    glm::vec3 positionBA = positionB - positionA;
    float xzDistance = sqrt(positionBA.x * positionBA.x + positionBA.z * positionBA.z);
    if (xzDistance < (radiusA + radiusB)) {
        float yDistance = fabs(positionBA.y);
        float halfHeights = 0.5f * (heightA + heightB);
        if (yDistance < halfHeights) {
            // cylinders collide
            if (xzDistance > 0.0f) {
                positionBA.y = 0.0f;
                // note, penetration should point from A into B
                penetration = positionBA * ((radiusA + radiusB - xzDistance) / xzDistance);
                return true;
            } else {
                // exactly coaxial -- we'll return false for this case
                return false;
            }
        } else if (yDistance < halfHeights + radiusA + radiusB) {
            // caps collide
            if (positionBA.y < 0.0f) {
                // A is above B
                positionBA.y += halfHeights;
                float BA = glm::length(positionBA);
                penetration = positionBA * (radiusA + radiusB - BA) / BA;
                return true;
            } else {
                // A is below B
                positionBA.y -= halfHeights;
                float BA = glm::length(positionBA);
                penetration = positionBA * (radiusA + radiusB - BA) / BA;
                return true;
            }
        }
    }
    return false;
}

// There can be a separation between the _targetScale and the actual scale of the rendered avatar in a domain.
// When the avatar enters a domain where their target scale is not allowed according to the min/max
// we do not change their saved target scale. Instead, we use getDomainLimitedScale() to render the avatar
// at a domain appropriate size. When the avatar leaves the limiting domain, we'll return them to their previous target scale.
// While connected to a domain that limits avatar scale if the user manually changes their avatar scale, we change
// target scale to match the new scale they have chosen. When they leave the domain they will not return to the scale they were
// before they entered the limiting domain.

void MyAvatar::clampTargetScaleToDomainLimits() {
    // when we're about to change the target scale because the user has asked to increase or decrease their scale,
    // we first make sure that we're starting from a target scale that is allowed by the current domain

    auto clampedTargetScale = glm::clamp(_targetScale, _domainMinimumScale, _domainMaximumScale);

    if (clampedTargetScale != _targetScale) {
        qCDebug(interfaceapp, "Clamped scale to %f since original target scale %f was not allowed by domain",
                (double)clampedTargetScale, (double)_targetScale);

        setTargetScale(clampedTargetScale);
    }
}

void MyAvatar::clampScaleChangeToDomainLimits(float desiredScale) {
    auto clampedTargetScale = glm::clamp(desiredScale, _domainMinimumScale, _domainMaximumScale);

    if (clampedTargetScale != desiredScale) {
        qCDebug(interfaceapp, "Forcing scale to %f since %f is not allowed by domain",
                clampedTargetScale, desiredScale);
    }

    setTargetScale(clampedTargetScale);
    qCDebug(interfaceapp, "Changed scale to %f", (double)_targetScale);
}

void MyAvatar::increaseSize() {
    // make sure we're starting from an allowable scale
    clampTargetScaleToDomainLimits();

    // calculate what our new scale should be
    float updatedTargetScale = _targetScale * (1.0f + SCALING_RATIO);

    // attempt to change to desired scale (clamped to the domain limits)
    clampScaleChangeToDomainLimits(updatedTargetScale);
}

void MyAvatar::decreaseSize() {
    // make sure we're starting from an allowable scale
    clampTargetScaleToDomainLimits();

    // calculate what our new scale should be
    float updatedTargetScale = _targetScale * (1.0f - SCALING_RATIO);

    // attempt to change to desired scale (clamped to the domain limits)
    clampScaleChangeToDomainLimits(updatedTargetScale);
}

void MyAvatar::resetSize() {
    // attempt to reset avatar size to the default (clamped to domain limits)
    const float DEFAULT_AVATAR_SCALE = 1.0f;

    clampScaleChangeToDomainLimits(DEFAULT_AVATAR_SCALE);
}

void MyAvatar::restrictScaleFromDomainSettings(const QJsonObject& domainSettingsObject) {
    // pull out the minimum and maximum scale and set them to restrict our scale

    static const QString AVATAR_SETTINGS_KEY = "avatars";
    auto avatarsObject = domainSettingsObject[AVATAR_SETTINGS_KEY].toObject();

    static const QString MIN_SCALE_OPTION = "min_avatar_scale";
    float settingMinScale = avatarsObject[MIN_SCALE_OPTION].toDouble(MIN_AVATAR_SCALE);
    setDomainMinimumScale(settingMinScale);

    static const QString MAX_SCALE_OPTION = "max_avatar_scale";
    float settingMaxScale = avatarsObject[MAX_SCALE_OPTION].toDouble(MAX_AVATAR_SCALE);
    setDomainMaximumScale(settingMaxScale);

    // make sure that the domain owner didn't flip min and max
    if (_domainMinimumScale > _domainMaximumScale) {
        std::swap(_domainMinimumScale, _domainMaximumScale);
    }

    qCDebug(interfaceapp, "This domain requires a minimum avatar scale of %f and a maximum avatar scale of %f",
            (double)_domainMinimumScale, (double)_domainMaximumScale);

    // debug to log if this avatar's scale in this domain will be clamped
    auto clampedScale = glm::clamp(_targetScale, _domainMinimumScale, _domainMaximumScale);

    if (_targetScale != clampedScale) {
        qCDebug(interfaceapp, "Avatar scale will be clamped to %f because %f is not allowed by current domain",
                (double)clampedScale, (double)_targetScale);
    }
}

void MyAvatar::clearScaleRestriction() {
    _domainMinimumScale = MIN_AVATAR_SCALE;
    _domainMaximumScale = MAX_AVATAR_SCALE;
}

void MyAvatar::goToLocation(const QVariant& propertiesVar) {
    qCDebug(interfaceapp, "MyAvatar QML goToLocation");
    auto properties = propertiesVar.toMap();
    if (!properties.contains("position")) {
        qCWarning(interfaceapp, "goToLocation called without a position variable");
        return;
    }

    bool validPosition;
    glm::vec3 v = vec3FromVariant(properties["position"], validPosition);
    if (!validPosition) {
        qCWarning(interfaceapp, "goToLocation called with invalid position variable");
        return;
    }
    bool validOrientation = false;
    glm::quat q;
    if (properties.contains("orientation")) {
        q = quatFromVariant(properties["orientation"], validOrientation);
        if (!validOrientation) {
            glm::vec3 eulerOrientation = vec3FromVariant(properties["orientation"], validOrientation);
            q = glm::quat(eulerOrientation);
            if (!validOrientation) {
                qCWarning(interfaceapp, "goToLocation called with invalid orientation variable");
            }
        }
    }

    if (validOrientation) {
        goToLocation(v, true, q);
    } else {
        goToLocation(v);
    }
}

void MyAvatar::goToLocation(const glm::vec3& newPosition,
                            bool hasOrientation, const glm::quat& newOrientation,
                            bool shouldFaceLocation) {

    qCDebug(interfaceapp).nospace() << "MyAvatar goToLocation - moving to " << newPosition.x << ", "
        << newPosition.y << ", " << newPosition.z;

    _goToPending = true;
    _goToPosition = newPosition;
    _goToOrientation = getOrientation();
    if (hasOrientation) {
        qCDebug(interfaceapp).nospace() << "MyAvatar goToLocation - new orientation is "
                                        << newOrientation.x << ", " << newOrientation.y << ", " << newOrientation.z << ", " << newOrientation.w;

        // orient the user to face the target
        glm::quat quatOrientation = cancelOutRollAndPitch(newOrientation);

        if (shouldFaceLocation) {
            quatOrientation = newOrientation * glm::angleAxis(PI, Vectors::UP);

            // move the user a couple units away
            const float DISTANCE_TO_USER = 2.0f;
            _goToPosition = newPosition - quatOrientation * IDENTITY_FORWARD * DISTANCE_TO_USER;
        }

        _goToOrientation = quatOrientation;
    }

    emit transformChanged();
}

void MyAvatar::updateMotionBehaviorFromMenu() {

    if (QThread::currentThread() != thread()) {
        QMetaObject::invokeMethod(this, "updateMotionBehaviorFromMenu");
        return;
    }

    Menu* menu = Menu::getInstance();
    if (menu->isOptionChecked(MenuOption::ActionMotorControl)) {
        _motionBehaviors |= AVATAR_MOTION_ACTION_MOTOR_ENABLED;
    } else {
        _motionBehaviors &= ~AVATAR_MOTION_ACTION_MOTOR_ENABLED;
    }
    if (menu->isOptionChecked(MenuOption::ScriptedMotorControl)) {
        _motionBehaviors |= AVATAR_MOTION_SCRIPTED_MOTOR_ENABLED;
    } else {
        _motionBehaviors &= ~AVATAR_MOTION_SCRIPTED_MOTOR_ENABLED;
    }
    setCollisionsEnabled(menu->isOptionChecked(MenuOption::EnableAvatarCollisions));
}

void MyAvatar::setCollisionsEnabled(bool enabled) {

    if (QThread::currentThread() != thread()) {
        QMetaObject::invokeMethod(this, "setCollisionsEnabled", Q_ARG(bool, enabled));
        return;
    }

    _characterController.setCollisionless(!enabled);
}

bool MyAvatar::getCollisionsEnabled() {
    // may return 'false' even though the collisionless option was requested
    // because the zone may disallow collisionless avatars
    return _characterController.computeCollisionGroup() != BULLET_COLLISION_GROUP_COLLISIONLESS;
}

void MyAvatar::setCharacterControllerEnabled(bool enabled) {
    qCDebug(interfaceapp) << "MyAvatar.characterControllerEnabled is deprecated. Use MyAvatar.collisionsEnabled instead.";
    setCollisionsEnabled(enabled);
}

bool MyAvatar::getCharacterControllerEnabled() {
    qCDebug(interfaceapp) << "MyAvatar.characterControllerEnabled is deprecated. Use MyAvatar.collisionsEnabled instead.";
    return getCollisionsEnabled();
}

void MyAvatar::clearDriveKeys() {
    _driveKeys.fill(0.0f);
}

void MyAvatar::setDriveKey(DriveKeys key, float val) {
    try {
        _driveKeys.at(key) = val;
    } catch (const std::exception&) {
        qCCritical(interfaceapp) << Q_FUNC_INFO << ": Index out of bounds";
    }
}

float MyAvatar::getDriveKey(DriveKeys key) const {
    return isDriveKeyDisabled(key) ? 0.0f : getRawDriveKey(key);
}

float MyAvatar::getRawDriveKey(DriveKeys key) const {
    try {
        return _driveKeys.at(key);
    } catch (const std::exception&) {
        qCCritical(interfaceapp) << Q_FUNC_INFO << ": Index out of bounds";
        return 0.0f;
    }
}

void MyAvatar::relayDriveKeysToCharacterController() {
    if (getDriveKey(TRANSLATE_Y) > 0.0f) {
        _characterController.jump();
    }
}

void MyAvatar::disableDriveKey(DriveKeys key) {
    try {
        _disabledDriveKeys.set(key);
    } catch (const std::exception&) {
        qCCritical(interfaceapp) << Q_FUNC_INFO << ": Index out of bounds";
    }
}

void MyAvatar::enableDriveKey(DriveKeys key) {
    try {
        _disabledDriveKeys.reset(key);
    } catch (const std::exception&) {
        qCCritical(interfaceapp) << Q_FUNC_INFO << ": Index out of bounds";
    }
}

bool MyAvatar::isDriveKeyDisabled(DriveKeys key) const {
    try {
        return _disabledDriveKeys.test(key);
    } catch (const std::exception&) {
        qCCritical(interfaceapp) << Q_FUNC_INFO << ": Index out of bounds";
        return true;
    }
}

glm::vec3 MyAvatar::getWorldBodyPosition() const {
    return transformPoint(_sensorToWorldMatrix, extractTranslation(_bodySensorMatrix));
}

glm::quat MyAvatar::getWorldBodyOrientation() const {
    return glm::quat_cast(_sensorToWorldMatrix * _bodySensorMatrix);
}

// old school meat hook style
glm::mat4 MyAvatar::deriveBodyFromHMDSensor() const {

    // HMD is in sensor space.
    const glm::vec3 hmdPosition = getHMDSensorPosition();
    const glm::quat hmdOrientation = getHMDSensorOrientation();
    const glm::quat hmdOrientationYawOnly = cancelOutRollAndPitch(hmdOrientation);

    const Rig& rig = _skeletonModel->getRig();
    int rightEyeIndex = rig.indexOfJoint("RightEye");
    int leftEyeIndex = rig.indexOfJoint("LeftEye");
    int neckIndex = rig.indexOfJoint("Neck");
    int hipsIndex = rig.indexOfJoint("Hips");

    glm::vec3 rigMiddleEyePos = DEFAULT_AVATAR_MIDDLE_EYE_POS;
    if (leftEyeIndex >= 0 && rightEyeIndex >= 0) {
        rigMiddleEyePos =  (rig.getAbsoluteDefaultPose(leftEyeIndex).trans() + rig.getAbsoluteDefaultPose(rightEyeIndex).trans()) / 2.0f;
    }
    glm::vec3 rigNeckPos = neckIndex != -1 ? rig.getAbsoluteDefaultPose(neckIndex).trans() : DEFAULT_AVATAR_NECK_POS;
    glm::vec3 rigHipsPos = hipsIndex != -1 ? rig.getAbsoluteDefaultPose(hipsIndex).trans() : DEFAULT_AVATAR_HIPS_POS;

    glm::vec3 localEyes = (rigMiddleEyePos - rigHipsPos);
    glm::vec3 localNeck = (rigNeckPos - rigHipsPos);

    // apply simplistic head/neck model
    // figure out where the avatar body should be by applying offsets from the avatar's neck & head joints.

    // eyeToNeck offset is relative full HMD orientation.
    // while neckToRoot offset is only relative to HMDs yaw.
    // Y_180 is necessary because rig is z forward and hmdOrientation is -z forward
    glm::vec3 eyeToNeck = hmdOrientation * Quaternions::Y_180 * (localNeck - localEyes);
    glm::vec3 neckToRoot = hmdOrientationYawOnly * Quaternions::Y_180 * -localNeck;
    glm::vec3 bodyPos = hmdPosition + eyeToNeck + neckToRoot;

    return createMatFromQuatAndPos(hmdOrientationYawOnly, bodyPos);
}

glm::vec3 MyAvatar::getPositionForAudio() {
    switch (_audioListenerMode) {
        case AudioListenerMode::FROM_HEAD:
            return getHead()->getPosition();
        case AudioListenerMode::FROM_CAMERA:
            return qApp->getCamera().getPosition();
        case AudioListenerMode::CUSTOM:
            return _customListenPosition;
    }
    return vec3();
}

glm::quat MyAvatar::getOrientationForAudio() {
    switch (_audioListenerMode) {
        case AudioListenerMode::FROM_HEAD:
            return getHead()->getFinalOrientationInWorldFrame();
        case AudioListenerMode::FROM_CAMERA:
            return qApp->getCamera().getOrientation();
        case AudioListenerMode::CUSTOM:
            return _customListenOrientation;
    }
    return quat();
}

void MyAvatar::setAudioListenerMode(AudioListenerMode audioListenerMode) {
    if (_audioListenerMode != audioListenerMode) {
        _audioListenerMode = audioListenerMode;
        emit audioListenerModeChanged();
    }
}

QScriptValue audioListenModeToScriptValue(QScriptEngine* engine, const AudioListenerMode& audioListenerMode) {
    return audioListenerMode;
}

void audioListenModeFromScriptValue(const QScriptValue& object, AudioListenerMode& audioListenerMode) {
    audioListenerMode = static_cast<AudioListenerMode>(object.toUInt16());
}

QScriptValue driveKeysToScriptValue(QScriptEngine* engine, const MyAvatar::DriveKeys& driveKeys) {
    return driveKeys;
}

void driveKeysFromScriptValue(const QScriptValue& object, MyAvatar::DriveKeys& driveKeys) {
    driveKeys = static_cast<MyAvatar::DriveKeys>(object.toUInt16());
}


void MyAvatar::lateUpdatePalms() {
    Avatar::updatePalms();
}


static const float FOLLOW_TIME = 0.5f;

MyAvatar::FollowHelper::FollowHelper() {
    deactivate();
}

void MyAvatar::FollowHelper::deactivate() {
    for (int i = 0; i < NumFollowTypes; i++) {
        deactivate((FollowType)i);
    }
}

void MyAvatar::FollowHelper::deactivate(FollowType type) {
    assert(type >= 0 && type < NumFollowTypes);
    _timeRemaining[(int)type] = 0.0f;
}

void MyAvatar::FollowHelper::activate(FollowType type) {
    assert(type >= 0 && type < NumFollowTypes);
    // TODO: Perhaps, the follow time should be proportional to the displacement.
    _timeRemaining[(int)type] = FOLLOW_TIME;
}

bool MyAvatar::FollowHelper::isActive(FollowType type) const {
    assert(type >= 0 && type < NumFollowTypes);
    return _timeRemaining[(int)type] > 0.0f;
}

bool MyAvatar::FollowHelper::isActive() const {
    for (int i = 0; i < NumFollowTypes; i++) {
        if (isActive((FollowType)i)) {
            return true;
        }
    }
    return false;
}

float MyAvatar::FollowHelper::getMaxTimeRemaining() const {
    float max = 0.0f;
    for (int i = 0; i < NumFollowTypes; i++) {
        if (_timeRemaining[i] > max) {
            max = _timeRemaining[i];
        }
    }
    return max;
}

void MyAvatar::FollowHelper::decrementTimeRemaining(float dt) {
    for (int i = 0; i < NumFollowTypes; i++) {
        _timeRemaining[i] -= dt;
    }
}

bool MyAvatar::FollowHelper::shouldActivateRotation(const MyAvatar& myAvatar, const glm::mat4& desiredBodyMatrix, const glm::mat4& currentBodyMatrix) const {
    auto cameraMode = qApp->getCamera().getMode();
    if (cameraMode == CAMERA_MODE_THIRD_PERSON) {
        return false;
    } else {
        const float FOLLOW_ROTATION_THRESHOLD = cosf(PI / 6.0f); // 30 degrees
        glm::vec2 bodyFacing = getFacingDir2D(currentBodyMatrix);
        return glm::dot(myAvatar.getHMDSensorFacingMovingAverage(), bodyFacing) < FOLLOW_ROTATION_THRESHOLD;
    }
}

bool MyAvatar::FollowHelper::shouldActivateHorizontal(const MyAvatar& myAvatar, const glm::mat4& desiredBodyMatrix, const glm::mat4& currentBodyMatrix) const {

    // -z axis of currentBodyMatrix in world space.
    glm::vec3 forward = glm::normalize(glm::vec3(-currentBodyMatrix[0][2], -currentBodyMatrix[1][2], -currentBodyMatrix[2][2]));
    // x axis of currentBodyMatrix in world space.
    glm::vec3 right = glm::normalize(glm::vec3(currentBodyMatrix[0][0], currentBodyMatrix[1][0], currentBodyMatrix[2][0]));
    glm::vec3 offset = extractTranslation(desiredBodyMatrix) - extractTranslation(currentBodyMatrix);

    float forwardLeanAmount = glm::dot(forward, offset);
    float lateralLeanAmount = glm::dot(right, offset);

    const float MAX_LATERAL_LEAN = 0.3f;
    const float MAX_FORWARD_LEAN = 0.15f;
    const float MAX_BACKWARD_LEAN = 0.1f;

    if (forwardLeanAmount > 0 && forwardLeanAmount > MAX_FORWARD_LEAN) {
        return true;
    } else if (forwardLeanAmount < 0 && forwardLeanAmount < -MAX_BACKWARD_LEAN) {
        return true;
    }

    return fabs(lateralLeanAmount) > MAX_LATERAL_LEAN;
}

bool MyAvatar::FollowHelper::shouldActivateVertical(const MyAvatar& myAvatar, const glm::mat4& desiredBodyMatrix, const glm::mat4& currentBodyMatrix) const {

    const float CYLINDER_TOP = 0.1f;
    const float CYLINDER_BOTTOM = -1.5f;

    glm::vec3 offset = extractTranslation(desiredBodyMatrix) - extractTranslation(currentBodyMatrix);
    return (offset.y > CYLINDER_TOP) || (offset.y < CYLINDER_BOTTOM);
}

void MyAvatar::FollowHelper::prePhysicsUpdate(MyAvatar& myAvatar, const glm::mat4& desiredBodyMatrix, const glm::mat4& currentBodyMatrix, bool hasDriveInput) {
    _desiredBodyMatrix = desiredBodyMatrix;

    if (myAvatar.getHMDLeanRecenterEnabled()) {
        if (!isActive(Rotation) && shouldActivateRotation(myAvatar, desiredBodyMatrix, currentBodyMatrix)) {
            activate(Rotation);
        }
        if (!isActive(Horizontal) && shouldActivateHorizontal(myAvatar, desiredBodyMatrix, currentBodyMatrix)) {
            activate(Horizontal);
        }
        if (!isActive(Vertical) && (shouldActivateVertical(myAvatar, desiredBodyMatrix, currentBodyMatrix) || hasDriveInput)) {
            activate(Vertical);
        }
    }

    glm::mat4 desiredWorldMatrix = myAvatar.getSensorToWorldMatrix() * _desiredBodyMatrix;
    glm::mat4 currentWorldMatrix = myAvatar.getSensorToWorldMatrix() * currentBodyMatrix;

    AnimPose followWorldPose(currentWorldMatrix);
    if (isActive(Rotation)) {
        followWorldPose.rot() = glmExtractRotation(desiredWorldMatrix);
    }
    if (isActive(Horizontal)) {
        glm::vec3 desiredTranslation = extractTranslation(desiredWorldMatrix);
        followWorldPose.trans().x = desiredTranslation.x;
        followWorldPose.trans().z = desiredTranslation.z;
    }
    if (isActive(Vertical)) {
        glm::vec3 desiredTranslation = extractTranslation(desiredWorldMatrix);
        followWorldPose.trans().y = desiredTranslation.y;
    }

    myAvatar.getCharacterController()->setFollowParameters(followWorldPose, getMaxTimeRemaining());
}

glm::mat4 MyAvatar::FollowHelper::postPhysicsUpdate(const MyAvatar& myAvatar, const glm::mat4& currentBodyMatrix) {
    if (isActive()) {
        float dt = myAvatar.getCharacterController()->getFollowTime();
        decrementTimeRemaining(dt);

        // apply follow displacement to the body matrix.
        glm::vec3 worldLinearDisplacement = myAvatar.getCharacterController()->getFollowLinearDisplacement();
        glm::quat worldAngularDisplacement = myAvatar.getCharacterController()->getFollowAngularDisplacement();
        glm::quat sensorToWorld = glmExtractRotation(myAvatar.getSensorToWorldMatrix());
        glm::quat worldToSensor = glm::inverse(sensorToWorld);

        glm::vec3 sensorLinearDisplacement = worldToSensor * worldLinearDisplacement;
        glm::quat sensorAngularDisplacement = worldToSensor * worldAngularDisplacement * sensorToWorld;

        glm::mat4 newBodyMat = createMatFromQuatAndPos(sensorAngularDisplacement * glmExtractRotation(currentBodyMatrix),
                                                       sensorLinearDisplacement + extractTranslation(currentBodyMatrix));
        return newBodyMat;

    } else {
        return currentBodyMatrix;
    }
}

float MyAvatar::getAccelerationEnergy() {
    glm::vec3 velocity = getVelocity();
    int changeInVelocity = abs(velocity.length() - priorVelocity.length());
    float changeInEnergy = priorVelocity.length() * changeInVelocity * AVATAR_MOVEMENT_ENERGY_CONSTANT;
    priorVelocity = velocity;

    return changeInEnergy;
}

float MyAvatar::getEnergy() {
    return currentEnergy;
}

void MyAvatar::setEnergy(float value) {
    currentEnergy = value;
}

float MyAvatar::getAudioEnergy() {
    return getAudioLoudness() * AUDIO_ENERGY_CONSTANT;
}

bool MyAvatar::didTeleport() {
    glm::vec3 pos = getPosition();
    glm::vec3 changeInPosition = pos - lastPosition;
    lastPosition = pos;
    return (changeInPosition.length() > MAX_AVATAR_MOVEMENT_PER_FRAME);
}

bool MyAvatar::hasDriveInput() const {
    return fabsf(getDriveKey(TRANSLATE_X)) > 0.0f || fabsf(getDriveKey(TRANSLATE_Y)) > 0.0f || fabsf(getDriveKey(TRANSLATE_Z)) > 0.0f;
}

void MyAvatar::setAway(bool value) {
    _isAway = value;
    if (_isAway) {
        emit wentAway();
    } else {
        emit wentActive();
    }
}

// The resulting matrix is used to render the hand controllers, even if the camera is decoupled from the avatar.
// Specificly, if we are rendering using a third person camera.  We would like to render the hand controllers in front of the camera,
// not in front of the avatar.
glm::mat4 MyAvatar::computeCameraRelativeHandControllerMatrix(const glm::mat4& controllerSensorMatrix) const {

    // Fetch the current camera transform.
    glm::mat4 cameraWorldMatrix = qApp->getCamera().getTransform();
    if (qApp->getCamera().getMode() == CAMERA_MODE_MIRROR) {
        cameraWorldMatrix *= createMatFromScaleQuatAndPos(vec3(-1.0f, 1.0f, 1.0f), glm::quat(), glm::vec3());
    }

    // compute a NEW sensorToWorldMatrix for the camera.  The equation is cameraWorldMatrix = cameraSensorToWorldMatrix * _hmdSensorMatrix.
    // here we solve for the unknown cameraSensorToWorldMatrix.
    glm::mat4 cameraSensorToWorldMatrix = cameraWorldMatrix * glm::inverse(_hmdSensorMatrix);

    // Using the new cameraSensorToWorldMatrix, compute where the controller is in world space.
    glm::mat4 controllerWorldMatrix = cameraSensorToWorldMatrix * controllerSensorMatrix;

    // move it into avatar space
    glm::mat4 avatarMatrix = createMatFromQuatAndPos(getOrientation(), getPosition());
    return glm::inverse(avatarMatrix) * controllerWorldMatrix;
}

glm::quat MyAvatar::getAbsoluteJointRotationInObjectFrame(int index) const {
    if (index < 0) {
        index += numeric_limits<unsigned short>::max() + 1; // 65536
    }

    switch (index) {
        case CONTROLLER_LEFTHAND_INDEX: {
            return getLeftHandControllerPoseInAvatarFrame().getRotation();
        }
        case CONTROLLER_RIGHTHAND_INDEX: {
            return getRightHandControllerPoseInAvatarFrame().getRotation();
        }
        case CAMERA_RELATIVE_CONTROLLER_LEFTHAND_INDEX: {
            auto pose = _leftHandControllerPoseInSensorFrameCache.get();
            glm::mat4 controllerSensorMatrix = createMatFromQuatAndPos(pose.rotation, pose.translation);
            glm::mat4 result = computeCameraRelativeHandControllerMatrix(controllerSensorMatrix);
            return glmExtractRotation(result);
        }
        case CAMERA_RELATIVE_CONTROLLER_RIGHTHAND_INDEX: {
            auto pose = _rightHandControllerPoseInSensorFrameCache.get();
            glm::mat4 controllerSensorMatrix = createMatFromQuatAndPos(pose.rotation, pose.translation);
            glm::mat4 result = computeCameraRelativeHandControllerMatrix(controllerSensorMatrix);
            return glmExtractRotation(result);
        }
        case CAMERA_MATRIX_INDEX: {
            bool success;
            Transform avatarTransform;
            Transform::mult(avatarTransform, getParentTransform(success), getLocalTransform());
            glm::mat4 invAvatarMat = avatarTransform.getInverseMatrix();
            return glmExtractRotation(invAvatarMat * qApp->getCamera().getTransform());
        }
        default: {
            return Avatar::getAbsoluteJointRotationInObjectFrame(index);
        }
    }
}

glm::vec3 MyAvatar::getAbsoluteJointTranslationInObjectFrame(int index) const {
    if (index < 0) {
        index += numeric_limits<unsigned short>::max() + 1; // 65536
    }

    switch (index) {
        case CONTROLLER_LEFTHAND_INDEX: {
            return getLeftHandControllerPoseInAvatarFrame().getTranslation();
        }
        case CONTROLLER_RIGHTHAND_INDEX: {
            return getRightHandControllerPoseInAvatarFrame().getTranslation();
        }
        case CAMERA_RELATIVE_CONTROLLER_LEFTHAND_INDEX: {
            auto pose = _leftHandControllerPoseInSensorFrameCache.get();
            glm::mat4 controllerSensorMatrix = createMatFromQuatAndPos(pose.rotation, pose.translation);
            glm::mat4 result = computeCameraRelativeHandControllerMatrix(controllerSensorMatrix);
            return extractTranslation(result);
        }
        case CAMERA_RELATIVE_CONTROLLER_RIGHTHAND_INDEX: {
            auto pose = _rightHandControllerPoseInSensorFrameCache.get();
            glm::mat4 controllerSensorMatrix = createMatFromQuatAndPos(pose.rotation, pose.translation);
            glm::mat4 result = computeCameraRelativeHandControllerMatrix(controllerSensorMatrix);
            return extractTranslation(result);
        }
        case CAMERA_MATRIX_INDEX: {
            bool success;
            Transform avatarTransform;
            Transform::mult(avatarTransform, getParentTransform(success), getLocalTransform());
            glm::mat4 invAvatarMat = avatarTransform.getInverseMatrix();
            return extractTranslation(invAvatarMat * qApp->getCamera().getTransform());
        }
        default: {
            return Avatar::getAbsoluteJointTranslationInObjectFrame(index);
        }
    }
}

glm::mat4 MyAvatar::getCenterEyeCalibrationMat() const {
    // TODO: as an optimization cache this computation, then invalidate the cache when the avatar model is changed.
    int rightEyeIndex = _skeletonModel->getRig().indexOfJoint("RightEye");
    int leftEyeIndex = _skeletonModel->getRig().indexOfJoint("LeftEye");
    if (rightEyeIndex >= 0 && leftEyeIndex >= 0) {
        auto centerEyePos = (getAbsoluteDefaultJointTranslationInObjectFrame(rightEyeIndex) + getAbsoluteDefaultJointTranslationInObjectFrame(leftEyeIndex)) * 0.5f;
        auto centerEyeRot = Quaternions::Y_180;
        return createMatFromQuatAndPos(centerEyeRot, centerEyePos);
    } else {
        return createMatFromQuatAndPos(DEFAULT_AVATAR_MIDDLE_EYE_POS, DEFAULT_AVATAR_MIDDLE_EYE_POS);
    }
}

glm::mat4 MyAvatar::getHeadCalibrationMat() const {
    // TODO: as an optimization cache this computation, then invalidate the cache when the avatar model is changed.
    int headIndex = _skeletonModel->getRig().indexOfJoint("Head");
    if (headIndex >= 0) {
        auto headPos = getAbsoluteDefaultJointTranslationInObjectFrame(headIndex);
        auto headRot = getAbsoluteDefaultJointRotationInObjectFrame(headIndex);
        return createMatFromQuatAndPos(headRot, headPos);
    } else {
        return createMatFromQuatAndPos(DEFAULT_AVATAR_HEAD_POS, DEFAULT_AVATAR_HEAD_POS);
    }
}

glm::mat4 MyAvatar::getSpine2CalibrationMat() const {
    // TODO: as an optimization cache this computation, then invalidate the cache when the avatar model is changed.
    int spine2Index = _skeletonModel->getRig().indexOfJoint("Spine2");
    if (spine2Index >= 0) {
        auto spine2Pos = getAbsoluteDefaultJointTranslationInObjectFrame(spine2Index);
        auto spine2Rot = getAbsoluteDefaultJointRotationInObjectFrame(spine2Index);
        return createMatFromQuatAndPos(spine2Rot, spine2Pos);
    } else {
        return createMatFromQuatAndPos(DEFAULT_AVATAR_SPINE2_POS, DEFAULT_AVATAR_SPINE2_POS);
    }
}

glm::mat4 MyAvatar::getHipsCalibrationMat() const {
    // TODO: as an optimization cache this computation, then invalidate the cache when the avatar model is changed.
    int hipsIndex = _skeletonModel->getRig().indexOfJoint("Hips");
    if (hipsIndex >= 0) {
        auto hipsPos = getAbsoluteDefaultJointTranslationInObjectFrame(hipsIndex);
        auto hipsRot = getAbsoluteDefaultJointRotationInObjectFrame(hipsIndex);
        return createMatFromQuatAndPos(hipsRot, hipsPos);
    } else {
        return createMatFromQuatAndPos(DEFAULT_AVATAR_HIPS_POS, DEFAULT_AVATAR_HIPS_POS);
    }
}

glm::mat4 MyAvatar::getLeftFootCalibrationMat() const {
    // TODO: as an optimization cache this computation, then invalidate the cache when the avatar model is changed.
    int leftFootIndex = _skeletonModel->getRig().indexOfJoint("LeftFoot");
    if (leftFootIndex >= 0) {
        auto leftFootPos = getAbsoluteDefaultJointTranslationInObjectFrame(leftFootIndex);
        auto leftFootRot = getAbsoluteDefaultJointRotationInObjectFrame(leftFootIndex);
        return createMatFromQuatAndPos(leftFootRot, leftFootPos);
    } else {
        return createMatFromQuatAndPos(DEFAULT_AVATAR_LEFTFOOT_POS, DEFAULT_AVATAR_LEFTFOOT_POS);
    }
}

glm::mat4 MyAvatar::getRightFootCalibrationMat() const {
    // TODO: as an optimization cache this computation, then invalidate the cache when the avatar model is changed.
    int rightFootIndex = _skeletonModel->getRig().indexOfJoint("RightFoot");
    if (rightFootIndex >= 0) {
        auto rightFootPos = getAbsoluteDefaultJointTranslationInObjectFrame(rightFootIndex);
        auto rightFootRot = getAbsoluteDefaultJointRotationInObjectFrame(rightFootIndex);
        return createMatFromQuatAndPos(rightFootRot, rightFootPos);
    } else {
        return createMatFromQuatAndPos(DEFAULT_AVATAR_RIGHTFOOT_POS, DEFAULT_AVATAR_RIGHTFOOT_POS);
    }
}

bool MyAvatar::pinJoint(int index, const glm::vec3& position, const glm::quat& orientation) {
    auto hipsIndex = getJointIndex("Hips");
    if (index != hipsIndex) {
        qWarning() << "Pinning is only supported for the hips joint at the moment.";
        return false;
    }

    slamPosition(position);
    setOrientation(orientation);

    _skeletonModel->getRig().setMaxHipsOffsetLength(0.05f);

    auto it = std::find(_pinnedJoints.begin(), _pinnedJoints.end(), index);
    if (it == _pinnedJoints.end()) {
        _pinnedJoints.push_back(index);
    }

    return true;
}

bool MyAvatar::clearPinOnJoint(int index) {
    auto it = std::find(_pinnedJoints.begin(), _pinnedJoints.end(), index);
    if (it != _pinnedJoints.end()) {
        _pinnedJoints.erase(it);

        auto hipsIndex = getJointIndex("Hips");
        if (index == hipsIndex) {
            _skeletonModel->getRig().setMaxHipsOffsetLength(FLT_MAX);
        }

        return true;
    }
    return false;
}

float MyAvatar::getIKErrorOnLastSolve() const {
    return _skeletonModel->getRig().getIKErrorOnLastSolve();
}

// thread-safe
void MyAvatar::addHoldAction(AvatarActionHold* holdAction) {
    std::lock_guard<std::mutex> guard(_holdActionsMutex);
    _holdActions.push_back(holdAction);
}

// thread-safe
void MyAvatar::removeHoldAction(AvatarActionHold* holdAction) {
    std::lock_guard<std::mutex> guard(_holdActionsMutex);
    auto iter = std::find(std::begin(_holdActions), std::end(_holdActions), holdAction);
    if (iter != std::end(_holdActions)) {
        _holdActions.erase(iter);
    }
}

void MyAvatar::updateHoldActions(const AnimPose& prePhysicsPose, const AnimPose& postUpdatePose) {
    auto entityTreeRenderer = qApp->getEntities();
    EntityTreePointer entityTree = entityTreeRenderer ? entityTreeRenderer->getTree() : nullptr;
    if (entityTree) {
        // lateAvatarUpdate will modify entity position & orientation, so we need an entity write lock
        entityTree->withWriteLock([&] {

            // to prevent actions from adding or removing themselves from the _holdActions vector
            // while we are iterating, we need to enter a critical section.
            std::lock_guard<std::mutex> guard(_holdActionsMutex);

            for (auto& holdAction : _holdActions) {
                holdAction->lateAvatarUpdate(prePhysicsPose, postUpdatePose);
            }
        });
    }
}

const MyHead* MyAvatar::getMyHead() const { 
    return static_cast<const MyHead*>(getHead()); 
}<|MERGE_RESOLUTION|>--- conflicted
+++ resolved
@@ -523,17 +523,9 @@
     {
         PerformanceTimer perfTimer("skeleton");
 
-<<<<<<< HEAD
-        if (_rig) {
-            _rig->setEnableDebugDrawIKTargets(_enableDebugDrawIKTargets);
-            _rig->setEnableDebugDrawIKConstraints(_enableDebugDrawIKConstraints);
-            _rig->setEnableDebugDrawIKChains(_enableDebugDrawIKChains);
-        }
-=======
         _skeletonModel->getRig().setEnableDebugDrawIKTargets(_enableDebugDrawIKTargets);
         _skeletonModel->getRig().setEnableDebugDrawIKConstraints(_enableDebugDrawIKConstraints);
->>>>>>> 207c13c3
-
+        _skeletonModel->getRig().setEnableDebugDrawIKChains(_enableDebugDrawIKChains);
         _skeletonModel->simulate(deltaTime);
     }
 

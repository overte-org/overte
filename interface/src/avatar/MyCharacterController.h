--- conflicted
+++ resolved
@@ -44,7 +44,6 @@
 
     void setDensity(btScalar density) { _density = density; }
 
-<<<<<<< HEAD
     btCollisionShape* createDetailedCollisionShapeForJoint(int jointIndex);
     DetailedMotionState* createDetailedMotionStateForJoint(int jointIndex);
     std::vector<DetailedMotionState*>& getDetailedMotionStates() { return _detailedMotionStates; }
@@ -69,13 +68,12 @@
     };
     std::vector<RayAvatarResult> rayTest(const btVector3& origin, const btVector3& direction, const btScalar& length,
                                          const QVector<uint>& jointsToExclude) const;
-=======
+
     int32_t computeCollisionMask() const override;
     void handleChangedCollisionMask() override;
 
     bool _collideWithOtherAvatars{ true };
     void setCollideWithOtherAvatars(bool collideWithOtherAvatars) { _collideWithOtherAvatars = collideWithOtherAvatars; }
->>>>>>> 90c7423d
 
 protected:
     void initRayShotgun(const btCollisionWorld* world);

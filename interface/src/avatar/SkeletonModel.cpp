--- conflicted
+++ resolved
@@ -22,34 +22,15 @@
 #include "Util.h"
 #include "InterfaceLogging.h"
 
-<<<<<<< HEAD
-enum StandingFootState {
-    LEFT_FOOT,
-    RIGHT_FOOT,
-    NO_FOOT
-};
-
 SkeletonModel::SkeletonModel(Avatar* owningAvatar, QObject* parent, RigPointer rig) :
     Model(rig, parent),
-=======
-SkeletonModel::SkeletonModel(Avatar* owningAvatar, QObject* parent) : 
-    Model(parent),
->>>>>>> 0b1a3614
     _triangleFanID(DependencyManager::get<GeometryCache>()->allocateID()),
     _owningAvatar(owningAvatar),
     _boundingCapsuleLocalOffset(0.0f),
     _boundingCapsuleRadius(0.0f),
     _boundingCapsuleHeight(0.0f),
     _defaultEyeModelPosition(glm::vec3(0.0f, 0.0f, 0.0f)),
-<<<<<<< HEAD
-    _standingFoot(NO_FOOT),
-    _standingOffset(0.0f),
-    _clampedFootPosition(0.0f),
     _headClipDistance(DEFAULT_NEAR_CLIP)
-=======
-    _headClipDistance(DEFAULT_NEAR_CLIP),
-    _isFirstPerson(false)
->>>>>>> 0b1a3614
 {
     assert(_rig);
     assert(_owningAvatar);

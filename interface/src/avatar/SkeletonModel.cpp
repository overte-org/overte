--- conflicted
+++ resolved
@@ -111,12 +111,6 @@
 const float PALM_PRIORITY = DEFAULT_PRIORITY;
 // Called within Model::simulate call, below.
 void SkeletonModel::updateRig(float deltaTime, glm::mat4 parentTransform) {
-<<<<<<< HEAD
-=======
-    if (_owningAvatar->isMyAvatar()) {
-        _rig->computeMotionAnimationState(deltaTime, _owningAvatar->getPosition(), _owningAvatar->getVelocity(), _owningAvatar->getOrientation());
-    }
->>>>>>> d324771f
     Head* head = _owningAvatar->getHead();
     if (_owningAvatar->isMyAvatar()) {
         MyAvatar* myAvatar = static_cast<MyAvatar*>(_owningAvatar);
@@ -185,9 +179,7 @@
 
         _rig->updateFromHandParameters(handParams, deltaTime);
 
-<<<<<<< HEAD
         _rig->computeMotionAnimationState(deltaTime, _owningAvatar->getPosition(), _owningAvatar->getVelocity(), _owningAvatar->getOrientation());
-=======
         // evaluate AnimGraph animation and update jointStates.
         Model::updateRig(deltaTime, parentTransform);
 
@@ -202,10 +194,9 @@
 
         _rig->updateFromEyeParameters(eyeParams);
 
-        // rebuild the jointState transform for the eyes only
+        // rebuild the jointState transform for the eyes only. Must be after updateRig.
         _rig->updateJointState(eyeParams.leftEyeJointIndex, parentTransform);
         _rig->updateJointState(eyeParams.rightEyeJointIndex, parentTransform);
->>>>>>> d324771f
 
     } else {
 
@@ -238,7 +229,6 @@
         eyeParams.rightEyeJointIndex = geometry.rightEyeJointIndex;
         _rig->updateFromEyeParameters(eyeParams);
      }
-    Model::updateRig(deltaTime, parentTransform);
 }
 
 void SkeletonModel::updateAttitude() {

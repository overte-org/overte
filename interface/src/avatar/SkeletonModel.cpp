--- conflicted
+++ resolved
@@ -686,39 +686,6 @@
     _boundingRadius = 0.5f * glm::length(diagonal);
 }
 
-<<<<<<< HEAD
-=======
-void SkeletonModel::resetShapePositionsToDefaultPose() {
-    // DEBUG method.
-    // Moves shapes to the joint default locations for debug visibility into
-    // how the bounding shape is computed.
-
-    if (!_geometry || _shapes.isEmpty()) {
-        // geometry or joints have not yet been created
-        return;
-    }
-
-    const FBXGeometry& geometry = _geometry->getFBXGeometry();
-    if (geometry.joints.isEmpty()) {
-        return;
-    }
-
-    // The shapes are moved to their default positions in computeBoundingShape().
-    computeBoundingShape(geometry);
-
-    // Then we move them into world frame for rendering at the Model's location.
-    for (int i = 0; i < _shapes.size(); i++) {
-        Shape* shape = _shapes[i];
-        if (shape) {
-            shape->setTranslation(_translation + _rotation * shape->getTranslation());
-            shape->setRotation(_rotation * shape->getRotation());
-        }
-    }
-    _boundingShape.setTranslation(_translation + _rotation * _boundingShapeLocalOffset);
-    _boundingShape.setRotation(_rotation);
-}
-
->>>>>>> 16525dc7
 void SkeletonModel::renderBoundingCollisionShapes(gpu::Batch& batch, float alpha) {
     const int BALL_SUBDIVISIONS = 10;
 

--- conflicted
+++ resolved
@@ -9,30 +9,17 @@
 //  See the accompanying file LICENSE or http://www.apache.org/licenses/LICENSE-2.0.html
 //
 
-<<<<<<< HEAD
 #include "AvatarActionHold.h"
 
 #include <QVariantGLM.h>
 
-#include "avatar/MyAvatar.h"
-=======
-#include "QVariantGLM.h"
->>>>>>> 85b82665
 #include "avatar/AvatarManager.h"
 
 const uint16_t AvatarActionHold::holdVersion = 1;
 
 AvatarActionHold::AvatarActionHold(const QUuid& id, EntityItemPointer ownerEntity) :
-<<<<<<< HEAD
     ObjectActionSpring(id, ownerEntity)
 {
-=======
-    ObjectActionSpring(id, ownerEntity),
-    _relativePosition(glm::vec3(0.0f)),
-    _relativeRotation(glm::quat()),
-    _hand("right"),
-    _holderID(QUuid()) {
->>>>>>> 85b82665
     _type = ACTION_TYPE_HOLD;
 #if WANT_DEBUG
     qDebug() << "AvatarActionHold::AvatarActionHold";
@@ -45,20 +32,10 @@
 #endif
 }
 
-<<<<<<< HEAD
-void AvatarActionHold::updateActionWorker(float deltaTimeStep) {
-    bool gotLock = false;
-    glm::quat rotation { Quaternions::IDENTITY };
-    glm::vec3 position { Vectors::ZERO };
-    std::shared_ptr<Avatar> holdingAvatar = nullptr;
-    
-    gotLock = withTryReadLock([&]{
-=======
 std::shared_ptr<Avatar> AvatarActionHold::getTarget(glm::quat& rotation, glm::vec3& position) {
     std::shared_ptr<Avatar> holdingAvatar = nullptr;
 
     withTryReadLock([&]{
->>>>>>> 85b82665
         QSharedPointer<AvatarManager> avatarManager = DependencyManager::get<AvatarManager>();
         AvatarSharedPointer holdingAvatarData = avatarManager->getAvatarBySessionID(_holderID);
         holdingAvatar = std::static_pointer_cast<Avatar>(holdingAvatarData);
@@ -115,18 +92,13 @@
             }
         }
     });
-<<<<<<< HEAD
-    
-    if (holdingAvatar && gotLock) {
-        gotLock = withTryWriteLock([&]{
-=======
 
     return holdingAvatar;
 }
 
 void AvatarActionHold::updateActionWorker(float deltaTimeStep) {
-    glm::quat rotation;
-    glm::vec3 position;
+    glm::quat rotation { Quaternions::IDENTITY };
+    glm::vec3 position { Vectors::ZERO };
     bool valid = false;
     int holdCount = 0;
 
@@ -156,7 +128,6 @@
         position /= holdCount;
 
         bool gotLock = withTryWriteLock([&]{
->>>>>>> 85b82665
             _positionalTarget = position;
             _rotationalTarget = rotation;
             _positionalTargetSet = true;

//
//  AudioData.h
//  interface
//
//  Created by Stephen Birarda on 1/29/13.
//  Copyright (c) 2013 HighFidelity, Inc. All rights reserved.
//

#ifndef __interface__AudioData__
#define __interface__AudioData__

#include <iostream>
#include <stdint.h>
#include <glm/glm.hpp>
#include "AudioRingBuffer.h"
#include "UDPSocket.h"
#include "Head.h"

class AudioData {
    public:
<<<<<<< HEAD
        AudioData(int bufferLength);
=======
        AudioData();
>>>>>>> 53b89193
        ~AudioData();
        AudioRingBuffer *ringBuffer;

        UDPSocket *audioSocket;
    
        Head *linkedHead;
    
        glm::vec3 sourcePosition;
    
        // store current mixer address and port
        in_addr_t mixerAddress;
        in_port_t mixerPort;
    
        timeval lastCallback;
        float averagedLatency;
        float measuredJitter;
        float jitterBuffer;
        int wasStarved;
        
        float lastInputLoudness;
        float averagedInputLoudness;
<<<<<<< HEAD
=======
    
        bool mixerLoopbackFlag;
>>>>>>> 53b89193
};

#endif /* defined(__interface__AudioData__) */<|MERGE_RESOLUTION|>--- conflicted
+++ resolved
@@ -18,19 +18,13 @@
 
 class AudioData {
     public:
-<<<<<<< HEAD
-        AudioData(int bufferLength);
-=======
         AudioData();
->>>>>>> 53b89193
         ~AudioData();
         AudioRingBuffer *ringBuffer;
 
         UDPSocket *audioSocket;
     
         Head *linkedHead;
-    
-        glm::vec3 sourcePosition;
     
         // store current mixer address and port
         in_addr_t mixerAddress;
@@ -44,11 +38,8 @@
         
         float lastInputLoudness;
         float averagedInputLoudness;
-<<<<<<< HEAD
-=======
     
         bool mixerLoopbackFlag;
->>>>>>> 53b89193
 };
 
 #endif /* defined(__interface__AudioData__) */
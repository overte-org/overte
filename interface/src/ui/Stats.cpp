//
//  Created by Bradley Austin Davis 2015/06/17
//  Copyright 2013 High Fidelity, Inc.
//
//  Distributed under the Apache License, Version 2.0.
//  See the accompanying file LICENSE or http://www.apache.org/licenses/LICENSE-2.0.html
//

#include "Stats.h"

#include <queue>
#include <sstream>
#include <QFontDatabase>

#include <glm/glm.hpp>
#include <glm/gtx/component_wise.hpp>
#include <glm/gtx/quaternion.hpp>
#include <glm/gtx/vector_angle.hpp>

#include <render/Args.h>
#include <avatar/AvatarManager.h>
#include <Application.h>
#include <AudioClient.h>
#include <GeometryCache.h>
#include <LODManager.h>
#include <OffscreenUi.h>
#include <PerfStat.h>
#include <plugins/DisplayPlugin.h>

#include <gl/Context.h>

#include "BandwidthRecorder.h"
#include "Menu.h"
#include "Util.h"
#include "SequenceNumberStats.h"
#include "StatTracker.h"


HIFI_QML_DEF(Stats)

using namespace std;

static Stats* INSTANCE{ nullptr };

#if !defined (Q_OS_ANDROID)
QString getTextureMemoryPressureModeString();
#endif
Stats* Stats::getInstance() {
    Q_ASSERT(INSTANCE);
    return INSTANCE;
}

Stats::Stats(QQuickItem* parent) :  QQuickItem(parent) {
    INSTANCE = this;
    const QFont font = QFontDatabase::systemFont(QFontDatabase::FixedFont);
    _monospaceFont = font.family();
    _audioStats = &DependencyManager::get<AudioClient>()->getStats();
}

bool Stats::includeTimingRecord(const QString& name) {
    if (Menu::getInstance()->isOptionChecked(MenuOption::DisplayDebugTimingDetails)) {
        if (name.startsWith("/idle/update/")) {
            if (name.startsWith("/idle/update/simulation/")) {
<<<<<<< HEAD
                return Menu::getInstance()->isOptionChecked(MenuOption::ExpandPhysicsSimulationTiming);
=======
                return Menu::getInstance()->isOptionChecked(MenuOption::ExpandSimulationTiming);
>>>>>>> 1e086332
            } else if (name.startsWith("/idle/update/myAvatar/")) {
                if (name.startsWith("/idle/update/myAvatar/simulate/")) {
                    return Menu::getInstance()->isOptionChecked(MenuOption::ExpandMyAvatarSimulateTiming);
                }
                return Menu::getInstance()->isOptionChecked(MenuOption::ExpandMyAvatarTiming);
            } else if (name.startsWith("/idle/update/otherAvatars/")) {
                return Menu::getInstance()->isOptionChecked(MenuOption::ExpandOtherAvatarTiming);
            }
            return Menu::getInstance()->isOptionChecked(MenuOption::ExpandUpdateTiming);
        } else if (name.startsWith("/idle/updateGL/paintGL/")) {
            return Menu::getInstance()->isOptionChecked(MenuOption::ExpandPaintGLTiming);
        } else if (name.startsWith("/paintGL/")) {
            return Menu::getInstance()->isOptionChecked(MenuOption::ExpandPaintGLTiming);
        } else if (name.startsWith("physics/")) {
<<<<<<< HEAD
            return Menu::getInstance()->isOptionChecked(MenuOption::ExpandPhysicsSimulationTiming);
=======
            return Menu::getInstance()->isOptionChecked(MenuOption::ExpandPhysicsTiming);
>>>>>>> 1e086332
        }
        return true;
    }
    return false;
}

#define STAT_UPDATE(name, src) \
    { \
        auto val = src; \
        if (_##name != val) { \
            _##name = val; \
            emit name##Changed(); \
        } \
    }

#define STAT_UPDATE_FLOAT(name, src, epsilon) \
    { \
        float val = src; \
        if (fabs(_##name - val) >= epsilon) { \
            _##name = val; \
            emit name##Changed(); \
        } \
    }

extern std::atomic<size_t> DECIMATED_TEXTURE_COUNT;
extern std::atomic<size_t> RECTIFIED_TEXTURE_COUNT;

void Stats::updateStats(bool force) {
    QQuickItem* parent = parentItem();
    if (!force) {
        if (!Menu::getInstance()->isOptionChecked(MenuOption::Stats)) {
            if (parent->isVisible()) {
                parent->setVisible(false);
            }
            return;
        } else if (!parent->isVisible()) {
            parent->setVisible(true);
        }
    }

    auto nodeList = DependencyManager::get<NodeList>();
    auto avatarManager = DependencyManager::get<AvatarManager>();
    // we need to take one avatar out so we don't include ourselves
    STAT_UPDATE(avatarCount, avatarManager->size() - 1);
    STAT_UPDATE(updatedAvatarCount, avatarManager->getNumAvatarsUpdated());
    STAT_UPDATE(notUpdatedAvatarCount, avatarManager->getNumAvatarsNotUpdated());
    STAT_UPDATE(serverCount, (int)nodeList->size());
    STAT_UPDATE_FLOAT(renderrate, qApp->getRenderLoopRate(), 0.1f);
    if (qApp->getActiveDisplayPlugin()) {
        auto displayPlugin = qApp->getActiveDisplayPlugin();
        auto stats = displayPlugin->getHardwareStats();
        STAT_UPDATE(appdropped, stats["app_dropped_frame_count"].toInt());
        STAT_UPDATE(longrenders, stats["long_render_count"].toInt());
        STAT_UPDATE(longsubmits, stats["long_submit_count"].toInt());
        STAT_UPDATE(longframes, stats["long_frame_count"].toInt());
        STAT_UPDATE_FLOAT(presentrate, displayPlugin->presentRate(), 0.1f);
        STAT_UPDATE_FLOAT(presentnewrate, displayPlugin->newFramePresentRate(), 0.1f);
        STAT_UPDATE_FLOAT(presentdroprate, displayPlugin->droppedFrameRate(), 0.1f);
        STAT_UPDATE_FLOAT(stutterrate, displayPlugin->stutterRate(), 0.1f);
    } else {
        STAT_UPDATE(appdropped, -1);
        STAT_UPDATE(longrenders, -1);
        STAT_UPDATE(longsubmits, -1);
        STAT_UPDATE(presentrate, -1);
        STAT_UPDATE(presentnewrate, -1);
        STAT_UPDATE(presentdroprate, -1);
    }
    STAT_UPDATE(gameLoopRate, (int)qApp->getGameLoopRate());

    auto bandwidthRecorder = DependencyManager::get<BandwidthRecorder>();
    STAT_UPDATE(packetInCount, (int)bandwidthRecorder->getCachedTotalAverageInputPacketsPerSecond());
    STAT_UPDATE(packetOutCount, (int)bandwidthRecorder->getCachedTotalAverageOutputPacketsPerSecond());
    STAT_UPDATE_FLOAT(mbpsIn, (float)bandwidthRecorder->getCachedTotalAverageInputKilobitsPerSecond() / 1000.0f, 0.01f);
    STAT_UPDATE_FLOAT(mbpsOut, (float)bandwidthRecorder->getCachedTotalAverageOutputKilobitsPerSecond() / 1000.0f, 0.01f);

    STAT_UPDATE_FLOAT(assetMbpsIn, (float)bandwidthRecorder->getAverageInputKilobitsPerSecond(NodeType::AssetServer) / 1000.0f, 0.01f);
    STAT_UPDATE_FLOAT(assetMbpsOut, (float)bandwidthRecorder->getAverageOutputKilobitsPerSecond(NodeType::AssetServer) / 1000.0f, 0.01f);

    // Second column: ping
    SharedNodePointer audioMixerNode = nodeList->soloNodeOfType(NodeType::AudioMixer);
    SharedNodePointer avatarMixerNode = nodeList->soloNodeOfType(NodeType::AvatarMixer);
    SharedNodePointer assetServerNode = nodeList->soloNodeOfType(NodeType::AssetServer);
    SharedNodePointer messageMixerNode = nodeList->soloNodeOfType(NodeType::MessagesMixer);
    STAT_UPDATE(audioPing, audioMixerNode ? audioMixerNode->getPingMs() : -1); 
    const int mixerLossRate = (int)roundf(_audioStats->data()->getMixerStream()->lossRateWindow() * 100.0f);
    const int clientLossRate = (int)roundf(_audioStats->data()->getClientStream()->lossRateWindow() * 100.0f);
    const int largestLossRate = mixerLossRate > clientLossRate ? mixerLossRate : clientLossRate;
    STAT_UPDATE(audioPacketLoss, audioMixerNode ? largestLossRate : -1);
    STAT_UPDATE(avatarPing, avatarMixerNode ? avatarMixerNode->getPingMs() : -1);
    STAT_UPDATE(assetPing, assetServerNode ? assetServerNode->getPingMs() : -1);
    STAT_UPDATE(messagePing, messageMixerNode ? messageMixerNode->getPingMs() : -1);

    //// Now handle entity servers, since there could be more than one, we average their ping times
    int totalPingOctree = 0;
    int octreeServerCount = 0;
    int pingOctreeMax = 0;
    int totalEntityKbps = 0;
    nodeList->eachNode([&](const SharedNodePointer& node) {
        // TODO: this should also support entities
        if (node->getType() == NodeType::EntityServer) {
            totalPingOctree += node->getPingMs();
            totalEntityKbps += node->getInboundBandwidth();
            octreeServerCount++;
            if (pingOctreeMax < node->getPingMs()) {
                pingOctreeMax = node->getPingMs();
            }
        }
    });

    // update the entities ping with the average for all connected entity servers
    STAT_UPDATE(entitiesPing, octreeServerCount ? totalPingOctree / octreeServerCount : -1);

    // Third column, avatar stats
    auto myAvatar = avatarManager->getMyAvatar();
    glm::vec3 avatarPos = myAvatar->getWorldPosition();
    STAT_UPDATE(position, QVector3D(avatarPos.x, avatarPos.y, avatarPos.z));
    STAT_UPDATE_FLOAT(speed, glm::length(myAvatar->getWorldVelocity()), 0.01f);
    STAT_UPDATE_FLOAT(yaw, myAvatar->getBodyYaw(), 0.1f);
    if (_expanded || force) {
        SharedNodePointer avatarMixer = nodeList->soloNodeOfType(NodeType::AvatarMixer);
        if (avatarMixer) {
            STAT_UPDATE(avatarMixerInKbps, (int)roundf(bandwidthRecorder->getAverageInputKilobitsPerSecond(NodeType::AvatarMixer)));
            STAT_UPDATE(avatarMixerInPps, (int)roundf(bandwidthRecorder->getAverageInputPacketsPerSecond(NodeType::AvatarMixer)));
            STAT_UPDATE(avatarMixerOutKbps, (int)roundf(bandwidthRecorder->getAverageOutputKilobitsPerSecond(NodeType::AvatarMixer)));
            STAT_UPDATE(avatarMixerOutPps, (int)roundf(bandwidthRecorder->getAverageOutputPacketsPerSecond(NodeType::AvatarMixer)));
        } else {
            STAT_UPDATE(avatarMixerInKbps, -1);
            STAT_UPDATE(avatarMixerInPps, -1);
            STAT_UPDATE(avatarMixerOutKbps, -1);
            STAT_UPDATE(avatarMixerOutPps, -1);
        }
        STAT_UPDATE_FLOAT(myAvatarSendRate, avatarManager->getMyAvatarSendRate(), 0.1f);

        SharedNodePointer audioMixerNode = nodeList->soloNodeOfType(NodeType::AudioMixer);
        auto audioClient = DependencyManager::get<AudioClient>();
        if (audioMixerNode || force) {
            STAT_UPDATE(audioMixerKbps, (int)roundf(
                bandwidthRecorder->getAverageInputKilobitsPerSecond(NodeType::AudioMixer) +
                bandwidthRecorder->getAverageOutputKilobitsPerSecond(NodeType::AudioMixer)));
            STAT_UPDATE(audioMixerPps, (int)roundf(
                bandwidthRecorder->getAverageInputPacketsPerSecond(NodeType::AudioMixer) +
                bandwidthRecorder->getAverageOutputPacketsPerSecond(NodeType::AudioMixer)));

            STAT_UPDATE(audioMixerInKbps, (int)roundf(bandwidthRecorder->getAverageInputKilobitsPerSecond(NodeType::AudioMixer)));
            STAT_UPDATE(audioMixerInPps, (int)roundf(bandwidthRecorder->getAverageInputPacketsPerSecond(NodeType::AudioMixer)));
            STAT_UPDATE(audioMixerOutKbps, (int)roundf(bandwidthRecorder->getAverageOutputKilobitsPerSecond(NodeType::AudioMixer)));
            STAT_UPDATE(audioMixerOutPps, (int)roundf(bandwidthRecorder->getAverageOutputPacketsPerSecond(NodeType::AudioMixer)));
            STAT_UPDATE(audioAudioInboundPPS, (int)audioClient->getAudioInboundPPS());
            STAT_UPDATE(audioSilentInboundPPS, (int)audioClient->getSilentInboundPPS());
            STAT_UPDATE(audioOutboundPPS, (int)audioClient->getAudioOutboundPPS());
            STAT_UPDATE(audioSilentOutboundPPS, (int)audioClient->getSilentOutboundPPS());
        } else {
            STAT_UPDATE(audioMixerKbps, -1);
            STAT_UPDATE(audioMixerPps, -1);
            STAT_UPDATE(audioMixerInKbps, -1);
            STAT_UPDATE(audioMixerInPps, -1);
            STAT_UPDATE(audioMixerOutKbps, -1);
            STAT_UPDATE(audioMixerOutPps, -1);
            STAT_UPDATE(audioOutboundPPS, -1);
            STAT_UPDATE(audioSilentOutboundPPS, -1);
            STAT_UPDATE(audioAudioInboundPPS, -1);
            STAT_UPDATE(audioSilentInboundPPS, -1);
        }
        STAT_UPDATE(audioCodec, audioClient->getSelectedAudioFormat());
        STAT_UPDATE(audioNoiseGate, audioClient->getNoiseGateOpen() ? "Open" : "Closed");

        STAT_UPDATE(entityPacketsInKbps, octreeServerCount ? totalEntityKbps / octreeServerCount : -1);

        auto loadingRequests = ResourceCache::getLoadingRequests();
        STAT_UPDATE(downloads, loadingRequests.size());
        STAT_UPDATE(downloadLimit, ResourceCache::getRequestLimit())
        STAT_UPDATE(downloadsPending, ResourceCache::getPendingRequestCount());
        STAT_UPDATE(processing, DependencyManager::get<StatTracker>()->getStat("Processing").toInt());
        STAT_UPDATE(processingPending, DependencyManager::get<StatTracker>()->getStat("PendingProcessing").toInt());
        

        // See if the active download urls have changed
        bool shouldUpdateUrls = _downloads != _downloadUrls.size();
        if (!shouldUpdateUrls) {
            for (int i = 0; i < _downloads; i++) {
                if (loadingRequests[i]->getURL().toString() != _downloadUrls[i]) {
                    shouldUpdateUrls = true;
                    break;
                }
            }
        }
        // If the urls have changed, update the list
        if (shouldUpdateUrls) {
            _downloadUrls.clear();
            foreach (const auto& resource, loadingRequests) {
                _downloadUrls << resource->getURL().toString();
            }
            emit downloadUrlsChanged();
        }
        // TODO fix to match original behavior
        //stringstream downloads;
        //downloads << "Downloads: ";
        //foreach(Resource* resource, ) {
        //    downloads << (int)(resource->getProgress() * 100.0f) << "% ";
        //}
        //downloads << "(" <<  << " pending)";
    } // expanded avatar column

    // Fourth column, octree stats
    int serverCount = 0;
    int movingServerCount = 0;
    unsigned long totalNodes = 0;
    unsigned long totalInternal = 0;
    unsigned long totalLeaves = 0;
    std::stringstream sendingModeStream("");
    sendingModeStream << "[";
    NodeToOctreeSceneStats* octreeServerSceneStats = qApp->getOcteeSceneStats();
    for (NodeToOctreeSceneStatsIterator i = octreeServerSceneStats->begin(); i != octreeServerSceneStats->end(); i++) {
        //const QUuid& uuid = i->first;
        OctreeSceneStats& stats = i->second;
        serverCount++;
        if (_expanded) {
            if (serverCount > 1) {
                sendingModeStream << ",";
            }
            if (stats.isMoving()) {
                sendingModeStream << "M";
                movingServerCount++;
            } else {
                sendingModeStream << "S";
            }
            if (stats.isFullScene()) {
                sendingModeStream << "F";
            }
            else {
                sendingModeStream << "p";
            }
        }

        // calculate server node totals
        totalNodes += stats.getTotalElements();
        if (_expanded) {
            totalInternal += stats.getTotalInternal();
            totalLeaves += stats.getTotalLeaves();
        }
    }
    if (_expanded || force) {
        if (serverCount == 0) {
            sendingModeStream << "---";
        }
        sendingModeStream << "] " << serverCount << " servers";
        if (movingServerCount > 0) {
            sendingModeStream << " <SCENE NOT STABLE>";
        } else {
            sendingModeStream << " <SCENE STABLE>";
        }
        QString sendingModeResult = sendingModeStream.str().c_str();
        STAT_UPDATE(sendingMode, sendingModeResult);
    }

    auto gpuContext = qApp->getGPUContext();

    // Update Frame timing (in ms)
    STAT_UPDATE(gpuFrameTime, (float)gpuContext->getFrameTimerGPUAverage());
    STAT_UPDATE(batchFrameTime, (float)gpuContext->getFrameTimerBatchAverage());
    auto config = qApp->getRenderEngine()->getConfiguration().get();
    STAT_UPDATE(engineFrameTime, (float) config->getCPURunTime());
    STAT_UPDATE(avatarSimulationTime, (float)avatarManager->getAvatarSimulationTime());
    

    STAT_UPDATE(gpuBuffers, (int)gpu::Context::getBufferGPUCount());
    STAT_UPDATE(gpuBufferMemory, (int)BYTES_TO_MB(gpu::Context::getBufferGPUMemSize()));
    STAT_UPDATE(gpuTextures, (int)gpu::Context::getTextureGPUCount());

    STAT_UPDATE(glContextSwapchainMemory, (int)BYTES_TO_MB(gl::Context::getSwapchainMemoryUsage()));

    STAT_UPDATE(qmlTextureMemory, (int)BYTES_TO_MB(OffscreenQmlSurface::getUsedTextureMemory()));
    STAT_UPDATE(texturePendingTransfers, (int)BYTES_TO_MB(gpu::Context::getTexturePendingGPUTransferMemSize()));
    STAT_UPDATE(gpuTextureMemory, (int)BYTES_TO_MB(gpu::Context::getTextureGPUMemSize()));
    STAT_UPDATE(gpuTextureResidentMemory, (int)BYTES_TO_MB(gpu::Context::getTextureResidentGPUMemSize()));
    STAT_UPDATE(gpuTextureFramebufferMemory, (int)BYTES_TO_MB(gpu::Context::getTextureFramebufferGPUMemSize()));
    STAT_UPDATE(gpuTextureResourceMemory, (int)BYTES_TO_MB(gpu::Context::getTextureResourceGPUMemSize()));
    STAT_UPDATE(gpuTextureResourcePopulatedMemory, (int)BYTES_TO_MB(gpu::Context::getTextureResourcePopulatedGPUMemSize()));
    STAT_UPDATE(gpuTextureExternalMemory, (int)BYTES_TO_MB(gpu::Context::getTextureExternalGPUMemSize()));
#if !defined(Q_OS_ANDROID)
    STAT_UPDATE(gpuTextureMemoryPressureState, getTextureMemoryPressureModeString());
#endif
    STAT_UPDATE(gpuFreeMemory, (int)BYTES_TO_MB(gpu::Context::getFreeGPUMemSize()));
    STAT_UPDATE(rectifiedTextureCount, (int)RECTIFIED_TEXTURE_COUNT.load());
    STAT_UPDATE(decimatedTextureCount, (int)DECIMATED_TEXTURE_COUNT.load());

    // Incoming packets
    QLocale locale(QLocale::English);
    auto voxelPacketsToProcess = qApp->getOctreePacketProcessor().packetsToProcessCount();
    if (_expanded) {
        std::stringstream octreeStats;
        QString packetsString = locale.toString((int)voxelPacketsToProcess);
        QString maxString = locale.toString((int)_recentMaxPackets);
        octreeStats << "Octree Packets to Process: " << qPrintable(packetsString)
            << " [Recent Max: " << qPrintable(maxString) << "]";
        QString str = octreeStats.str().c_str();
        STAT_UPDATE(packetStats, str);
        // drawText(horizontalOffset, verticalOffset, scale, rotation, font, (char*)octreeStats.str().c_str(), color);
    }

    if (_resetRecentMaxPacketsSoon && voxelPacketsToProcess > 0) {
        _recentMaxPackets = 0;
        _resetRecentMaxPacketsSoon = false;
    }
    if (voxelPacketsToProcess == 0) {
        _resetRecentMaxPacketsSoon = true;
    } else if (voxelPacketsToProcess > _recentMaxPackets) {
        _recentMaxPackets = (int)voxelPacketsToProcess;
    }

    // Server Octree Elements
    STAT_UPDATE(serverElements, (int)totalNodes);
    STAT_UPDATE(localElements, (int)OctreeElement::getNodeCount());

    if (_expanded || force) {
        STAT_UPDATE(serverInternal, (int)totalInternal);
        STAT_UPDATE(serverLeaves, (int)totalLeaves);
        // Local Voxels
        STAT_UPDATE(localInternal, (int)OctreeElement::getInternalNodeCount());
        STAT_UPDATE(localLeaves, (int)OctreeElement::getLeafNodeCount());
        // LOD Details
        STAT_UPDATE(lodStatus, "You can see " + DependencyManager::get<LODManager>()->getLODFeedbackText());
    }


    bool performanceTimerShouldBeActive = Menu::getInstance()->isOptionChecked(MenuOption::Stats) && _expanded;
    if (performanceTimerShouldBeActive != PerformanceTimer::isActive()) {
        PerformanceTimer::setActive(performanceTimerShouldBeActive);
    }
    if (performanceTimerShouldBeActive) {
        PerformanceTimer::tallyAllTimerRecords(); // do this even if we're not displaying them, so they don't stack up
    }

    if (performanceTimerShouldBeActive &&
        Menu::getInstance()->isOptionChecked(MenuOption::DisplayDebugTimingDetails)) {
        if (!_showTimingDetails) {
            _showTimingDetails = true;
            emit timingExpandedChanged();
        }

        // we will also include room for 1 line per timing record and a header of 4 lines
        // Timing details...

        // First iterate all the records, and for the ones that should be included, insert them into
        // a new Map sorted by average time...
        bool onlyDisplayTopTen = Menu::getInstance()->isOptionChecked(MenuOption::OnlyDisplayTopTen);
        QMap<float, QString> sortedRecords;
        const QMap<QString, PerformanceTimerRecord>& allRecords = PerformanceTimer::getAllTimerRecords();
        QMapIterator<QString, PerformanceTimerRecord> i(allRecords);

        while (i.hasNext()) {
            i.next();
            if (includeTimingRecord(i.key())) {
                float averageTime = (float)i.value().getMovingAverage() / (float)USECS_PER_MSEC;
                sortedRecords.insertMulti(averageTime, i.key());
            }
        }

        int linesDisplayed = 0;
        QMapIterator<float, QString> j(sortedRecords);
        j.toBack();
        QString perfLines;
        while (j.hasPrevious()) {
            j.previous();
            static const QChar noBreakingSpace = QChar::Nbsp;
            QString functionName = j.value();
            const PerformanceTimerRecord& record = allRecords.value(functionName);
            perfLines += QString("%1: %2 [%3]\n").
                arg(QString(qPrintable(functionName)), -80, noBreakingSpace).
                arg((float)record.getMovingAverage() / (float)USECS_PER_MSEC, 8, 'f', 3, noBreakingSpace).
                arg((int)record.getCount(), 6, 10, noBreakingSpace);
            linesDisplayed++;
            if (onlyDisplayTopTen && linesDisplayed == 10) {
                break;
            }
        }
        _timingStats = perfLines;
        emit timingStatsChanged();
    } else if (_showTimingDetails) {
        _showTimingDetails = false;
        emit timingExpandedChanged();
    }

    if (_expanded && performanceTimerShouldBeActive) {
        if (!_showGameUpdateStats) {
            _showGameUpdateStats = true;
        }
        class SortableStat {
        public:
            SortableStat(QString a, float p) : message(a), priority(p) {}
            QString message;
            float priority;
            bool operator<(const SortableStat& other) const { return priority < other.priority; }
        };

        const QMap<QString, PerformanceTimerRecord>& allRecords = PerformanceTimer::getAllTimerRecords();
        std::priority_queue<SortableStat> idleUpdateStats;
        auto itr = allRecords.find("/idle/update");
        if (itr != allRecords.end()) {
            float dt = (float)itr.value().getMovingAverage() / (float)USECS_PER_MSEC;
            _gameUpdateStats = QString("/idle/update = %1 ms").arg(dt);

            QVector<QString> categories = {
                "devices",
                "MyAvatar",
                "otherAvatars",
                "pickManager",
                "pointerManager",
                "simulation"
            };
            for (int32_t j = 0; j < categories.size(); ++j) {
                QString recordKey = "/idle/update/" + categories[j];
                auto record = PerformanceTimer::getTimerRecord(recordKey);
                if (record.getCount()) {
                    float dt = (float) record.getMovingAverage() / (float)USECS_PER_MSEC;
                    QString message = QString("\n    %1 = %2").arg(categories[j]).arg(dt);
                    idleUpdateStats.push(SortableStat(message, dt));
                }
            }
            while (!idleUpdateStats.empty()) {
                SortableStat stat = idleUpdateStats.top();
                _gameUpdateStats += stat.message;
                idleUpdateStats.pop();
            }
            emit gameUpdateStatsChanged();
        } else if (_gameUpdateStats != "") {
            _gameUpdateStats = "";
            emit gameUpdateStatsChanged();
        }
    } else if (_showGameUpdateStats) {
        _showGameUpdateStats = false;
        _gameUpdateStats = "";
        emit gameUpdateStatsChanged();
    }
}

void Stats::setRenderDetails(const render::RenderDetails& details) {
    STAT_UPDATE(triangles, details._trianglesRendered);
    STAT_UPDATE(materialSwitches, details._materialSwitches);
    if (_expanded) {
        STAT_UPDATE(itemConsidered, details._item._considered);
        STAT_UPDATE(itemOutOfView, details._item._outOfView);
        STAT_UPDATE(itemTooSmall, details._item._tooSmall);
        STAT_UPDATE(itemRendered, details._item._rendered);
        STAT_UPDATE(shadowConsidered, details._shadow._considered);
        STAT_UPDATE(shadowOutOfView, details._shadow._outOfView);
        STAT_UPDATE(shadowTooSmall, details._shadow._tooSmall);
        STAT_UPDATE(shadowRendered, details._shadow._rendered);
    }
}


/*
// display expanded or contracted stats
void Stats::display(
        int voxelPacketsToProcess)
{
    // iterate all the current voxel stats, and list their sending modes, and total voxel counts

}


*/<|MERGE_RESOLUTION|>--- conflicted
+++ resolved
@@ -61,11 +61,7 @@
     if (Menu::getInstance()->isOptionChecked(MenuOption::DisplayDebugTimingDetails)) {
         if (name.startsWith("/idle/update/")) {
             if (name.startsWith("/idle/update/simulation/")) {
-<<<<<<< HEAD
-                return Menu::getInstance()->isOptionChecked(MenuOption::ExpandPhysicsSimulationTiming);
-=======
                 return Menu::getInstance()->isOptionChecked(MenuOption::ExpandSimulationTiming);
->>>>>>> 1e086332
             } else if (name.startsWith("/idle/update/myAvatar/")) {
                 if (name.startsWith("/idle/update/myAvatar/simulate/")) {
                     return Menu::getInstance()->isOptionChecked(MenuOption::ExpandMyAvatarSimulateTiming);
@@ -80,11 +76,7 @@
         } else if (name.startsWith("/paintGL/")) {
             return Menu::getInstance()->isOptionChecked(MenuOption::ExpandPaintGLTiming);
         } else if (name.startsWith("physics/")) {
-<<<<<<< HEAD
-            return Menu::getInstance()->isOptionChecked(MenuOption::ExpandPhysicsSimulationTiming);
-=======
             return Menu::getInstance()->isOptionChecked(MenuOption::ExpandPhysicsTiming);
->>>>>>> 1e086332
         }
         return true;
     }

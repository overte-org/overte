--- conflicted
+++ resolved
@@ -74,9 +74,8 @@
                 _contextOverlay->setParentID(entityItemID);
                 _contextOverlayID = qApp->getOverlays().addOverlay(_contextOverlay);
             }
-<<<<<<< HEAD
             glm::vec3 cameraPosition = qApp->getCamera().getPosition();
-            float distanceToEntity = glm::distance(entityProperties.getPosition(), cameraPosition);
+            float distanceToEntity = glm::distance(position, cameraPosition);
             glm::vec3 contextOverlayPosition;
             glm::vec2 contextOverlayDimensions;
             if (distanceToEntity > 1.5f) {
@@ -90,11 +89,6 @@
             }
             _contextOverlay->setPosition(contextOverlayPosition);
             _contextOverlay->setDimensions(contextOverlayDimensions);
-=======
-
-            _contextOverlay->setDimensions(glm::vec2(0.05f, 0.05f) * glm::distance(entityProperties.getPosition(), qApp->getCamera().getPosition()));
-            _contextOverlay->setPosition(position);
->>>>>>> 927699eb
             _contextOverlay->setRotation(entityProperties.getRotation());
             _contextOverlay->setVisible(true);
             return true;

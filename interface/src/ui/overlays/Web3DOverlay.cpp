//
//  Web3DOverlay.cpp
//
//  Created by Clement on 7/1/14.
//  Modified and renamed by Zander Otavka on 8/4/15
//  Copyright 2014 High Fidelity, Inc.
//
//  Distributed under the Apache License, Version 2.0.
//  See the accompanying file LICENSE or http://www.apache.org/licenses/LICENSE-2.0.html
//

#include "Web3DOverlay.h"

#include <Application.h>

#include <QQuickWindow>
#include <QtGui/QOpenGLContext>
#include <QtQuick/QQuickItem>
#include <QtQml/QQmlContext>
#include <QtQml/QQmlEngine>

#include <AbstractViewStateInterface.h>
#include <gpu/Batch.h>
#include <DependencyManager.h>
#include <GeometryCache.h>
#include <GeometryUtil.h>
#include <gl/GLHelpers.h>
#include <scripting/HMDScriptingInterface.h>
#include <ui/OffscreenQmlSurface.h>
#include <ui/OffscreenQmlSurfaceCache.h>
#include <ui/TabletScriptingInterface.h>
#include <PathUtils.h>
#include <RegisteredMetaTypes.h>
#include <TextureCache.h>
#include <UsersScriptingInterface.h>
#include <UserActivityLoggerScriptingInterface.h>
#include <AbstractViewStateInterface.h>
#include <AddressManager.h>
#include "scripting/AccountScriptingInterface.h"
#include "scripting/HMDScriptingInterface.h"
#include "scripting/AssetMappingsScriptingInterface.h"
#include "scripting/MenuScriptingInterface.h"
#include <Preferences.h>
#include <ScriptEngines.h>
#include "FileDialogHelper.h"
#include "avatar/AvatarManager.h"
#include "AudioClient.h"
#include "LODManager.h"
#include "ui/OctreeStatsProvider.h"
#include "ui/DomainConnectionModel.h"
#include "ui/AvatarInputs.h"
#include "avatar/AvatarManager.h"
#include "scripting/GlobalServicesScriptingInterface.h"
#include <plugins/InputConfiguration.h>
#include "ui/Snapshot.h"
#include "SoundCache.h"

static const float DPI = 30.47f;
static const float INCHES_TO_METERS = 1.0f / 39.3701f;
static const float METERS_TO_INCHES = 39.3701f;
static const float OPAQUE_ALPHA_THRESHOLD = 0.99f;

const QString Web3DOverlay::TYPE = "web3d";
const QString Web3DOverlay::QML = "Web3DOverlay.qml";
Web3DOverlay::Web3DOverlay() : _dpi(DPI) {
    _touchDevice.setCapabilities(QTouchDevice::Position);
    _touchDevice.setType(QTouchDevice::TouchScreen);
    _touchDevice.setName("RenderableWebEntityItemTouchDevice");
    _touchDevice.setMaximumTouchPoints(4);

    _geometryId = DependencyManager::get<GeometryCache>()->allocateID();
    connect(this, &Web3DOverlay::requestWebSurface, this, &Web3DOverlay::buildWebSurface);
    connect(this, &Web3DOverlay::releaseWebSurface, this, &Web3DOverlay::destroyWebSurface);
    connect(this, &Web3DOverlay::resizeWebSurface, this, &Web3DOverlay::onResizeWebSurface);
}

Web3DOverlay::Web3DOverlay(const Web3DOverlay* Web3DOverlay) :
    Billboard3DOverlay(Web3DOverlay),
    _url(Web3DOverlay->_url),
    _scriptURL(Web3DOverlay->_scriptURL),
    _dpi(Web3DOverlay->_dpi),
    _resolution(Web3DOverlay->_resolution),
    _showKeyboardFocusHighlight(Web3DOverlay->_showKeyboardFocusHighlight)
{
    _geometryId = DependencyManager::get<GeometryCache>()->allocateID();
}

Web3DOverlay::~Web3DOverlay() {
    disconnect(this, &Web3DOverlay::requestWebSurface, this, nullptr);
    disconnect(this, &Web3DOverlay::releaseWebSurface, this, nullptr);
    disconnect(this, &Web3DOverlay::resizeWebSurface, this, nullptr);

    destroyWebSurface();
    auto geometryCache = DependencyManager::get<GeometryCache>();
    if (geometryCache) {
        geometryCache->releaseID(_geometryId);
    }
}


void Web3DOverlay::destroyWebSurface() {
    if (!_webSurface) {
        return;
    }
    QQuickItem* rootItem = _webSurface->getRootItem();

    if (rootItem && rootItem->objectName() == "tabletRoot") {
        auto tabletScriptingInterface = DependencyManager::get<TabletScriptingInterface>();
        tabletScriptingInterface->setQmlTabletRoot("com.highfidelity.interface.tablet.system", nullptr);
    }

    // Fix for crash in QtWebEngineCore when rapidly switching domains
    // Call stop on the QWebEngineView before destroying OffscreenQMLSurface.
    if (rootItem) {
        QObject* obj = rootItem->findChild<QObject*>("webEngineView");
        if (obj) {
            // stop loading
            QMetaObject::invokeMethod(obj, "stop");
        }
    }

    _webSurface->pause();
    auto overlays = &(qApp->getOverlays());
    QObject::disconnect(overlays, &Overlays::mousePressOnOverlay, this, nullptr);
    QObject::disconnect(overlays, &Overlays::mouseReleaseOnOverlay, this, nullptr);
    QObject::disconnect(overlays, &Overlays::mouseMoveOnOverlay, this, nullptr);
    QObject::disconnect(overlays, &Overlays::hoverLeaveOverlay, this, nullptr);
    QObject::disconnect(this, &Web3DOverlay::scriptEventReceived, _webSurface.data(), &OffscreenQmlSurface::emitScriptEvent);
    QObject::disconnect(_webSurface.data(), &OffscreenQmlSurface::webEventReceived, this, &Web3DOverlay::webEventReceived);
    DependencyManager::get<OffscreenQmlSurfaceCache>()->release(QML, _webSurface);
    _webSurface.reset();
}

void Web3DOverlay::buildWebSurface() {
    if (_webSurface) {
        return;
    }
    gl::withSavedContext([&] {
        _webSurface = DependencyManager::get<OffscreenQmlSurfaceCache>()->acquire(pickURL());
        // FIXME, the max FPS could be better managed by being dynamic (based on the number of current surfaces
        // and the current rendering load)
        if (_currentMaxFPS != _desiredMaxFPS) {
            setMaxFPS(_desiredMaxFPS);
        }
        loadSourceURL();
        _webSurface->resume();
        _webSurface->resize(QSize(_resolution.x, _resolution.y));
        _webSurface->getRootItem()->setProperty("url", _url);
        _webSurface->getRootItem()->setProperty("scriptURL", _scriptURL);
    });

    auto selfOverlayID = getOverlayID();
    std::weak_ptr<Web3DOverlay> weakSelf = std::dynamic_pointer_cast<Web3DOverlay>(qApp->getOverlays().getOverlay(selfOverlayID));
    auto forwardPointerEvent = [=](OverlayID overlayID, const PointerEvent& event) {
        auto self = weakSelf.lock();
        if (self && overlayID == selfOverlayID) {
            self->handlePointerEvent(event);
        }
    };

    auto overlays = &(qApp->getOverlays());
    QObject::connect(overlays, &Overlays::mousePressOnOverlay, this, forwardPointerEvent);
    QObject::connect(overlays, &Overlays::mouseReleaseOnOverlay, this, forwardPointerEvent);
    QObject::connect(overlays, &Overlays::mouseMoveOnOverlay, this, forwardPointerEvent);
    QObject::connect(overlays, &Overlays::hoverLeaveOverlay, this, [=](OverlayID overlayID, const PointerEvent& event) {
        auto self = weakSelf.lock();
        if (!self) {
            return;
        }
        if (overlayID == selfOverlayID && (self->_pressed || (!self->_activeTouchPoints.empty() && self->_touchBeginAccepted))) {
            PointerEvent endEvent(PointerEvent::Release, event.getID(), event.getPos2D(), event.getPos3D(), event.getNormal(), event.getDirection(),
                event.getButton(), event.getButtons(), event.getKeyboardModifiers());
            forwardPointerEvent(overlayID, endEvent);
        }
    });

    QObject::connect(this, &Web3DOverlay::scriptEventReceived, _webSurface.data(), &OffscreenQmlSurface::emitScriptEvent);
    QObject::connect(_webSurface.data(), &OffscreenQmlSurface::webEventReceived, this, &Web3DOverlay::webEventReceived);
}


void Web3DOverlay::update(float deltatime) {
    if (_webSurface) {
        // update globalPosition
        _webSurface->getSurfaceContext()->setContextProperty("globalPosition", vec3toVariant(getPosition()));
    }
<<<<<<< HEAD

    Billboard3DOverlay::update(deltatime);

=======
    Parent::update(deltatime);
>>>>>>> 97617c6d
}

QString Web3DOverlay::pickURL() {
    QUrl sourceUrl(_url);
    if (sourceUrl.scheme() == "http" || sourceUrl.scheme() == "https" ||
        _url.toLower().endsWith(".htm") || _url.toLower().endsWith(".html")) {
        if (_webSurface) {
            _webSurface->setBaseUrl(QUrl::fromLocalFile(PathUtils::resourcesPath() + "/qml/"));
        }
        return "Web3DOverlay.qml";
    } else {
        return QUrl::fromLocalFile(PathUtils::resourcesPath()).toString() + "/" + _url;
    }
}


void Web3DOverlay::loadSourceURL() {
    if (!_webSurface) {
        return;
    }

    QUrl sourceUrl(_url);
    if (sourceUrl.scheme() == "http" || sourceUrl.scheme() == "https" ||
        _url.toLower().endsWith(".htm") || _url.toLower().endsWith(".html")) {

        _webSurface->setBaseUrl(QUrl::fromLocalFile(PathUtils::resourcesPath() + "/qml/"));
        _webSurface->load("Web3DOverlay.qml");
        _webSurface->resume();
        _webSurface->getRootItem()->setProperty("url", _url);
        _webSurface->getRootItem()->setProperty("scriptURL", _scriptURL);

    } else {
        _webSurface->setBaseUrl(QUrl::fromLocalFile(PathUtils::resourcesPath()));
        _webSurface->load(_url, [&](QQmlContext* context, QObject* obj) {});
        _webSurface->resume();

        _webSurface->getSurfaceContext()->setContextProperty("Users", DependencyManager::get<UsersScriptingInterface>().data());
        _webSurface->getSurfaceContext()->setContextProperty("HMD", DependencyManager::get<HMDScriptingInterface>().data());
        _webSurface->getSurfaceContext()->setContextProperty("UserActivityLogger", DependencyManager::get<UserActivityLoggerScriptingInterface>().data());
        _webSurface->getSurfaceContext()->setContextProperty("Preferences", DependencyManager::get<Preferences>().data());
        _webSurface->getSurfaceContext()->setContextProperty("Vec3", new Vec3());
        _webSurface->getSurfaceContext()->setContextProperty("Quat", new Quat());
        _webSurface->getSurfaceContext()->setContextProperty("MyAvatar", DependencyManager::get<AvatarManager>()->getMyAvatar().get());
        _webSurface->getSurfaceContext()->setContextProperty("Entities", DependencyManager::get<EntityScriptingInterface>().data());
        _webSurface->getSurfaceContext()->setContextProperty("Snapshot", DependencyManager::get<Snapshot>().data());

        if (_webSurface->getRootItem() && _webSurface->getRootItem()->objectName() == "tabletRoot") {
            auto tabletScriptingInterface = DependencyManager::get<TabletScriptingInterface>();
            auto flags = tabletScriptingInterface->getFlags();

            _webSurface->getSurfaceContext()->setContextProperty("offscreenFlags", flags);
            _webSurface->getSurfaceContext()->setContextProperty("AddressManager", DependencyManager::get<AddressManager>().data());
            _webSurface->getSurfaceContext()->setContextProperty("Account", AccountScriptingInterface::getInstance());
            _webSurface->getSurfaceContext()->setContextProperty("Audio", DependencyManager::get<AudioScriptingInterface>().data());
            _webSurface->getSurfaceContext()->setContextProperty("AudioStats", DependencyManager::get<AudioClient>()->getStats().data());
            _webSurface->getSurfaceContext()->setContextProperty("HMD", DependencyManager::get<HMDScriptingInterface>().data());
            _webSurface->getSurfaceContext()->setContextProperty("fileDialogHelper", new FileDialogHelper());
            _webSurface->getSurfaceContext()->setContextProperty("MyAvatar", DependencyManager::get<AvatarManager>()->getMyAvatar().get());
            _webSurface->getSurfaceContext()->setContextProperty("ScriptDiscoveryService", DependencyManager::get<ScriptEngines>().data());
            _webSurface->getSurfaceContext()->setContextProperty("Tablet", DependencyManager::get<TabletScriptingInterface>().data());
            _webSurface->getSurfaceContext()->setContextProperty("Assets", DependencyManager::get<AssetMappingsScriptingInterface>().data());
            _webSurface->getSurfaceContext()->setContextProperty("LODManager", DependencyManager::get<LODManager>().data());
            _webSurface->getSurfaceContext()->setContextProperty("OctreeStats", DependencyManager::get<OctreeStatsProvider>().data());
            _webSurface->getSurfaceContext()->setContextProperty("DCModel", DependencyManager::get<DomainConnectionModel>().data());
            _webSurface->getSurfaceContext()->setContextProperty("AvatarInputs", AvatarInputs::getInstance());
            _webSurface->getSurfaceContext()->setContextProperty("GlobalServices", GlobalServicesScriptingInterface::getInstance());
            _webSurface->getSurfaceContext()->setContextProperty("AvatarList", DependencyManager::get<AvatarManager>().data());
            _webSurface->getSurfaceContext()->setContextProperty("DialogsManager", DialogsManagerScriptingInterface::getInstance());
            _webSurface->getSurfaceContext()->setContextProperty("InputConfiguration", DependencyManager::get<InputConfiguration>().data());
            _webSurface->getSurfaceContext()->setContextProperty("SoundCache", DependencyManager::get<SoundCache>().data());
            _webSurface->getSurfaceContext()->setContextProperty("MenuInterface", MenuScriptingInterface::getInstance());

            _webSurface->getSurfaceContext()->setContextProperty("pathToFonts", "../../");

            tabletScriptingInterface->setQmlTabletRoot("com.highfidelity.interface.tablet.system", _webSurface.data());

            // mark the TabletProxy object as cpp ownership.
            QObject* tablet = tabletScriptingInterface->getTablet("com.highfidelity.interface.tablet.system");
            _webSurface->getSurfaceContext()->engine()->setObjectOwnership(tablet, QQmlEngine::CppOwnership);

            // Override min fps for tablet UI, for silky smooth scrolling
            setMaxFPS(90);
        }
    }
    _webSurface->getSurfaceContext()->setContextProperty("globalPosition", vec3toVariant(getPosition()));
}

void Web3DOverlay::setMaxFPS(uint8_t maxFPS) {
    _desiredMaxFPS = maxFPS;
    if (_webSurface) {
        _webSurface->setMaxFps(_desiredMaxFPS);
        _currentMaxFPS = _desiredMaxFPS;
    }
}

void Web3DOverlay::onResizeWebSurface() {
    _mayNeedResize = false;
    _webSurface->resize(QSize(_resolution.x, _resolution.y));
}

void Web3DOverlay::render(RenderArgs* args) {
    if (!_visible || !getParentVisible()) {
        return;
    }

    if (!_webSurface) {
        emit requestWebSurface();
        return;
    }

    if (_currentMaxFPS != _desiredMaxFPS) {
        setMaxFPS(_desiredMaxFPS);
    }

    if (_mayNeedResize) {
        emit resizeWebSurface();
    }


    vec2 halfSize = getSize() / 2.0f;
    vec4 color(toGlm(getColor()), getAlpha());

    if (!_texture) {
        _texture = gpu::Texture::createExternal(OffscreenQmlSurface::getDiscardLambda());
        _texture->setSource(__FUNCTION__);
    }
    OffscreenQmlSurface::TextureAndFence newTextureAndFence;
    bool newTextureAvailable = _webSurface->fetchTexture(newTextureAndFence);
    if (newTextureAvailable) {
        _texture->setExternalTexture(newTextureAndFence.first, newTextureAndFence.second);
    }

    Q_ASSERT(args->_batch);
    gpu::Batch& batch = *args->_batch;
    batch.setResourceTexture(0, _texture);
<<<<<<< HEAD
    batch.setModelTransform(_renderTransform);
=======
    batch.setModelTransform(getRenderTransform());

>>>>>>> 97617c6d
    auto geometryCache = DependencyManager::get<GeometryCache>();
    if (color.a < OPAQUE_ALPHA_THRESHOLD) {
        geometryCache->bindWebBrowserProgram(batch, true);
    } else {
        geometryCache->bindWebBrowserProgram(batch);
    }
    geometryCache->renderQuad(batch, halfSize * -1.0f, halfSize, vec2(0), vec2(1), color, _geometryId);
    batch.setResourceTexture(0, nullptr); // restore default white color after me
}

const render::ShapeKey Web3DOverlay::getShapeKey() {
    auto builder = render::ShapeKey::Builder().withoutCullFace().withDepthBias().withOwnPipeline();
    if (isTransparent()) {
        builder.withTranslucent();
    }
    return builder.build();
}

QObject* Web3DOverlay::getEventHandler() {
    if (!_webSurface) {
        return nullptr;
    }
    return _webSurface->getEventHandler();
}

void Web3DOverlay::setProxyWindow(QWindow* proxyWindow) {
    if (!_webSurface) {
        return;
    }

    _webSurface->setProxyWindow(proxyWindow);
}

void Web3DOverlay::handlePointerEvent(const PointerEvent& event) {
    if (_inputMode == Touch) {
        handlePointerEventAsTouch(event);
    } else {
        handlePointerEventAsMouse(event);
    }
}

void Web3DOverlay::handlePointerEventAsTouch(const PointerEvent& event) {
    if (!_webSurface) {
        return;
    }

    //do not send secondary button events to tablet
    if (event.getButton() == PointerEvent::SecondaryButton ||
        //do not block composed events
        event.getButtons() == PointerEvent::SecondaryButton) {
        return;
    }


    QPointF windowPoint;
    {
        glm::vec2 windowPos = event.getPos2D() * (METERS_TO_INCHES * _dpi);
        windowPoint = QPointF(windowPos.x, windowPos.y);
    }

    Qt::TouchPointState state = Qt::TouchPointStationary;
    if (event.getType() == PointerEvent::Press && event.getButton() == PointerEvent::PrimaryButton) {
        state = Qt::TouchPointPressed;
    } else if (event.getType() == PointerEvent::Release) {
        state = Qt::TouchPointReleased;
    } else if (_activeTouchPoints.count(event.getID()) && windowPoint != _activeTouchPoints[event.getID()].pos()) {
        state = Qt::TouchPointMoved;
    }

    QEvent::Type touchType = QEvent::TouchUpdate;
    if (_activeTouchPoints.empty()) {
        // If the first active touch point is being created, send a begin
        touchType = QEvent::TouchBegin;
    } if (state == Qt::TouchPointReleased && _activeTouchPoints.size() == 1 && _activeTouchPoints.count(event.getID())) {
        // If the last active touch point is being released, send an end
        touchType = QEvent::TouchEnd;
    } 

    {
        QTouchEvent::TouchPoint point;
        point.setId(event.getID());
        point.setState(state);
        point.setPos(windowPoint);
        point.setScreenPos(windowPoint);
        _activeTouchPoints[event.getID()] = point;
    }

    QTouchEvent touchEvent(touchType, &_touchDevice, event.getKeyboardModifiers());
    {
        QList<QTouchEvent::TouchPoint> touchPoints;
        Qt::TouchPointStates touchPointStates;
        for (const auto& entry : _activeTouchPoints) {
            touchPointStates |= entry.second.state();
            touchPoints.push_back(entry.second);
        }

        touchEvent.setWindow(_webSurface->getWindow());
        touchEvent.setTarget(_webSurface->getRootItem());
        touchEvent.setTouchPoints(touchPoints);
        touchEvent.setTouchPointStates(touchPointStates);
    }

    // Send mouse events to the Web surface so that HTML dialog elements work with mouse press and hover.
    // FIXME: Scroll bar dragging is a bit unstable in the tablet (content can jump up and down at times).
    // This may be improved in Qt 5.8. Release notes: "Cleaned up touch and mouse event delivery".
    //
    // In Qt 5.9 mouse events must be sent before touch events to make sure some QtQuick components will
    // receive mouse events
    Qt::MouseButton button = Qt::NoButton;
    Qt::MouseButtons buttons = Qt::NoButton;
    if (event.getButton() == PointerEvent::PrimaryButton) {
        button = Qt::LeftButton;
    }
    if (event.getButtons() & PointerEvent::PrimaryButton) {
        buttons |= Qt::LeftButton;
    }

#if QT_VERSION >= QT_VERSION_CHECK(5, 9, 0)
    if (event.getType() == PointerEvent::Move) {
        QMouseEvent mouseEvent(QEvent::MouseMove, windowPoint, windowPoint, windowPoint, button, buttons, Qt::NoModifier);
        QCoreApplication::sendEvent(_webSurface->getWindow(), &mouseEvent);
    }
#endif

    if (touchType == QEvent::TouchBegin) {
        _touchBeginAccepted = QCoreApplication::sendEvent(_webSurface->getWindow(), &touchEvent);
    } else if (_touchBeginAccepted) {
        QCoreApplication::sendEvent(_webSurface->getWindow(), &touchEvent);
    }

    // If this was a release event, remove the point from the active touch points
    if (state == Qt::TouchPointReleased) {
        _activeTouchPoints.erase(event.getID());
    }

#if QT_VERSION < QT_VERSION_CHECK(5, 9, 0)
    if (event.getType() == PointerEvent::Move) {
        QMouseEvent mouseEvent(QEvent::MouseMove, windowPoint, windowPoint, windowPoint, button, buttons, Qt::NoModifier);
        QCoreApplication::sendEvent(_webSurface->getWindow(), &mouseEvent);
    }
#endif
}

void Web3DOverlay::handlePointerEventAsMouse(const PointerEvent& event) {
    if (!_webSurface) {
        return;
    }

    glm::vec2 windowPos = event.getPos2D() * (METERS_TO_INCHES * _dpi);
    QPointF windowPoint(windowPos.x, windowPos.y);

    if (event.getType() == PointerEvent::Press) {
        this->_pressed = true;
    } else if (event.getType() == PointerEvent::Release) {
        this->_pressed = false;
    }

    Qt::MouseButtons buttons = Qt::NoButton;
    if (event.getButtons() & PointerEvent::PrimaryButton) {
        buttons |= Qt::LeftButton;
    }

    Qt::MouseButton button = Qt::NoButton;
    if (event.getButton() == PointerEvent::PrimaryButton) {
        button = Qt::LeftButton;
    }

    QEvent::Type type;
    switch (event.getType()) {
        case PointerEvent::Press:
            type = QEvent::MouseButtonPress;
            break;
        case PointerEvent::Release:
            type = QEvent::MouseButtonRelease;
            break;
        case PointerEvent::Move:
            type = QEvent::MouseMove;
            break;
        default:
            return;
    }

    QMouseEvent mouseEvent(type, windowPoint, windowPoint, windowPoint, button, buttons, Qt::NoModifier);
    QCoreApplication::sendEvent(_webSurface->getWindow(), &mouseEvent);
}

void Web3DOverlay::setProperties(const QVariantMap& properties) {
    Billboard3DOverlay::setProperties(properties);

    auto urlValue = properties["url"];
    if (urlValue.isValid()) {
        QString newURL = urlValue.toString();
        if (newURL != _url) {
            setURL(newURL);
        }
    }

    auto scriptURLValue = properties["scriptURL"];
    if (scriptURLValue.isValid()) {
        QString newScriptURL = scriptURLValue.toString();
        if (newScriptURL != _scriptURL) {
            setScriptURL(newScriptURL);
        }
    }

    auto resolution = properties["resolution"];
    if (resolution.isValid()) {
        bool valid;
        auto res = vec2FromVariant(resolution, valid);
        if (valid) {
            _resolution = res;
        }
    }

    auto dpi = properties["dpi"];
    if (dpi.isValid()) {
        _dpi = dpi.toFloat();
    }

    auto maxFPS = properties["maxFPS"];
    if (maxFPS.isValid()) {
        _desiredMaxFPS = maxFPS.toInt();
    }

    auto showKeyboardFocusHighlight = properties["showKeyboardFocusHighlight"];
    if (showKeyboardFocusHighlight.isValid()) {
        _showKeyboardFocusHighlight = showKeyboardFocusHighlight.toBool();
    }

    auto inputModeValue = properties["inputMode"];
    if (inputModeValue.isValid()) {
        QString inputModeStr = inputModeValue.toString();
        if (inputModeStr == "Mouse") {
            _inputMode = Mouse;
        } else {
            _inputMode = Touch;
        }
    }

    _mayNeedResize = true;
}

QVariant Web3DOverlay::getProperty(const QString& property) {
    if (property == "url") {
        return _url;
    }
    if (property == "scriptURL") {
        return _scriptURL;
    }
    if (property == "resolution") {
        return vec2toVariant(_resolution);
    }
    if (property == "dpi") {
        return _dpi;
    }
    if (property == "maxFPS") {
        return _desiredMaxFPS;
    }
    if (property == "showKeyboardFocusHighlight") {
        return _showKeyboardFocusHighlight;
    }

    if (property == "inputMode") {
        if (_inputMode == Mouse) {
            return QVariant("Mouse");
        } else {
            return QVariant("Touch");
        }
    }
    return Billboard3DOverlay::getProperty(property);
}

void Web3DOverlay::setURL(const QString& url) {
    _url = url;
    if (_webSurface) {
        AbstractViewStateInterface::instance()->postLambdaEvent([this, url] {
            loadSourceURL();
        });
    }
}

void Web3DOverlay::setScriptURL(const QString& scriptURL) {
    _scriptURL = scriptURL;
    if (_webSurface) {
        AbstractViewStateInterface::instance()->postLambdaEvent([this, scriptURL] {
            if (!_webSurface) {
                return;
            }
            _webSurface->getRootItem()->setProperty("scriptURL", scriptURL);
        });
    }
}

glm::vec2 Web3DOverlay::getSize() const {
    return _resolution / _dpi * INCHES_TO_METERS * getDimensions();
};

bool Web3DOverlay::findRayIntersection(const glm::vec3& origin, const glm::vec3& direction, float& distance, BoxFace& face, glm::vec3& surfaceNormal) {
    // FIXME - face and surfaceNormal not being returned

    // Don't call applyTransformTo() or setTransform() here because this code runs too frequently.

    // Produce the dimensions of the overlay based on the image's aspect ratio and the overlay's scale.
    return findRayRectangleIntersection(origin, direction, getRotation(), getPosition(), getSize(), distance);
}

Web3DOverlay* Web3DOverlay::createClone() const {
    return new Web3DOverlay(this);
}

void Web3DOverlay::emitScriptEvent(const QVariant& message) {
    QMetaObject::invokeMethod(this, "scriptEventReceived", Q_ARG(QVariant, message));
}<|MERGE_RESOLUTION|>--- conflicted
+++ resolved
@@ -184,13 +184,7 @@
         // update globalPosition
         _webSurface->getSurfaceContext()->setContextProperty("globalPosition", vec3toVariant(getPosition()));
     }
-<<<<<<< HEAD
-
-    Billboard3DOverlay::update(deltatime);
-
-=======
     Parent::update(deltatime);
->>>>>>> 97617c6d
 }
 
 QString Web3DOverlay::pickURL() {
@@ -326,12 +320,8 @@
     Q_ASSERT(args->_batch);
     gpu::Batch& batch = *args->_batch;
     batch.setResourceTexture(0, _texture);
-<<<<<<< HEAD
-    batch.setModelTransform(_renderTransform);
-=======
     batch.setModelTransform(getRenderTransform());
 
->>>>>>> 97617c6d
     auto geometryCache = DependencyManager::get<GeometryCache>();
     if (color.a < OPAQUE_ALPHA_THRESHOLD) {
         geometryCache->bindWebBrowserProgram(batch, true);

//
//  Overlay.h
//  interface/src/ui/overlays
//
//  Copyright 2014 High Fidelity, Inc.
//
//  Distributed under the Apache License, Version 2.0.
//  See the accompanying file LICENSE or http://www.apache.org/licenses/LICENSE-2.0.html
//

#ifndef hifi_Overlay_h
#define hifi_Overlay_h

// include this before QGLWidget, which includes an earlier version of OpenGL
#include <SharedUtil.h> // for xColor
#include <render/Scene.h>

class OverlayID : public QUuid {
public:
    OverlayID() : QUuid() {}
    OverlayID(QString v) : QUuid(v) {}
    OverlayID(QUuid v) : QUuid(v) {}
};

class Overlay : public QObject {
    Q_OBJECT

public:
    enum Anchor {
        NO_ANCHOR,
        MY_AVATAR
    };

    typedef std::shared_ptr<Overlay> Pointer;
    typedef render::Payload<Overlay> Payload;
    typedef std::shared_ptr<render::Item::PayloadInterface> PayloadPointer;

    Overlay();
    Overlay(const Overlay* overlay);
    ~Overlay();

    virtual OverlayID getOverlayID() const { return _overlayID; }
    virtual void setOverlayID(OverlayID overlayID) { _overlayID = overlayID; }

    virtual void update(float deltatime) {}
    virtual void render(RenderArgs* args) = 0;

    virtual AABox getBounds() const = 0;
    virtual bool supportsGetProperty() const { return true; }

    virtual bool addToScene(Overlay::Pointer overlay, const render::ScenePointer& scene, render::Transaction& transaction);
    virtual void removeFromScene(Overlay::Pointer overlay, const render::ScenePointer& scene, render::Transaction& transaction);

    virtual const render::ShapeKey getShapeKey() { return render::ShapeKey::Builder::ownPipeline(); }

    // getters
    virtual QString getType() const = 0;
    virtual bool is3D() const = 0;
    bool isLoaded() { return _isLoaded; }
    bool getVisible() const { return _visible; }
    virtual bool isTransparent() { return getAlphaPulse() != 0.0f || getAlpha() != 1.0f; };
    xColor getColor();
    float getAlpha();
    Anchor getAnchor() const { return _anchor; }

    float getPulseMax() const { return _pulseMax; }
    float getPulseMin() const { return _pulseMin; }
    float getPulsePeriod() const { return _pulsePeriod; }
    float getPulseDirection() const { return _pulseDirection; }

    float getColorPulse() const { return _colorPulse; }
    float getAlphaPulse() const { return _alphaPulse; }

    // setters
<<<<<<< HEAD
    void setVisible(bool visible) { _visible = visible; }
=======
    virtual void setVisible(bool visible) { _visible = visible; }
    void setDrawHUDLayer(bool drawHUDLayer);
>>>>>>> 2dc08047
    void setColor(const xColor& color) { _color = color; }
    void setAlpha(float alpha) { _alpha = alpha; }
    void setAnchor(Anchor anchor) { _anchor = anchor; }

    void setPulseMax(float value) { _pulseMax = value; }
    void setPulseMin(float value) { _pulseMin = value; }
    void setPulsePeriod(float value) { _pulsePeriod = value; }
    void setPulseDirection(float value) { _pulseDirection = value; }

    void setColorPulse(float value) { _colorPulse = value; }
    void setAlphaPulse(float value) { _alphaPulse = value; }

    Q_INVOKABLE virtual void setProperties(const QVariantMap& properties);
    Q_INVOKABLE virtual Overlay* createClone() const = 0;
    Q_INVOKABLE virtual QVariant getProperty(const QString& property);

    render::ItemID getRenderItemID() const { return _renderItemID; }
    void setRenderItemID(render::ItemID renderItemID) { _renderItemID = renderItemID; }

    unsigned int getStackOrder() const { return _stackOrder; }
    void setStackOrder(unsigned int stackOrder) { _stackOrder = stackOrder; }

protected:
    float updatePulse();

    render::ItemID _renderItemID{ render::Item::INVALID_ITEM_ID };

    bool _isLoaded;
    float _alpha;

    float _pulse;
    float _pulseMax;
    float _pulseMin;
    float _pulsePeriod;
    float _pulseDirection;
    quint64 _lastPulseUpdate;

    float _alphaPulse; // ratio of the pulse to the alpha
    float _colorPulse; // ratio of the pulse to the color

    xColor _color;
    bool _visible; // should the overlay be drawn at all
    Anchor _anchor;

    unsigned int _stackOrder { 0 };

private:
    OverlayID _overlayID; // only used for non-3d overlays
};

namespace render {
   template <> const ItemKey payloadGetKey(const Overlay::Pointer& overlay);
   template <> const Item::Bound payloadGetBound(const Overlay::Pointer& overlay);
   template <> int payloadGetLayer(const Overlay::Pointer& overlay);
   template <> void payloadRender(const Overlay::Pointer& overlay, RenderArgs* args);
   template <> const ShapeKey shapeGetShapeKey(const Overlay::Pointer& overlay);
}

Q_DECLARE_METATYPE(OverlayID);
Q_DECLARE_METATYPE(QVector<OverlayID>);
QScriptValue OverlayIDtoScriptValue(QScriptEngine* engine, const OverlayID& id);
void OverlayIDfromScriptValue(const QScriptValue& object, OverlayID& id);
QVector<OverlayID> qVectorOverlayIDFromScriptValue(const QScriptValue& array);

#endif // hifi_Overlay_h<|MERGE_RESOLUTION|>--- conflicted
+++ resolved
@@ -72,12 +72,8 @@
     float getAlphaPulse() const { return _alphaPulse; }
 
     // setters
-<<<<<<< HEAD
-    void setVisible(bool visible) { _visible = visible; }
-=======
     virtual void setVisible(bool visible) { _visible = visible; }
     void setDrawHUDLayer(bool drawHUDLayer);
->>>>>>> 2dc08047
     void setColor(const xColor& color) { _color = color; }
     void setAlpha(float alpha) { _alpha = alpha; }
     void setAnchor(Anchor anchor) { _anchor = anchor; }

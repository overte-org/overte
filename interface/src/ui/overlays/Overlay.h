--- conflicted
+++ resolved
@@ -78,11 +78,8 @@
     void setAlphaPulse(float value) { _alphaPulse = value; }
 
     virtual void setProperties(const QScriptValue& properties);
-<<<<<<< HEAD
     virtual Overlay* createClone() = 0;
-=======
     virtual QScriptValue getProperty(const QString& property);
->>>>>>> 1b6bed89
 
 protected:
     virtual void writeToClone(Overlay* clone);

--- conflicted
+++ resolved
@@ -34,13 +34,7 @@
         float glowLevel = getGlowLevel(); // FIXME, glowing removed for now
         
         auto batch = args ->_batch;
-<<<<<<< HEAD
-        Application* app = Application::getInstance();
 
-        glm::vec3 oldTranslation = app->getViewFrustum()->getPosition();
-//        glm::vec3 oldTranslation = app->getViewMatrixTranslation();
-=======
->>>>>>> c41e20b9
         Transform transform = Transform();
         transform.setTranslation(args->_viewFrustum->getPosition() + getPosition());
         batch->setViewTransform(transform);

//
//  Created by Bradley Austin Davis 2015/06/19
//  Copyright 2013 High Fidelity, Inc.
//
//  Distributed under the Apache License, Version 2.0.
//  See the accompanying file LICENSE or http://www.apache.org/licenses/LICENSE-2.0.html
//


#include "AvatarInputs.h"

#include <AudioClient.h>
#include <SettingHandle.h>

#include "Application.h"
#include "devices/FaceTracker.h"
#include "Menu.h"

HIFI_QML_DEF(AvatarInputs)


static AvatarInputs* INSTANCE{ nullptr };

AvatarInputs* AvatarInputs::getInstance() {
    if (!INSTANCE) {
        AvatarInputs::registerType();
        AvatarInputs::show();
        Q_ASSERT(INSTANCE);
    }
    return INSTANCE;
}

AvatarInputs::AvatarInputs(QQuickItem* parent) :  QQuickItem(parent) {
    INSTANCE = this;
}

#define AI_UPDATE(name, src) \
    { \
        auto val = src; \
        if (_##name != val) { \
            _##name = val; \
            emit name##Changed(); \
        } \
    }

#define AI_UPDATE_WRITABLE(name, src) \
    { \
        auto val = src; \
        if (_##name != val) { \
            _##name = val; \
            qDebug() << "AvatarInputs" << val; \
            emit name##Changed(val); \
        } \
    }

#define AI_UPDATE_FLOAT(name, src, epsilon) \
    { \
        float val = src; \
        if (fabsf(_##name - val) >= epsilon) { \
            _##name = val; \
            emit name##Changed(); \
        } \
    }

<<<<<<< HEAD
float AvatarInputs::loudnessToAudioLevel(float loudness) {
=======
void AvatarInputs::update() {
    if (!Menu::getInstance()) {
        return;
    }
    AI_UPDATE(cameraEnabled, !Menu::getInstance()->isOptionChecked(MenuOption::NoFaceTracking));
    AI_UPDATE(cameraMuted, Menu::getInstance()->isOptionChecked(MenuOption::MuteFaceTracking));
    AI_UPDATE(isHMD, qApp->isHMDMode());

    AI_UPDATE_WRITABLE(showAudioTools, Menu::getInstance()->isOptionChecked(MenuOption::AudioTools));

    auto audioIO = DependencyManager::get<AudioClient>();
>>>>>>> 76ef2b5d
    const float AUDIO_METER_AVERAGING = 0.5;
    const float LOG2 = log(2.0f);
    const float METER_LOUDNESS_SCALE = 2.8f / 5.0f;
    const float LOG2_LOUDNESS_FLOOR = 11.0f;
    float audioLevel = 0.0f;
    loudness += 1.0f;

    _trailingAudioLoudness = AUDIO_METER_AVERAGING * _trailingAudioLoudness + (1.0f - AUDIO_METER_AVERAGING) * loudness;

    float log2loudness = logf(_trailingAudioLoudness) / LOG2;

    if (log2loudness <= LOG2_LOUDNESS_FLOOR) {
        audioLevel = (log2loudness / LOG2_LOUDNESS_FLOOR) * METER_LOUDNESS_SCALE;
    } else {
        audioLevel = (log2loudness - (LOG2_LOUDNESS_FLOOR - 1.0f)) * METER_LOUDNESS_SCALE;
    }
    if (audioLevel > 1.0f) {
        audioLevel = 1.0;
    }
<<<<<<< HEAD
    return audioLevel;
}

void AvatarInputs::update() {
    if (!Menu::getInstance()) {
        return;
    }

    AI_UPDATE(mirrorVisible, Menu::getInstance()->isOptionChecked(MenuOption::MiniMirror) && !qApp->isHMDMode()
         && !Menu::getInstance()->isOptionChecked(MenuOption::FullscreenMirror));
    AI_UPDATE(cameraEnabled, !Menu::getInstance()->isOptionChecked(MenuOption::NoFaceTracking));
    AI_UPDATE(cameraMuted, Menu::getInstance()->isOptionChecked(MenuOption::MuteFaceTracking));
    AI_UPDATE(isHMD, qApp->isHMDMode());
    AI_UPDATE(showAudioTools, Menu::getInstance()->isOptionChecked(MenuOption::AudioTools));

    auto audioIO = DependencyManager::get<AudioClient>();

    const float audioLevel = loudnessToAudioLevel(DependencyManager::get<AudioClient>()->getLastInputLoudness());
    AI_UPDATE_FLOAT(audioLevel, audioLevel, 0.01);
=======
    AI_UPDATE_FLOAT(audioLevel, audioLevel, 0.01f);
>>>>>>> 76ef2b5d
    AI_UPDATE(audioClipping, ((audioIO->getTimeSinceLastClip() > 0.0f) && (audioIO->getTimeSinceLastClip() < 1.0f)));
    AI_UPDATE(audioMuted, audioIO->isMuted());

    //// Make muted icon pulsate
    //static const float PULSE_MIN = 0.4f;
    //static const float PULSE_MAX = 1.0f;
    //static const float PULSE_FREQUENCY = 1.0f; // in Hz
    //qint64 now = usecTimestampNow();
    //if (now - _iconPulseTimeReference > (qint64)USECS_PER_SECOND) {
    //    // Prevents t from getting too big, which would diminish glm::cos precision
    //    _iconPulseTimeReference = now - ((now - _iconPulseTimeReference) % USECS_PER_SECOND);
    //}
    //float t = (float)(now - _iconPulseTimeReference) / (float)USECS_PER_SECOND;
    //float pulseFactor = (glm::cos(t * PULSE_FREQUENCY * 2.0f * PI) + 1.0f) / 2.0f;
    //iconColor = PULSE_MIN + (PULSE_MAX - PULSE_MIN) * pulseFactor;
}

void AvatarInputs::setShowAudioTools(bool showAudioTools) {
    if (_showAudioTools == showAudioTools)
        return;

    Menu::getInstance()->setIsOptionChecked(MenuOption::AudioTools, showAudioTools);
    update();
}

void AvatarInputs::toggleCameraMute() {
    FaceTracker* faceTracker = qApp->getSelectedFaceTracker();
    if (faceTracker) {
        faceTracker->toggleMute();
    }
}

void AvatarInputs::toggleAudioMute() {
    DependencyManager::get<AudioClient>()->toggleMute();
}

void AvatarInputs::resetSensors() {
    qApp->resetSensors();
}<|MERGE_RESOLUTION|>--- conflicted
+++ resolved
@@ -62,21 +62,7 @@
         } \
     }
 
-<<<<<<< HEAD
 float AvatarInputs::loudnessToAudioLevel(float loudness) {
-=======
-void AvatarInputs::update() {
-    if (!Menu::getInstance()) {
-        return;
-    }
-    AI_UPDATE(cameraEnabled, !Menu::getInstance()->isOptionChecked(MenuOption::NoFaceTracking));
-    AI_UPDATE(cameraMuted, Menu::getInstance()->isOptionChecked(MenuOption::MuteFaceTracking));
-    AI_UPDATE(isHMD, qApp->isHMDMode());
-
-    AI_UPDATE_WRITABLE(showAudioTools, Menu::getInstance()->isOptionChecked(MenuOption::AudioTools));
-
-    auto audioIO = DependencyManager::get<AudioClient>();
->>>>>>> 76ef2b5d
     const float AUDIO_METER_AVERAGING = 0.5;
     const float LOG2 = log(2.0f);
     const float METER_LOUDNESS_SCALE = 2.8f / 5.0f;
@@ -96,7 +82,6 @@
     if (audioLevel > 1.0f) {
         audioLevel = 1.0;
     }
-<<<<<<< HEAD
     return audioLevel;
 }
 
@@ -105,20 +90,17 @@
         return;
     }
 
-    AI_UPDATE(mirrorVisible, Menu::getInstance()->isOptionChecked(MenuOption::MiniMirror) && !qApp->isHMDMode()
-         && !Menu::getInstance()->isOptionChecked(MenuOption::FullscreenMirror));
     AI_UPDATE(cameraEnabled, !Menu::getInstance()->isOptionChecked(MenuOption::NoFaceTracking));
     AI_UPDATE(cameraMuted, Menu::getInstance()->isOptionChecked(MenuOption::MuteFaceTracking));
     AI_UPDATE(isHMD, qApp->isHMDMode());
-    AI_UPDATE(showAudioTools, Menu::getInstance()->isOptionChecked(MenuOption::AudioTools));
+
+    AI_UPDATE_WRITABLE(showAudioTools, Menu::getInstance()->isOptionChecked(MenuOption::AudioTools));
 
     auto audioIO = DependencyManager::get<AudioClient>();
 
     const float audioLevel = loudnessToAudioLevel(DependencyManager::get<AudioClient>()->getLastInputLoudness());
-    AI_UPDATE_FLOAT(audioLevel, audioLevel, 0.01);
-=======
+
     AI_UPDATE_FLOAT(audioLevel, audioLevel, 0.01f);
->>>>>>> 76ef2b5d
     AI_UPDATE(audioClipping, ((audioIO->getTimeSinceLastClip() > 0.0f) && (audioIO->getTimeSinceLastClip() < 1.0f)));
     AI_UPDATE(audioMuted, audioIO->isMuted());
 

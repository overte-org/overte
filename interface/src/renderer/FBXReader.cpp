--- conflicted
+++ resolved
@@ -1314,17 +1314,9 @@
         geometry.neckPivot = glm::vec3(transform[3][0], transform[3][1], transform[3][2]);
     }
 
-<<<<<<< HEAD
-    geometry.bindExtents.minimum = glm::vec3(FLT_MAX, FLT_MAX, FLT_MAX);
-    geometry.bindExtents.maximum = glm::vec3(-FLT_MAX, -FLT_MAX, -FLT_MAX);
-    geometry.staticExtents.minimum = glm::vec3(FLT_MAX, FLT_MAX, FLT_MAX);
-    geometry.staticExtents.maximum = glm::vec3(-FLT_MAX, -FLT_MAX, -FLT_MAX);
-    geometry.meshExtents.minimum = glm::vec3(FLT_MAX, FLT_MAX, FLT_MAX);
-    geometry.meshExtents.maximum = glm::vec3(-FLT_MAX, -FLT_MAX, -FLT_MAX);
-=======
     geometry.bindExtents.reset();
     geometry.staticExtents.reset();
->>>>>>> a39b0313
+    geometry.meshExtents.reset();
     
     QVariantHash springs = mapping.value("spring").toHash();
     QVariant defaultSpring = springs.value("default");

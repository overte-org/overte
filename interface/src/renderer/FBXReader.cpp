//
//  FBXReader.cpp
//  interface
//
//  Created by Andrzej Kapolka on 9/18/13.
//  Copyright (c) 2013 High Fidelity, Inc. All rights reserved.
//

#include <QBuffer>
#include <QDataStream>
#include <QIODevice>
#include <QStringList>
#include <QTextStream>
#include <QtDebug>
#include <QtEndian>

#include <glm/gtc/quaternion.hpp>
#include <glm/gtx/quaternion.hpp>
#include <glm/gtx/transform.hpp>

#include <OctalCode.h>

#include <GeometryUtil.h>
#include <VoxelTree.h>

#include "FBXReader.h"
#include "Util.h"

using namespace std;

template<class T> QVariant readBinaryArray(QDataStream& in) {
    quint32 arrayLength;
    quint32 encoding;
    quint32 compressedLength;

    in >> arrayLength;
    in >> encoding;
    in >> compressedLength;

    QVector<T> values;
    const int DEFLATE_ENCODING = 1;
    if (encoding == DEFLATE_ENCODING) {
        // preface encoded data with uncompressed length
        QByteArray compressed(sizeof(quint32) + compressedLength, 0);
        *((quint32*)compressed.data()) = qToBigEndian<quint32>(arrayLength * sizeof(T));
        in.readRawData(compressed.data() + sizeof(quint32), compressedLength);
        QByteArray uncompressed = qUncompress(compressed);
        QDataStream uncompressedIn(uncompressed);
        uncompressedIn.setByteOrder(QDataStream::LittleEndian);
        uncompressedIn.setVersion(QDataStream::Qt_4_5); // for single/double precision switch
        for (quint32 i = 0; i < arrayLength; i++) {
            T value;
            uncompressedIn >> value;
            values.append(value);
        }
    } else {
        for (quint32 i = 0; i < arrayLength; i++) {
            T value;
            in >> value;
            values.append(value);
        }
    }
    return QVariant::fromValue(values);
}

QVariant parseBinaryFBXProperty(QDataStream& in) {
    char ch;
    in.device()->getChar(&ch);
    switch (ch) {
        case 'Y': {
            qint16 value;
            in >> value;
            return QVariant::fromValue(value);
        }
        case 'C': {
            bool value;
            in >> value;
            return QVariant::fromValue(value);
        }
        case 'I': {
            qint32 value;
            in >> value;
            return QVariant::fromValue(value);
        }
        case 'F': {
            float value;
            in >> value;
            return QVariant::fromValue(value);
        }
        case 'D': {
            double value;
            in >> value;
            return QVariant::fromValue(value);
        }
        case 'L': {
            qint64 value;
            in >> value;
            return QVariant::fromValue(value);
        }
        case 'f': {
            return readBinaryArray<float>(in);
        }
        case 'd': {
            return readBinaryArray<double>(in);
        }
        case 'l': {
            return readBinaryArray<qint64>(in);
        }
        case 'i': {
            return readBinaryArray<qint32>(in);
        }
        case 'b': {
            return readBinaryArray<bool>(in);
        }
        case 'S':
        case 'R': {
            quint32 length;
            in >> length;
            return QVariant::fromValue(in.device()->read(length));
        }
        default:
            throw QString("Unknown property type: ") + ch;
    }
}

FBXNode parseBinaryFBXNode(QDataStream& in) {
    quint32 endOffset;
    quint32 propertyCount;
    quint32 propertyListLength;
    quint8 nameLength;

    in >> endOffset;
    in >> propertyCount;
    in >> propertyListLength;
    in >> nameLength;

    FBXNode node;
    const int MIN_VALID_OFFSET = 40;
    if (endOffset < MIN_VALID_OFFSET || nameLength == 0) {
        // use a null name to indicate a null node
        return node;
    }
    node.name = in.device()->read(nameLength);

    for (quint32 i = 0; i < propertyCount; i++) {
        node.properties.append(parseBinaryFBXProperty(in));
    }

    while (endOffset > in.device()->pos()) {
        FBXNode child = parseBinaryFBXNode(in);
        if (child.name.isNull()) {
            return node;

        } else {
            node.children.append(child);
        }
    }

    return node;
}

class Tokenizer {
public:

    Tokenizer(QIODevice* device) : _device(device), _pushedBackToken(-1) { }

    enum SpecialToken { DATUM_TOKEN = 0x100 };

    int nextToken();
    const QByteArray& getDatum() const { return _datum; }

    void pushBackToken(int token) { _pushedBackToken = token; }

private:

    QIODevice* _device;
    QByteArray _datum;
    int _pushedBackToken;
};

int Tokenizer::nextToken() {
    if (_pushedBackToken != -1) {
        int token = _pushedBackToken;
        _pushedBackToken = -1;
        return token;
    }

    char ch;
    while (_device->getChar(&ch)) {
        if (QChar(ch).isSpace()) {
            continue; // skip whitespace
        }
        switch (ch) {
            case ';':
                _device->readLine(); // skip the comment
                break;

            case ':':
            case '{':
            case '}':
            case ',':
                return ch; // special punctuation

            case '\"':
                _datum = "";
                while (_device->getChar(&ch)) {
                    if (ch == '\"') { // end on closing quote
                        break;
                    }
                    if (ch == '\\') { // handle escaped quotes
                        if (_device->getChar(&ch) && ch != '\"') {
                            _datum.append('\\');
                        }
                    }
                    _datum.append(ch);
                }
                return DATUM_TOKEN;

            default:
                _datum = "";
                _datum.append(ch);
                while (_device->getChar(&ch)) {
                    if (QChar(ch).isSpace() || ch == ';' || ch == ':' || ch == '{' || ch == '}' || ch == ',' || ch == '\"') {
                        _device->ungetChar(ch); // read until we encounter a special character, then replace it
                        break;
                    }
                    _datum.append(ch);
                }
                return DATUM_TOKEN;
        }
    }
    return -1;
}

FBXNode parseTextFBXNode(Tokenizer& tokenizer) {
    FBXNode node;

    if (tokenizer.nextToken() != Tokenizer::DATUM_TOKEN) {
        return node;
    }
    node.name = tokenizer.getDatum();

    if (tokenizer.nextToken() != ':') {
        return node;
    }

    int token;
    bool expectingDatum = true;
    while ((token = tokenizer.nextToken()) != -1) {
        if (token == '{') {
            for (FBXNode child = parseTextFBXNode(tokenizer); !child.name.isNull(); child = parseTextFBXNode(tokenizer)) {
                node.children.append(child);
            }
            return node;
        }
        if (token == ',') {
            expectingDatum = true;

        } else if (token == Tokenizer::DATUM_TOKEN && expectingDatum) {
            node.properties.append(tokenizer.getDatum());
            expectingDatum = false;

        } else {
            tokenizer.pushBackToken(token);
            return node;
        }
    }

    return node;
}

FBXNode parseFBX(QIODevice* device) {
    // verify the prolog
    const QByteArray BINARY_PROLOG = "Kaydara FBX Binary  ";
    if (device->peek(BINARY_PROLOG.size()) != BINARY_PROLOG) {
        // parse as a text file
        FBXNode top;
        Tokenizer tokenizer(device);
        while (device->bytesAvailable()) {
            FBXNode next = parseTextFBXNode(tokenizer);
            if (next.name.isNull()) {
                return top;

            } else {
                top.children.append(next);
            }
        }
        return top;
    }
    QDataStream in(device);
    in.setByteOrder(QDataStream::LittleEndian);
    in.setVersion(QDataStream::Qt_4_5); // for single/double precision switch

    // see http://code.blender.org/index.php/2013/08/fbx-binary-file-format-specification/ for an explanation
    // of the FBX binary format

    // skip the rest of the header
    const int HEADER_SIZE = 27;
    in.skipRawData(HEADER_SIZE);

    // parse the top-level node
    FBXNode top;
    while (device->bytesAvailable()) {
        FBXNode next = parseBinaryFBXNode(in);
        if (next.name.isNull()) {
            return top;

        } else {
            top.children.append(next);
        }
    }

    return top;
}

QVariantHash parseMapping(QIODevice* device) {
    QVariantHash properties;

    QByteArray line;
    while (!(line = device->readLine()).isEmpty()) {
        if ((line = line.trimmed()).startsWith('#')) {
            continue; // comment
        }
        QList<QByteArray> sections = line.split('=');
        if (sections.size() < 2) {
            continue;
        }
        QByteArray name = sections.at(0).trimmed();
        if (sections.size() == 2) {
            properties.insertMulti(name, sections.at(1).trimmed());

        } else if (sections.size() == 3) {
            QVariantHash heading = properties.value(name).toHash();
            heading.insertMulti(sections.at(1).trimmed(), sections.at(2).trimmed());
            properties.insert(name, heading);

        } else if (sections.size() >= 4) {
            QVariantHash heading = properties.value(name).toHash();
            QVariantList contents;
            for (int i = 2; i < sections.size(); i++) {
                contents.append(sections.at(i).trimmed());
            }
            heading.insertMulti(sections.at(1).trimmed(), contents);
            properties.insert(name, heading);
        }
    }

    return properties;
}

QVector<glm::vec3> createVec3Vector(const QVector<double>& doubleVector) {
    QVector<glm::vec3> values;
    for (const double* it = doubleVector.constData(), *end = it + doubleVector.size(); it != end; ) {
        float x = *it++;
        float y = *it++;
        float z = *it++;
        values.append(glm::vec3(x, y, z));
    }
    return values;
}

QVector<glm::vec2> createVec2Vector(const QVector<double>& doubleVector) {
    QVector<glm::vec2> values;
    for (const double* it = doubleVector.constData(), *end = it + doubleVector.size(); it != end; ) {
        float s = *it++;
        float t = *it++;
        values.append(glm::vec2(s, -t));
    }
    return values;
}

glm::mat4 createMat4(const QVector<double>& doubleVector) {
    return glm::mat4(doubleVector.at(0), doubleVector.at(1), doubleVector.at(2), doubleVector.at(3),
        doubleVector.at(4), doubleVector.at(5), doubleVector.at(6), doubleVector.at(7),
        doubleVector.at(8), doubleVector.at(9), doubleVector.at(10), doubleVector.at(11),
        doubleVector.at(12), doubleVector.at(13), doubleVector.at(14), doubleVector.at(15));
}

QVector<int> getIntVector(const QVariantList& properties, int index) {
    QVector<int> vector = properties.at(index).value<QVector<int> >();
    if (!vector.isEmpty()) {
        return vector;
    }
    for (; index < properties.size(); index++) {
        vector.append(properties.at(index).toInt());
    }
    return vector;
}

QVector<double> getDoubleVector(const QVariantList& properties, int index) {
    QVector<double> vector = properties.at(index).value<QVector<double> >();
    if (!vector.isEmpty()) {
        return vector;
    }
    for (; index < properties.size(); index++) {
        vector.append(properties.at(index).toDouble());
    }
    return vector;
}

glm::vec3 getVec3(const QVariantList& properties, int index) {
    return glm::vec3(properties.at(index).value<double>(), properties.at(index + 1).value<double>(),
        properties.at(index + 2).value<double>());
}

glm::vec3 parseVec3(const QString& string) {
    QStringList elements = string.split(',');
    if (elements.isEmpty()) {
        return glm::vec3();
    }
    glm::vec3 value;
    for (int i = 0; i < 3; i++) {
        // duplicate last value if there aren't three elements
        value[i] = elements.at(min(i, elements.size() - 1)).trimmed().toFloat();
    }
    return value;
}

QString processID(const QString& id) {
    // Blender (at least) prepends a type to the ID, so strip it out
    int index = id.indexOf("::");
    return (index == -1) ? id : id.mid(index + 2);
}

QString getID(const QVariantList& properties, int index = 0) {
    return processID(properties.at(index).toString());
}

const char* FACESHIFT_BLENDSHAPES[] = {
    "EyeBlink_L",
    "EyeBlink_R",
    "EyeSquint_L",
    "EyeSquint_R",
    "EyeDown_L",
    "EyeDown_R",
    "EyeIn_L",
    "EyeIn_R",
    "EyeOpen_L",
    "EyeOpen_R",
    "EyeOut_L",
    "EyeOut_R",
    "EyeUp_L",
    "EyeUp_R",
    "BrowsD_L",
    "BrowsD_R",
    "BrowsU_C",
    "BrowsU_L",
    "BrowsU_R",
    "JawFwd",
    "JawLeft",
    "JawOpen",
    "JawChew",
    "JawRight",
    "MouthLeft",
    "MouthRight",
    "MouthFrown_L",
    "MouthFrown_R",
    "MouthSmile_L",
    "MouthSmile_R",
    "MouthDimple_L",
    "MouthDimple_R",
    "LipsStretch_L",
    "LipsStretch_R",
    "LipsUpperClose",
    "LipsLowerClose",
    "LipsUpperUp",
    "LipsLowerDown",
    "LipsUpperOpen",
    "LipsLowerOpen",
    "LipsFunnel",
    "LipsPucker",
    "ChinLowerRaise",
    "ChinUpperRaise",
    "Sneer",
    "Puff",
    "CheekSquint_L",
    "CheekSquint_R",
    ""
};

class FBXModel {
public:
    QString name;

    int parentIndex;
<<<<<<< HEAD

=======
    
    glm::vec3 translation;
>>>>>>> 83257539
    glm::mat4 preTransform;
    glm::quat preRotation;
    glm::quat rotation;
    glm::quat postRotation;
    glm::mat4 postTransform;

    glm::vec3 rotationMin;
    glm::vec3 rotationMax;
};

glm::mat4 getGlobalTransform(const QMultiHash<QString, QString>& parentMap,
        const QHash<QString, FBXModel>& models, QString nodeID) {
    glm::mat4 globalTransform;
    while (!nodeID.isNull()) {
        const FBXModel& model = models.value(nodeID);
<<<<<<< HEAD
        globalTransform = model.preTransform * glm::mat4_cast(model.preRotation * model.rotation * model.postRotation) *
            model.postTransform * globalTransform;

=======
        globalTransform = glm::translate(model.translation) * model.preTransform * glm::mat4_cast(model.preRotation *
            model.rotation * model.postRotation) * model.postTransform * globalTransform;
        
>>>>>>> 83257539
        QList<QString> parentIDs = parentMap.values(nodeID);
        nodeID = QString();
        foreach (const QString& parentID, parentIDs) {
            if (models.contains(parentID)) {
                nodeID = parentID;
                break;
            }
        }
    }

    return globalTransform;
}

class ExtractedBlendshape {
public:
    QString id;
    FBXBlendshape blendshape;
};

void printNode(const FBXNode& node, int indent) {
    QByteArray spaces(indent, ' ');
    QDebug nodeDebug = qDebug();
    
    nodeDebug.nospace() << spaces.data() << node.name.data() << ": ";
    foreach (const QVariant& property, node.properties) {
        nodeDebug << property;
    }
    
    foreach (const FBXNode& child, node.children) {
        printNode(child, indent + 1);
    }
}

class Material {
public:
    glm::vec3 diffuse;
    glm::vec3 specular;
    float shininess;
};

class Cluster {
public:
    QVector<int> indices;
    QVector<double> weights;
    glm::mat4 transformLink;
};

void appendModelIDs(const QString& parentID, const QMultiHash<QString, QString>& childMap,
        QHash<QString, FBXModel>& models, QSet<QString>& remainingModels, QVector<QString>& modelIDs) {
    if (remainingModels.contains(parentID)) {
        modelIDs.append(parentID);
        remainingModels.remove(parentID);
    }
    int parentIndex = modelIDs.size() - 1;
    foreach (const QString& childID, childMap.values(parentID)) {
        if (remainingModels.contains(childID)) {
            FBXModel& model = models[childID];
            if (model.parentIndex == -1) {
                model.parentIndex = parentIndex;
                appendModelIDs(childID, childMap, models, remainingModels, modelIDs);
            }
        }
    }
}

class Vertex {
public:
    int originalIndex;
    glm::vec2 texCoord;
};

uint qHash(const Vertex& vertex, uint seed = 0) {
    return qHash(vertex.originalIndex, seed);
}

bool operator==(const Vertex& v1, const Vertex& v2) {
    return v1.originalIndex == v2.originalIndex && v1.texCoord == v2.texCoord;
}

class ExtractedMesh {
public:
    FBXMesh mesh;
    QMultiHash<int, int> newIndices;
    QVector<QHash<int, int> > blendshapeIndexMaps;
};

class MeshData {
public:
    ExtractedMesh extracted;
    QVector<glm::vec3> vertices;
    QVector<int> polygonIndices;
    bool normalsByVertex;
    QVector<glm::vec3> normals;
    QVector<int> normalIndices;
    QVector<glm::vec2> texCoords;
    QVector<int> texCoordIndices;

    QHash<Vertex, int> indices;
};

void appendIndex(MeshData& data, QVector<int>& indices, int index) {
    int vertexIndex = data.polygonIndices.at(index);
    if (vertexIndex < 0) {
        vertexIndex = -vertexIndex - 1;
    }

    Vertex vertex;
    vertex.originalIndex = vertexIndex;

    glm::vec3 normal;
    if (data.normalIndices.isEmpty()) {
        normal = data.normals.at(data.normalsByVertex ? vertexIndex : index);

    } else {
        int normalIndex = data.normalIndices.at(data.normalsByVertex ? vertexIndex : index);
        if (normalIndex >= 0) {
            normal = data.normals.at(normalIndex);
        }
    }

    if (data.texCoordIndices.isEmpty()) {
        if (index < data.texCoords.size()) {
            vertex.texCoord = data.texCoords.at(index);
        }
    } else {
        int texCoordIndex = data.texCoordIndices.at(index);
        if (texCoordIndex >= 0) {
            vertex.texCoord = data.texCoords.at(texCoordIndex);
        }
    }

    QHash<Vertex, int>::const_iterator it = data.indices.find(vertex);
    if (it == data.indices.constEnd()) {
        int newIndex = data.extracted.mesh.vertices.size();
        indices.append(newIndex);
        data.indices.insert(vertex, newIndex);
        data.extracted.newIndices.insert(vertexIndex, newIndex);
        data.extracted.mesh.vertices.append(data.vertices.at(vertexIndex));
        data.extracted.mesh.normals.append(normal);
        data.extracted.mesh.texCoords.append(vertex.texCoord);

    } else {
        indices.append(*it);
        data.extracted.mesh.normals[*it] += normal;
    }
}

ExtractedMesh extractMesh(const FBXNode& object) {
    MeshData data;
    QVector<int> materials;
    foreach (const FBXNode& child, object.children) {
        if (child.name == "Vertices") {
            data.vertices = createVec3Vector(getDoubleVector(child.properties, 0));

        } else if (child.name == "PolygonVertexIndex") {
            data.polygonIndices = getIntVector(child.properties, 0);

        } else if (child.name == "LayerElementNormal") {
            data.normalsByVertex = false;
            foreach (const FBXNode& subdata, child.children) {
                if (subdata.name == "Normals") {
                    data.normals = createVec3Vector(getDoubleVector(subdata.properties, 0));

                } else if (subdata.name == "NormalsIndex") {
                    data.normalIndices = getIntVector(subdata.properties, 0);

                } else if (subdata.name == "MappingInformationType" &&
                        subdata.properties.at(0) == "ByVertice") {
                    data.normalsByVertex = true;
                }
            }
        } else if (child.name == "LayerElementUV" && child.properties.at(0).toInt() == 0) {
            foreach (const FBXNode& subdata, child.children) {
                if (subdata.name == "UV") {
                    data.texCoords = createVec2Vector(getDoubleVector(subdata.properties, 0));

                } else if (subdata.name == "UVIndex") {
                    data.texCoordIndices = getIntVector(subdata.properties, 0);
                }
            }
        } else if (child.name == "LayerElementMaterial") {
            foreach (const FBXNode& subdata, child.children) {
                if (subdata.name == "Materials") {
                    materials = getIntVector(subdata.properties, 0);
                }
            }
        }
    }

    // convert the polygons to quads and triangles
    int polygonIndex = 0;
    for (int beginIndex = 0; beginIndex < data.polygonIndices.size(); polygonIndex++) {
        int endIndex = beginIndex;
        while (data.polygonIndices.at(endIndex++) >= 0);

        int materialIndex = (polygonIndex < materials.size()) ? materials.at(polygonIndex) : 0;
        data.extracted.mesh.parts.resize(max(data.extracted.mesh.parts.size(), materialIndex + 1));
        FBXMeshPart& part = data.extracted.mesh.parts[materialIndex];

        if (endIndex - beginIndex == 4) {
            appendIndex(data, part.quadIndices, beginIndex++);
            appendIndex(data, part.quadIndices, beginIndex++);
            appendIndex(data, part.quadIndices, beginIndex++);
            appendIndex(data, part.quadIndices, beginIndex++);

        } else {
            for (int nextIndex = beginIndex + 1;; ) {
                appendIndex(data, part.triangleIndices, beginIndex);
                appendIndex(data, part.triangleIndices, nextIndex++);
                appendIndex(data, part.triangleIndices, nextIndex);
                if (data.polygonIndices.at(nextIndex) < 0) {
                    break;
                }
            }
            beginIndex = endIndex;
        }
    }

    return data.extracted;
}

void setTangents(FBXMesh& mesh, int firstIndex, int secondIndex) {
    glm::vec3 normal = glm::normalize(mesh.normals.at(firstIndex));
    glm::vec3 bitangent = glm::cross(normal, mesh.vertices.at(secondIndex) - mesh.vertices.at(firstIndex));
    if (glm::length(bitangent) < EPSILON) {
        return;
    }
    glm::vec2 texCoordDelta = mesh.texCoords.at(secondIndex) - mesh.texCoords.at(firstIndex);
    mesh.tangents[firstIndex] += glm::cross(glm::angleAxis(
        -glm::degrees(atan2f(-texCoordDelta.t, texCoordDelta.s)), normal) * glm::normalize(bitangent), normal);
}

QVector<int> getIndices(const QVector<QString> ids, QVector<QString> modelIDs) {
    QVector<int> indices;
    foreach (const QString& id, ids) {
        int index = modelIDs.indexOf(id);
        if (index != -1) {
            indices.append(index);
        }
    }
    return indices;
}

FBXGeometry extractFBXGeometry(const FBXNode& node, const QVariantHash& mapping) {
    QHash<QString, ExtractedMesh> meshes;
    QVector<ExtractedBlendshape> blendshapes;
    QMultiHash<QString, QString> parentMap;
    QMultiHash<QString, QString> childMap;
    QHash<QString, FBXModel> models;
    QHash<QString, Cluster> clusters;
    QHash<QString, QByteArray> textureFilenames;
    QHash<QString, Material> materials;
    QHash<QString, QString> diffuseTextures;
    QHash<QString, QString> bumpTextures;

    QVariantHash joints = mapping.value("joint").toHash();
    QString jointEyeLeftName = processID(joints.value("jointEyeLeft", "jointEyeLeft").toString());
    QString jointEyeRightName = processID(joints.value("jointEyeRight", "jointEyeRight").toString());
    QString jointNeckName = processID(joints.value("jointNeck", "jointNeck").toString());
    QString jointRootName = processID(joints.value("jointRoot", "jointRoot").toString());
    QString jointLeanName = processID(joints.value("jointLean", "jointLean").toString());
    QString jointHeadName = processID(joints.value("jointHead", "jointHead").toString());
    QString jointLeftHandName = processID(joints.value("jointLeftHand", "jointLeftHand").toString());
    QString jointRightHandName = processID(joints.value("jointRightHand", "jointRightHand").toString());
    QVariantList jointLeftFingerNames = joints.values("jointLeftFinger");
    QVariantList jointRightFingerNames = joints.values("jointRightFinger");
    QVariantList jointLeftFingertipNames = joints.values("jointLeftFingertip");
    QVariantList jointRightFingertipNames = joints.values("jointRightFingertip");
    QString jointEyeLeftID;
    QString jointEyeRightID;
    QString jointNeckID;
    QString jointRootID;
    QString jointLeanID;
    QString jointHeadID;
    QString jointLeftHandID;
    QString jointRightHandID;
    QVector<QString> jointLeftFingerIDs(jointLeftFingerNames.size());
    QVector<QString> jointRightFingerIDs(jointRightFingerNames.size());
    QVector<QString> jointLeftFingertipIDs(jointLeftFingertipNames.size());
    QVector<QString> jointRightFingertipIDs(jointRightFingertipNames.size());

    QVariantHash blendshapeMappings = mapping.value("bs").toHash();
    typedef QPair<int, float> WeightedIndex;
    QMultiHash<QByteArray, WeightedIndex> blendshapeIndices;
    for (int i = 0;; i++) {
        QByteArray blendshapeName = FACESHIFT_BLENDSHAPES[i];
        if (blendshapeName.isEmpty()) {
            break;
        }
        QList<QVariant> mappings = blendshapeMappings.values(blendshapeName);
        if (mappings.isEmpty()) {
            blendshapeIndices.insert(blendshapeName, WeightedIndex(i, 1.0f));
        } else {
            foreach (const QVariant& mapping, mappings) {
                QVariantList blendshapeMapping = mapping.toList();
                blendshapeIndices.insert(blendshapeMapping.at(0).toByteArray(),
                   WeightedIndex(i, blendshapeMapping.at(1).toFloat()));
            }
        }
    }
    QMultiHash<QString, WeightedIndex> blendshapeChannelIndices;

    foreach (const FBXNode& child, node.children) {
        if (child.name == "Objects") {
            foreach (const FBXNode& object, child.children) {
                if (object.name == "Geometry") {
                    if (object.properties.at(2) == "Mesh") {
                        meshes.insert(getID(object.properties), extractMesh(object));

                    } else { // object.properties.at(2) == "Shape"
                        ExtractedBlendshape extracted = { getID(object.properties) };

                        foreach (const FBXNode& data, object.children) {
                            if (data.name == "Indexes") {
                                extracted.blendshape.indices = getIntVector(data.properties, 0);

                            } else if (data.name == "Vertices") {
                                extracted.blendshape.vertices = createVec3Vector(
                                    getDoubleVector(data.properties, 0));

                            } else if (data.name == "Normals") {
                                extracted.blendshape.normals = createVec3Vector(
                                    getDoubleVector(data.properties, 0));
                            }
                        }

                        blendshapes.append(extracted);
                    }
                } else if (object.name == "Model") {
                    QString name;
                    if (object.properties.size() == 3) {
                        name = object.properties.at(1).toString();
                        name = name.left(name.indexOf(QChar('\0')));

                    } else {
                        name = getID(object.properties);
                    }
                    int index;
                    if (name == jointEyeLeftName || name == "EyeL" || name == "joint_Leye") {
                        jointEyeLeftID = getID(object.properties);

                    } else if (name == jointEyeRightName || name == "EyeR" || name == "joint_Reye") {
                        jointEyeRightID = getID(object.properties);

                    } else if (name == jointNeckName || name == "NeckRot" || name == "joint_neck") {
                        jointNeckID = getID(object.properties);

                    } else if (name == jointRootName) {
                        jointRootID = getID(object.properties);

                    } else if (name == jointLeanName) {
                        jointLeanID = getID(object.properties);

                    } else if (name == jointHeadName) {
                        jointHeadID = getID(object.properties);

                    } else if (name == jointLeftHandName) {
                        jointLeftHandID = getID(object.properties);

                    } else if (name == jointRightHandName) {
                        jointRightHandID = getID(object.properties);

                    } else if ((index = jointLeftFingerNames.indexOf(name)) != -1) {
                        jointLeftFingerIDs[index] = getID(object.properties);

                    } else if ((index = jointRightFingerNames.indexOf(name)) != -1) {
                        jointRightFingerIDs[index] = getID(object.properties);

                    } else if ((index = jointLeftFingertipNames.indexOf(name)) != -1) {
                        jointLeftFingertipIDs[index] = getID(object.properties);

                    } else if ((index = jointRightFingertipNames.indexOf(name)) != -1) {
                        jointRightFingertipIDs[index] = getID(object.properties);
                    }
                    glm::vec3 translation;
                    glm::vec3 rotationOffset;
                    glm::vec3 preRotation, rotation, postRotation;
                    glm::vec3 scale = glm::vec3(1.0f, 1.0f, 1.0f);
                    glm::vec3 scalePivot, rotationPivot;
                    bool rotationMinX = false, rotationMinY = false, rotationMinZ = false;
                    bool rotationMaxX = false, rotationMaxY = false, rotationMaxZ = false;
                    glm::vec3 rotationMin, rotationMax;
                    FBXModel model = { name, -1 };
                    foreach (const FBXNode& subobject, object.children) {
                        bool properties = false;
                        QByteArray propertyName;
                        int index;
                        if (subobject.name == "Properties60") {
                            properties = true;
                            propertyName = "Property";
                            index = 3;

                        } else if (subobject.name == "Properties70") {
                            properties = true;
                            propertyName = "P";
                            index = 4;
                        }
                        if (properties) {
                            foreach (const FBXNode& property, subobject.children) {
                                if (property.name == propertyName) {
                                    if (property.properties.at(0) == "Lcl Translation") {
                                        translation = getVec3(property.properties, index);

                                    } else if (property.properties.at(0) == "RotationOffset") {
                                        rotationOffset = getVec3(property.properties, index);

                                    } else if (property.properties.at(0) == "RotationPivot") {
                                        rotationPivot = getVec3(property.properties, index);

                                    } else if (property.properties.at(0) == "PreRotation") {
                                        preRotation = getVec3(property.properties, index);

                                    } else if (property.properties.at(0) == "Lcl Rotation") {
                                        rotation = getVec3(property.properties, index);

                                    } else if (property.properties.at(0) == "PostRotation") {
                                        postRotation = getVec3(property.properties, index);

                                    } else if (property.properties.at(0) == "ScalingPivot") {
                                        scalePivot = getVec3(property.properties, index);

                                    } else if (property.properties.at(0) == "Lcl Scaling") {
                                        scale = getVec3(property.properties, index);

                                    } else if (property.properties.at(0) == "RotationMin") {
                                        rotationMin = getVec3(property.properties, index);

                                    } else if (property.properties.at(0) == "RotationMax") {
                                        rotationMax = getVec3(property.properties, index);

                                    } else if (property.properties.at(0) == "RotationMinX") {
                                        rotationMinX = property.properties.at(index).toBool();

                                    } else if (property.properties.at(0) == "RotationMinY") {
                                        rotationMinY = property.properties.at(index).toBool();

                                    } else if (property.properties.at(0) == "RotationMinZ") {
                                        rotationMinZ = property.properties.at(index).toBool();

                                    } else if (property.properties.at(0) == "RotationMaxX") {
                                        rotationMaxX = property.properties.at(index).toBool();

                                    } else if (property.properties.at(0) == "RotationMaxY") {
                                        rotationMaxY = property.properties.at(index).toBool();

                                    } else if (property.properties.at(0) == "RotationMaxZ") {
                                        rotationMaxZ = property.properties.at(index).toBool();
                                    }
                                }
                            }
                        } else if (subobject.name == "Vertices") {
                            // it's a mesh as well as a model
                            meshes.insert(getID(object.properties), extractMesh(object));
                        }
                    }
                    // see FBX documentation, http://download.autodesk.com/us/fbx/20112/FBX_SDK_HELP/index.html
<<<<<<< HEAD
                    model.preTransform = glm::translate(translation) * glm::translate(rotationOffset) *
                        glm::translate(rotationPivot);
                    model.preRotation = glm::quat(glm::radians(preRotation));
=======
                    model.translation = translation;
                    model.preTransform = glm::translate(rotationOffset) * glm::translate(rotationPivot);      
                    model.preRotation = glm::quat(glm::radians(preRotation));            
>>>>>>> 83257539
                    model.rotation = glm::quat(glm::radians(rotation));
                    model.postRotation = glm::quat(glm::radians(postRotation));
                    model.postTransform = glm::translate(-rotationPivot) * glm::translate(scalePivot) *
                        glm::scale(scale) * glm::translate(-scalePivot);
                    model.rotationMin = glm::vec3(rotationMinX ? rotationMin.x : -180.0f,
                        rotationMinY ? rotationMin.y : -180.0f, rotationMinZ ? rotationMin.z : -180.0f);
                    model.rotationMax = glm::vec3(rotationMaxX ? rotationMax.x : 180.0f,
                        rotationMaxY ? rotationMax.y : 180.0f, rotationMaxZ ? rotationMax.z : 180.0f);
                    models.insert(getID(object.properties), model);

                } else if (object.name == "Texture") {
                    foreach (const FBXNode& subobject, object.children) {
                        if (subobject.name == "RelativeFilename") {
                            // trim off any path information
                            QByteArray filename = subobject.properties.at(0).toByteArray();
                            filename = filename.mid(qMax(filename.lastIndexOf('\\'), filename.lastIndexOf('/')) + 1);
                            textureFilenames.insert(getID(object.properties), filename);
                        }
                    }
                } else if (object.name == "Material") {
                    Material material = { glm::vec3(1.0f, 1.0f, 1.0f), glm::vec3(1.0f, 1.0f, 1.0f), 96.0f };
                    foreach (const FBXNode& subobject, object.children) {
                        bool properties = false;
                        QByteArray propertyName;
                        int index;
                        if (subobject.name == "Properties60") {
                            properties = true;
                            propertyName = "Property";
                            index = 3;

                        } else if (subobject.name == "Properties70") {
                            properties = true;
                            propertyName = "P";
                            index = 4;
                        }
                        if (properties) {
                            foreach (const FBXNode& property, subobject.children) {
                                if (property.name == propertyName) {
                                    if (property.properties.at(0) == "DiffuseColor") {
                                        material.diffuse = getVec3(property.properties, index);

                                    } else if (property.properties.at(0) == "SpecularColor") {
                                        material.specular = getVec3(property.properties, index);

                                    } else if (property.properties.at(0) == "Shininess") {
                                        material.shininess = property.properties.at(index).value<double>();
                                    }
                                }
                            }
                        }
                    }
                    materials.insert(getID(object.properties), material);

                } else if (object.name == "Deformer") {
                    if (object.properties.last() == "Cluster") {
                        Cluster cluster;
                        foreach (const FBXNode& subobject, object.children) {
                            if (subobject.name == "Indexes") {
                                cluster.indices = getIntVector(subobject.properties, 0);

                            } else if (subobject.name == "Weights") {
                                cluster.weights = getDoubleVector(subobject.properties, 0);

                            } else if (subobject.name == "TransformLink") {
                                QVector<double> values = getDoubleVector(subobject.properties, 0);
                                cluster.transformLink = createMat4(values);
                            }
                        }
                        clusters.insert(getID(object.properties), cluster);

                    } else if (object.properties.last() == "BlendShapeChannel") {
                        QByteArray name = object.properties.at(1).toByteArray();
                        name = name.left(name.indexOf('\0'));
                        if (!blendshapeIndices.contains(name)) {
                            // try everything after the dot
                            name = name.mid(name.lastIndexOf('.') + 1);
                        }
                        QString id = getID(object.properties);
                        foreach (const WeightedIndex& index, blendshapeIndices.values(name)) {
                            blendshapeChannelIndices.insert(id, index);
                        }
                    }
                }
            }
        } else if (child.name == "Connections") {
            foreach (const FBXNode& connection, child.children) {
                if (connection.name == "C" || connection.name == "Connect") {
                    if (connection.properties.at(0) == "OP") {
                        QByteArray type = connection.properties.at(3).toByteArray().toLower();
                        if (type.contains("diffuse")) {
                            diffuseTextures.insert(getID(connection.properties, 2), getID(connection.properties, 1));

                        } else if (type.contains("bump")) {
                            bumpTextures.insert(getID(connection.properties, 2), getID(connection.properties, 1));
                        }
                    }
                    parentMap.insert(getID(connection.properties, 1), getID(connection.properties, 2));
                    childMap.insert(getID(connection.properties, 2), getID(connection.properties, 1));
                }
            }
        }
    }

    // assign the blendshapes to their corresponding meshes
    foreach (const ExtractedBlendshape& extracted, blendshapes) {
        QString blendshapeChannelID = parentMap.value(extracted.id);
        QString blendshapeID = parentMap.value(blendshapeChannelID);
        QString meshID = parentMap.value(blendshapeID);
        ExtractedMesh& extractedMesh = meshes[meshID];
        foreach (const WeightedIndex& index, blendshapeChannelIndices.values(blendshapeChannelID)) {
            extractedMesh.mesh.blendshapes.resize(max(extractedMesh.mesh.blendshapes.size(), index.first + 1));
            extractedMesh.blendshapeIndexMaps.resize(extractedMesh.mesh.blendshapes.size());
            FBXBlendshape& blendshape = extractedMesh.mesh.blendshapes[index.first];
            QHash<int, int>& blendshapeIndexMap = extractedMesh.blendshapeIndexMaps[index.first];
            for (int i = 0; i < extracted.blendshape.indices.size(); i++) {
                int oldIndex = extracted.blendshape.indices.at(i);
                for (QMultiHash<int, int>::const_iterator it = extractedMesh.newIndices.constFind(oldIndex);
                        it != extractedMesh.newIndices.constEnd() && it.key() == oldIndex; it++) {
                    QHash<int, int>::iterator blendshapeIndex = blendshapeIndexMap.find(it.value());
                    if (blendshapeIndex == blendshapeIndexMap.end()) {
                        blendshapeIndexMap.insert(it.value(), blendshape.indices.size());
                        blendshape.indices.append(it.value());
                        blendshape.vertices.append(extracted.blendshape.vertices.at(i) * index.second);
                        blendshape.normals.append(extracted.blendshape.normals.at(i) * index.second);
                    } else {
                        blendshape.vertices[*blendshapeIndex] += extracted.blendshape.vertices.at(i) * index.second;
                        blendshape.normals[*blendshapeIndex] += extracted.blendshape.normals.at(i) * index.second;
                    }
                }
            }
        }
    }

    // get offset transform from mapping
    FBXGeometry geometry;
    float offsetScale = mapping.value("scale", 1.0f).toFloat();
    glm::quat offsetRotation = glm::quat(glm::radians(glm::vec3(mapping.value("rx").toFloat(),
            mapping.value("ry").toFloat(), mapping.value("rz").toFloat())));
    geometry.offset = glm::translate(mapping.value("tx").toFloat(), mapping.value("ty").toFloat(),
        mapping.value("tz").toFloat()) * glm::mat4_cast(offsetRotation) * glm::scale(offsetScale, offsetScale, offsetScale);

    // get the list of models in depth-first traversal order
    QVector<QString> modelIDs;
    QSet<QString> remainingModels;
    for (QHash<QString, FBXModel>::const_iterator model = models.constBegin(); model != models.constEnd(); model++) {
        remainingModels.insert(model.key());
    }
    while (!remainingModels.isEmpty()) {
        QString top = *remainingModels.constBegin();
        forever {
            foreach (const QString& name, parentMap.values(top)) {
                if (models.contains(name)) {
                    top = name;
                    goto outerContinue;
                }
            }
            top = parentMap.value(top);
            break;

            outerContinue: ;
        }
        appendModelIDs(top, childMap, models, remainingModels, modelIDs);
    }

    // convert the models to joints
    QVariantList freeJoints = mapping.values("freeJoint");
    foreach (const QString& modelID, modelIDs) {
        const FBXModel& model = models[modelID];
        FBXJoint joint;
        joint.isFree = freeJoints.contains(model.name);
        joint.parentIndex = model.parentIndex;

        // get the indices of all ancestors starting with the first free one (if any)
        joint.freeLineage.append(geometry.joints.size());
        int lastFreeIndex = joint.isFree ? 0 : -1;
        for (int index = joint.parentIndex; index != -1; index = geometry.joints.at(index).parentIndex) {
            if (geometry.joints.at(index).isFree) {
                lastFreeIndex = joint.freeLineage.size();
            }
            joint.freeLineage.append(index);
        }
        joint.freeLineage.remove(lastFreeIndex + 1, joint.freeLineage.size() - lastFreeIndex - 1);
<<<<<<< HEAD

=======
        
        joint.translation = model.translation;
>>>>>>> 83257539
        joint.preTransform = model.preTransform;
        joint.preRotation = model.preRotation;
        joint.rotation = model.rotation;
        joint.postRotation = model.postRotation;
        joint.postTransform = model.postTransform;
        joint.rotationMin = model.rotationMin;
        joint.rotationMax = model.rotationMax;
        glm::quat combinedRotation = model.preRotation * model.rotation * model.postRotation;
<<<<<<< HEAD
        if (joint.parentIndex == -1) {
            joint.transform = geometry.offset * model.preTransform * glm::mat4_cast(combinedRotation) * model.postTransform;
=======
        if (joint.parentIndex == -1) {    
            joint.transform = geometry.offset * glm::translate(model.translation) * model.preTransform * 
                glm::mat4_cast(combinedRotation) * model.postTransform;
>>>>>>> 83257539
            joint.inverseDefaultRotation = glm::inverse(combinedRotation);
            joint.distanceToParent = 0.0f;

        } else {
            const FBXJoint& parentJoint = geometry.joints.at(joint.parentIndex);
            joint.transform = parentJoint.transform * glm::translate(model.translation) *
                model.preTransform * glm::mat4_cast(combinedRotation) * model.postTransform;
            joint.inverseDefaultRotation = glm::inverse(combinedRotation) * parentJoint.inverseDefaultRotation;
            joint.distanceToParent = glm::distance(extractTranslation(parentJoint.transform),
                extractTranslation(joint.transform));
        }
        joint.boneRadius = 0.0f;
        joint.inverseBindRotation = joint.inverseDefaultRotation;
        geometry.joints.append(joint);
        geometry.jointIndices.insert(model.name, geometry.joints.size() - 1);
    }

    // find our special joints
    geometry.leftEyeJointIndex = modelIDs.indexOf(jointEyeLeftID);
    geometry.rightEyeJointIndex = modelIDs.indexOf(jointEyeRightID);
    geometry.neckJointIndex = modelIDs.indexOf(jointNeckID);
    geometry.rootJointIndex = modelIDs.indexOf(jointRootID);
    geometry.leanJointIndex = modelIDs.indexOf(jointLeanID);
    geometry.headJointIndex = modelIDs.indexOf(jointHeadID);
    geometry.leftHandJointIndex = modelIDs.indexOf(jointLeftHandID);
    geometry.rightHandJointIndex = modelIDs.indexOf(jointRightHandID);
    geometry.leftFingerJointIndices = getIndices(jointLeftFingerIDs, modelIDs);
    geometry.rightFingerJointIndices = getIndices(jointRightFingerIDs, modelIDs);
    geometry.leftFingertipJointIndices = getIndices(jointLeftFingertipIDs, modelIDs);
    geometry.rightFingertipJointIndices = getIndices(jointRightFingertipIDs, modelIDs);

    // extract the translation component of the neck transform
    if (geometry.neckJointIndex != -1) {
        const glm::mat4& transform = geometry.joints.at(geometry.neckJointIndex).transform;
        geometry.neckPivot = glm::vec3(transform[3][0], transform[3][1], transform[3][2]);
    }

    QVariantHash springs = mapping.value("spring").toHash();
    QVariant defaultSpring = springs.value("default");
    for (QHash<QString, ExtractedMesh>::iterator it = meshes.begin(); it != meshes.end(); it++) {
        ExtractedMesh& extracted = it.value();

        // accumulate local transforms
        QString modelID = models.contains(it.key()) ? it.key() : parentMap.value(it.key());
        extracted.mesh.springiness = springs.value(models.value(modelID).name, defaultSpring).toFloat();
        glm::mat4 modelTransform = getGlobalTransform(parentMap, models, modelID);

        // look for textures, material properties
        int partIndex = extracted.mesh.parts.size() - 1;
        bool generateTangents = false;
        foreach (const QString& childID, childMap.values(modelID)) {
            if (partIndex < 0) {
                break;
            }
            FBXMeshPart& part = extracted.mesh.parts[partIndex];
            if (textureFilenames.contains(childID)) {
                part.diffuseFilename = textureFilenames.value(childID);
                continue;
            }
            if (!materials.contains(childID)) {
                continue;
            }
            Material material = materials.value(childID);
            part.diffuseColor = material.diffuse;
            part.specularColor = material.specular;
            part.shininess = material.shininess;
            QString diffuseTextureID = diffuseTextures.value(childID);
            if (!diffuseTextureID.isNull()) {
                part.diffuseFilename = textureFilenames.value(diffuseTextureID);

                // FBX files generated by 3DSMax have an intermediate texture parent, apparently
                foreach (const QString& childTextureID, childMap.values(diffuseTextureID)) {
                    if (textureFilenames.contains(childTextureID)) {
                        part.diffuseFilename = textureFilenames.value(childTextureID);
                    }
                }
            }
            QString bumpTextureID = bumpTextures.value(childID);
            if (!bumpTextureID.isNull()) {
                part.normalFilename = textureFilenames.value(bumpTextureID);
                generateTangents = true;
            }
            partIndex--;
        }

        // if we have a normal map (and texture coordinates), we must compute tangents
        if (generateTangents && !extracted.mesh.texCoords.isEmpty()) {
            extracted.mesh.tangents.resize(extracted.mesh.vertices.size());
            foreach (const FBXMeshPart& part, extracted.mesh.parts) {
                for (int i = 0; i < part.quadIndices.size(); i += 4) {
                    setTangents(extracted.mesh, part.quadIndices.at(i), part.quadIndices.at(i + 1));
                    setTangents(extracted.mesh, part.quadIndices.at(i + 1), part.quadIndices.at(i + 2));
                    setTangents(extracted.mesh, part.quadIndices.at(i + 2), part.quadIndices.at(i + 3));
                    setTangents(extracted.mesh, part.quadIndices.at(i + 3), part.quadIndices.at(i));
                }
                for (int i = 0; i < part.triangleIndices.size(); i += 3) {
                    setTangents(extracted.mesh, part.triangleIndices.at(i), part.triangleIndices.at(i + 1));
                    setTangents(extracted.mesh, part.triangleIndices.at(i + 1), part.triangleIndices.at(i + 2));
                    setTangents(extracted.mesh, part.triangleIndices.at(i + 2), part.triangleIndices.at(i));
                }
            }
        }

        // find the clusters with which the mesh is associated
        QVector<QString> clusterIDs;
        foreach (const QString& childID, childMap.values(it.key())) {
            foreach (const QString& clusterID, childMap.values(childID)) {
                if (!clusters.contains(clusterID)) {
                    continue;
                }
                FBXCluster fbxCluster;
                const Cluster& cluster = clusters[clusterID];
                clusterIDs.append(clusterID);

                // see http://stackoverflow.com/questions/13566608/loading-skinning-information-from-fbx for a discussion
                // of skinning information in FBX
                QString jointID = childMap.value(clusterID);
                fbxCluster.jointIndex = modelIDs.indexOf(jointID);
                if (fbxCluster.jointIndex == -1) {
                    qDebug() << "Joint not in model list: " << jointID;
                    fbxCluster.jointIndex = 0;
                }
                fbxCluster.inverseBindMatrix = glm::inverse(cluster.transformLink) * modelTransform;
                extracted.mesh.clusters.append(fbxCluster);

                // override the bind rotation with the transform link
                FBXJoint& joint = geometry.joints[fbxCluster.jointIndex];
                joint.inverseBindRotation = glm::inverse(extractRotation(cluster.transformLink));
                joint.bindTransform = cluster.transformLink;
            }
        }

        // if we don't have a skinned joint, parent to the model itself
        if (extracted.mesh.clusters.isEmpty()) {
            FBXCluster cluster;
            cluster.jointIndex = modelIDs.indexOf(modelID);
            if (cluster.jointIndex == -1) {
                qDebug() << "Model not in model list: " << modelID;
                cluster.jointIndex = 0;
            }
            extracted.mesh.clusters.append(cluster);
        }

        // whether we're skinned depends on how many clusters are attached
        const FBXCluster& firstFBXCluster = extracted.mesh.clusters.at(0);
        int maxJointIndex = firstFBXCluster.jointIndex;
        glm::mat4 inverseModelTransform = glm::inverse(modelTransform);
        if (clusterIDs.size() > 1) {
            extracted.mesh.clusterIndices.resize(extracted.mesh.vertices.size());
            extracted.mesh.clusterWeights.resize(extracted.mesh.vertices.size());
            float maxWeight = 0.0f;
            for (int i = 0; i < clusterIDs.size(); i++) {
                QString clusterID = clusterIDs.at(i);
                const Cluster& cluster = clusters[clusterID];
                const FBXCluster& fbxCluster = extracted.mesh.clusters.at(i);
                int jointIndex = fbxCluster.jointIndex;
                FBXJoint& joint = geometry.joints[jointIndex];
                glm::vec3 boneEnd = extractTranslation(inverseModelTransform * joint.bindTransform);
                glm::vec3 boneDirection;
                float boneLength;
                if (joint.parentIndex != -1) {
                    boneDirection = boneEnd - extractTranslation(inverseModelTransform *
                        geometry.joints[joint.parentIndex].bindTransform);
                    boneLength = glm::length(boneDirection);
                    if (boneLength > EPSILON) {
                        boneDirection /= boneLength;
                    }
                }
                float radiusScale = extractUniformScale(joint.transform * fbxCluster.inverseBindMatrix);
                float totalWeight = 0.0f;
                for (int j = 0; j < cluster.indices.size(); j++) {
                    int oldIndex = cluster.indices.at(j);
                    float weight = cluster.weights.at(j);
                    totalWeight += weight;
                    for (QMultiHash<int, int>::const_iterator it = extracted.newIndices.constFind(oldIndex);
                            it != extracted.newIndices.end() && it.key() == oldIndex; it++) {
                        // expand the bone radius for vertices with at least 1/4 weight
                        const float EXPANSION_WEIGHT_THRESHOLD = 0.25f;
                        if (weight > EXPANSION_WEIGHT_THRESHOLD) {
                            const glm::vec3& vertex = extracted.mesh.vertices.at(it.value());
                            float proj = glm::dot(boneDirection, vertex - boneEnd);
                            if (proj < 0.0f && proj > -boneLength) {
                                joint.boneRadius = glm::max(joint.boneRadius, radiusScale * glm::distance(
                                    vertex, boneEnd + boneDirection * proj));
                            }
                        }

                        // look for an unused slot in the weights vector
                        glm::vec4& weights = extracted.mesh.clusterWeights[it.value()];
                        for (int k = 0; k < 4; k++) {
                            if (weights[k] == 0.0f) {
                                extracted.mesh.clusterIndices[it.value()][k] = i;
                                weights[k] = weight;
                                break;
                            }
                        }
                    }
                }
                if (totalWeight > maxWeight) {
                    maxWeight = totalWeight;
                    maxJointIndex = jointIndex;
                }
            }
        } else {
            int jointIndex = maxJointIndex;
            FBXJoint& joint = geometry.joints[jointIndex];
            glm::vec3 boneEnd = extractTranslation(inverseModelTransform * joint.bindTransform);
            glm::vec3 boneDirection;
            float boneLength;
            if (joint.parentIndex != -1) {
                boneDirection = boneEnd - extractTranslation(inverseModelTransform *
                    geometry.joints[joint.parentIndex].bindTransform);
                boneLength = glm::length(boneDirection);
                if (boneLength > EPSILON) {
                    boneDirection /= boneLength;
                }
            }
            float radiusScale = extractUniformScale(joint.transform * firstFBXCluster.inverseBindMatrix);
            foreach (const glm::vec3& vertex, extracted.mesh.vertices) {
                float proj = glm::dot(boneDirection, vertex - boneEnd);
                if (proj < 0.0f && proj > -boneLength) {
                    joint.boneRadius = glm::max(joint.boneRadius, radiusScale * glm::distance(
                        vertex, boneEnd + boneDirection * proj));
                }
            }
        }
        extracted.mesh.isEye = (maxJointIndex == geometry.leftEyeJointIndex || maxJointIndex == geometry.rightEyeJointIndex);

        // extract spring edges, connections if springy
        if (extracted.mesh.springiness > 0.0f) {
            QSet<QPair<int, int> > edges;

            extracted.mesh.vertexConnections.resize(extracted.mesh.vertices.size());
            foreach (const FBXMeshPart& part, extracted.mesh.parts) {
                for (int i = 0; i < part.quadIndices.size(); i += 4) {
                    int index0 = part.quadIndices.at(i);
                    int index1 = part.quadIndices.at(i + 1);
                    int index2 = part.quadIndices.at(i + 2);
                    int index3 = part.quadIndices.at(i + 3);

                    edges.insert(QPair<int, int>(qMin(index0, index1), qMax(index0, index1)));
                    edges.insert(QPair<int, int>(qMin(index1, index2), qMax(index1, index2)));
                    edges.insert(QPair<int, int>(qMin(index2, index3), qMax(index2, index3)));
                    edges.insert(QPair<int, int>(qMin(index3, index0), qMax(index3, index0)));

                    extracted.mesh.vertexConnections[index0].append(QPair<int, int>(index3, index1));
                    extracted.mesh.vertexConnections[index1].append(QPair<int, int>(index0, index2));
                    extracted.mesh.vertexConnections[index2].append(QPair<int, int>(index1, index3));
                    extracted.mesh.vertexConnections[index3].append(QPair<int, int>(index2, index0));
                }
                for (int i = 0; i < part.triangleIndices.size(); i += 3) {
                    int index0 = part.triangleIndices.at(i);
                    int index1 = part.triangleIndices.at(i + 1);
                    int index2 = part.triangleIndices.at(i + 2);

                    edges.insert(QPair<int, int>(qMin(index0, index1), qMax(index0, index1)));
                    edges.insert(QPair<int, int>(qMin(index1, index2), qMax(index1, index2)));
                    edges.insert(QPair<int, int>(qMin(index2, index0), qMax(index2, index0)));

                    extracted.mesh.vertexConnections[index0].append(QPair<int, int>(index2, index1));
                    extracted.mesh.vertexConnections[index1].append(QPair<int, int>(index0, index2));
                    extracted.mesh.vertexConnections[index2].append(QPair<int, int>(index1, index0));
                }
            }

            for (QSet<QPair<int, int> >::const_iterator edge = edges.constBegin(); edge != edges.constEnd(); edge++) {
                extracted.mesh.springEdges.append(*edge);
            }
        }

        geometry.meshes.append(extracted.mesh);
    }

    geometry.palmDirection = parseVec3(mapping.value("palmDirection", "0, -1, 0").toString());

    // process attachments
    QVariantHash attachments = mapping.value("attach").toHash();
    for (QVariantHash::const_iterator it = attachments.constBegin(); it != attachments.constEnd(); it++) {
        FBXAttachment attachment;
        attachment.jointIndex = modelIDs.indexOf(processID(it.key()));
        attachment.scale = glm::vec3(1.0f, 1.0f, 1.0f);

        QVariantList properties = it->toList();
        if (properties.isEmpty()) {
            attachment.url = it->toString();
        } else {
            attachment.url = properties.at(0).toString();

            if (properties.size() >= 2) {
                attachment.translation = parseVec3(properties.at(1).toString());

                if (properties.size() >= 3) {
                    attachment.rotation = glm::quat(glm::radians(parseVec3(properties.at(2).toString())));

                    if (properties.size() >= 4) {
                        attachment.scale = parseVec3(properties.at(3).toString());
                    }
                }
            }
        }
        geometry.attachments.append(attachment);
    }

    return geometry;
}

FBXGeometry readFBX(const QByteArray& model, const QByteArray& mapping) {
    QBuffer modelBuffer(const_cast<QByteArray*>(&model));
    modelBuffer.open(QIODevice::ReadOnly);

    QBuffer mappingBuffer(const_cast<QByteArray*>(&mapping));
    mappingBuffer.open(QIODevice::ReadOnly);

    return extractFBXGeometry(parseFBX(&modelBuffer), parseMapping(&mappingBuffer));
}

bool addMeshVoxelsOperation(OctreeElement* element, void* extraData) {
    VoxelTreeElement* voxel = (VoxelTreeElement*)element;
    if (!voxel->isLeaf()) {
        return true;
    }
    FBXMesh& mesh = *static_cast<FBXMesh*>(extraData);
    FBXMeshPart& part = mesh.parts[0];

    const int FACE_COUNT = 6;
    const int VERTICES_PER_FACE = 4;
    const int VERTEX_COUNT = FACE_COUNT * VERTICES_PER_FACE;
    const float EIGHT_BIT_MAXIMUM = 255.0f;
    glm::vec3 color = glm::vec3(voxel->getColor()[0], voxel->getColor()[1], voxel->getColor()[2]) / EIGHT_BIT_MAXIMUM;
    for (int i = 0; i < VERTEX_COUNT; i++) {
        part.quadIndices.append(part.quadIndices.size());
        mesh.colors.append(color);
    }
    glm::vec3 corner = voxel->getCorner();
    float scale = voxel->getScale();

    mesh.vertices.append(glm::vec3(corner.x, corner.y, corner.z));
    mesh.vertices.append(glm::vec3(corner.x, corner.y, corner.z + scale));
    mesh.vertices.append(glm::vec3(corner.x, corner.y + scale, corner.z + scale));
    mesh.vertices.append(glm::vec3(corner.x, corner.y + scale, corner.z));
    for (int i = 0; i < VERTICES_PER_FACE; i++) {
        mesh.normals.append(glm::vec3(-1.0f, 0.0f, 0.0f));
    }

    mesh.vertices.append(glm::vec3(corner.x + scale, corner.y, corner.z));
    mesh.vertices.append(glm::vec3(corner.x + scale, corner.y + scale, corner.z));
    mesh.vertices.append(glm::vec3(corner.x + scale, corner.y + scale, corner.z + scale));
    mesh.vertices.append(glm::vec3(corner.x + scale, corner.y, corner.z + scale));
    for (int i = 0; i < VERTICES_PER_FACE; i++) {
        mesh.normals.append(glm::vec3(1.0f, 0.0f, 0.0f));
    }

    mesh.vertices.append(glm::vec3(corner.x + scale, corner.y, corner.z));
    mesh.vertices.append(glm::vec3(corner.x + scale, corner.y, corner.z + scale));
    mesh.vertices.append(glm::vec3(corner.x, corner.y, corner.z + scale));
    mesh.vertices.append(glm::vec3(corner.x, corner.y, corner.z));
    for (int i = 0; i < VERTICES_PER_FACE; i++) {
        mesh.normals.append(glm::vec3(0.0f, -1.0f, 0.0f));
    }

    mesh.vertices.append(glm::vec3(corner.x, corner.y + scale, corner.z));
    mesh.vertices.append(glm::vec3(corner.x, corner.y + scale, corner.z + scale));
    mesh.vertices.append(glm::vec3(corner.x + scale, corner.y + scale, corner.z + scale));
    mesh.vertices.append(glm::vec3(corner.x + scale, corner.y + scale, corner.z));
    for (int i = 0; i < VERTICES_PER_FACE; i++) {
        mesh.normals.append(glm::vec3(0.0f, 1.0f, 0.0f));
    }

    mesh.vertices.append(glm::vec3(corner.x, corner.y + scale, corner.z));
    mesh.vertices.append(glm::vec3(corner.x + scale, corner.y + scale, corner.z));
    mesh.vertices.append(glm::vec3(corner.x + scale, corner.y, corner.z));
    mesh.vertices.append(glm::vec3(corner.x, corner.y, corner.z));
    for (int i = 0; i < VERTICES_PER_FACE; i++) {
        mesh.normals.append(glm::vec3(0.0f, 0.0f, -1.0f));
    }

    mesh.vertices.append(glm::vec3(corner.x, corner.y, corner.z + scale));
    mesh.vertices.append(glm::vec3(corner.x + scale, corner.y, corner.z + scale));
    mesh.vertices.append(glm::vec3(corner.x + scale, corner.y + scale, corner.z + scale));
    mesh.vertices.append(glm::vec3(corner.x, corner.y + scale, corner.z + scale));
    for (int i = 0; i < VERTICES_PER_FACE; i++) {
        mesh.normals.append(glm::vec3(0.0f, 0.0f, 1.0f));
    }

    return true;
}

FBXGeometry readSVO(const QByteArray& model) {
    FBXGeometry geometry;

    // we have one joint
    FBXJoint joint = { false };
    joint.parentIndex = -1;
    geometry.joints.append(joint);

    // and one mesh with one cluster and one part
    FBXMesh mesh;
    mesh.isEye = false;
    mesh.springiness = 0.0f;

    FBXCluster cluster = { 0 };
    mesh.clusters.append(cluster);

    FBXMeshPart part;
    part.diffuseColor = glm::vec3(1.0f, 1.0f, 1.0f);
    part.shininess = 96.0f;
    mesh.parts.append(part);

    VoxelTree tree;
    ReadBitstreamToTreeParams args(WANT_COLOR, NO_EXISTS_BITS);
    tree.readBitstreamToTree((unsigned char*)model.data(), model.size(), args);
    tree.recurseTreeWithOperation(addMeshVoxelsOperation, &mesh);

    geometry.meshes.append(mesh);

    return geometry;
}<|MERGE_RESOLUTION|>--- conflicted
+++ resolved
@@ -483,12 +483,7 @@
     QString name;
 
     int parentIndex;
-<<<<<<< HEAD
-
-=======
-    
     glm::vec3 translation;
->>>>>>> 83257539
     glm::mat4 preTransform;
     glm::quat preRotation;
     glm::quat rotation;
@@ -504,15 +499,9 @@
     glm::mat4 globalTransform;
     while (!nodeID.isNull()) {
         const FBXModel& model = models.value(nodeID);
-<<<<<<< HEAD
-        globalTransform = model.preTransform * glm::mat4_cast(model.preRotation * model.rotation * model.postRotation) *
-            model.postTransform * globalTransform;
-
-=======
         globalTransform = glm::translate(model.translation) * model.preTransform * glm::mat4_cast(model.preRotation *
             model.rotation * model.postRotation) * model.postTransform * globalTransform;
-        
->>>>>>> 83257539
+
         QList<QString> parentIDs = parentMap.values(nodeID);
         nodeID = QString();
         foreach (const QString& parentID, parentIDs) {
@@ -969,15 +958,9 @@
                         }
                     }
                     // see FBX documentation, http://download.autodesk.com/us/fbx/20112/FBX_SDK_HELP/index.html
-<<<<<<< HEAD
-                    model.preTransform = glm::translate(translation) * glm::translate(rotationOffset) *
-                        glm::translate(rotationPivot);
-                    model.preRotation = glm::quat(glm::radians(preRotation));
-=======
                     model.translation = translation;
                     model.preTransform = glm::translate(rotationOffset) * glm::translate(rotationPivot);      
                     model.preRotation = glm::quat(glm::radians(preRotation));            
->>>>>>> 83257539
                     model.rotation = glm::quat(glm::radians(rotation));
                     model.postRotation = glm::quat(glm::radians(postRotation));
                     model.postTransform = glm::translate(-rotationPivot) * glm::translate(scalePivot) *
@@ -1160,12 +1143,7 @@
             joint.freeLineage.append(index);
         }
         joint.freeLineage.remove(lastFreeIndex + 1, joint.freeLineage.size() - lastFreeIndex - 1);
-<<<<<<< HEAD
-
-=======
-        
         joint.translation = model.translation;
->>>>>>> 83257539
         joint.preTransform = model.preTransform;
         joint.preRotation = model.preRotation;
         joint.rotation = model.rotation;
@@ -1174,14 +1152,9 @@
         joint.rotationMin = model.rotationMin;
         joint.rotationMax = model.rotationMax;
         glm::quat combinedRotation = model.preRotation * model.rotation * model.postRotation;
-<<<<<<< HEAD
         if (joint.parentIndex == -1) {
-            joint.transform = geometry.offset * model.preTransform * glm::mat4_cast(combinedRotation) * model.postTransform;
-=======
-        if (joint.parentIndex == -1) {    
             joint.transform = geometry.offset * glm::translate(model.translation) * model.preTransform * 
                 glm::mat4_cast(combinedRotation) * model.postTransform;
->>>>>>> 83257539
             joint.inverseDefaultRotation = glm::inverse(combinedRotation);
             joint.distanceToParent = 0.0f;
 

//
//  Model.cpp
//  interface/src/renderer
//
//  Created by Andrzej Kapolka on 10/18/13.
//  Copyright 2013 High Fidelity, Inc.
//
//  Distributed under the Apache License, Version 2.0.
//  See the accompanying file LICENSE or http://www.apache.org/licenses/LICENSE-2.0.html
//

#include <QMetaType>
#include <QRunnable>
#include <QThreadPool>

#include <glm/gtx/transform.hpp>
#include <glm/gtx/norm.hpp>

#include <GeometryUtil.h>

#include "Application.h"
#include "Model.h"

#include <SphereShape.h>
#include <CapsuleShape.h>
#include <ShapeCollider.h>

using namespace std;

static int modelPointerTypeId = qRegisterMetaType<QPointer<Model> >();
static int weakNetworkGeometryPointerTypeId = qRegisterMetaType<QWeakPointer<NetworkGeometry> >();
static int vec3VectorTypeId = qRegisterMetaType<QVector<glm::vec3> >();

Model::Model(QObject* parent) :
    QObject(parent),
    _scale(1.0f, 1.0f, 1.0f),
    _scaleToFit(false),
    _scaleToFitLargestDimension(0.0f),
    _scaledToFit(false),
    _snapModelToCenter(false),
    _snappedToCenter(false),
    _rootIndex(-1),
    _shapesAreDirty(true),
    _boundingRadius(0.0f),
    _boundingShape(),
    _boundingShapeLocalOffset(0.0f),
    _lodDistance(0.0f),
    _pupilDilation(0.0f),
    _url("http://invalid.com") {
    // we may have been created in the network thread, but we live in the main thread
    moveToThread(Application::getInstance()->thread());
}

Model::~Model() {
    deleteGeometry();
}

ProgramObject Model::_program;
ProgramObject Model::_normalMapProgram;
ProgramObject Model::_specularMapProgram;
ProgramObject Model::_normalSpecularMapProgram;

ProgramObject Model::_shadowMapProgram;
ProgramObject Model::_shadowNormalMapProgram;
ProgramObject Model::_shadowSpecularMapProgram;
ProgramObject Model::_shadowNormalSpecularMapProgram;

ProgramObject Model::_cascadedShadowMapProgram;
ProgramObject Model::_cascadedShadowNormalMapProgram;
ProgramObject Model::_cascadedShadowSpecularMapProgram;
ProgramObject Model::_cascadedShadowNormalSpecularMapProgram;

ProgramObject Model::_shadowProgram;

ProgramObject Model::_skinProgram;
ProgramObject Model::_skinNormalMapProgram;
ProgramObject Model::_skinSpecularMapProgram;
ProgramObject Model::_skinNormalSpecularMapProgram;

ProgramObject Model::_skinShadowMapProgram;
ProgramObject Model::_skinShadowNormalMapProgram;
ProgramObject Model::_skinShadowSpecularMapProgram;
ProgramObject Model::_skinShadowNormalSpecularMapProgram;

ProgramObject Model::_skinCascadedShadowMapProgram;
ProgramObject Model::_skinCascadedShadowNormalMapProgram;
ProgramObject Model::_skinCascadedShadowSpecularMapProgram;
ProgramObject Model::_skinCascadedShadowNormalSpecularMapProgram;

ProgramObject Model::_skinShadowProgram;

int Model::_normalMapTangentLocation;
int Model::_normalSpecularMapTangentLocation;
int Model::_shadowNormalMapTangentLocation;
int Model::_shadowNormalSpecularMapTangentLocation;
int Model::_cascadedShadowNormalMapTangentLocation;
int Model::_cascadedShadowNormalSpecularMapTangentLocation;

int Model::_cascadedShadowMapDistancesLocation;
int Model::_cascadedShadowNormalMapDistancesLocation;
int Model::_cascadedShadowSpecularMapDistancesLocation;
int Model::_cascadedShadowNormalSpecularMapDistancesLocation;
    
Model::SkinLocations Model::_skinLocations;
Model::SkinLocations Model::_skinNormalMapLocations;
Model::SkinLocations Model::_skinSpecularMapLocations;
Model::SkinLocations Model::_skinNormalSpecularMapLocations;
Model::SkinLocations Model::_skinShadowMapLocations;
Model::SkinLocations Model::_skinShadowNormalMapLocations;
Model::SkinLocations Model::_skinShadowSpecularMapLocations;
Model::SkinLocations Model::_skinShadowNormalSpecularMapLocations;
Model::SkinLocations Model::_skinCascadedShadowMapLocations;
Model::SkinLocations Model::_skinCascadedShadowNormalMapLocations;
Model::SkinLocations Model::_skinCascadedShadowSpecularMapLocations;
Model::SkinLocations Model::_skinCascadedShadowNormalSpecularMapLocations;
Model::SkinLocations Model::_skinShadowLocations;

void Model::setScale(const glm::vec3& scale) {
    setScaleInternal(scale);
    // if anyone sets scale manually, then we are no longer scaled to fit
    _scaleToFit = false;
    _scaledToFit = false;
}

void Model::setScaleInternal(const glm::vec3& scale) {
    float scaleLength = glm::length(_scale);
    float relativeDeltaScale = glm::length(_scale - scale) / scaleLength;

    const float ONE_PERCENT = 0.01f;
    if (relativeDeltaScale > ONE_PERCENT || scaleLength < EPSILON) {
        _scale = scale;
        rebuildShapes();
    }
}

void Model::setOffset(const glm::vec3& offset) { 
    _offset = offset; 
    
    // if someone manually sets our offset, then we are no longer snapped to center
    _snapModelToCenter = false; 
    _snappedToCenter = false; 
}


void Model::initSkinProgram(ProgramObject& program, Model::SkinLocations& locations,
        int specularTextureUnit, int shadowTextureUnit) {
    program.bind();
    locations.clusterMatrices = program.uniformLocation("clusterMatrices");
    locations.clusterIndices = program.attributeLocation("clusterIndices");
    locations.clusterWeights = program.attributeLocation("clusterWeights");
    locations.tangent = program.attributeLocation("tangent");
    locations.shadowDistances = program.uniformLocation("shadowDistances");
    program.setUniformValue("diffuseMap", 0);
    program.setUniformValue("normalMap", 1);
    program.setUniformValue("specularMap", specularTextureUnit);
    program.setUniformValue("shadowMap", shadowTextureUnit);
    program.release();
}

QVector<JointState> Model::createJointStates(const FBXGeometry& geometry) {
    QVector<JointState> jointStates;
    foreach (const FBXJoint& joint, geometry.joints) {
        // NOTE: the state keeps a pointer to an FBXJoint
        JointState state;
        state.setFBXJoint(&joint);
        jointStates.append(state);
    }

    // compute transforms
    // Unfortunately, the joints are not neccessarily in order from parents to children, 
    // so we must iterate over the list multiple times until all are set correctly.
    QVector<bool> jointIsSet;
    int numJoints = jointStates.size();
    jointIsSet.fill(false, numJoints);
    int numJointsSet = 0;
    int lastNumJointsSet = -1;
    while (numJointsSet < numJoints && numJointsSet != lastNumJointsSet) {
        lastNumJointsSet = numJointsSet;
        for (int i = 0; i < numJoints; ++i) {
            if (jointIsSet[i]) {
                continue;
            }
            JointState& state = jointStates[i];
            const FBXJoint& joint = state.getFBXJoint();
            int parentIndex = joint.parentIndex;
            if (parentIndex == -1) {
                _rootIndex = i;
                glm::mat4 baseTransform = glm::mat4_cast(_rotation) * glm::scale(_scale) * glm::translate(_offset) * geometry.offset;
                state.computeTransforms(baseTransform, _rotation);
                ++numJointsSet;
                jointIsSet[i] = true;
            } else if (jointIsSet[parentIndex]) {
                const JointState& parentState = jointStates.at(parentIndex);
                state.computeTransforms(parentState._transform, parentState._combinedRotation);
                ++numJointsSet;
                jointIsSet[i] = true;
            }
        }
    }

    return jointStates;
}

void Model::init() {
    if (!_program.isLinked()) {
        _program.addShaderFromSourceFile(QGLShader::Vertex, Application::resourcesPath() + "shaders/model.vert");
        _program.addShaderFromSourceFile(QGLShader::Fragment, Application::resourcesPath() + "shaders/model.frag");
        _program.link();
        
        _program.bind();
        _program.setUniformValue("diffuseMap", 0);
        _program.release();
        
        _normalMapProgram.addShaderFromSourceFile(QGLShader::Vertex,
            Application::resourcesPath() + "shaders/model_normal_map.vert");
        _normalMapProgram.addShaderFromSourceFile(QGLShader::Fragment,
            Application::resourcesPath() + "shaders/model_normal_map.frag");
        _normalMapProgram.link();
        
        _normalMapProgram.bind();
        _normalMapProgram.setUniformValue("diffuseMap", 0);
        _normalMapProgram.setUniformValue("normalMap", 1);
        _normalMapTangentLocation = _normalMapProgram.attributeLocation("tangent");
        _normalMapProgram.release();
        
        _specularMapProgram.addShaderFromSourceFile(QGLShader::Vertex,
            Application::resourcesPath() + "shaders/model.vert");
        _specularMapProgram.addShaderFromSourceFile(QGLShader::Fragment,
            Application::resourcesPath() + "shaders/model_specular_map.frag");
        _specularMapProgram.link();
        
        _specularMapProgram.bind();
        _specularMapProgram.setUniformValue("diffuseMap", 0);
        _specularMapProgram.setUniformValue("specularMap", 1);
        _specularMapProgram.release();
        
        _normalSpecularMapProgram.addShaderFromSourceFile(QGLShader::Vertex,
            Application::resourcesPath() + "shaders/model_normal_map.vert");
        _normalSpecularMapProgram.addShaderFromSourceFile(QGLShader::Fragment,
            Application::resourcesPath() + "shaders/model_normal_specular_map.frag");
        _normalSpecularMapProgram.link();
        
        _normalSpecularMapProgram.bind();
        _normalSpecularMapProgram.setUniformValue("diffuseMap", 0);
        _normalSpecularMapProgram.setUniformValue("normalMap", 1);
        _normalSpecularMapProgram.setUniformValue("specularMap", 2);
        _normalSpecularMapTangentLocation = _normalSpecularMapProgram.attributeLocation("tangent");
        _normalSpecularMapProgram.release();
        
        
        _shadowMapProgram.addShaderFromSourceFile(QGLShader::Vertex, Application::resourcesPath() + "shaders/model.vert");
        _shadowMapProgram.addShaderFromSourceFile(QGLShader::Fragment, Application::resourcesPath() +
            "shaders/model_shadow_map.frag");
        _shadowMapProgram.link();
        
        _shadowMapProgram.bind();
        _shadowMapProgram.setUniformValue("diffuseMap", 0);
        _shadowMapProgram.setUniformValue("shadowMap", 1);
        _shadowMapProgram.release();
        
        _shadowNormalMapProgram.addShaderFromSourceFile(QGLShader::Vertex,
            Application::resourcesPath() + "shaders/model_normal_map.vert");
        _shadowNormalMapProgram.addShaderFromSourceFile(QGLShader::Fragment,
            Application::resourcesPath() + "shaders/model_shadow_normal_map.frag");
        _shadowNormalMapProgram.link();
        
        _shadowNormalMapProgram.bind();
        _shadowNormalMapProgram.setUniformValue("diffuseMap", 0);
        _shadowNormalMapProgram.setUniformValue("normalMap", 1);
        _shadowNormalMapProgram.setUniformValue("shadowMap", 2);
        _shadowNormalMapTangentLocation = _shadowNormalMapProgram.attributeLocation("tangent");
        _shadowNormalMapProgram.release();
        
        _shadowSpecularMapProgram.addShaderFromSourceFile(QGLShader::Vertex,
            Application::resourcesPath() + "shaders/model.vert");
        _shadowSpecularMapProgram.addShaderFromSourceFile(QGLShader::Fragment,
            Application::resourcesPath() + "shaders/model_shadow_specular_map.frag");
        _shadowSpecularMapProgram.link();
        
        _shadowSpecularMapProgram.bind();
        _shadowSpecularMapProgram.setUniformValue("diffuseMap", 0);
        _shadowSpecularMapProgram.setUniformValue("specularMap", 1);
         _shadowSpecularMapProgram.setUniformValue("shadowMap", 2);
        _shadowSpecularMapProgram.release();
        
        _shadowNormalSpecularMapProgram.addShaderFromSourceFile(QGLShader::Vertex,
            Application::resourcesPath() + "shaders/model_normal_map.vert");
        _shadowNormalSpecularMapProgram.addShaderFromSourceFile(QGLShader::Fragment,
            Application::resourcesPath() + "shaders/model_shadow_normal_specular_map.frag");
        _shadowNormalSpecularMapProgram.link();
        
        _shadowNormalSpecularMapProgram.bind();
        _shadowNormalSpecularMapProgram.setUniformValue("diffuseMap", 0);
        _shadowNormalSpecularMapProgram.setUniformValue("normalMap", 1);
        _shadowNormalSpecularMapProgram.setUniformValue("specularMap", 2);
        _shadowNormalSpecularMapProgram.setUniformValue("shadowMap", 3);
        _shadowNormalSpecularMapTangentLocation = _shadowNormalSpecularMapProgram.attributeLocation("tangent");
        _shadowNormalSpecularMapProgram.release();
        
        
        _cascadedShadowMapProgram.addShaderFromSourceFile(QGLShader::Vertex, Application::resourcesPath() +
            "shaders/model.vert");
        _cascadedShadowMapProgram.addShaderFromSourceFile(QGLShader::Fragment, Application::resourcesPath() +
            "shaders/model_cascaded_shadow_map.frag");
        _cascadedShadowMapProgram.link();
        
        _cascadedShadowMapProgram.bind();
        _cascadedShadowMapProgram.setUniformValue("diffuseMap", 0);
        _cascadedShadowMapProgram.setUniformValue("shadowMap", 1);
        _cascadedShadowMapDistancesLocation = _cascadedShadowMapProgram.uniformLocation("shadowDistances");
        _cascadedShadowMapProgram.release();
        
        _cascadedShadowNormalMapProgram.addShaderFromSourceFile(QGLShader::Vertex,
            Application::resourcesPath() + "shaders/model_normal_map.vert");
        _cascadedShadowNormalMapProgram.addShaderFromSourceFile(QGLShader::Fragment,
            Application::resourcesPath() + "shaders/model_cascaded_shadow_normal_map.frag");
        _cascadedShadowNormalMapProgram.link();
        
        _cascadedShadowNormalMapProgram.bind();
        _cascadedShadowNormalMapProgram.setUniformValue("diffuseMap", 0);
        _cascadedShadowNormalMapProgram.setUniformValue("normalMap", 1);
        _cascadedShadowNormalMapProgram.setUniformValue("shadowMap", 2);
        _cascadedShadowNormalMapDistancesLocation = _cascadedShadowNormalMapProgram.uniformLocation("shadowDistances");
        _cascadedShadowNormalMapTangentLocation = _cascadedShadowNormalMapProgram.attributeLocation("tangent");
        _cascadedShadowNormalMapProgram.release();
        
        _cascadedShadowSpecularMapProgram.addShaderFromSourceFile(QGLShader::Vertex,
            Application::resourcesPath() + "shaders/model.vert");
        _cascadedShadowSpecularMapProgram.addShaderFromSourceFile(QGLShader::Fragment,
            Application::resourcesPath() + "shaders/model_cascaded_shadow_specular_map.frag");
        _cascadedShadowSpecularMapProgram.link();
        
        _cascadedShadowSpecularMapProgram.bind();
        _cascadedShadowSpecularMapProgram.setUniformValue("diffuseMap", 0);
        _cascadedShadowSpecularMapProgram.setUniformValue("specularMap", 1);
        _cascadedShadowSpecularMapProgram.setUniformValue("shadowMap", 2);
        _cascadedShadowSpecularMapDistancesLocation = _cascadedShadowSpecularMapProgram.uniformLocation("shadowDistances");
        _cascadedShadowSpecularMapProgram.release();
        
        _cascadedShadowNormalSpecularMapProgram.addShaderFromSourceFile(QGLShader::Vertex,
            Application::resourcesPath() + "shaders/model_normal_map.vert");
        _cascadedShadowNormalSpecularMapProgram.addShaderFromSourceFile(QGLShader::Fragment,
            Application::resourcesPath() + "shaders/model_cascaded_shadow_normal_specular_map.frag");
        _cascadedShadowNormalSpecularMapProgram.link();
        
        _cascadedShadowNormalSpecularMapProgram.bind();
        _cascadedShadowNormalSpecularMapProgram.setUniformValue("diffuseMap", 0);
        _cascadedShadowNormalSpecularMapProgram.setUniformValue("normalMap", 1);
        _cascadedShadowNormalSpecularMapProgram.setUniformValue("specularMap", 2);
        _cascadedShadowNormalSpecularMapProgram.setUniformValue("shadowMap", 3);
        _cascadedShadowNormalSpecularMapDistancesLocation =
            _cascadedShadowNormalSpecularMapProgram.uniformLocation("shadowDistances");
        _cascadedShadowNormalSpecularMapTangentLocation = _cascadedShadowNormalSpecularMapProgram.attributeLocation("tangent");
        _cascadedShadowNormalSpecularMapProgram.release();
        
        
        _shadowProgram.addShaderFromSourceFile(QGLShader::Vertex, Application::resourcesPath() + "shaders/model_shadow.vert");
        _shadowProgram.addShaderFromSourceFile(QGLShader::Fragment,
            Application::resourcesPath() + "shaders/model_shadow.frag");
        _shadowProgram.link();
        
        
        _skinProgram.addShaderFromSourceFile(QGLShader::Vertex, Application::resourcesPath() + "shaders/skin_model.vert");
        _skinProgram.addShaderFromSourceFile(QGLShader::Fragment, Application::resourcesPath() + "shaders/model.frag");
        _skinProgram.link();
        
        initSkinProgram(_skinProgram, _skinLocations);
        
        _skinNormalMapProgram.addShaderFromSourceFile(QGLShader::Vertex,
            Application::resourcesPath() + "shaders/skin_model_normal_map.vert");
        _skinNormalMapProgram.addShaderFromSourceFile(QGLShader::Fragment,
            Application::resourcesPath() + "shaders/model_normal_map.frag");
        _skinNormalMapProgram.link();
        
        initSkinProgram(_skinNormalMapProgram, _skinNormalMapLocations);
        
        _skinSpecularMapProgram.addShaderFromSourceFile(QGLShader::Vertex,
            Application::resourcesPath() + "shaders/skin_model.vert");
        _skinSpecularMapProgram.addShaderFromSourceFile(QGLShader::Fragment,
            Application::resourcesPath() + "shaders/model_specular_map.frag");
        _skinSpecularMapProgram.link();
        
        initSkinProgram(_skinSpecularMapProgram, _skinSpecularMapLocations);
        
        _skinNormalSpecularMapProgram.addShaderFromSourceFile(QGLShader::Vertex,
            Application::resourcesPath() + "shaders/skin_model_normal_map.vert");
        _skinNormalSpecularMapProgram.addShaderFromSourceFile(QGLShader::Fragment,
            Application::resourcesPath() + "shaders/model_normal_specular_map.frag");
        _skinNormalSpecularMapProgram.link();
        
        initSkinProgram(_skinNormalSpecularMapProgram, _skinNormalSpecularMapLocations, 2);
        
        
        _skinShadowMapProgram.addShaderFromSourceFile(QGLShader::Vertex, Application::resourcesPath() +
            "shaders/skin_model.vert");
        _skinShadowMapProgram.addShaderFromSourceFile(QGLShader::Fragment, Application::resourcesPath() +
            "shaders/model_shadow_map.frag");
        _skinShadowMapProgram.link();
        
        initSkinProgram(_skinShadowMapProgram, _skinShadowMapLocations);
        
        _skinShadowNormalMapProgram.addShaderFromSourceFile(QGLShader::Vertex,
            Application::resourcesPath() + "shaders/skin_model_normal_map.vert");
        _skinShadowNormalMapProgram.addShaderFromSourceFile(QGLShader::Fragment,
            Application::resourcesPath() + "shaders/model_shadow_normal_map.frag");
        _skinShadowNormalMapProgram.link();
        
        initSkinProgram(_skinShadowNormalMapProgram, _skinShadowNormalMapLocations, 1, 2);
        
        _skinShadowSpecularMapProgram.addShaderFromSourceFile(QGLShader::Vertex,
            Application::resourcesPath() + "shaders/skin_model.vert");
        _skinShadowSpecularMapProgram.addShaderFromSourceFile(QGLShader::Fragment,
            Application::resourcesPath() + "shaders/model_shadow_specular_map.frag");
        _skinShadowSpecularMapProgram.link();
        
        initSkinProgram(_skinShadowSpecularMapProgram, _skinShadowSpecularMapLocations, 1, 2);
        
        _skinShadowNormalSpecularMapProgram.addShaderFromSourceFile(QGLShader::Vertex,
            Application::resourcesPath() + "shaders/skin_model_normal_map.vert");
        _skinShadowNormalSpecularMapProgram.addShaderFromSourceFile(QGLShader::Fragment,
            Application::resourcesPath() + "shaders/model_shadow_normal_specular_map.frag");
        _skinShadowNormalSpecularMapProgram.link();
        
        initSkinProgram(_skinShadowNormalSpecularMapProgram, _skinShadowNormalSpecularMapLocations, 2, 3);
        
        
        _skinCascadedShadowMapProgram.addShaderFromSourceFile(QGLShader::Vertex, Application::resourcesPath() +
            "shaders/skin_model.vert");
        _skinCascadedShadowMapProgram.addShaderFromSourceFile(QGLShader::Fragment, Application::resourcesPath() +
            "shaders/model_cascaded_shadow_map.frag");
        _skinCascadedShadowMapProgram.link();
        
        initSkinProgram(_skinCascadedShadowMapProgram, _skinCascadedShadowMapLocations);
        
        _skinCascadedShadowNormalMapProgram.addShaderFromSourceFile(QGLShader::Vertex,
            Application::resourcesPath() + "shaders/skin_model_normal_map.vert");
        _skinCascadedShadowNormalMapProgram.addShaderFromSourceFile(QGLShader::Fragment,
            Application::resourcesPath() + "shaders/model_cascaded_shadow_normal_map.frag");
        _skinCascadedShadowNormalMapProgram.link();
        
        initSkinProgram(_skinCascadedShadowNormalMapProgram, _skinCascadedShadowNormalMapLocations, 1, 2);
        
        _skinCascadedShadowSpecularMapProgram.addShaderFromSourceFile(QGLShader::Vertex,
            Application::resourcesPath() + "shaders/skin_model.vert");
        _skinCascadedShadowSpecularMapProgram.addShaderFromSourceFile(QGLShader::Fragment,
            Application::resourcesPath() + "shaders/model_cascaded_shadow_specular_map.frag");
        _skinCascadedShadowSpecularMapProgram.link();
        
        initSkinProgram(_skinCascadedShadowSpecularMapProgram, _skinCascadedShadowSpecularMapLocations, 1, 2);
        
        _skinCascadedShadowNormalSpecularMapProgram.addShaderFromSourceFile(QGLShader::Vertex,
            Application::resourcesPath() + "shaders/skin_model_normal_map.vert");
        _skinCascadedShadowNormalSpecularMapProgram.addShaderFromSourceFile(QGLShader::Fragment,
            Application::resourcesPath() + "shaders/model_cascaded_shadow_normal_specular_map.frag");
        _skinCascadedShadowNormalSpecularMapProgram.link();
        
        initSkinProgram(_skinCascadedShadowNormalSpecularMapProgram, _skinCascadedShadowNormalSpecularMapLocations, 2, 3);
        
        
        _skinShadowProgram.addShaderFromSourceFile(QGLShader::Vertex,
            Application::resourcesPath() + "shaders/skin_model_shadow.vert");
        _skinShadowProgram.addShaderFromSourceFile(QGLShader::Fragment,
            Application::resourcesPath() + "shaders/model_shadow.frag");
        _skinShadowProgram.link();
        
        initSkinProgram(_skinShadowProgram, _skinShadowLocations);
    }
}

void Model::reset() {
    if (_jointStates.isEmpty()) {
        return;
    }
    foreach (Model* attachment, _attachments) {
        attachment->reset();
    }
    const FBXGeometry& geometry = _geometry->getFBXGeometry();
    for (int i = 0; i < _jointStates.size(); i++) {
        _jointStates[i]._rotation = geometry.joints.at(i).rotation;
    }
}

bool Model::updateGeometry() {
    // NOTE: this is a recursive call that walks all attachments, and their attachments
    bool needFullUpdate = false;
    for (int i = 0; i < _attachments.size(); i++) {
        Model* model = _attachments.at(i);
        if (model->updateGeometry()) {
            needFullUpdate = true;
        }
    }

    bool needToRebuild = false;
    if (_nextGeometry) {
        _nextGeometry = _nextGeometry->getLODOrFallback(_lodDistance, _nextLODHysteresis);
        _nextGeometry->setLoadPriority(this, -_lodDistance);
        _nextGeometry->ensureLoading();
        if (_nextGeometry->isLoaded()) {
            applyNextGeometry();
            needToRebuild = true;
        }
    }
    if (!_geometry) {
        // geometry is not ready
        return false;
    }

    QSharedPointer<NetworkGeometry> geometry = _geometry->getLODOrFallback(_lodDistance, _lodHysteresis);
    if (_geometry != geometry) {
        // NOTE: it is theoretically impossible to reach here after passing through the applyNextGeometry() call above.
        // Which means we don't need to worry about calling deleteGeometry() below immediately after creating new geometry.

        const FBXGeometry& newGeometry = geometry->getFBXGeometry();
        QVector<JointState> newJointStates = createJointStates(newGeometry);
        if (! _jointStates.isEmpty()) {
            // copy the existing joint states
            const FBXGeometry& oldGeometry = _geometry->getFBXGeometry();
            for (QHash<QString, int>::const_iterator it = oldGeometry.jointIndices.constBegin();
                    it != oldGeometry.jointIndices.constEnd(); it++) {
                int oldIndex = it.value() - 1;
                int newIndex = newGeometry.getJointIndex(it.key());
                if (newIndex != -1) {
                    newJointStates[newIndex].copyState(_jointStates[oldIndex]);
                }
            }
        } 
        deleteGeometry();
        _dilatedTextures.clear();
        _geometry = geometry;
        _jointStates = newJointStates;
        needToRebuild = true;
    } else if (_jointStates.isEmpty()) {
        const FBXGeometry& fbxGeometry = geometry->getFBXGeometry();
        if (fbxGeometry.joints.size() > 0) {
            _jointStates = createJointStates(fbxGeometry);
            needToRebuild = true;
        }
    } else if (!geometry->isLoaded()) {
        deleteGeometry();
        _dilatedTextures.clear();
    }
    _geometry->setLoadPriority(this, -_lodDistance);
    _geometry->ensureLoading();
   
    if (needToRebuild) {
        const FBXGeometry& fbxGeometry = geometry->getFBXGeometry();
        foreach (const FBXMesh& mesh, fbxGeometry.meshes) {
            MeshState state;
            state.clusterMatrices.resize(mesh.clusters.size());
            _meshStates.append(state);    
            
            QOpenGLBuffer buffer;
            if (!mesh.blendshapes.isEmpty()) {
                buffer.setUsagePattern(QOpenGLBuffer::DynamicDraw);
                buffer.create();
                buffer.bind();
                buffer.allocate((mesh.vertices.size() + mesh.normals.size()) * sizeof(glm::vec3));
                buffer.write(0, mesh.vertices.constData(), mesh.vertices.size() * sizeof(glm::vec3));
                buffer.write(mesh.vertices.size() * sizeof(glm::vec3), mesh.normals.constData(),
                    mesh.normals.size() * sizeof(glm::vec3));
                buffer.release();
            }
            _blendedVertexBuffers.append(buffer);
        }
        foreach (const FBXAttachment& attachment, fbxGeometry.attachments) {
            Model* model = new Model(this);
            model->init();
            model->setURL(attachment.url);
            _attachments.append(model);
        }
        rebuildShapes();
        needFullUpdate = true;
    }
    return needFullUpdate;
}

bool Model::render(float alpha, RenderMode mode, bool receiveShadows) {
    // render the attachments
    foreach (Model* attachment, _attachments) {
        attachment->render(alpha, mode);
    }
    if (_meshStates.isEmpty()) {
        return false;
    }
    
    // set up dilated textures on first render after load/simulate
    const FBXGeometry& geometry = _geometry->getFBXGeometry();
    if (_dilatedTextures.isEmpty()) {
        foreach (const FBXMesh& mesh, geometry.meshes) {
            QVector<QSharedPointer<Texture> > dilated;
            dilated.resize(mesh.parts.size());
            _dilatedTextures.append(dilated);
        }
    }

    glEnableClientState(GL_VERTEX_ARRAY);
    glEnableClientState(GL_NORMAL_ARRAY);
    
    glDisable(GL_COLOR_MATERIAL);
    
    if (mode == DIFFUSE_RENDER_MODE || mode == NORMAL_RENDER_MODE) {
        glDisable(GL_CULL_FACE);
    } else {
        glEnable(GL_CULL_FACE);
        if (mode == SHADOW_RENDER_MODE) {
            glCullFace(GL_FRONT);
        }
    }
    
    // render opaque meshes with alpha testing
    
    glEnable(GL_ALPHA_TEST);
    glAlphaFunc(GL_GREATER, 0.5f * alpha);
    
    receiveShadows &= Menu::getInstance()->getShadowsEnabled();
    renderMeshes(alpha, mode, false, receiveShadows);
    
    glDisable(GL_ALPHA_TEST);
    
    // render translucent meshes afterwards
    
    renderMeshes(alpha, mode, true, receiveShadows);
    
    glDisable(GL_CULL_FACE);
    
    if (mode == SHADOW_RENDER_MODE) {
        glCullFace(GL_BACK);
    }
    
    // deactivate vertex arrays after drawing
    glDisableClientState(GL_NORMAL_ARRAY);
    glDisableClientState(GL_VERTEX_ARRAY);
    glDisableClientState(GL_TEXTURE_COORD_ARRAY);
    
    // bind with 0 to switch back to normal operation
    glBindBuffer(GL_ARRAY_BUFFER, 0);
    glBindBuffer(GL_ELEMENT_ARRAY_BUFFER, 0);
    glBindTexture(GL_TEXTURE_2D, 0);
    
    // restore all the default material settings
    Application::getInstance()->setupWorldLight();

    return true;
}

Extents Model::getBindExtents() const {
    if (!isActive()) {
        return Extents();
    }
    const Extents& bindExtents = _geometry->getFBXGeometry().bindExtents;
    Extents scaledExtents = { bindExtents.minimum * _scale, bindExtents.maximum * _scale };
    return scaledExtents;
}

Extents Model::getMeshExtents() const {
    if (!isActive()) {
        return Extents();
    }
    const Extents& extents = _geometry->getFBXGeometry().meshExtents;

    // even though our caller asked for "unscaled" we need to include any fst scaling, translation, and rotation, which
    // is captured in the offset matrix
    glm::vec3 minimum = glm::vec3(_geometry->getFBXGeometry().offset * glm::vec4(extents.minimum, 1.0f));
    glm::vec3 maximum = glm::vec3(_geometry->getFBXGeometry().offset * glm::vec4(extents.maximum, 1.0f));
    Extents scaledExtents = { minimum * _scale, maximum * _scale };
    return scaledExtents;
}

Extents Model::getUnscaledMeshExtents() const {
    if (!isActive()) {
        return Extents();
    }
    
    const Extents& extents = _geometry->getFBXGeometry().meshExtents;

    // even though our caller asked for "unscaled" we need to include any fst scaling, translation, and rotation, which
    // is captured in the offset matrix
    glm::vec3 minimum = glm::vec3(_geometry->getFBXGeometry().offset * glm::vec4(extents.minimum, 1.0f));
    glm::vec3 maximum = glm::vec3(_geometry->getFBXGeometry().offset * glm::vec4(extents.maximum, 1.0f));
    Extents scaledExtents = { minimum, maximum };
        
    return scaledExtents;
}

bool Model::getJointState(int index, glm::quat& rotation) const {
    if (index == -1 || index >= _jointStates.size()) {
        return false;
    }
    rotation = _jointStates.at(index)._rotation;
    const glm::quat& defaultRotation = _geometry->getFBXGeometry().joints.at(index).rotation;
    return glm::abs(rotation.x - defaultRotation.x) >= EPSILON ||
        glm::abs(rotation.y - defaultRotation.y) >= EPSILON ||
        glm::abs(rotation.z - defaultRotation.z) >= EPSILON ||
        glm::abs(rotation.w - defaultRotation.w) >= EPSILON;
}

void Model::setJointState(int index, bool valid, const glm::quat& rotation, float priority) {
    if (index != -1 && index < _jointStates.size()) {
        JointState& state = _jointStates[index];
        if (priority >= state._animationPriority) {
            if (valid) {
                state._rotation = rotation;
                state._animationPriority = priority;
            } else {
                state.restoreRotation(1.0f, priority);
            }
        }
    }
}

int Model::getParentJointIndex(int jointIndex) const {
    return (isActive() && jointIndex != -1) ? _geometry->getFBXGeometry().joints.at(jointIndex).parentIndex : -1;
}

int Model::getLastFreeJointIndex(int jointIndex) const {
    return (isActive() && jointIndex != -1) ? _geometry->getFBXGeometry().joints.at(jointIndex).freeLineage.last() : -1;
}

void Model::setURL(const QUrl& url, const QUrl& fallback, bool retainCurrent, bool delayLoad) {
    // don't recreate the geometry if it's the same URL
    if (_url == url) {
        return;
    }
    _url = url;

    // if so instructed, keep the current geometry until the new one is loaded 
    _nextBaseGeometry = _nextGeometry = Application::getInstance()->getGeometryCache()->getGeometry(url, fallback, delayLoad);
    _nextLODHysteresis = NetworkGeometry::NO_HYSTERESIS;
    if (!retainCurrent || !isActive() || _nextGeometry->isLoaded()) {
        applyNextGeometry();
    }
}

bool Model::getJointPosition(int jointIndex, glm::vec3& position) const {
    if (jointIndex == -1 || _jointStates.isEmpty()) {
        return false;
    }
    position = _translation + extractTranslation(_jointStates[jointIndex]._transform);
    return true;
}

bool Model::getJointRotation(int jointIndex, glm::quat& rotation, bool fromBind) const {
    if (jointIndex == -1 || jointIndex >= _jointStates.size()) {
        return false;
    }
<<<<<<< HEAD
    rotation = _jointStates[jointIndex].getJointRotation(fromBind);
=======
    rotation = _jointStates[jointIndex]._combinedRotation *
               (fromBind ? _geometry->getFBXGeometry().joints[jointIndex].inverseBindRotation :
                           _geometry->getFBXGeometry().joints[jointIndex].inverseDefaultRotation);
    return true;
}

bool Model::getJointCombinedRotation(int jointIndex, glm::quat& rotation) const {
    if (jointIndex == -1 || _jointStates.isEmpty()) {
        return false;
    }
    rotation = _jointStates[jointIndex]._combinedRotation;
>>>>>>> c3646d24
    return true;
}

QStringList Model::getJointNames() const {
    if (QThread::currentThread() != thread()) {
        QStringList result;
        QMetaObject::invokeMethod(const_cast<Model*>(this), "getJointNames", Qt::BlockingQueuedConnection,
            Q_RETURN_ARG(QStringList, result));
        return result;
    }
    return isActive() ? _geometry->getFBXGeometry().getJointNames() : QStringList();
}

uint qHash(const WeakAnimationHandlePointer& handle, uint seed) {
    return qHash(handle.data(), seed);
}

AnimationHandlePointer Model::createAnimationHandle() {
    AnimationHandlePointer handle(new AnimationHandle(this));
    handle->_self = handle;
    _animationHandles.insert(handle);
    return handle;
}

void Model::clearShapes() {
    for (int i = 0; i < _jointShapes.size(); ++i) {
        delete _jointShapes[i];
    }
    _jointShapes.clear();
}

void Model::rebuildShapes() {
    clearShapes();
    
    if (!_geometry || _rootIndex == -1) {
        return;
    }
    
    const FBXGeometry& geometry = _geometry->getFBXGeometry();
    if (geometry.joints.isEmpty()) {
        return;
    }

    // We create the shapes with proper dimensions, but we set their transforms later.
    float uniformScale = extractUniformScale(_scale);
    for (int i = 0; i < _jointStates.size(); i++) {
        const FBXJoint& joint = geometry.joints[i];

        float radius = uniformScale * joint.boneRadius;
        float halfHeight = 0.5f * uniformScale * joint.distanceToParent;
        Shape::Type type = joint.shapeType;
        if (type == Shape::CAPSULE_SHAPE && halfHeight < EPSILON) {
            // this capsule is effectively a sphere
            type = Shape::SPHERE_SHAPE;
        }
        if (type == Shape::CAPSULE_SHAPE) {
            CapsuleShape* capsule = new CapsuleShape(radius, halfHeight);
            _jointShapes.push_back(capsule);
        } else if (type == Shape::SPHERE_SHAPE) {
            SphereShape* sphere = new SphereShape(radius, glm::vec3(0.0f));
            _jointShapes.push_back(sphere);
        } else {
            // this shape type is not handled and the joint shouldn't collide, 
            // however we must have a shape for each joint, 
            // so we make a bogus sphere with zero radius.
            // TODO: implement collision groups for more control over what collides with what
            SphereShape* sphere = new SphereShape(0.0f, glm::vec3(0.0f)); 
            _jointShapes.push_back(sphere);
        }
    }

    // This method moves the shapes to their default positions in Model frame
    // which is where we compute the bounding shape's parameters.
    computeBoundingShape(geometry);

    // finally sync shapes to joint positions
    _shapesAreDirty = true;
    updateShapePositions();
}

void Model::computeBoundingShape(const FBXGeometry& geometry) {
    // compute default joint transforms and rotations 
    // (in local frame, ignoring Model translation and rotation)
    int numJoints = geometry.joints.size();
    QVector<glm::mat4> transforms;
    transforms.fill(glm::mat4(), numJoints);
    QVector<glm::quat> finalRotations;
    finalRotations.fill(glm::quat(), numJoints);

    QVector<bool> shapeIsSet;
    shapeIsSet.fill(false, numJoints);
    int numShapesSet = 0;
    int lastNumShapesSet = -1;
    while (numShapesSet < numJoints && numShapesSet != lastNumShapesSet) {
        lastNumShapesSet = numShapesSet;
        for (int i = 0; i < numJoints; i++) {
            const FBXJoint& joint = geometry.joints.at(i);
            int parentIndex = joint.parentIndex;
            
            if (parentIndex == -1) {
                glm::mat4 baseTransform = glm::scale(_scale) * glm::translate(_offset);
                glm::quat combinedRotation = joint.preRotation * joint.rotation * joint.postRotation;    
                glm::mat4 rootTransform = baseTransform * geometry.offset * glm::translate(joint.translation) 
                    * joint.preTransform * glm::mat4_cast(combinedRotation) * joint.postTransform;
                // remove the tranlsation part before we save the root transform
                transforms[i] = glm::translate(- extractTranslation(rootTransform)) * rootTransform;

                finalRotations[i] = combinedRotation;
                ++numShapesSet;
                shapeIsSet[i] = true;
            } else if (shapeIsSet[parentIndex]) {
                glm::quat combinedRotation = joint.preRotation * joint.rotation * joint.postRotation;    
                transforms[i] = transforms[parentIndex] * glm::translate(joint.translation) 
                    * joint.preTransform * glm::mat4_cast(combinedRotation) * joint.postTransform;
                finalRotations[i] = finalRotations[parentIndex] * combinedRotation;
                ++numShapesSet;
                shapeIsSet[i] = true;
            }
        }
    }

    // sync shapes to joints
    _boundingRadius = 0.0f;
    float uniformScale = extractUniformScale(_scale);
    for (int i = 0; i < _jointShapes.size(); i++) {
        const FBXJoint& joint = geometry.joints[i];
        glm::vec3 jointToShapeOffset = uniformScale * (finalRotations[i] * joint.shapePosition);
        glm::vec3 localPosition = extractTranslation(transforms[i]) + jointToShapeOffset;
        Shape* shape = _jointShapes[i];
        shape->setPosition(localPosition);
        shape->setRotation(finalRotations[i] * joint.shapeRotation);
        float distance = glm::length(localPosition) + shape->getBoundingRadius();
        if (distance > _boundingRadius) {
            _boundingRadius = distance;
        }
    }

    // compute bounding box
    Extents totalExtents;
    totalExtents.reset();
    for (int i = 0; i < _jointShapes.size(); i++) {
        Extents shapeExtents;
        shapeExtents.reset();

        Shape* shape = _jointShapes[i];
        glm::vec3 localPosition = shape->getPosition();
        int type = shape->getType();
        if (type == Shape::CAPSULE_SHAPE) {
            // add the two furthest surface points of the capsule
            CapsuleShape* capsule = static_cast<CapsuleShape*>(shape);
            glm::vec3 axis;
            capsule->computeNormalizedAxis(axis);
            float radius = capsule->getRadius();
            float halfHeight = capsule->getHalfHeight();
            axis = halfHeight * axis + glm::vec3(radius);

            shapeExtents.addPoint(localPosition + axis);
            shapeExtents.addPoint(localPosition - axis);
            totalExtents.addExtents(shapeExtents);
        } else if (type == Shape::SPHERE_SHAPE) {
            float radius = shape->getBoundingRadius();
            glm::vec3 axis = glm::vec3(radius);
            shapeExtents.addPoint(localPosition + axis);
            shapeExtents.addPoint(localPosition - axis);
            totalExtents.addExtents(shapeExtents);
        }
    }

    // compute bounding shape parameters
    // NOTE: we assume that the longest side of totalExtents is the yAxis...
    glm::vec3 diagonal = totalExtents.maximum - totalExtents.minimum;
    // ... and assume the radius is half the RMS of the X and Z sides:
    float capsuleRadius = 0.5f * sqrtf(0.5f * (diagonal.x * diagonal.x + diagonal.z * diagonal.z));
    _boundingShape.setRadius(capsuleRadius);
    _boundingShape.setHalfHeight(0.5f * diagonal.y - capsuleRadius);
    _boundingShapeLocalOffset = 0.5f * (totalExtents.maximum + totalExtents.minimum);
}

void Model::resetShapePositions() {
    // DEBUG method.
    // Moves shapes to the joint default locations for debug visibility into
    // how the bounding shape is computed.

    if (!_geometry || _rootIndex == -1) {
        // geometry or joints have not yet been created
        return;
    }
    
    const FBXGeometry& geometry = _geometry->getFBXGeometry();
    if (geometry.joints.isEmpty() || _jointShapes.size() != geometry.joints.size()) {
        return;
    }

    // The shapes are moved to their default positions in computeBoundingShape().
    computeBoundingShape(geometry);

    // Then we move them into world frame for rendering at the Model's location.
    for (int i = 0; i < _jointShapes.size(); i++) {
        Shape* shape = _jointShapes[i];
        shape->setPosition(_translation + _rotation * shape->getPosition());
        shape->setRotation(_rotation * shape->getRotation());
    }
    _boundingShape.setPosition(_translation + _rotation * _boundingShapeLocalOffset);
    _boundingShape.setRotation(_rotation);
}

void Model::updateShapePositions() {
    if (_shapesAreDirty && _jointShapes.size() == _jointStates.size()) {
        glm::vec3 rootPosition(0.0f);
        _boundingRadius = 0.0f;
        float uniformScale = extractUniformScale(_scale);
        const FBXGeometry& geometry = _geometry->getFBXGeometry();
        for (int i = 0; i < _jointStates.size(); i++) {
            const FBXJoint& joint = geometry.joints[i];
            // shape position and rotation need to be in world-frame
            glm::vec3 jointToShapeOffset = uniformScale * (_jointStates[i]._combinedRotation * joint.shapePosition);
            glm::vec3 worldPosition = extractTranslation(_jointStates[i]._transform) + jointToShapeOffset + _translation;
            Shape* shape = _jointShapes[i];
            shape->setPosition(worldPosition);
            shape->setRotation(_jointStates[i]._combinedRotation * joint.shapeRotation);
            float distance = glm::distance(worldPosition, _translation) + shape->getBoundingRadius();
            if (distance > _boundingRadius) {
                _boundingRadius = distance;
            }
            if (joint.parentIndex == -1) {
                rootPosition = worldPosition;
            }
        }
        _shapesAreDirty = false;
        _boundingShape.setPosition(rootPosition + _rotation * _boundingShapeLocalOffset);
        _boundingShape.setRotation(_rotation);
    }
}

bool Model::findRayIntersection(const glm::vec3& origin, const glm::vec3& direction, float& distance) const {
    const glm::vec3 relativeOrigin = origin - _translation;
    const FBXGeometry& geometry = _geometry->getFBXGeometry();
    float minDistance = FLT_MAX;
    float radiusScale = extractUniformScale(_scale);
    for (int i = 0; i < _jointStates.size(); i++) {
        const FBXJoint& joint = geometry.joints[i];
        glm::vec3 end = extractTranslation(_jointStates[i]._transform);
        float endRadius = joint.boneRadius * radiusScale;
        glm::vec3 start = end;
        float startRadius = joint.boneRadius * radiusScale;
        if (joint.parentIndex != -1) {
            start = extractTranslation(_jointStates[joint.parentIndex]._transform);
            startRadius = geometry.joints[joint.parentIndex].boneRadius * radiusScale;
        }
        // for now, use average of start and end radii
        float capsuleDistance;
        if (findRayCapsuleIntersection(relativeOrigin, direction, start, end,
                (startRadius + endRadius) / 2.0f, capsuleDistance)) {
            minDistance = qMin(minDistance, capsuleDistance);
        }
    }
    if (minDistance < FLT_MAX) {
        distance = minDistance;
        return true;
    }
    return false;
}

bool Model::findCollisions(const QVector<const Shape*> shapes, CollisionList& collisions) {
    bool collided = false;
    for (int i = 0; i < shapes.size(); ++i) {
        const Shape* theirShape = shapes[i];
        for (int j = 0; j < _jointShapes.size(); ++j) {
            const Shape* ourShape = _jointShapes[j];
            if (ShapeCollider::collideShapes(theirShape, ourShape, collisions)) {
                collided = true;
            }
        }
    }
    return collided;
}

bool Model::findSphereCollisions(const glm::vec3& sphereCenter, float sphereRadius,
    CollisionList& collisions, int skipIndex) {
    bool collided = false;
    SphereShape sphere(sphereRadius, sphereCenter);
    const FBXGeometry& geometry = _geometry->getFBXGeometry();
    for (int i = 0; i < _jointShapes.size(); i++) {
        const FBXJoint& joint = geometry.joints[i];
        if (joint.parentIndex != -1) {
            if (skipIndex != -1) {
                int ancestorIndex = joint.parentIndex;
                do {
                    if (ancestorIndex == skipIndex) {
                        goto outerContinue;
                    }
                    ancestorIndex = geometry.joints[ancestorIndex].parentIndex;
                    
                } while (ancestorIndex != -1);
            }
        }
        if (ShapeCollider::collideShapes(&sphere, _jointShapes[i], collisions)) {
            CollisionInfo* collision = collisions.getLastCollision();
            collision->_type = COLLISION_TYPE_MODEL;
            collision->_data = (void*)(this);
            collision->_intData = i;
            collided = true;
        }
        outerContinue: ;
    }
    return collided;
}

bool Model::findPlaneCollisions(const glm::vec4& plane, CollisionList& collisions) {
    bool collided = false;
    PlaneShape planeShape(plane);
    for (int i = 0; i < _jointShapes.size(); i++) {
        if (ShapeCollider::collideShapes(&planeShape, _jointShapes[i], collisions)) {
            CollisionInfo* collision = collisions.getLastCollision();
            collision->_type = COLLISION_TYPE_MODEL;
            collision->_data = (void*)(this);
            collision->_intData = i;
            collided = true;
        }
    }
    return collided;
}

class Blender : public QRunnable {
public:

    Blender(Model* model, const QWeakPointer<NetworkGeometry>& geometry,
        const QVector<FBXMesh>& meshes, const QVector<float>& blendshapeCoefficients);
    
    virtual void run();

private:
    
    QPointer<Model> _model;
    QWeakPointer<NetworkGeometry> _geometry;
    QVector<FBXMesh> _meshes;
    QVector<float> _blendshapeCoefficients;
};

Blender::Blender(Model* model, const QWeakPointer<NetworkGeometry>& geometry,
        const QVector<FBXMesh>& meshes, const QVector<float>& blendshapeCoefficients) :
    _model(model),
    _geometry(geometry),
    _meshes(meshes),
    _blendshapeCoefficients(blendshapeCoefficients) {
}

void Blender::run() {
    // make sure the model/geometry still exists
    if (_model.isNull() || _geometry.isNull()) {
        return;
    }
    QVector<glm::vec3> vertices, normals;
    int offset = 0;
    foreach (const FBXMesh& mesh, _meshes) {
        if (mesh.blendshapes.isEmpty()) {
            continue;
        }
        vertices += mesh.vertices;
        normals += mesh.normals;
        glm::vec3* meshVertices = vertices.data() + offset;
        glm::vec3* meshNormals = normals.data() + offset;
        offset += mesh.vertices.size();
        const float NORMAL_COEFFICIENT_SCALE = 0.01f;
        for (int i = 0, n = qMin(_blendshapeCoefficients.size(), mesh.blendshapes.size()); i < n; i++) {
            float vertexCoefficient = _blendshapeCoefficients.at(i);
            if (vertexCoefficient < EPSILON) {
                continue;
            }
            float normalCoefficient = vertexCoefficient * NORMAL_COEFFICIENT_SCALE;
            const FBXBlendshape& blendshape = mesh.blendshapes.at(i);
            for (int j = 0; j < blendshape.indices.size(); j++) {
                int index = blendshape.indices.at(j);
                meshVertices[index] += blendshape.vertices.at(j) * vertexCoefficient;
                meshNormals[index] += blendshape.normals.at(j) * normalCoefficient;
            }
        }
    }
    
    // post the result to the geometry cache, which will dispatch to the model if still alive
    QMetaObject::invokeMethod(Application::getInstance()->getGeometryCache(), "setBlendedVertices",
        Q_ARG(const QPointer<Model>&, _model), Q_ARG(const QWeakPointer<NetworkGeometry>&, _geometry),
        Q_ARG(const QVector<glm::vec3>&, vertices), Q_ARG(const QVector<glm::vec3>&, normals));
}

void Model::setScaleToFit(bool scaleToFit, float largestDimension) {
    if (_scaleToFit != scaleToFit || _scaleToFitLargestDimension != largestDimension) {
        _scaleToFit = scaleToFit;
        _scaleToFitLargestDimension = largestDimension;
        _scaledToFit = false; // force rescaling
    }
}

void Model::scaleToFit() {
    Extents modelMeshExtents = getUnscaledMeshExtents();

    // size is our "target size in world space"
    // we need to set our model scale so that the extents of the mesh, fit in a cube that size...
    float maxDimension = glm::distance(modelMeshExtents.maximum, modelMeshExtents.minimum);
    float maxScale = _scaleToFitLargestDimension / maxDimension;
    glm::vec3 scale(maxScale, maxScale, maxScale);
    setScaleInternal(scale);
    _scaledToFit = true;
}

void Model::setSnapModelToCenter(bool snapModelToCenter) {
    if (_snapModelToCenter != snapModelToCenter) {
        _snapModelToCenter = snapModelToCenter;
        _snappedToCenter = false; // force re-centering
    }
}

void Model::snapToCenter() {
    Extents modelMeshExtents = getUnscaledMeshExtents();
    glm::vec3 halfDimensions = (modelMeshExtents.maximum - modelMeshExtents.minimum) * 0.5f;
    glm::vec3 offset = -modelMeshExtents.minimum - halfDimensions;
    _offset = offset;
    _snappedToCenter = true;
}

void Model::simulate(float deltaTime, bool fullUpdate) {
    fullUpdate = updateGeometry() || fullUpdate || (_scaleToFit && !_scaledToFit) || (_snapModelToCenter && !_snappedToCenter);
    if (isActive() && fullUpdate) {
        // check for scale to fit
        if (_scaleToFit && !_scaledToFit) {
            scaleToFit();
        }
        if (_snapModelToCenter && !_snappedToCenter) {
            snapToCenter();
        }
        simulateInternal(deltaTime);
    }
}

void Model::simulateInternal(float deltaTime) {
    // NOTE: this is a recursive call that walks all attachments, and their attachments
    // update the world space transforms for all joints

    // update animations
    foreach (const AnimationHandlePointer& handle, _runningAnimations) {
        handle->simulate(deltaTime);
    }

    for (int i = 0; i < _jointStates.size(); i++) {
        updateJointState(i);
    }
    _shapesAreDirty = true;
    
    // update the attachment transforms and simulate them
    const FBXGeometry& geometry = _geometry->getFBXGeometry();
    for (int i = 0; i < _attachments.size(); i++) {
        const FBXAttachment& attachment = geometry.attachments.at(i);
        Model* model = _attachments.at(i);
        
        glm::vec3 jointTranslation = _translation;
        glm::quat jointRotation = _rotation;
        getJointPosition(attachment.jointIndex, jointTranslation);
        getJointRotation(attachment.jointIndex, jointRotation);
        
        model->setTranslation(jointTranslation + jointRotation * attachment.translation * _scale);
        model->setRotation(jointRotation * attachment.rotation);
        model->setScale(_scale * attachment.scale);
        
        if (model->isActive()) {
            model->simulateInternal(deltaTime);
        }
    }
    
    for (int i = 0; i < _meshStates.size(); i++) {
        MeshState& state = _meshStates[i];
        const FBXMesh& mesh = geometry.meshes.at(i);
        for (int j = 0; j < mesh.clusters.size(); j++) {
            const FBXCluster& cluster = mesh.clusters.at(j);
            state.clusterMatrices[j] = _jointStates[cluster.jointIndex]._transform * cluster.inverseBindMatrix;
        }
    }
    
    // post the blender
    if (geometry.hasBlendedMeshes()) {
        QThreadPool::globalInstance()->start(new Blender(this, _geometry, geometry.meshes, _blendshapeCoefficients));
    }
}

void Model::updateJointState(int index) {
    JointState& state = _jointStates[index];
    const FBXJoint& joint = state.getFBXJoint();
    
    if (joint.parentIndex == -1) {
        const FBXGeometry& geometry = _geometry->getFBXGeometry();
        glm::mat4 baseTransform = glm::mat4_cast(_rotation) * glm::scale(_scale) * glm::translate(_offset) * geometry.offset;
        state.computeTransforms(baseTransform, _rotation);
    } else {
        const JointState& parentState = _jointStates.at(joint.parentIndex);
        state.computeTransforms(parentState._transform, parentState._combinedRotation);
    }
}

bool Model::setJointPosition(int jointIndex, const glm::vec3& translation, const glm::quat& rotation, bool useRotation,
       int lastFreeIndex, bool allIntermediatesFree, const glm::vec3& alignment, float priority) {
    if (jointIndex == -1 || _jointStates.isEmpty()) {
        return false;
    }
    glm::vec3 relativePosition = translation - _translation;
    const FBXGeometry& geometry = _geometry->getFBXGeometry();
    const QVector<int>& freeLineage = geometry.joints.at(jointIndex).freeLineage;
    if (freeLineage.isEmpty()) {
        return false;
    }
    if (lastFreeIndex == -1) {
        lastFreeIndex = freeLineage.last();
    }
    
    // this is a cyclic coordinate descent algorithm: see
    // http://www.ryanjuckett.com/programming/animation/21-cyclic-coordinate-descent-in-2d
    const int ITERATION_COUNT = 1;
    glm::vec3 worldAlignment = _rotation * alignment;
    for (int i = 0; i < ITERATION_COUNT; i++) {
        // first, try to rotate the end effector as close as possible to the target rotation, if any
        glm::quat endRotation;
        if (useRotation) {
            JointState& state = _jointStates[jointIndex];

            // TODO: figure out what this is trying to do and combine it into one JointState method
            endRotation = state.getJointRotation(true);
            state.applyRotationDelta(rotation * glm::inverse(endRotation), true, priority);
            endRotation = state.getJointRotation(true);
        }    
        
        // then, we go from the joint upwards, rotating the end as close as possible to the target
        glm::vec3 endPosition = extractTranslation(_jointStates[jointIndex]._transform);
        for (int j = 1; freeLineage.at(j - 1) != lastFreeIndex; j++) {
            int index = freeLineage.at(j);
            JointState& state = _jointStates[index];
            const FBXJoint& joint = state.getFBXJoint();
            if (!(joint.isFree || allIntermediatesFree)) {
                continue;
            }
            glm::vec3 jointPosition = extractTranslation(state._transform);
            glm::vec3 jointVector = endPosition - jointPosition;
            glm::quat oldCombinedRotation = state._combinedRotation;
            glm::quat combinedDelta;
            float combinedWeight;
            if (useRotation) {
                combinedDelta = safeMix(rotation * glm::inverse(endRotation),
                    rotationBetween(jointVector, relativePosition - jointPosition), 0.5f);
                combinedWeight = 2.0f;
                
            } else {
                combinedDelta = rotationBetween(jointVector, relativePosition - jointPosition);
                combinedWeight = 1.0f;
            }
            if (alignment != glm::vec3() && j > 1) {
                jointVector = endPosition - jointPosition;
                glm::vec3 positionSum;
                for (int k = j - 1; k > 0; k--) {
                    int index = freeLineage.at(k);
                    updateJointState(index);
                    positionSum += extractTranslation(_jointStates.at(index)._transform);
                }
                glm::vec3 projectedCenterOfMass = glm::cross(jointVector,
                    glm::cross(positionSum / (j - 1.0f) - jointPosition, jointVector));
                glm::vec3 projectedAlignment = glm::cross(jointVector, glm::cross(worldAlignment, jointVector));
                const float LENGTH_EPSILON = 0.001f;
                if (glm::length(projectedCenterOfMass) > LENGTH_EPSILON && glm::length(projectedAlignment) > LENGTH_EPSILON) {
                    combinedDelta = safeMix(combinedDelta, rotationBetween(projectedCenterOfMass, projectedAlignment),
                        1.0f / (combinedWeight + 1.0f));
                }
            }
            state.applyRotationDelta(combinedDelta, true, priority);
            glm::quat actualDelta = state._combinedRotation * glm::inverse(oldCombinedRotation);
            endPosition = actualDelta * jointVector + jointPosition;
            if (useRotation) {
                endRotation = actualDelta * endRotation;
            }
        }       
    }
     
    // now update the joint states from the top
    for (int j = freeLineage.size() - 1; j >= 0; j--) {
        updateJointState(freeLineage.at(j));
    }
    _shapesAreDirty = true;
        
    return true;
}

bool Model::restoreJointPosition(int jointIndex, float fraction, float priority) {
    if (jointIndex == -1 || _jointStates.isEmpty()) {
        return false;
    }
    const FBXGeometry& geometry = _geometry->getFBXGeometry();
    const QVector<int>& freeLineage = geometry.joints.at(jointIndex).freeLineage;
    
    foreach (int index, freeLineage) {
        JointState& state = _jointStates[index];
        state.restoreRotation(fraction, priority);
    }
    return true;
}

float Model::getLimbLength(int jointIndex) const {
    if (jointIndex == -1 || _jointStates.isEmpty()) {
        return 0.0f;
    }
    const FBXGeometry& geometry = _geometry->getFBXGeometry();
    const QVector<int>& freeLineage = geometry.joints.at(jointIndex).freeLineage;
    float length = 0.0f;
    float lengthScale = (_scale.x + _scale.y + _scale.z) / 3.0f;
    for (int i = freeLineage.size() - 2; i >= 0; i--) {
        length += geometry.joints.at(freeLineage.at(i)).distanceToParent * lengthScale;
    }
    return length;
}

const int BALL_SUBDIVISIONS = 10;

void Model::renderJointCollisionShapes(float alpha) {
    glPushMatrix();
    Application::getInstance()->loadTranslatedViewMatrix(_translation);
    for (int i = 0; i < _jointShapes.size(); i++) {
        glPushMatrix();

        Shape* shape = _jointShapes[i];
        
        if (shape->getType() == Shape::SPHERE_SHAPE) {
            // shapes are stored in world-frame, so we have to transform into model frame
            glm::vec3 position = shape->getPosition() - _translation;
            glTranslatef(position.x, position.y, position.z);
            const glm::quat& rotation = shape->getRotation();
            glm::vec3 axis = glm::axis(rotation);
            glRotatef(glm::degrees(glm::angle(rotation)), axis.x, axis.y, axis.z);

            // draw a grey sphere at shape position
            glColor4f(0.75f, 0.75f, 0.75f, alpha);
            glutSolidSphere(shape->getBoundingRadius(), BALL_SUBDIVISIONS, BALL_SUBDIVISIONS);
        } else if (shape->getType() == Shape::CAPSULE_SHAPE) {
            CapsuleShape* capsule = static_cast<CapsuleShape*>(shape);

            // draw a blue sphere at the capsule endpoint
            glm::vec3 endPoint;
            capsule->getEndPoint(endPoint);
            endPoint = endPoint - _translation;
            glTranslatef(endPoint.x, endPoint.y, endPoint.z);
            glColor4f(0.6f, 0.6f, 0.8f, alpha);
            glutSolidSphere(capsule->getRadius(), BALL_SUBDIVISIONS, BALL_SUBDIVISIONS);

            // draw a yellow sphere at the capsule startpoint
            glm::vec3 startPoint;
            capsule->getStartPoint(startPoint);
            startPoint = startPoint - _translation;
            glm::vec3 axis = endPoint - startPoint;
            glTranslatef(-axis.x, -axis.y, -axis.z);
            glColor4f(0.8f, 0.8f, 0.6f, alpha);
            glutSolidSphere(capsule->getRadius(), BALL_SUBDIVISIONS, BALL_SUBDIVISIONS);
            
            // draw a green cylinder between the two points
            glm::vec3 origin(0.0f);
            glColor4f(0.6f, 0.8f, 0.6f, alpha);
            Avatar::renderJointConnectingCone( origin, axis, capsule->getRadius(), capsule->getRadius());
        }
        glPopMatrix();
    }
    glPopMatrix();
}

void Model::renderBoundingCollisionShapes(float alpha) {
    glPushMatrix();

    Application::getInstance()->loadTranslatedViewMatrix(_translation);

    // draw a blue sphere at the capsule endpoint
    glm::vec3 endPoint;
    _boundingShape.getEndPoint(endPoint);
    endPoint = endPoint - _translation;
    glTranslatef(endPoint.x, endPoint.y, endPoint.z);
    glColor4f(0.6f, 0.6f, 0.8f, alpha);
    glutSolidSphere(_boundingShape.getRadius(), BALL_SUBDIVISIONS, BALL_SUBDIVISIONS);

    // draw a yellow sphere at the capsule startpoint
    glm::vec3 startPoint;
    _boundingShape.getStartPoint(startPoint);
    startPoint = startPoint - _translation;
    glm::vec3 axis = endPoint - startPoint;
    glTranslatef(-axis.x, -axis.y, -axis.z);
    glColor4f(0.8f, 0.8f, 0.6f, alpha);
    glutSolidSphere(_boundingShape.getRadius(), BALL_SUBDIVISIONS, BALL_SUBDIVISIONS);

    // draw a green cylinder between the two points
    glm::vec3 origin(0.0f);
    glColor4f(0.6f, 0.8f, 0.6f, alpha);
    Avatar::renderJointConnectingCone( origin, axis, _boundingShape.getRadius(), _boundingShape.getRadius());

    glPopMatrix();
}

bool Model::collisionHitsMoveableJoint(CollisionInfo& collision) const {
    if (collision._type == COLLISION_TYPE_MODEL) {
        // the joint is pokable by a collision if it exists and is free to move
        const FBXJoint& joint = _geometry->getFBXGeometry().joints[collision._intData];
        if (joint.parentIndex == -1 || _jointStates.isEmpty()) {
            return false;
        }
        // an empty freeLineage means the joint can't move
        const FBXGeometry& geometry = _geometry->getFBXGeometry();
        int jointIndex = collision._intData;
        const QVector<int>& freeLineage = geometry.joints.at(jointIndex).freeLineage;
        return !freeLineage.isEmpty();
    }
    return false;
}

void Model::applyCollision(CollisionInfo& collision) {
    if (collision._type != COLLISION_TYPE_MODEL) {
        return;
    }

    glm::vec3 jointPosition(0.0f);
    int jointIndex = collision._intData;
    if (getJointPosition(jointIndex, jointPosition)) {
        const FBXJoint& joint = _geometry->getFBXGeometry().joints[jointIndex];
        if (joint.parentIndex != -1) {
            // compute the approximate distance (travel) that the joint needs to move
            glm::vec3 start;
            getJointPosition(joint.parentIndex, start);
            glm::vec3 contactPoint = collision._contactPoint - start;
            glm::vec3 penetrationEnd = contactPoint + collision._penetration;
            glm::vec3 axis = glm::cross(contactPoint, penetrationEnd);
            float travel = glm::length(axis);
            const float MIN_TRAVEL = 1.0e-8f;
            if (travel > MIN_TRAVEL) {
                // compute the new position of the joint
                float angle = asinf(travel / (glm::length(contactPoint) * glm::length(penetrationEnd)));
                axis = glm::normalize(axis);
                glm::vec3 end;
                getJointPosition(jointIndex, end);
                glm::vec3 newEnd = start + glm::angleAxis(angle, axis) * (end - start);
                // try to move it
                setJointPosition(jointIndex, newEnd, glm::quat(), false, -1, true);
            }
        }
    }
}

void Model::setBlendedVertices(const QVector<glm::vec3>& vertices, const QVector<glm::vec3>& normals) {
    if (_blendedVertexBuffers.isEmpty()) {
        return;
    }
    const FBXGeometry& geometry = _geometry->getFBXGeometry();
    int index = 0;
    for (int i = 0; i < geometry.meshes.size(); i++) {
        const FBXMesh& mesh = geometry.meshes.at(i);
        if (mesh.blendshapes.isEmpty()) {
            continue;
        }
        QOpenGLBuffer& buffer = _blendedVertexBuffers[i];
        buffer.bind();
        buffer.write(0, vertices.constData() + index, mesh.vertices.size() * sizeof(glm::vec3));
        buffer.write(mesh.vertices.size() * sizeof(glm::vec3), normals.constData() + index,
            mesh.normals.size() * sizeof(glm::vec3));
        buffer.release();
        index += mesh.vertices.size();
    }
}

void Model::applyNextGeometry() {
    // delete our local geometry and custom textures
    deleteGeometry();
    _dilatedTextures.clear();
    _lodHysteresis = _nextLODHysteresis;
    
    // we retain a reference to the base geometry so that its reference count doesn't fall to zero
    _baseGeometry = _nextBaseGeometry;
    _geometry = _nextGeometry;
    _nextBaseGeometry.reset();
    _nextGeometry.reset();
}

void Model::deleteGeometry() {
    foreach (Model* attachment, _attachments) {
        delete attachment;
    }
    _attachments.clear();
    _blendedVertexBuffers.clear();
    _jointStates.clear();
    _meshStates.clear();
    clearShapes();
    
    for (QSet<WeakAnimationHandlePointer>::iterator it = _animationHandles.begin(); it != _animationHandles.end(); ) {
        AnimationHandlePointer handle = it->toStrongRef();
        if (handle) {
            handle->_jointMappings.clear();
            it++;
        } else {
            it = _animationHandles.erase(it);
        }
    }
    
    if (_geometry) {
        _geometry->clearLoadPriority(this);
    }
}

void Model::renderMeshes(float alpha, RenderMode mode, bool translucent, bool receiveShadows) {
    const FBXGeometry& geometry = _geometry->getFBXGeometry();
    const QVector<NetworkMesh>& networkMeshes = _geometry->getMeshes();
    
    bool cascadedShadows = Menu::getInstance()->isOptionChecked(MenuOption::CascadedShadows);
    for (int i = 0; i < networkMeshes.size(); i++) {
        // exit early if the translucency doesn't match what we're drawing
        const NetworkMesh& networkMesh = networkMeshes.at(i);
        if (translucent ? (networkMesh.getTranslucentPartCount() == 0) :
                (networkMesh.getTranslucentPartCount() == networkMesh.parts.size())) {
            continue;
        }
        const_cast<QOpenGLBuffer&>(networkMesh.indexBuffer).bind();

        const FBXMesh& mesh = geometry.meshes.at(i);    
        int vertexCount = mesh.vertices.size();
        if (vertexCount == 0) {
            // sanity check
            continue;
        }
        
        const_cast<QOpenGLBuffer&>(networkMesh.vertexBuffer).bind();
        
        ProgramObject* program = &_program;
        ProgramObject* skinProgram = &_skinProgram;
        SkinLocations* skinLocations = &_skinLocations;
        int tangentLocation = _normalMapTangentLocation;
        int shadowDistancesLocation = _cascadedShadowMapDistancesLocation;
        GLenum specularTextureUnit = 0;
        GLenum shadowTextureUnit = 0;
        if (mode == SHADOW_RENDER_MODE) {
            program = &_shadowProgram;
            skinProgram = &_skinShadowProgram;
            skinLocations = &_skinShadowLocations;
            
        } else if (!mesh.tangents.isEmpty()) {
            if (mesh.hasSpecularTexture()) {
                if (receiveShadows) {
                    if (cascadedShadows) {
                        program = &_cascadedShadowNormalSpecularMapProgram;
                        skinProgram = &_skinCascadedShadowNormalSpecularMapProgram;
                        skinLocations = &_skinCascadedShadowNormalSpecularMapLocations;
                        tangentLocation = _cascadedShadowNormalSpecularMapTangentLocation;
                        shadowDistancesLocation = _cascadedShadowNormalSpecularMapDistancesLocation;
                    } else {
                        program = &_shadowNormalSpecularMapProgram;
                        skinProgram = &_skinShadowNormalSpecularMapProgram;
                        skinLocations = &_skinShadowNormalSpecularMapLocations;
                        tangentLocation = _shadowNormalSpecularMapTangentLocation;
                    }
                    shadowTextureUnit = GL_TEXTURE3;
                } else {
                    program = &_normalSpecularMapProgram;
                    skinProgram = &_skinNormalSpecularMapProgram;
                    skinLocations = &_skinNormalSpecularMapLocations;
                    tangentLocation = _normalSpecularMapTangentLocation;
                }
                specularTextureUnit = GL_TEXTURE2;
                
            } else if (receiveShadows) {
                if (cascadedShadows) {
                    program = &_cascadedShadowNormalMapProgram;
                    skinProgram = &_skinCascadedShadowNormalMapProgram;
                    skinLocations = &_skinCascadedShadowNormalMapLocations;
                    tangentLocation = _cascadedShadowNormalMapTangentLocation;
                    shadowDistancesLocation = _cascadedShadowNormalMapDistancesLocation;
                } else {
                    program = &_shadowNormalMapProgram;
                    skinProgram = &_skinShadowNormalMapProgram;
                    skinLocations = &_skinShadowNormalMapLocations;
                    tangentLocation = _shadowNormalMapTangentLocation;
                }
                shadowTextureUnit = GL_TEXTURE2;
            } else {
                program = &_normalMapProgram;
                skinProgram = &_skinNormalMapProgram;
                skinLocations = &_skinNormalMapLocations;
            }
        } else if (mesh.hasSpecularTexture()) {
            if (receiveShadows) {
                if (cascadedShadows) {
                    program = &_cascadedShadowSpecularMapProgram;
                    skinProgram = &_skinCascadedShadowSpecularMapProgram;
                    skinLocations = &_skinCascadedShadowSpecularMapLocations;
                    shadowDistancesLocation = _cascadedShadowSpecularMapDistancesLocation;
                } else {
                    program = &_shadowSpecularMapProgram;
                    skinProgram = &_skinShadowSpecularMapProgram;
                    skinLocations = &_skinShadowSpecularMapLocations;
                }
                shadowTextureUnit = GL_TEXTURE2;
            } else {
                program = &_specularMapProgram;
                skinProgram = &_skinSpecularMapProgram;
                skinLocations = &_skinSpecularMapLocations;
            }
            specularTextureUnit = GL_TEXTURE1;
            
        } else if (receiveShadows) {
            if (cascadedShadows) {
                program = &_cascadedShadowMapProgram;
                skinProgram = &_skinCascadedShadowMapProgram;
                skinLocations = &_skinCascadedShadowMapLocations;
            } else {
                program = &_shadowMapProgram;
                skinProgram = &_skinShadowMapProgram;
                skinLocations = &_skinShadowMapLocations;
            }
            shadowTextureUnit = GL_TEXTURE1;
        }
        
        const MeshState& state = _meshStates.at(i);
        ProgramObject* activeProgram = program;
        glPushMatrix();
        Application::getInstance()->loadTranslatedViewMatrix(_translation);
        
        if (state.clusterMatrices.size() > 1) {
            skinProgram->bind();
            glUniformMatrix4fvARB(skinLocations->clusterMatrices, state.clusterMatrices.size(), false,
                (const float*)state.clusterMatrices.constData());
            int offset = (mesh.tangents.size() + mesh.colors.size()) * sizeof(glm::vec3) +
                mesh.texCoords.size() * sizeof(glm::vec2) +
                (mesh.blendshapes.isEmpty() ? vertexCount * 2 * sizeof(glm::vec3) : 0);
            skinProgram->setAttributeBuffer(skinLocations->clusterIndices, GL_FLOAT, offset, 4);
            skinProgram->setAttributeBuffer(skinLocations->clusterWeights, GL_FLOAT,
                offset + vertexCount * sizeof(glm::vec4), 4);
            skinProgram->enableAttributeArray(skinLocations->clusterIndices);
            skinProgram->enableAttributeArray(skinLocations->clusterWeights);
            activeProgram = skinProgram;
            tangentLocation = skinLocations->tangent;
            if (cascadedShadows) {
                program->setUniform(skinLocations->shadowDistances, Application::getInstance()->getShadowDistances());
            }
        } else {    
            glMultMatrixf((const GLfloat*)&state.clusterMatrices[0]);
            program->bind();
            if (cascadedShadows) {
                program->setUniform(shadowDistancesLocation, Application::getInstance()->getShadowDistances());
            }
        }

        if (mesh.blendshapes.isEmpty()) {
            if (!(mesh.tangents.isEmpty() || mode == SHADOW_RENDER_MODE)) {
                activeProgram->setAttributeBuffer(tangentLocation, GL_FLOAT, vertexCount * 2 * sizeof(glm::vec3), 3);
                activeProgram->enableAttributeArray(tangentLocation);
            }
            glColorPointer(3, GL_FLOAT, 0, (void*)(vertexCount * 2 * sizeof(glm::vec3) +
                mesh.tangents.size() * sizeof(glm::vec3)));
            glTexCoordPointer(2, GL_FLOAT, 0, (void*)(vertexCount * 2 * sizeof(glm::vec3) +
                (mesh.tangents.size() + mesh.colors.size()) * sizeof(glm::vec3)));    
        
        } else {
            if (!(mesh.tangents.isEmpty() || mode == SHADOW_RENDER_MODE)) {
                activeProgram->setAttributeBuffer(tangentLocation, GL_FLOAT, 0, 3);
                activeProgram->enableAttributeArray(tangentLocation);
            }
            glColorPointer(3, GL_FLOAT, 0, (void*)(mesh.tangents.size() * sizeof(glm::vec3)));
            glTexCoordPointer(2, GL_FLOAT, 0, (void*)((mesh.tangents.size() + mesh.colors.size()) * sizeof(glm::vec3)));
            _blendedVertexBuffers[i].bind();
        }
        glVertexPointer(3, GL_FLOAT, 0, 0);
        glNormalPointer(GL_FLOAT, 0, (void*)(vertexCount * sizeof(glm::vec3)));
        
        if (!mesh.colors.isEmpty()) {
            glEnableClientState(GL_COLOR_ARRAY);
        } else {
            glColor4f(1.0f, 1.0f, 1.0f, alpha);
        }
        if (!mesh.texCoords.isEmpty()) {
            glEnableClientState(GL_TEXTURE_COORD_ARRAY);
        }
        
        qint64 offset = 0;
        for (int j = 0; j < networkMesh.parts.size(); j++) {
            const NetworkMeshPart& networkPart = networkMesh.parts.at(j);
            const FBXMeshPart& part = mesh.parts.at(j);
            if (networkPart.isTranslucent() != translucent) {
                offset += (part.quadIndices.size() + part.triangleIndices.size()) * sizeof(int);
                continue;
            }
            // apply material properties
            if (mode == SHADOW_RENDER_MODE) {
                glBindTexture(GL_TEXTURE_2D, 0);
                
            } else {
                glm::vec4 diffuse = glm::vec4(part.diffuseColor, alpha);
                glm::vec4 specular = glm::vec4(part.specularColor, alpha);
                glMaterialfv(GL_FRONT, GL_AMBIENT, (const float*)&diffuse);
                glMaterialfv(GL_FRONT, GL_DIFFUSE, (const float*)&diffuse);
                glMaterialfv(GL_FRONT, GL_SPECULAR, (const float*)&specular);
                glMaterialf(GL_FRONT, GL_SHININESS, part.shininess);
            
                Texture* diffuseMap = networkPart.diffuseTexture.data();
                if (mesh.isEye && diffuseMap) {
                    diffuseMap = (_dilatedTextures[i][j] =
                        static_cast<DilatableNetworkTexture*>(diffuseMap)->getDilatedTexture(_pupilDilation)).data();
                }
                glBindTexture(GL_TEXTURE_2D, !diffuseMap ?
                    Application::getInstance()->getTextureCache()->getWhiteTextureID() : diffuseMap->getID());
                
                
                if (!mesh.tangents.isEmpty()) {                 
                    glActiveTexture(GL_TEXTURE1);                
                    Texture* normalMap = networkPart.normalTexture.data();
                    glBindTexture(GL_TEXTURE_2D, !normalMap ?
                        Application::getInstance()->getTextureCache()->getBlueTextureID() : normalMap->getID());
                    glActiveTexture(GL_TEXTURE0);
                }
                
                if (specularTextureUnit) {
                    glActiveTexture(specularTextureUnit);
                    Texture* specularMap = networkPart.specularTexture.data();
                    glBindTexture(GL_TEXTURE_2D, !specularMap ?
                        Application::getInstance()->getTextureCache()->getWhiteTextureID() : specularMap->getID());
                    glActiveTexture(GL_TEXTURE0);
                }
                
                if (shadowTextureUnit) {
                    glActiveTexture(shadowTextureUnit);
                    glBindTexture(GL_TEXTURE_2D, Application::getInstance()->getTextureCache()->getShadowDepthTextureID());
                    glActiveTexture(GL_TEXTURE0);
                }
            }
            glDrawRangeElementsEXT(GL_QUADS, 0, vertexCount - 1, part.quadIndices.size(), GL_UNSIGNED_INT, (void*)offset);
            offset += part.quadIndices.size() * sizeof(int);
            glDrawRangeElementsEXT(GL_TRIANGLES, 0, vertexCount - 1, part.triangleIndices.size(),
                GL_UNSIGNED_INT, (void*)offset);
            offset += part.triangleIndices.size() * sizeof(int);
        }
        
        if (!mesh.colors.isEmpty()) {
            glDisableClientState(GL_COLOR_ARRAY);
        }
        if (!mesh.texCoords.isEmpty()) {
            glDisableClientState(GL_TEXTURE_COORD_ARRAY);
        }
        
        if (!(mesh.tangents.isEmpty() || mode == SHADOW_RENDER_MODE)) {
            glActiveTexture(GL_TEXTURE1);
            glBindTexture(GL_TEXTURE_2D, 0);
            glActiveTexture(GL_TEXTURE0);
            
            activeProgram->disableAttributeArray(tangentLocation);
        }
        
        if (specularTextureUnit) {
            glActiveTexture(specularTextureUnit);
            glBindTexture(GL_TEXTURE_2D, 0);
            glActiveTexture(GL_TEXTURE0);
        }
        
        if (shadowTextureUnit) {
            glActiveTexture(shadowTextureUnit);
            glBindTexture(GL_TEXTURE_2D, 0);
            glActiveTexture(GL_TEXTURE0);
        }
        
        if (state.clusterMatrices.size() > 1) {
            skinProgram->disableAttributeArray(skinLocations->clusterIndices);
            skinProgram->disableAttributeArray(skinLocations->clusterWeights);  
        } 
        glPopMatrix();

        activeProgram->release();
    }
}

void AnimationHandle::setURL(const QUrl& url) {
    if (_url != url) {
        _animation = Application::getInstance()->getAnimationCache()->getAnimation(_url = url);
        _jointMappings.clear();
    }
}

static void insertSorted(QList<AnimationHandlePointer>& handles, const AnimationHandlePointer& handle) {
    for (QList<AnimationHandlePointer>::iterator it = handles.begin(); it != handles.end(); it++) {
        if (handle->getPriority() > (*it)->getPriority()) {
            handles.insert(it, handle);
            return;
        } 
    }
    handles.append(handle);
}

void AnimationHandle::setPriority(float priority) {
    if (_priority == priority) {
        return;
    }
    if (_running) {
        _model->_runningAnimations.removeOne(_self);
        if (priority < _priority) {
            replaceMatchingPriorities(priority);
        }
        _priority = priority;
        insertSorted(_model->_runningAnimations, _self);
        
    } else {
        _priority = priority;
    }
}

void AnimationHandle::setStartAutomatically(bool startAutomatically) {
    if ((_startAutomatically = startAutomatically) && !_running) {
        start();
    }
}

void AnimationHandle::setMaskedJoints(const QStringList& maskedJoints) {
    _maskedJoints = maskedJoints;
    _jointMappings.clear();
}

void AnimationHandle::setRunning(bool running) {
    if (_running == running) {
        if (running) {
            // move back to the beginning
            _frameIndex = _firstFrame;
        }
        return;
    }
    if ((_running = running)) {
        if (!_model->_runningAnimations.contains(_self)) {
            insertSorted(_model->_runningAnimations, _self);
        }
        _frameIndex = _firstFrame;
          
    } else {
        _model->_runningAnimations.removeOne(_self);
        replaceMatchingPriorities(0.0f);
    }
    emit runningChanged(_running);
}

AnimationHandle::AnimationHandle(Model* model) :
    QObject(model),
    _model(model),
    _fps(30.0f),
    _priority(1.0f),
    _loop(false),
    _hold(false),
    _startAutomatically(false),
    _firstFrame(0),
    _lastFrame(INT_MAX),
    _running(false) {
}

void AnimationHandle::simulate(float deltaTime) {
    _frameIndex += deltaTime * _fps;
    
    // update the joint mappings if necessary/possible
    if (_jointMappings.isEmpty()) {
        if (_model->isActive()) {
            _jointMappings = _model->getGeometry()->getJointMappings(_animation);
        }
        if (_jointMappings.isEmpty()) {
            return;
        }
        if (!_maskedJoints.isEmpty()) {
            const FBXGeometry& geometry = _model->getGeometry()->getFBXGeometry();
            for (int i = 0; i < _jointMappings.size(); i++) {
                int& mapping = _jointMappings[i];
                if (mapping != -1 && _maskedJoints.contains(geometry.joints.at(mapping).name)) {
                    mapping = -1;
                }
            }
        }
    }
    
    const FBXGeometry& animationGeometry = _animation->getGeometry();
    if (animationGeometry.animationFrames.isEmpty()) {
        stop();
        return;
    }
    int lastFrameIndex = qMin(_lastFrame, animationGeometry.animationFrames.size() - 1);
    int firstFrameIndex = qMin(_firstFrame, lastFrameIndex);
    if ((!_loop && _frameIndex >= lastFrameIndex) || firstFrameIndex == lastFrameIndex) {
        // passed the end; apply the last frame
        const FBXAnimationFrame& frame = animationGeometry.animationFrames.at(lastFrameIndex);
        for (int i = 0; i < _jointMappings.size(); i++) {
            int mapping = _jointMappings.at(i);
            if (mapping != -1) {
                JointState& state = _model->_jointStates[mapping];
                if (_priority >= state._animationPriority) {
                    state._rotation = frame.rotations.at(i);
                    state._animationPriority = _priority;
                }
            }
        }
        if (!_hold) {
            stop();
        }
        return;
    }
    int frameCount = lastFrameIndex - firstFrameIndex + 1;
    _frameIndex = firstFrameIndex + glm::mod(qMax(_frameIndex - firstFrameIndex, 0.0f), (float)frameCount);
    
    // blend between the closest two frames
    const FBXAnimationFrame& ceilFrame = animationGeometry.animationFrames.at(
        firstFrameIndex + ((int)glm::ceil(_frameIndex) - firstFrameIndex) % frameCount);
    const FBXAnimationFrame& floorFrame = animationGeometry.animationFrames.at(
        firstFrameIndex + ((int)glm::floor(_frameIndex) - firstFrameIndex) % frameCount);
    float frameFraction = glm::fract(_frameIndex);
    for (int i = 0; i < _jointMappings.size(); i++) {
        int mapping = _jointMappings.at(i);
        if (mapping != -1) {
            JointState& state = _model->_jointStates[mapping];
            if (_priority >= state._animationPriority) {
                state._rotation = safeMix(floorFrame.rotations.at(i), ceilFrame.rotations.at(i), frameFraction);
                state._animationPriority = _priority;
            }
        }
    }
}

void AnimationHandle::replaceMatchingPriorities(float newPriority) {
    for (int i = 0; i < _jointMappings.size(); i++) {
        int mapping = _jointMappings.at(i);
        if (mapping != -1) {
            JointState& state = _model->_jointStates[mapping];
            if (_priority == state._animationPriority) {
                state._animationPriority = newPriority;
            }
        }
    }
}

// ----------------------------------------------------------------------------
// JointState  TODO: move this class to its own files
// ----------------------------------------------------------------------------
JointState::JointState() :
    _animationPriority(0.0f),
    _fbxJoint(NULL) {
}

void JointState::setFBXJoint(const FBXJoint* joint) {
    assert(joint != NULL);
    _rotation = joint->rotation;
    // NOTE: JointState does not own the FBXJoint to which it points.
    _fbxJoint = joint;
}

void JointState::copyState(const JointState& state) {
    _rotation = state._rotation;
    _transform = state._transform;
    _combinedRotation = state._combinedRotation;
    _animationPriority = state._animationPriority;
    // DO NOT copy _fbxJoint
}

void JointState::computeTransforms(const glm::mat4& baseTransform, const glm::quat& baseRotation) {
    assert(_fbxJoint != NULL);
    glm::quat combinedRotation = _fbxJoint->preRotation * _rotation * _fbxJoint->postRotation;
    _transform = baseTransform * glm::translate(_fbxJoint->translation) * _fbxJoint->preTransform
        * glm::mat4_cast(combinedRotation) * _fbxJoint->postTransform;
    _combinedRotation = baseRotation * combinedRotation;
}

glm::quat JointState::getJointRotation(bool fromBind) const {
    assert(_fbxJoint != NULL);
    return _combinedRotation * (fromBind ?  _fbxJoint->inverseBindRotation : _fbxJoint->inverseDefaultRotation);
}

void JointState::restoreRotation(float fraction, float priority) {
    assert(_fbxJoint != NULL);
    if (priority == _animationPriority) {
        _rotation = safeMix(_rotation, _fbxJoint->rotation, fraction);
        _animationPriority = 0.0f;
    }
}

void JointState::setRotation(const glm::quat& rotation, float priority) {
    assert(_fbxJoint != NULL);
    if (priority >= _animationPriority) {
        _rotation = _rotation * glm::inverse(_combinedRotation) * rotation * glm::inverse(_fbxJoint->inverseBindRotation);
        _animationPriority = priority;
    }
}

void JointState::applyRotationDelta(const glm::quat& delta, bool constrain, float priority) {
    assert(_fbxJoint != NULL);
    if (priority < _animationPriority) {
        return;
    }
    _animationPriority = priority;
    if (!constrain || (_fbxJoint->rotationMin == glm::vec3(-PI, -PI, -PI) &&
            _fbxJoint->rotationMax == glm::vec3(PI, PI, PI))) {
        // no constraints
        _rotation = _rotation * glm::inverse(_combinedRotation) * delta * _combinedRotation;
        _combinedRotation = delta * _combinedRotation;
        return;
    }
    glm::quat targetRotation = delta * _combinedRotation;
    glm::vec3 eulers = safeEulerAngles(_rotation * glm::inverse(_combinedRotation) * targetRotation);
    glm::quat newRotation = glm::quat(glm::clamp(eulers, _fbxJoint->rotationMin, _fbxJoint->rotationMax));
    _combinedRotation = _combinedRotation * glm::inverse(_rotation) * newRotation;
    _rotation = newRotation;
}

const glm::vec3& JointState::getDefaultTranslationInParentFrame() const {
    assert(_fbxJoint != NULL);
    return _fbxJoint->translation;
}<|MERGE_RESOLUTION|>--- conflicted
+++ resolved
@@ -732,7 +732,7 @@
 }
 
 bool Model::getJointPosition(int jointIndex, glm::vec3& position) const {
-    if (jointIndex == -1 || _jointStates.isEmpty()) {
+    if (jointIndex == -1 || jointIndex >= _jointStates.size()) {
         return false;
     }
     position = _translation + extractTranslation(_jointStates[jointIndex]._transform);
@@ -743,21 +743,15 @@
     if (jointIndex == -1 || jointIndex >= _jointStates.size()) {
         return false;
     }
-<<<<<<< HEAD
     rotation = _jointStates[jointIndex].getJointRotation(fromBind);
-=======
-    rotation = _jointStates[jointIndex]._combinedRotation *
-               (fromBind ? _geometry->getFBXGeometry().joints[jointIndex].inverseBindRotation :
-                           _geometry->getFBXGeometry().joints[jointIndex].inverseDefaultRotation);
     return true;
 }
 
 bool Model::getJointCombinedRotation(int jointIndex, glm::quat& rotation) const {
-    if (jointIndex == -1 || _jointStates.isEmpty()) {
+    if (jointIndex == -1 || jointIndex >= _jointStates.size()) {
         return false;
     }
     rotation = _jointStates[jointIndex]._combinedRotation;
->>>>>>> c3646d24
     return true;
 }
 

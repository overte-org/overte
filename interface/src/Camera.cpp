--- conflicted
+++ resolved
@@ -13,8 +13,8 @@
 //------------------------
 Camera::Camera()
 {
-<<<<<<< HEAD
 	_mode			= CAMERA_MODE_THIRD_PERSON;
+	_tightness		= DEFAULT_CAMERA_TIGHTNESS;
 	_fieldOfView    = 60.0;     // default
 	_nearClip       = 0.1;      // default
 	_farClip        = 50.0;    // default
@@ -25,21 +25,8 @@
 	_distance		= 0.0;
 	_targetPosition	= glm::vec3( 0.0, 0.0, 0.0 );
 	_position		= glm::vec3( 0.0, 0.0, 0.0 );
+	_idealPosition	= glm::vec3( 0.0, 0.0, 0.0 );
 	_orientation.setToIdentity();
-=======
-	mode			= CAMERA_MODE_THIRD_PERSON;
-	tightness		= DEFAULT_CAMERA_TIGHTNESS;
-	fieldOfView		= 60.0; // default
-	yaw				= 0.0;
-	pitch			= 0.0;
-	roll			= 0.0;
-	up				= 0.0;
-	distance		= 0.0;
-	targetPosition	= glm::vec3( 0.0, 0.0, 0.0 );
-	position		= glm::vec3( 0.0, 0.0, 0.0 );
-	idealPosition	= glm::vec3( 0.0, 0.0, 0.0 );
-	orientation.setToIdentity();
->>>>>>> fc8c0498
 }
 
 
@@ -55,33 +42,20 @@
 	float z = _distance *  cos( radian );
 	float y = _up;
 	
-<<<<<<< HEAD
-	_position = _targetPosition + glm::vec3( x, y, z );
-=======
-	idealPosition = targetPosition + glm::vec3( x, y, z );
-	
-	float t = tightness * deltaTime;
+	_idealPosition = _targetPosition + glm::vec3( x, y, z );
+	float t = _tightness * deltaTime;
 	
 	if ( t > 1.0 ){
 		t = 1.0;
 	}
 	
-	position += ( idealPosition - position ) * t; 
->>>>>>> fc8c0498
+	_position += ( _idealPosition - _position ) * t; 
 	
 	//-------------------------------------------------------------------------
 	//geterate the ortho-normals for the orientation based on the Euler angles
-<<<<<<< HEAD
 	//------------------------------------------------------------------------
 	_orientation.setToIdentity();
 	_orientation.yaw    ( _yaw	);
 	_orientation.pitch	( _pitch	);
 	_orientation.roll	( _roll	);
-=======
-	//-------------------------------------------------------------------------
-	orientation.setToIdentity();
-	orientation.yaw		( yaw	);
-	orientation.pitch	( pitch	);
-	orientation.roll	( roll	);
->>>>>>> fc8c0498
 }

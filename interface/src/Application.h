//
//  Application.h
//  interface/src
//
//  Created by Andrzej Kapolka on 5/10/13.
//  Copyright 2013 High Fidelity, Inc.
//
//  Distributed under the Apache License, Version 2.0.
//  See the accompanying file LICENSE or http://www.apache.org/licenses/LICENSE-2.0.html
//

#ifndef hifi_Application_h
#define hifi_Application_h

#include <map>
#include <time.h>

#include <QApplication>
#include <QAction>
#include <QHash>
#include <QImage>
#include <QList>
#include <QPointer>
#include <QSet>
#include <QSettings>
#include <QStringList>
<<<<<<< HEAD
#include <QPointer>
#include <QHash>
=======
#include <QTouchEvent>
#include <QUndoStack>
>>>>>>> d441e6a4

#include <NetworkPacket.h>
#include <NodeList.h>
#include <PacketHeaders.h>
#include <ParticleCollisionSystem.h>
#include <ParticleEditPacketSender.h>
#include <ScriptEngine.h>
#include <OctreeQuery.h>
#include <ViewFrustum.h>
#include <VoxelEditPacketSender.h>

#include "MainWindow.h"
#include "Audio.h"
#include "AudioReflector.h"
#include "BuckyBalls.h"
#include "Camera.h"
#include "DatagramProcessor.h"
#include "Environment.h"
#include "FileLogger.h"
#include "GLCanvas.h"
#include "Menu.h"
#include "MetavoxelSystem.h"
#include "PacketHeaders.h"
#include "ParticleTreeRenderer.h"
#include "Stars.h"
#include "avatar/Avatar.h"
#include "avatar/AvatarManager.h"
#include "avatar/MyAvatar.h"
#include "devices/Faceplus.h"
#include "devices/Faceshift.h"
#include "devices/SixenseManager.h"
#include "devices/Visage.h"
#include "renderer/AmbientOcclusionEffect.h"
#include "renderer/GeometryCache.h"
#include "renderer/GlowEffect.h"
#include "renderer/PointShader.h"
#include "renderer/TextureCache.h"
#include "renderer/VoxelShader.h"
#include "scripting/ControllerScriptingInterface.h"
#include "ui/BandwidthDialog.h"
#include "ui/BandwidthMeter.h"
#include "ui/OctreeStatsDialog.h"
#include "ui/RearMirrorTools.h"
#include "ui/LodToolsDialog.h"
#include "ui/LogDialog.h"
#include "ui/UpdateDialog.h"
#include "ui/overlays/Overlays.h"
#include "ui/RunningScriptsWidget.h"
#include "voxels/VoxelFade.h"
#include "voxels/VoxelHideShowThread.h"
#include "voxels/VoxelImporter.h"
#include "voxels/VoxelPacketProcessor.h"
#include "voxels/VoxelSystem.h"


class QAction;
class QActionGroup;
class QGLWidget;
class QKeyEvent;
class QMouseEvent;
class QNetworkAccessManager;
class QSettings;
class QWheelEvent;

class Node;
class ProgramObject;

static const float NODE_ADDED_RED   = 0.0f;
static const float NODE_ADDED_GREEN = 1.0f;
static const float NODE_ADDED_BLUE  = 0.0f;
static const float NODE_KILLED_RED   = 1.0f;
static const float NODE_KILLED_GREEN = 0.0f;
static const float NODE_KILLED_BLUE  = 0.0f;

static const QString SNAPSHOT_EXTENSION  = ".jpg";
static const QString CUSTOM_URL_SCHEME = "hifi:";

static const float BILLBOARD_FIELD_OF_VIEW = 30.0f; // degrees
static const float BILLBOARD_DISTANCE = 5.0f;       // meters

class Application : public QApplication {
    Q_OBJECT

    friend class VoxelPacketProcessor;
    friend class VoxelEditPacketSender;
    friend class DatagramProcessor;

public:
    static Application* getInstance() { return static_cast<Application*>(QCoreApplication::instance()); }
    static QString& resourcesPath();

    Application(int& argc, char** argv, QElapsedTimer &startup_time);
    ~Application();

    void restoreSizeAndPosition();
<<<<<<< HEAD
    void loadScript(const QString& fileNameString);
=======
    ScriptEngine* loadScript(const QString& fileNameString, bool loadScriptFromEditor = false);
>>>>>>> d441e6a4
    void loadScripts();
    void storeSizeAndPosition();
    void clearScriptsBeforeRunning();
    void saveScripts();
    void initializeGL();
    void paintGL();
    void resizeGL(int width, int height);
    void urlGoTo(int argc, const char * constArgv[]);

    void keyPressEvent(QKeyEvent* event);
    void keyReleaseEvent(QKeyEvent* event);

    void focusOutEvent(QFocusEvent* event);
    void focusInEvent(QFocusEvent* event);

    void mouseMoveEvent(QMouseEvent* event);
    void mousePressEvent(QMouseEvent* event);
    void mouseReleaseEvent(QMouseEvent* event);

    void touchBeginEvent(QTouchEvent* event);
    void touchEndEvent(QTouchEvent* event);
    void touchUpdateEvent(QTouchEvent* event);

    void wheelEvent(QWheelEvent* event);
    void dropEvent(QDropEvent *event);

    bool event(QEvent* event);

    void makeVoxel(glm::vec3 position,
                   float scale,
                   unsigned char red,
                   unsigned char green,
                   unsigned char blue,
                   bool isDestructive);

    void removeVoxel(glm::vec3 position, float scale);

    glm::vec3 getMouseVoxelWorldCoordinates(const VoxelDetail& mouseVoxel);

    QGLWidget* getGLWidget() { return _glWidget; }
    bool isThrottleRendering() const { return _glWidget->isThrottleRendering(); }
    MyAvatar* getAvatar() { return _myAvatar; }
    Audio* getAudio() { return &_audio; }
    const AudioReflector* getAudioReflector() const { return &_audioReflector; }
    Camera* getCamera() { return &_myCamera; }
    ViewFrustum* getViewFrustum() { return &_viewFrustum; }
    ViewFrustum* getShadowViewFrustum() { return &_shadowViewFrustum; }
    VoxelSystem* getVoxels() { return &_voxels; }
    VoxelTree* getVoxelTree() { return _voxels.getTree(); }
    ParticleTreeRenderer* getParticles() { return &_particles; }
    MetavoxelSystem* getMetavoxels() { return &_metavoxels; }
    bool getImportSucceded() { return _importSucceded; }
    VoxelSystem* getSharedVoxelSystem() { return &_sharedVoxelSystem; }
    VoxelTree* getClipboard() { return &_clipboard; }
    Environment* getEnvironment() { return &_environment; }
    bool isMousePressed() const { return _mousePressed; }
    bool isMouseHidden() const { return _mouseHidden; }
    const glm::vec3& getMouseRayOrigin() const { return _mouseRayOrigin; }
    const glm::vec3& getMouseRayDirection() const { return _mouseRayDirection; }
    Faceplus* getFaceplus() { return &_faceplus; }
    Faceshift* getFaceshift() { return &_faceshift; }
    Visage* getVisage() { return &_visage; }
    FaceTracker* getActiveFaceTracker();
    SixenseManager* getSixenseManager() { return &_sixenseManager; }
    BandwidthMeter* getBandwidthMeter() { return &_bandwidthMeter; }
    QUndoStack* getUndoStack() { return &_undoStack; }

    /// if you need to access the application settings, use lockSettings()/unlockSettings()
    QSettings* lockSettings() { _settingsMutex.lock(); return _settings; }
    void unlockSettings() { _settingsMutex.unlock(); }
    
    void saveSettings();

    MainWindow* getWindow() { return _window; }
    NodeToOctreeSceneStats* getOcteeSceneStats() { return &_octreeServerSceneStats; }
    void lockOctreeSceneStats() { _octreeSceneStatsLock.lockForRead(); }
    void unlockOctreeSceneStats() { _octreeSceneStatsLock.unlock(); }

    QNetworkAccessManager* getNetworkAccessManager() { return _networkAccessManager; }
    GeometryCache* getGeometryCache() { return &_geometryCache; }
    TextureCache* getTextureCache() { return &_textureCache; }
    GlowEffect* getGlowEffect() { return &_glowEffect; }
    ControllerScriptingInterface* getControllerScriptingInterface() { return &_controllerScriptingInterface; }

    AvatarManager& getAvatarManager() { return _avatarManager; }
    void resetProfile(const QString& username);

    void controlledBroadcastToNodes(const QByteArray& packet, const NodeSet& destinationNodeTypes);

    void setupWorldLight();

    QImage renderAvatarBillboard();

    void displaySide(Camera& whichCamera, bool selfAvatarOnly = false);

    /// Stores the current modelview matrix as the untranslated view matrix to use for transforms and the supplied vector as
    /// the view matrix translation.
    void updateUntranslatedViewMatrix(const glm::vec3& viewMatrixTranslation = glm::vec3());

    /// Loads a view matrix that incorporates the specified model translation without the precision issues that can
    /// result from matrix multiplication at high translation magnitudes.
    void loadTranslatedViewMatrix(const glm::vec3& translation);

    const glm::mat4& getShadowMatrix() const { return _shadowMatrix; }

    void getModelViewMatrix(glm::dmat4* modelViewMatrix);
    void getProjectionMatrix(glm::dmat4* projectionMatrix);

    /// Computes the off-axis frustum parameters for the view frustum, taking mirroring into account.
    void computeOffAxisFrustum(float& left, float& right, float& bottom, float& top, float& nearVal,
        float& farVal, glm::vec4& nearClipPlane, glm::vec4& farClipPlane) const;



    VoxelShader& getVoxelShader() { return _voxelShader; }
    PointShader& getPointShader() { return _pointShader; }
    FileLogger* getLogger() { return _logger; }

    glm::vec2 getViewportDimensions() const{ return glm::vec2(_glWidget->width(),_glWidget->height()); }
    NodeToJurisdictionMap& getVoxelServerJurisdictions() { return _voxelServerJurisdictions; }
    NodeToJurisdictionMap& getParticleServerJurisdictions() { return _particleServerJurisdictions; }
    void pasteVoxelsToOctalCode(const unsigned char* octalCodeDestination);

    void skipVersion(QString latestVersion);

    QStringList getRunningScripts() { return _scriptEnginesHash.keys(); }
<<<<<<< HEAD
=======
    ScriptEngine* getScriptEngine(QString scriptHash) { return _scriptEnginesHash.contains(scriptHash) ? _scriptEnginesHash[scriptHash] : NULL; }
>>>>>>> d441e6a4

signals:

    /// Fired when we're simulating; allows external parties to hook in.
    void simulating(float deltaTime);

    /// Fired when we're rendering in-world interface elements; allows external parties to hook in.
    void renderingInWorldInterface();

    /// Fired when the import window is closed
    void importDone();

public slots:
    void domainChanged(const QString& domainHostname);
    void updateWindowTitle();
    void nodeAdded(SharedNodePointer node);
    void nodeKilled(SharedNodePointer node);
    void packetSent(quint64 length);

    void importVoxels(); // doesn't include source voxel because it goes to clipboard
    void cutVoxels(const VoxelDetail& sourceVoxel);
    void copyVoxels(const VoxelDetail& sourceVoxel);
    void pasteVoxels(const VoxelDetail& sourceVoxel);
    void deleteVoxels(const VoxelDetail& sourceVoxel);
    void exportVoxels(const VoxelDetail& sourceVoxel);
    void nudgeVoxelsByVector(const VoxelDetail& sourceVoxel, const glm::vec3& nudgeVec);

    void setRenderVoxels(bool renderVoxels);
    void doKillLocalVoxels();
    void loadDialog();
    void loadScriptURLDialog();
    void toggleLogDialog();
    void initAvatarAndViewFrustum();
    void stopAllScripts();
    void stopScript(const QString& scriptName);
    void reloadAllScripts();
    void toggleRunningScriptsWidget();

    void uploadFST(bool isHead);
    void uploadHead();
    void uploadSkeleton();

    void bumpSettings() { ++_numChangedSettings; }

private slots:
    void timer();
    void idle();

    void connectedToDomain(const QString& hostname);

    void setFullscreen(bool fullscreen);
    void setEnable3DTVMode(bool enable3DTVMode);
    void cameraMenuChanged();

    glm::vec2 getScaledScreenPoint(glm::vec2 projectedPoint);

    void closeMirrorView();
    void restoreMirrorView();
    void shrinkMirrorView();
    void resetSensors();
<<<<<<< HEAD

    void parseVersionXml();

    void manageRunningScriptsWidgetVisibility(bool shown);
=======

    void parseVersionXml();
>>>>>>> d441e6a4

private:
    void resetCamerasOnResizeGL(Camera& camera, int width, int height);
    void updateProjectionMatrix();
    void updateProjectionMatrix(Camera& camera, bool updateViewFrustum = true);

    static bool sendVoxelsOperation(OctreeElement* node, void* extraData);
    void sendPingPackets();

    void initDisplay();
    void init();

    void update(float deltaTime);

    // Various helper functions called during update()
    void updateLOD();
    void updateMouseRay();
    void updateFaceplus();
    void updateFaceshift();
    void updateVisage();
    void updateMyAvatarLookAtPosition();
    void updateHandAndTouch(float deltaTime);
    void updateLeap(float deltaTime);
    void updateSixense(float deltaTime);
    void updateSerialDevices(float deltaTime);
    void updateThreads(float deltaTime);
    void updateMetavoxels(float deltaTime);
    void updateCamera(float deltaTime);
    void updateDialogs(float deltaTime);
    void updateCursor(float deltaTime);

    Avatar* findLookatTargetAvatar(glm::vec3& eyePosition, QUuid &nodeUUID);
    bool isLookingAtMyAvatar(Avatar* avatar);

    void renderLookatIndicator(glm::vec3 pointOfInterest);

    void updateMyAvatar(float deltaTime);
    void queryOctree(NodeType_t serverType, PacketType packetType, NodeToJurisdictionMap& jurisdictions);
    void loadViewFrustum(Camera& camera, ViewFrustum& viewFrustum);

    glm::vec3 getSunDirection();

    void updateShadowMap();
    void displayOverlay();
    void renderRearViewMirror(const QRect& region, bool billboard = false);
    void renderViewFrustum(ViewFrustum& viewFrustum);

    void checkBandwidthMeterClick();

    void deleteVoxelAt(const VoxelDetail& voxel);
    void eyedropperVoxelUnderCursor();

    void setMenuShortcutsEnabled(bool enabled);

    static void attachNewHeadToNode(Node *newNode);
    static void* networkReceive(void* args); // network receive thread

    void findAxisAlignment();

    void displayRearMirrorTools();

    MainWindow* _window;
    GLCanvas* _glWidget; // our GLCanvas has a couple extra features

    BandwidthMeter _bandwidthMeter;

    QThread* _nodeThread;
    DatagramProcessor _datagramProcessor;

    QNetworkAccessManager* _networkAccessManager;
    QMutex _settingsMutex;
    QSettings* _settings;
    int _numChangedSettings;

    QUndoStack _undoStack;
    
    glm::vec3 _gravity;

    // Frame Rate Measurement

    int _frameCount;
    float _fps;
    QElapsedTimer _applicationStartupTime;
    QElapsedTimer _timerStart;
    QElapsedTimer _lastTimeUpdated;
    bool _justStarted;
    Stars _stars;

    BuckyBalls _buckyBalls;

    VoxelSystem _voxels;
    VoxelTree _clipboard; // if I copy/paste
    VoxelImporter* _voxelImporter;
    bool _importSucceded;
    VoxelSystem _sharedVoxelSystem;
    ViewFrustum _sharedVoxelSystemViewFrustum;

    ParticleTreeRenderer _particles;
    ParticleCollisionSystem _particleCollisionSystem;

    QByteArray _voxelsFilename;
    bool _wantToKillLocalVoxels;

    MetavoxelSystem _metavoxels;

    ViewFrustum _viewFrustum; // current state of view frustum, perspective, orientation, etc.
    ViewFrustum _lastQueriedViewFrustum; /// last view frustum used to query octree servers (voxels, particles)
    ViewFrustum _shadowViewFrustum;
    quint64 _lastQueriedTime;

    float _trailingAudioLoudness;

    OctreeQuery _octreeQuery; // NodeData derived class for querying voxels from voxel server

    AvatarManager _avatarManager;
    MyAvatar* _myAvatar;            // TODO: move this and relevant code to AvatarManager (or MyAvatar as the case may be)

    Faceplus _faceplus;
    Faceshift _faceshift;
    Visage _visage;
    
    SixenseManager _sixenseManager;

    Camera _myCamera;                  // My view onto the world
    Camera _viewFrustumOffsetCamera;   // The camera we use to sometimes show the view frustum from an offset mode
    Camera _mirrorCamera;              // Cammera for mirror view
    QRect _mirrorViewRect;
    RearMirrorTools* _rearMirrorTools;

    float _cameraPushback;
    glm::mat4 _untranslatedViewMatrix;
    glm::vec3 _viewMatrixTranslation;
    glm::mat4 _projectionMatrix;

    glm::mat4 _shadowMatrix;

    Environment _environment;

    int _mouseX;
    int _mouseY;
    int _mouseDragStartedX;
    int _mouseDragStartedY;
    quint64 _lastMouseMove;
    bool _mouseHidden;
    bool _seenMouseMove;

    glm::vec3 _mouseRayOrigin;
    glm::vec3 _mouseRayDirection;

    float _touchAvgX;
    float _touchAvgY;
    float _lastTouchAvgX;
    float _lastTouchAvgY;
    float _touchDragStartedAvgX;
    float _touchDragStartedAvgY;
    bool _isTouchPressed; //  true if multitouch has been pressed (clear when finished)

    bool _mousePressed; //  true if mouse has been pressed (clear when finished)

    QSet<int> _keysPressed;

    GeometryCache _geometryCache;
    AnimationCache _animationCache;
    TextureCache _textureCache;

    GlowEffect _glowEffect;
    AmbientOcclusionEffect _ambientOcclusionEffect;
    VoxelShader _voxelShader;
    PointShader _pointShader;

    Audio _audio;

    bool _enableProcessVoxelsThread;
    VoxelPacketProcessor _voxelProcessor;
    VoxelHideShowThread _voxelHideShowThread;
    VoxelEditPacketSender _voxelEditSender;
    ParticleEditPacketSender _particleEditSender;

    int _packetsPerSecond;
    int _bytesPerSecond;

    StDev _idleLoopStdev;
    float _idleLoopMeasuredJitter;

    int parseOctreeStats(const QByteArray& packet, const SharedNodePointer& sendingNode);
    void trackIncomingVoxelPacket(const QByteArray& packet, const SharedNodePointer& sendingNode, bool wasStatsPacket);

    NodeToJurisdictionMap _voxelServerJurisdictions;
    NodeToJurisdictionMap _particleServerJurisdictions;
    NodeToOctreeSceneStats _octreeServerSceneStats;
    QReadWriteLock _octreeSceneStatsLock;

    std::vector<VoxelFade> _voxelFades;
    ControllerScriptingInterface _controllerScriptingInterface;
    QPointer<LogDialog> _logDialog;

    QString _previousScriptLocation;

    FileLogger* _logger;

    void checkVersion();
    void displayUpdateDialog();
    bool shouldSkipVersion(QString latestVersion);
    void takeSnapshot();

    TouchEvent _lastTouchEvent;

    Overlays _overlays;
<<<<<<< HEAD

    RunningScriptsWidget* _runningScriptsWidget;
    QHash<QString, ScriptEngine*> _scriptEnginesHash;
    bool _runningScriptsWidgetWasVisible;
=======
    AudioReflector _audioReflector;
    RunningScriptsWidget* _runningScriptsWidget;
    QHash<QString, ScriptEngine*> _scriptEnginesHash;
>>>>>>> d441e6a4
};

#endif // hifi_Application_h<|MERGE_RESOLUTION|>--- conflicted
+++ resolved
@@ -24,13 +24,9 @@
 #include <QSet>
 #include <QSettings>
 #include <QStringList>
-<<<<<<< HEAD
-#include <QPointer>
 #include <QHash>
-=======
 #include <QTouchEvent>
 #include <QUndoStack>
->>>>>>> d441e6a4
 
 #include <NetworkPacket.h>
 #include <NodeList.h>
@@ -126,11 +122,7 @@
     ~Application();
 
     void restoreSizeAndPosition();
-<<<<<<< HEAD
-    void loadScript(const QString& fileNameString);
-=======
     ScriptEngine* loadScript(const QString& fileNameString, bool loadScriptFromEditor = false);
->>>>>>> d441e6a4
     void loadScripts();
     void storeSizeAndPosition();
     void clearScriptsBeforeRunning();
@@ -201,7 +193,7 @@
     /// if you need to access the application settings, use lockSettings()/unlockSettings()
     QSettings* lockSettings() { _settingsMutex.lock(); return _settings; }
     void unlockSettings() { _settingsMutex.unlock(); }
-    
+
     void saveSettings();
 
     MainWindow* getWindow() { return _window; }
@@ -257,10 +249,7 @@
     void skipVersion(QString latestVersion);
 
     QStringList getRunningScripts() { return _scriptEnginesHash.keys(); }
-<<<<<<< HEAD
-=======
     ScriptEngine* getScriptEngine(QString scriptHash) { return _scriptEnginesHash.contains(scriptHash) ? _scriptEnginesHash[scriptHash] : NULL; }
->>>>>>> d441e6a4
 
 signals:
 
@@ -321,15 +310,10 @@
     void restoreMirrorView();
     void shrinkMirrorView();
     void resetSensors();
-<<<<<<< HEAD
 
     void parseVersionXml();
 
     void manageRunningScriptsWidgetVisibility(bool shown);
-=======
-
-    void parseVersionXml();
->>>>>>> d441e6a4
 
 private:
     void resetCamerasOnResizeGL(Camera& camera, int width, int height);
@@ -405,7 +389,7 @@
     int _numChangedSettings;
 
     QUndoStack _undoStack;
-    
+
     glm::vec3 _gravity;
 
     // Frame Rate Measurement
@@ -450,7 +434,7 @@
     Faceplus _faceplus;
     Faceshift _faceshift;
     Visage _visage;
-    
+
     SixenseManager _sixenseManager;
 
     Camera _myCamera;                  // My view onto the world
@@ -538,16 +522,11 @@
     TouchEvent _lastTouchEvent;
 
     Overlays _overlays;
-<<<<<<< HEAD
-
+
+    AudioReflector _audioReflector;
     RunningScriptsWidget* _runningScriptsWidget;
     QHash<QString, ScriptEngine*> _scriptEnginesHash;
     bool _runningScriptsWidgetWasVisible;
-=======
-    AudioReflector _audioReflector;
-    RunningScriptsWidget* _runningScriptsWidget;
-    QHash<QString, ScriptEngine*> _scriptEnginesHash;
->>>>>>> d441e6a4
 };
 
 #endif // hifi_Application_h
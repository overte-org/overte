--- conflicted
+++ resolved
@@ -654,15 +654,12 @@
     Overlays _overlays;
     ApplicationOverlay _applicationOverlay;
     ApplicationCompositor _compositor;
-<<<<<<< HEAD
 
     int _oldHandMouseX[2];
     int _oldHandMouseY[2];
     bool _oldHandLeftClick[2];
     bool _oldHandRightClick[2];
-=======
     int _numFramesSinceLastResize = 0;
->>>>>>> 939638a3
 };
 
 #endif // hifi_Application_h
--- conflicted
+++ resolved
@@ -271,11 +271,7 @@
 
     QImage renderAvatarBillboard(RenderArgs* renderArgs);
 
-<<<<<<< HEAD
-    void displaySide(RenderArgs* renderArgs, Camera& whichCamera, bool selfAvatarOnly = false);
-=======
-    void displaySide(Camera& whichCamera, bool selfAvatarOnly = false, bool billboard = false, RenderArgs::RenderSide renderSide = RenderArgs::MONO);
->>>>>>> 12bcbbf3
+    void displaySide(RenderArgs* renderArgs, Camera& whichCamera, bool selfAvatarOnly = false, bool billboard = false);
 
     /// Stores the current modelview matrix as the untranslated view matrix to use for transforms and the supplied vector as
     /// the view matrix translation.

//
//  SecondaryCamera.cpp
//  interface/src
//
//  Created by Samuel Gateau, Howard Stearns, and Zach Fox on 2017-06-08.
//  Copyright 2013 High Fidelity, Inc.
//
//  Distributed under the Apache License, Version 2.0.
//  See the accompanying file LICENSE or http://www.apache.org/licenses/LICENSE-2.0.html
//

#include "Application.h"
#include "SecondaryCamera.h"
#include <TextureCache.h>
#include <gpu/Context.h>
#include <EntityScriptingInterface.h>
#include <glm/gtx/transform.hpp>

using RenderArgsPointer = std::shared_ptr<RenderArgs>;

void MainRenderTask::build(JobModel& task, const render::Varying& inputs, render::Varying& outputs, render::CullFunctor cullFunctor, bool isDeferred) {
<<<<<<< HEAD
    task.addJob<RenderShadowTask>("RenderShadowTask");
    const auto items = task.addJob<RenderFetchCullSortTask>("FetchCullSort", cullFunctor);
=======
    
    task.addJob<RenderShadowTask>("RenderShadowTask", cullFunctor, render::ItemKey::TAG_BITS_1, render::ItemKey::TAG_BITS_1);
    const auto items = task.addJob<RenderFetchCullSortTask>("FetchCullSort", cullFunctor, render::ItemKey::TAG_BITS_1, render::ItemKey::TAG_BITS_1);
>>>>>>> c8bb26ae
    assert(items.canCast<RenderFetchCullSortTask::Output>());
    if (!isDeferred) {
        task.addJob<RenderForwardTask>("Forward", items);
    } else {
        task.addJob<RenderDeferredTask>("RenderDeferredTask", items);
    }
}

class SecondaryCameraJob {  // Changes renderContext for our framebuffer and view.
public:
    using Config = SecondaryCameraJobConfig;
    using JobModel = render::Job::ModelO<SecondaryCameraJob, RenderArgsPointer, Config>;
    SecondaryCameraJob() {
        _cachedArgsPointer = std::make_shared<RenderArgs>(_cachedArgs);
        _entityScriptingInterface = DependencyManager::get<EntityScriptingInterface>();
        _attachedEntityPropertyFlags += PROP_POSITION;
        _attachedEntityPropertyFlags += PROP_ROTATION;
    }

    void configure(const Config& config) {
        _attachedEntityId = config.attachedEntityId;
        _position = config.position;
        _orientation = config.orientation;
        _vFoV = config.vFoV;
        _nearClipPlaneDistance = config.nearClipPlaneDistance;
        _farClipPlaneDistance = config.farClipPlaneDistance;
        _textureWidth = config.textureWidth;
        _textureHeight = config.textureHeight;
        _mirrorProjection = config.mirrorProjection;  
    }

    void setMirrorProjection(ViewFrustum& srcViewFrustum) {
        if (_attachedEntityId.isNull()) {
            qWarning() << "ERROR: Cannot set mirror projection for SecondaryCamera without an attachedEntityId set.";
            return;
        }
       
        EntityItemProperties entityProperties = _entityScriptingInterface->getEntityProperties(_attachedEntityId, 
                                                                                               _attachedEntityPropertyFlags);
        glm::vec3 mirrorPropertiesPosition = entityProperties.getPosition();
        glm::quat mirrorPropertiesRotation = entityProperties.getRotation();
        glm::vec3 mirrorPropertiesDimensions = entityProperties.getDimensions();
        glm::vec3 halfMirrorPropertiesDimensions = 0.5f * mirrorPropertiesDimensions;

        // setup mirror from world as inverse of world from mirror transformation using inverted x and z for mirrored image
        // TODO: we are assuming here that UP is world y-axis
        glm::mat4 worldFromMirrorRotation = glm::mat4_cast(mirrorPropertiesRotation) * glm::scale(vec3(-1.0f, 1.0f, -1.0f));
        glm::mat4 worldFromMirrorTranslation = glm::translate(mirrorPropertiesPosition);
        glm::mat4 worldFromMirror = worldFromMirrorTranslation * worldFromMirrorRotation;
        glm::mat4 mirrorFromWorld = glm::inverse(worldFromMirror);

        // get mirror camera position by reflecting main camera position's z coordinate in mirror space
        glm::vec3 mainCameraPositionWorld = qApp->getCamera().getPosition();
        glm::vec3 mainCameraPositionMirror = vec3(mirrorFromWorld * vec4(mainCameraPositionWorld, 1.0f));
        glm::vec3 mirrorCameraPositionMirror = vec3(mainCameraPositionMirror.x, mainCameraPositionMirror.y, 
                                                    -mainCameraPositionMirror.z);
        glm::vec3 mirrorCameraPositionWorld = vec3(worldFromMirror * vec4(mirrorCameraPositionMirror, 1.0f));

        // set frustum position to be mirrored camera and set orientation to mirror's adjusted rotation
        glm::quat mirrorCameraOrientation = glm::quat_cast(worldFromMirrorRotation);
        srcViewFrustum.setPosition(mirrorCameraPositionWorld);
        srcViewFrustum.setOrientation(mirrorCameraOrientation);

        // build frustum using mirror space translation of mirrored camera
        float nearClip = mirrorCameraPositionMirror.z + mirrorPropertiesDimensions.z * 2.0f;
        glm::vec3 upperRight = halfMirrorPropertiesDimensions - mirrorCameraPositionMirror;
        glm::vec3 bottomLeft = -halfMirrorPropertiesDimensions - mirrorCameraPositionMirror;
        glm::mat4 frustum = glm::frustum(bottomLeft.x, upperRight.x, bottomLeft.y, upperRight.y, nearClip, _farClipPlaneDistance);
        srcViewFrustum.setProjection(frustum);
    }

    void run(const render::RenderContextPointer& renderContext, RenderArgsPointer& cachedArgs) {
        auto args = renderContext->args;
        auto textureCache = DependencyManager::get<TextureCache>();
        gpu::FramebufferPointer destFramebuffer;
        destFramebuffer = textureCache->getSpectatorCameraFramebuffer(_textureWidth, _textureHeight); // FIXME: Change the destination based on some unimplemented config var
        if (destFramebuffer) {
            _cachedArgsPointer->_blitFramebuffer = args->_blitFramebuffer;
            _cachedArgsPointer->_viewport = args->_viewport;
            _cachedArgsPointer->_displayMode = args->_displayMode;
            _cachedArgsPointer->_renderMode = args->_renderMode;
            args->_blitFramebuffer = destFramebuffer;
            args->_viewport = glm::ivec4(0, 0, destFramebuffer->getWidth(), destFramebuffer->getHeight());
            args->_displayMode = RenderArgs::MONO;
            args->_renderMode = RenderArgs::RenderMode::SECONDARY_CAMERA_RENDER_MODE;

            gpu::doInBatch(args->_context, [&](gpu::Batch& batch) {
                batch.disableContextStereo();
                batch.disableContextViewCorrection();
            });

            auto srcViewFrustum = args->getViewFrustum();
            if (_mirrorProjection) {
                setMirrorProjection(srcViewFrustum);
            } else {
                if (!_attachedEntityId.isNull()) {
                    EntityItemProperties entityProperties = _entityScriptingInterface->getEntityProperties(_attachedEntityId, 
                                                            _attachedEntityPropertyFlags);
                    srcViewFrustum.setPosition(entityProperties.getPosition());
                    srcViewFrustum.setOrientation(entityProperties.getRotation());
                } else {
                    srcViewFrustum.setPosition(_position);
                    srcViewFrustum.setOrientation(_orientation);
                }
                srcViewFrustum.setProjection(glm::perspective(glm::radians(_vFoV), 
                                            ((float)args->_viewport.z / (float)args->_viewport.w), 
                                            _nearClipPlaneDistance, _farClipPlaneDistance));
            }
            // Without calculating the bound planes, the secondary camera will use the same culling frustum as the main camera,
            // which is not what we want here.
            srcViewFrustum.calculate();
            args->pushViewFrustum(srcViewFrustum);
            cachedArgs = _cachedArgsPointer;
        }
    }

protected:
    RenderArgs _cachedArgs;
    RenderArgsPointer _cachedArgsPointer;

private:
    QUuid _attachedEntityId;
    glm::vec3 _position;
    glm::quat _orientation;
    float _vFoV;
    float _nearClipPlaneDistance;
    float _farClipPlaneDistance;
    int _textureWidth;
    int _textureHeight;
    bool _mirrorProjection;
    EntityPropertyFlags _attachedEntityPropertyFlags;
    QSharedPointer<EntityScriptingInterface> _entityScriptingInterface;
};

void SecondaryCameraJobConfig::setPosition(glm::vec3 pos) {
    if (attachedEntityId.isNull()) {
        position = pos;
        emit dirty();
    } else {
        qDebug() << "ERROR: Cannot set position of SecondaryCamera while attachedEntityId is set.";
    }
}

void SecondaryCameraJobConfig::setOrientation(glm::quat orient) {
    if (attachedEntityId.isNull()) {
        orientation = orient;
        emit dirty();
    } else {
        qDebug() << "ERROR: Cannot set orientation of SecondaryCamera while attachedEntityId is set.";
    }
}

void SecondaryCameraJobConfig::enableSecondaryCameraRenderConfigs(bool enabled) {
    qApp->getRenderEngine()->getConfiguration()->getConfig<SecondaryCameraRenderTask>()->setEnabled(enabled);
    setEnabled(enabled);
}

void SecondaryCameraJobConfig::resetSizeSpectatorCamera(int width, int height) {
    textureWidth = width;
    textureHeight = height;
    emit dirty();
}

class EndSecondaryCameraFrame {  // Restores renderContext.
public:
    using JobModel = render::Job::ModelI<EndSecondaryCameraFrame, RenderArgsPointer>;

    void run(const render::RenderContextPointer& renderContext, const RenderArgsPointer& cachedArgs) {
        auto args = renderContext->args;
        args->_blitFramebuffer = cachedArgs->_blitFramebuffer;
        args->_viewport = cachedArgs->_viewport;
        args->popViewFrustum();
        args->_displayMode = cachedArgs->_displayMode;
        args->_renderMode = cachedArgs->_renderMode;

        gpu::doInBatch(args->_context, [&](gpu::Batch& batch) {
            batch.restoreContextStereo();
            batch.restoreContextViewCorrection();
        });
    }
};

void SecondaryCameraRenderTask::build(JobModel& task, const render::Varying& inputs, render::Varying& outputs, render::CullFunctor cullFunctor, bool isDeferred) {
    const auto cachedArg = task.addJob<SecondaryCameraJob>("SecondaryCamera");
    const auto items = task.addJob<RenderFetchCullSortTask>("FetchCullSort", cullFunctor, render::ItemKey::TAG_BITS_1, render::ItemKey::TAG_BITS_1);
    assert(items.canCast<RenderFetchCullSortTask::Output>());
    if (!isDeferred) {
        task.addJob<RenderForwardTask>("Forward", items);
    } else {
        task.addJob<RenderDeferredTask>("RenderDeferredTask", items);
    }
    task.addJob<EndSecondaryCameraFrame>("EndSecondaryCamera", cachedArg);
}<|MERGE_RESOLUTION|>--- conflicted
+++ resolved
@@ -18,15 +18,9 @@
 
 using RenderArgsPointer = std::shared_ptr<RenderArgs>;
 
-void MainRenderTask::build(JobModel& task, const render::Varying& inputs, render::Varying& outputs, render::CullFunctor cullFunctor, bool isDeferred) {
-<<<<<<< HEAD
-    task.addJob<RenderShadowTask>("RenderShadowTask");
-    const auto items = task.addJob<RenderFetchCullSortTask>("FetchCullSort", cullFunctor);
-=======
-    
-    task.addJob<RenderShadowTask>("RenderShadowTask", cullFunctor, render::ItemKey::TAG_BITS_1, render::ItemKey::TAG_BITS_1);
+void MainRenderTask::build(JobModel& task, const render::Varying& inputs, render::Varying& outputs, render::CullFunctor cullFunctor, bool isDeferred) {    
+    task.addJob<RenderShadowTask>("RenderShadowTask", render::ItemKey::TAG_BITS_1, render::ItemKey::TAG_BITS_1);
     const auto items = task.addJob<RenderFetchCullSortTask>("FetchCullSort", cullFunctor, render::ItemKey::TAG_BITS_1, render::ItemKey::TAG_BITS_1);
->>>>>>> c8bb26ae
     assert(items.canCast<RenderFetchCullSortTask::Output>());
     if (!isDeferred) {
         task.addJob<RenderForwardTask>("Forward", items);

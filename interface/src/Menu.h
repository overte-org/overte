//
//  Menu.h
//  hifi
//
//  Created by Stephen Birarda on 8/12/13.
//  Copyright (c) 2013 HighFidelity, Inc. All rights reserved.
//

#ifndef __hifi__Menu__
#define __hifi__Menu__

#include <QMenuBar>
#include <QHash>
#include <QKeySequence>
#include <QPointer>

#include <AbstractMenuInterface.h>
#include "ui/PreferencesDialog.h"

const float ADJUST_LOD_DOWN_FPS = 40.0;
const float ADJUST_LOD_UP_FPS = 55.0;

const quint64 ADJUST_LOD_DOWN_DELAY = 1000 * 1000 * 5;
const quint64 ADJUST_LOD_UP_DELAY = ADJUST_LOD_DOWN_DELAY * 2;

const float ADJUST_LOD_DOWN_BY = 0.9f;
const float ADJUST_LOD_UP_BY = 1.1f;

const float ADJUST_LOD_MIN_SIZE_SCALE = TREE_SCALE * 1.0f;
const float ADJUST_LOD_MAX_SIZE_SCALE = DEFAULT_OCTREE_SIZE_SCALE;

enum FrustumDrawMode {
    FRUSTUM_DRAW_MODE_ALL,
    FRUSTUM_DRAW_MODE_VECTORS,
    FRUSTUM_DRAW_MODE_PLANES,
    FRUSTUM_DRAW_MODE_NEAR_PLANE,
    FRUSTUM_DRAW_MODE_FAR_PLANE,
    FRUSTUM_DRAW_MODE_KEYHOLE,
    FRUSTUM_DRAW_MODE_COUNT
};

struct ViewFrustumOffset {
    float yaw;
    float pitch;
    float roll;
    float distance;
    float up;
};

class QSettings;

class BandwidthDialog;
class LodToolsDialog;
class MetavoxelEditor;
class VoxelStatsDialog;

class Menu : public QMenuBar, public AbstractMenuInterface {
    Q_OBJECT
public:
    static Menu* getInstance();
    ~Menu();

    bool isOptionChecked(const QString& menuOption);
    void setIsOptionChecked(const QString& menuOption, bool isChecked);
    void triggerOption(const QString& menuOption);
    QAction* getActionForOption(const QString& menuOption);
    bool isVoxelModeActionChecked();
    
    float getAudioJitterBufferSamples() const { return _audioJitterBufferSamples; }
    void setAudioJitterBufferSamples(int audioJitterBufferSamples) { _audioJitterBufferSamples = audioJitterBufferSamples; }
    float getFieldOfView() const { return _fieldOfView; }
    float getFaceshiftEyeDeflection() const { return _faceshiftEyeDeflection; }
    void setFaceshiftEyeDeflection(float faceshiftEyeDeflection) { _faceshiftEyeDeflection = faceshiftEyeDeflection; }
    BandwidthDialog* getBandwidthDialog() const { return _bandwidthDialog; }
    FrustumDrawMode getFrustumDrawMode() const { return _frustumDrawMode; }
    ViewFrustumOffset getViewFrustumOffset() const { return _viewFrustumOffset; }
    VoxelStatsDialog* getVoxelStatsDialog() const { return _voxelStatsDialog; }
    LodToolsDialog* getLodToolsDialog() const { return _lodToolsDialog; }
    int getMaxVoxels() const { return _maxVoxels; }
    QAction* getUseVoxelShader() const { return _useVoxelShader; }

    void handleViewFrustumOffsetKeyModifier(int key);

    // User Tweakable LOD Items
    void autoAdjustLOD(float currentFPS);
    void setVoxelSizeScale(float sizeScale);
    float getVoxelSizeScale() const { return _voxelSizeScale; }
    void setBoundaryLevelAdjust(int boundaryLevelAdjust);
    int getBoundaryLevelAdjust() const { return _boundaryLevelAdjust; }

    // User Tweakable PPS from Voxel Server
    int getMaxVoxelPacketsPerSecond() const { return _maxVoxelPacketsPerSecond; }
    void setMaxVoxelPacketsPerSecond(int maxVoxelPacketsPerSecond) { _maxVoxelPacketsPerSecond = maxVoxelPacketsPerSecond; }

    virtual QMenu* getActiveScriptsMenu() { return _activeScriptsMenu;}
    virtual QAction* addActionToQMenuAndActionHash(QMenu* destinationMenu,
                                           const QString actionName,
                                           const QKeySequence& shortcut = 0,
                                           const QObject* receiver = NULL,
                                           const char* member = NULL,
                                           QAction::MenuRole role = QAction::NoRole);
    virtual void removeAction(QMenu* menu, const QString& actionName);
    bool goToDestination(QString destination);
    void goToOrientation(QString orientation);
    void goToDomain(const QString newDomain);

public slots:
    void loginForCurrentDomain();
    void bandwidthDetails();
    void voxelStatsDetails();
    void lodTools();
    void loadSettings(QSettings* settings = NULL);
    void saveSettings(QSettings* settings = NULL);
    void importSettings();
    void exportSettings();
    void goTo();
    void pasteToVoxel();
    
    void toggleLoginMenuItem();

private slots:
    void aboutApp();
    void editPreferences();
    void goToDomainDialog();
    void goToLocation();
    void bandwidthDetailsClosed();
    void voxelStatsDetailsClosed();
    void lodToolsClosed();
    void cycleFrustumRenderMode();
    void updateVoxelModeActions();
    void chooseVoxelPaintColor();
    void runTests();
    void resetSwatchColors();
    void showMetavoxelEditor();
    void audioMuteToggled();

private:
    static Menu* _instance;

    Menu();

    typedef void(*settingsAction)(QSettings*, QAction*);
    static void loadAction(QSettings* set, QAction* action);
    static void saveAction(QSettings* set, QAction* action);
    void scanMenuBar(settingsAction modifySetting, QSettings* set);
    void scanMenu(QMenu* menu, settingsAction modifySetting, QSettings* set);

    /// helper method to have separators with labels that are also compatible with OS X
    void addDisabledActionAndSeparator(QMenu* destinationMenu, const QString& actionName);

    QAction* addCheckableActionToQMenuAndActionHash(QMenu* destinationMenu,
                                                    const QString actionName,
                                                    const QKeySequence& shortcut = 0,
                                                    const bool checked = false,
                                                    const QObject* receiver = NULL,
                                                    const char* member = NULL);

    void updateFrustumRenderModeAction();

    void addAvatarCollisionSubMenu(QMenu* overMenu);

    QHash<QString, QAction*> _actionHash;
    int _audioJitterBufferSamples; /// number of extra samples to wait before starting audio playback
    BandwidthDialog* _bandwidthDialog;
    float _fieldOfView; /// in Degrees, doesn't apply to HMD like Oculus
    float _faceshiftEyeDeflection;
    FrustumDrawMode _frustumDrawMode;
    ViewFrustumOffset _viewFrustumOffset;
    QActionGroup* _voxelModeActionsGroup;
    QPointer<MetavoxelEditor> _MetavoxelEditor;
    VoxelStatsDialog* _voxelStatsDialog;
    LodToolsDialog* _lodToolsDialog;
    int _maxVoxels;
    float _voxelSizeScale;
    int _boundaryLevelAdjust;
    QAction* _useVoxelShader;
    int _maxVoxelPacketsPerSecond;
    QMenu* _activeScriptsMenu;
    QString replaceLastOccurrence(QChar search, QChar replace, QString string);
    quint64 _lastAdjust;
<<<<<<< HEAD
    QPointer<PreferencesDialog> _preferencesDialog;
=======
    QAction* _loginAction;
>>>>>>> 039f9ff1
};

namespace MenuOption {
    const QString AboutApp = "About Interface";
    const QString AmbientOcclusion = "Ambient Occlusion";
    const QString Avatars = "Avatars";
    const QString Atmosphere = "Atmosphere";
    const QString AutoAdjustLOD = "Automatically Adjust LOD";
    const QString AutomaticallyAuditTree = "Automatically Audit Tree Stats";
    const QString Bandwidth = "Bandwidth Display";
    const QString BandwidthDetails = "Bandwidth Details";
    const QString BuckyBalls = "Bucky Balls";
    const QString ChatCircling = "Chat Circling";
    const QString Collisions = "Collisions";
    const QString CollideWithAvatars = "Collide With Avatars";
    const QString CollideWithParticles = "Collide With Particles";
    const QString CollideWithVoxels = "Collide With Voxels";
    const QString CollideWithEnvironment = "Collide With World Boundaries";
    const QString CopyVoxels = "Copy";
    const QString CoverageMap = "Render Coverage Map";
    const QString CoverageMapV2 = "Render Coverage Map V2";
    const QString CullSharedFaces = "Cull Shared Voxel Faces";
    const QString CutVoxels = "Cut";
    const QString DecreaseAvatarSize = "Decrease Avatar Size";
    const QString DecreaseVoxelSize = "Decrease Voxel Size";
    const QString DeleteVoxels = "Delete";
    const QString DestructiveAddVoxel = "Create Voxel is Destructive";
    const QString DisableColorVoxels = "Disable Colored Voxels";
    const QString DisableDeltaSending = "Disable Delta Sending";
    const QString DisableLowRes = "Disable Lower Resolution While Moving";
    const QString DisplayFrustum = "Display Frustum";
    const QString DisplayHands = "Display Hands";
    const QString DisplayHandTargets = "Display Hand Targets";
    const QString FilterSixense = "Smooth Sixense Movement";
    const QString DontRenderVoxels = "Don't call _voxels.render()";
    const QString DontCallOpenGLForVoxels = "Don't call glDrawRangeElementsEXT() for Voxels";
    const QString Enable3DTVMode = "Enable 3DTV Mode";
    const QString EnableOcclusionCulling = "Enable Occlusion Culling";
    const QString EnableVoxelPacketCompression = "Enable Voxel Packet Compression";
    const QString AudioNoiseReduction = "Audio Noise Reduction";
    const QString EchoServerAudio = "Echo Server Audio";
    const QString EchoLocalAudio = "Echo Local Audio";
    const QString MuteAudio = "Mute Microphone";
    const QString ExportVoxels = "Export Voxels";
    const QString DontFadeOnVoxelServerChanges = "Don't Fade In/Out on Voxel Server Changes";
    const QString HeadMouse = "Head Mouse";
    const QString HandsCollideWithSelf = "Collide With Self";
    const QString FaceshiftTCP = "Faceshift (TCP)";
    const QString FalseColorByDistance = "FALSE Color By Distance";
    const QString FalseColorBySource = "FALSE Color By Source";
    const QString FalseColorEveryOtherVoxel = "FALSE Color Every Other Randomly";
    const QString FalseColorOccluded = "FALSE Color Occluded Voxels";
    const QString FalseColorOccludedV2 = "FALSE Color Occluded V2 Voxels";
    const QString FalseColorOutOfView = "FALSE Color Voxel Out of View";
    const QString FalseColorRandomly = "FALSE Color Voxels Randomly";
    const QString FirstPerson = "First Person";
    const QString FrameTimer = "Show Timer";
    const QString FrustumRenderMode = "Render Mode";
    const QString Fullscreen = "Fullscreen";
    const QString FullscreenMirror = "Fullscreen Mirror";
    const QString GlowMode = "Cycle Glow Mode";
    const QString GoToDomain = "Go To Domain...";
    const QString GoToLocation = "Go To Location...";
    const QString GoTo = "Go To...";
    const QString ImportVoxels = "Import Voxels";
    const QString ImportVoxelsClipboard = "Import Voxels to Clipboard";
    const QString IncreaseAvatarSize = "Increase Avatar Size";
    const QString IncreaseVoxelSize = "Increase Voxel Size";
    const QString KillLocalVoxels = "Kill Local Voxels";
    const QString GoHome = "Go Home";
    const QString Gravity = "Use Gravity";
    const QString LodTools = "LOD Tools";
    const QString Log = "Log";
    const QString Login = "Login";
    const QString Logout = "Logout";
    const QString LookAtVectors = "Look-at Vectors";
    const QString MetavoxelEditor = "Metavoxel Editor...";
    const QString Metavoxels = "Metavoxels";
    const QString Mirror = "Mirror";
    const QString MoveWithLean = "Move with Lean";
    const QString NewVoxelCullingMode = "New Voxel Culling Mode";
    const QString NudgeVoxels = "Nudge";
    const QString OffAxisProjection = "Off-Axis Projection";
    const QString OldVoxelCullingMode = "Old Voxel Culling Mode";
    const QString TurnWithHead = "Turn using Head";
    const QString ClickToFly = "Fly to voxel on click";
    const QString LoadScript = "Open and Run Script...";
    const QString Oscilloscope = "Audio Oscilloscope";
    const QString Pair = "Pair";
    const QString Particles = "Particles";
    const QString PasteVoxels = "Paste";
    const QString PasteToVoxel = "Paste to Voxel...";
    const QString PipelineWarnings = "Show Render Pipeline Warnings";
    const QString PlaySlaps = "Play Slaps";
    const QString Preferences = "Preferences...";
    const QString RandomizeVoxelColors = "Randomize Voxel TRUE Colors";
    const QString ReloadAllScripts = "Reload All Scripts";
    const QString RenderSkeletonCollisionProxies = "Skeleton Collision Proxies";
    const QString RenderHeadCollisionProxies = "Head Collision Proxies";
    const QString ResetAvatarSize = "Reset Avatar Size";
    const QString ResetSwatchColors = "Reset Swatch Colors";
    const QString RunTimingTests = "Run Timing Tests";
    const QString SettingsImport = "Import Settings";
    const QString Shadows = "Shadows";
    const QString SettingsExport = "Export Settings";
    const QString ShowAllLocalVoxels = "Show All Local Voxels";
    const QString ShowCulledSharedFaces = "Show Culled Shared Voxel Faces";
    const QString ShowTrueColors = "Show TRUE Colors";
    const QString SuppressShortTimings = "Suppress Timings Less than 10ms";
    const QString Stars = "Stars";
    const QString Stats = "Stats";
    const QString StopAllScripts = "Stop All Scripts";
    const QString TestPing = "Test Ping";
    const QString TreeStats = "Calculate Tree Stats";
    const QString TransmitterDrive = "Transmitter Drive";
    const QString Quit =  "Quit";
    const QString UseVoxelShader = "Use Voxel Shader";
    const QString VoxelsAsPoints = "Draw Voxels as Points";
    const QString Voxels = "Voxels";
    const QString VoxelAddMode = "Add Voxel Mode";
    const QString VoxelColorMode = "Color Voxel Mode";
    const QString VoxelDeleteMode = "Delete Voxel Mode";
    const QString VoxelDrumming = "Voxel Drumming";
    const QString VoxelGetColorMode = "Get Color Mode";
    const QString VoxelMode = "Cycle Voxel Mode";
    const QString VoxelPaintColor = "Voxel Paint Color";
    const QString VoxelSelectMode = "Select Voxel Mode";
    const QString VoxelStats = "Voxel Stats";
    const QString VoxelTextures = "Voxel Textures";
}

#endif /* defined(__hifi__Menu__) */<|MERGE_RESOLUTION|>--- conflicted
+++ resolved
@@ -178,11 +178,8 @@
     QMenu* _activeScriptsMenu;
     QString replaceLastOccurrence(QChar search, QChar replace, QString string);
     quint64 _lastAdjust;
-<<<<<<< HEAD
+    QAction* _loginAction;
     QPointer<PreferencesDialog> _preferencesDialog;
-=======
-    QAction* _loginAction;
->>>>>>> 039f9ff1
 };
 
 namespace MenuOption {

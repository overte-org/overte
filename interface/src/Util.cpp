--- conflicted
+++ resolved
@@ -190,14 +190,7 @@
 
 }
 
-<<<<<<< HEAD
-void drawvec3(int x, int y, float scale, float rotate, float thick, int mono, glm::vec3 vec, 
-              float r, float g, float b)
-{
-=======
-
 void drawvec3(int x, int y, float scale, float rotate, float thick, int mono, glm::vec3 vec, float r, float g, float b) {
->>>>>>> 33d58b45
     //
     //  Draws text on screen as stroked so it can be resized
     //
@@ -217,12 +210,8 @@
         else glutStrokeCharacter(GLUT_STROKE_MONO_ROMAN, int(vectext[i]));
 	}
     glPopMatrix();
-<<<<<<< HEAD
-    
-}
-=======
 } 
->>>>>>> 33d58b45
+
 
 void drawGroundPlaneGrid(float size) {
 	glColor3f( 0.4f, 0.5f, 0.3f ); 

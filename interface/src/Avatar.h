--- conflicted
+++ resolved
@@ -100,21 +100,7 @@
     void setOrientation            (const glm::quat& orientation);
 
     //getters
-<<<<<<< HEAD
-    const Skeleton&  getSkeleton              ()                const { return _skeleton;}
-    float            getHeadYawRate           ()                const { return _head.yawRate;}
-    float            getBodyYaw               ()                const { return _bodyYaw;}    
-    bool             getIsNearInteractingOther()                const { return _avatarTouch.getAbleToReachOtherAvatar();}
-    const glm::vec3& getHeadPosition          ()                const { return _skeleton.joint[ AVATAR_JOINT_HEAD_BASE ].position;}
-    const glm::vec3& getSpringyHeadPosition   ()                const { return _bodyBall[ AVATAR_JOINT_HEAD_BASE ].position;}
-    const glm::vec3& getJointPosition         (AvatarJointID j) const { return _bodyBall[j].position;} 
-
-    glm::vec3        getBodyRightDirection      ()                const { return getOrientation() * AVATAR_RIGHT; }
-    glm::vec3        getBodyUpDirection         ()                const { return getOrientation() * AVATAR_UP; }
-    glm::vec3        getBodyFrontDirection      ()                const { return getOrientation() * AVATAR_FRONT; }
-
-
-=======
+    const Skeleton&  getSkeleton               ()                const { return _skeleton;}
     float            getHeadYawRate            ()                const { return _head.yawRate;}
     float            getBodyYaw                ()                const { return _bodyYaw;}    
     bool             getIsNearInteractingOther ()                const { return _avatarTouch.getAbleToReachOtherAvatar();}
@@ -123,7 +109,6 @@
     glm::vec3        getBodyRightDirection     ()                const { return getOrientation() * AVATAR_RIGHT; }
     glm::vec3        getBodyUpDirection        ()                const { return getOrientation() * AVATAR_UP; }
     glm::vec3        getBodyFrontDirection     ()                const { return getOrientation() * AVATAR_FRONT; }
->>>>>>> b71b7f54
     const glm::vec3& getVelocity               ()                const { return _velocity;}
     float            getSpeed                  ()                const { return _speed;}
     float            getHeight                 ()                const { return _height;}
@@ -158,26 +143,17 @@
 
     struct AvatarBall
     {
-<<<<<<< HEAD
-        glm::vec3 position;
-        glm::quat rotation;      
-        glm::vec3 velocity;      
-        float     jointTightness;  
-        float     radius;               
-        bool      isCollidable;         
-        float     touchForce;           
-=======
         AvatarJointID    parentJoint;    // the skeletal joint that serves as a reference for determining the position
         glm::vec3        parentOffset;   // a 3D vector in the frame of reference of the parent skeletal joint
         AvatarBodyBallID parentBall;     // the ball to which this ball is constrained for spring forces 
         glm::vec3        position;       // the actual dynamic position of the ball at any given time
+        glm::quat        rotation;       // the rotation of the ball           
         glm::vec3        velocity;       // the velocity of the ball
         float            springLength;   // the ideal length of the spring between this ball and its parentBall 
         float            jointTightness; // how tightly the ball position attempts to stay at its ideal position (determined by parentOffset)
         float            radius;         // the radius of the ball
         bool             isCollidable;   // whether or not the ball responds to collisions 
         float            touchForce;     // a scalar determining the amount that the cursor (or hand) is penetrating the ball
->>>>>>> b71b7f54
     };
 
     Head        _head;

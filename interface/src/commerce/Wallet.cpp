//
//  Wallet.cpp
//  interface/src/commerce
//
//  Created by Howard Stearns on 8/4/17.
//  Copyright 2017 High Fidelity, Inc.
//
//  Distributed under the Apache License, Version 2.0.
//  See the accompanying file LICENSE or http://www.apache.org/licenses/LICENSE-2.0.html
//

#include "CommerceLogging.h"
#include "Ledger.h"
#include "Wallet.h"
#include "Application.h"

#include <PathUtils.h>

#include <QFile>
#include <QCryptographicHash>

#include <openssl/ssl.h>
#include <openssl/err.h>
#include <openssl/rsa.h>
#include <openssl/x509.h>
#include <openssl/pem.h>
#include <openssl/evp.h>
#include <openssl/aes.h>

static const char* KEY_FILE = "hifikey";
static const char* IMAGE_FILE = "hifi_image"; // eventually this will live in keyfile

void initialize() {
    static bool initialized = false;
    if (!initialized) {
        SSL_load_error_strings();
        SSL_library_init();
        OpenSSL_add_all_algorithms();
        initialized = true;
    }
}

QString keyFilePath() {
    return PathUtils::getAppDataFilePath(KEY_FILE);
}

QString imageFilePath() {
    return PathUtils::getAppDataFilePath(IMAGE_FILE);
}

// for now the callback function just returns the same string.  Later we can hook
// this to the gui (some thought required)
int passwordCallback(char* password, int maxPasswordSize, int rwFlag, void* u) {
    // just return a hardcoded pwd for now
    static const char* pwd = "pwd";
    strcpy(password, pwd);
    return static_cast<int>(strlen(pwd));
}

// BEGIN copied code - this will be removed/changed at some point soon
// copied (without emits for various signals) from libraries/networking/src/RSAKeypairGenerator.cpp.
// We will have a different implementation in practice, but this gives us a start for now
QPair<QByteArray*, QByteArray*> generateRSAKeypair() {

    RSA* keyPair = RSA_new();
    BIGNUM* exponent = BN_new();
    QPair<QByteArray*, QByteArray*> retval;

    const unsigned long RSA_KEY_EXPONENT = 65537;
    BN_set_word(exponent, RSA_KEY_EXPONENT);

    // seed the random number generator before we call RSA_generate_key_ex
    srand(time(NULL));

    const int RSA_KEY_BITS = 2048;

    if (!RSA_generate_key_ex(keyPair, RSA_KEY_BITS, exponent, NULL)) {
        qCDebug(commerce) << "Error generating 2048-bit RSA Keypair -" << ERR_get_error();

        // we're going to bust out of here but first we cleanup the BIGNUM
        BN_free(exponent);
        return retval;
    }

    // we don't need the BIGNUM anymore so clean that up
    BN_free(exponent);

    // grab the public key and private key from the file
    unsigned char* publicKeyDER = NULL;
    int publicKeyLength = i2d_RSAPublicKey(keyPair, &publicKeyDER);

    unsigned char* privateKeyDER = NULL;
    int privateKeyLength = i2d_RSAPrivateKey(keyPair, &privateKeyDER);

    if (publicKeyLength <= 0 || privateKeyLength <= 0) {
        qCDebug(commerce) << "Error getting DER public or private key from RSA struct -" << ERR_get_error();


        // cleanup the RSA struct
        RSA_free(keyPair);

        // cleanup the public and private key DER data, if required
        if (publicKeyLength > 0) {
            OPENSSL_free(publicKeyDER);
        }

        if (privateKeyLength > 0) {
            OPENSSL_free(privateKeyDER);
        }

        return retval;
    }



    // now lets persist them to files
    // FIXME: for now I'm appending to the file if it exists.  As long as we always put
    // the keys in the same order, this works fine.  TODO: verify this will skip over
    // anything else (like an embedded image)
    FILE* fp;
    if ((fp = fopen(keyFilePath().toStdString().c_str(), "at"))) {
        if (!PEM_write_RSAPublicKey(fp, keyPair)) {
            fclose(fp);
            qCDebug(commerce) << "failed to write public key";
            return retval;
        }

        if (!PEM_write_RSAPrivateKey(fp, keyPair, EVP_des_ede3_cbc(), NULL, 0, passwordCallback, NULL)) {
            fclose(fp);
            qCDebug(commerce) << "failed to write private key";
            return retval;
        }
        fclose(fp);
    }

    RSA_free(keyPair);

    // prepare the return values
    retval.first = new QByteArray(reinterpret_cast<char*>(publicKeyDER), publicKeyLength ),
    retval.second = new QByteArray(reinterpret_cast<char*>(privateKeyDER), privateKeyLength );

    // cleanup the publicKeyDER and publicKeyDER data
    OPENSSL_free(publicKeyDER);
    OPENSSL_free(privateKeyDER);
    return retval;
}
// END copied code (which will soon change)

// the public key can just go into a byte array
QByteArray readPublicKey(const char* filename) {
    FILE* fp;
    RSA* key = NULL;
    if ((fp = fopen(filename, "r"))) {
        // file opened successfully
        qCDebug(commerce) << "opened key file" << filename;
        if ((key = PEM_read_RSAPublicKey(fp, NULL, NULL, NULL))) {
            // file read successfully
            unsigned char* publicKeyDER = NULL;
            int publicKeyLength = i2d_RSAPublicKey(key, &publicKeyDER);
            // TODO: check for 0 length?

            // cleanup
            RSA_free(key);
            fclose(fp);

            qCDebug(commerce) << "parsed public key file successfully";

            QByteArray retval((char*)publicKeyDER, publicKeyLength);
            OPENSSL_free(publicKeyDER);
            return retval;
        } else {
            qCDebug(commerce) << "couldn't parse" << filename;
        }
        fclose(fp);
    } else {
        qCDebug(commerce) << "couldn't open" << filename;
    }
    return QByteArray();
}

// the private key should be read/copied into heap memory.  For now, we need the RSA struct
// so I'll return that.  Note we need to RSA_free(key) later!!!
RSA* readPrivateKey(const char* filename) {
    FILE* fp;
    RSA* key = NULL;
    if ((fp = fopen(filename, "r"))) {
        // file opened successfully
        qCDebug(commerce) << "opened key file" << filename;
        if ((key = PEM_read_RSAPrivateKey(fp, &key, passwordCallback, NULL))) {
            // cleanup
            fclose(fp);

            qCDebug(commerce) << "parsed private key file successfully";

        } else {
            qCDebug(commerce) << "couldn't parse" << filename;
        }
        fclose(fp);
    } else {
        qCDebug(commerce) << "couldn't open" << filename;
    }
    return key;
}

static const unsigned char IVEC[16] = "IAmAnIVecYay123";

void initializeAESKeys(unsigned char* ivec, unsigned char* ckey, const QByteArray& salt) {
    // first ivec
    memcpy(ivec, IVEC, 16);
    auto hash = QCryptographicHash::hash(salt, QCryptographicHash::Md5);
    memcpy(ckey, hash.data(), 16);
}

// encrypt some stuff
bool Wallet::encryptFile(const QString& inputFilePath, const QString& outputFilePath) {
    // aes requires a couple 128-bit keys (ckey and ivec).  For now, I'll just
    // use the md5 of the salt as the ckey (md5 is 128-bit), and ivec will be
    // a constant.  We can review this later - there are ways to generate keys
    // from a password that may be better.
    unsigned char ivec[16];
    unsigned char ckey[16];

    initializeAESKeys(ivec, ckey, _salt);

    int tempSize, outSize;

    // read entire unencrypted file into memory
    QFile inputFile(inputFilePath);
    if (!inputFile.exists()) {
        qCDebug(commerce) << "cannot encrypt" << inputFilePath << "file doesn't exist";
        return false;
    }
    inputFile.open(QIODevice::ReadOnly);
    QByteArray inputFileBuffer = inputFile.readAll();
    inputFile.close();

    // reserve enough capacity for encrypted bytes
    unsigned char* outputFileBuffer = new unsigned char[inputFileBuffer.size() + AES_BLOCK_SIZE];

    EVP_CIPHER_CTX* ctx = EVP_CIPHER_CTX_new();

    // TODO: add error handling!!!
    if (!EVP_EncryptInit_ex(ctx, EVP_idea_cbc(), NULL, ckey, ivec)) {
        qCDebug(commerce) << "encrypt init failure";
        return false;
    }
    if (!EVP_EncryptUpdate(ctx, outputFileBuffer, &tempSize, (unsigned char*)inputFileBuffer.data(), inputFileBuffer.size())) {
        qCDebug(commerce) << "encrypt update failure";
        return false;
    }
    outSize = tempSize;
    if (!EVP_EncryptFinal_ex(ctx, outputFileBuffer + outSize, &tempSize)) {
        qCDebug(commerce) << "encrypt final failure";
        return false;
    }

    outSize += tempSize;
    EVP_CIPHER_CTX_free(ctx);
    qCDebug(commerce) << "encrypted buffer size" << outSize;
    QByteArray output((const char*)outputFileBuffer, outSize);
    QFile outputFile(outputFilePath);
    outputFile.open(QIODevice::WriteOnly);
    outputFile.write(output);
    outputFile.close();

    return true;
}

bool Wallet::decryptFile(const QString& inputFilePath, unsigned char** outputBufferPtr, int* outputBufferSize) {
    unsigned char ivec[16];
    unsigned char ckey[16];
    initializeAESKeys(ivec, ckey, _salt);

    // read encrypted file
    QFile inputFile(inputFilePath);
    if (!inputFile.exists()) {
        qCDebug(commerce) << "cannot decrypt file" << inputFilePath << "it doesn't exist";
        return false;
    }
    inputFile.open(QIODevice::ReadOnly);
    QByteArray encryptedBuffer = inputFile.readAll();
    inputFile.close();

    // setup decrypted buffer
    unsigned char* outputBuffer = new unsigned char[encryptedBuffer.size()];
    int tempSize;

    // TODO: add error handling
    EVP_CIPHER_CTX* ctx = EVP_CIPHER_CTX_new();
    if (!EVP_DecryptInit_ex(ctx, EVP_idea_cbc(), NULL, ckey, ivec)) {
        qCDebug(commerce) << "decrypt init failure";
        return false;
    }
    if (!EVP_DecryptUpdate(ctx, outputBuffer, &tempSize, (unsigned char*)encryptedBuffer.data(), encryptedBuffer.size())) {
        qCDebug(commerce) << "decrypt update failure";
        return false;
    }
    *outputBufferSize = tempSize;
    if (!EVP_DecryptFinal_ex(ctx, outputBuffer + tempSize, &tempSize)) {
        qCDebug(commerce) << "decrypt final failure";
        return false;
    }
    EVP_CIPHER_CTX_free(ctx);
    *outputBufferSize += tempSize;
    *outputBufferPtr = outputBuffer;
    qCDebug(commerce) << "decrypted buffer size" << *outputBufferSize;
    return true;
}



bool Wallet::createIfNeeded() {
    if (_publicKeys.count() > 0) return false;

    // FIXME: initialize OpenSSL elsewhere soon
    initialize();

    // try to read existing keys if they exist...
    auto publicKey = readPublicKey(keyFilePath().toStdString().c_str());
    if (publicKey.size() > 0) {
        if (auto key = readPrivateKey(keyFilePath().toStdString().c_str()) ) {
            qCDebug(commerce) << "read private key";
            RSA_free(key);
            // K -- add the public key since we have a legit private key associated with it
            _publicKeys.push_back(QUrl::toPercentEncoding(publicKey.toBase64()));
            return false;
        }
    }
    qCInfo(commerce) << "Creating wallet.";
    return generateKeyPair();
}

bool Wallet::generateKeyPair() {
    qCInfo(commerce) << "Generating keypair.";
    auto keyPair = generateRSAKeypair();
    QString oldKey = _publicKeys.count() == 0 ? "" : _publicKeys.last();
    QString key = keyPair.first->toBase64();
    _publicKeys.push_back(key);
    qCDebug(commerce) << "public key:" << key;

    // It's arguable whether we want to change the receiveAt every time, but:
    // 1. It's certainly needed the first time, when createIfNeeded answers true.
    // 2. It is maximally private, and we can step back from that later if desired.
    // 3. It maximally exercises all the machinery, so we are most likely to surface issues now.
    auto ledger = DependencyManager::get<Ledger>();
    return ledger->receiveAt(key, oldKey);
}
QStringList Wallet::listPublicKeys() {
    qCInfo(commerce) << "Enumerating public keys.";
    createIfNeeded();
    return _publicKeys;
}

// for now a copy of how we sign in libraries/networking/src/DataServerAccountInfo -
// we sha256 the text, read the private key from disk (for now!), and return the signed
// sha256.  Note later with multiple keys, we may need the key parameter (or something
// similar) so I left it alone for now.  Also this will probably change when we move
// away from RSA keys anyways.  Note that since this returns a QString, we better avoid
// the horror of code pages and so on (changing the bytes) by just returning a base64
// encoded string representing the signature (suitable for http, etc...)
QString Wallet::signWithKey(const QByteArray& text, const QString& key) {
    qCInfo(commerce) << "Signing text.";
    RSA* rsaPrivateKey = NULL;
    if ((rsaPrivateKey = readPrivateKey(keyFilePath().toStdString().c_str()))) {
        QByteArray signature(RSA_size(rsaPrivateKey), 0);
        unsigned int signatureBytes = 0;

        QByteArray hashedPlaintext = QCryptographicHash::hash(text, QCryptographicHash::Sha256);

        int encryptReturn = RSA_sign(NID_sha256,
                reinterpret_cast<const unsigned char*>(hashedPlaintext.constData()),
                hashedPlaintext.size(),
                reinterpret_cast<unsigned char*>(signature.data()),
                &signatureBytes,
                rsaPrivateKey);

        // free the private key RSA struct now that we are done with it
        RSA_free(rsaPrivateKey);

        if (encryptReturn != -1) {
            return signature.toBase64();
        }
    }
    return QString();
}


void Wallet::chooseSecurityImage(const QString& filename) {

    if (_securityImage) {
        delete _securityImage;
    }
    // temporary...
    QString path = qApp->applicationDirPath();
    path.append("/resources/qml/hifi/commerce/");
    path.append(filename);
    // now create a new security image pixmap
    _securityImage = new QPixmap();

    qCDebug(commerce) << "loading data for pixmap from" << path;
    _securityImage->load(path);

    // encrypt it and save.
    if (encryptFile(path, imageFilePath())) {
        emit securityImageResult(_securityImage);
    } else {
        qCDebug(commerce) << "failed to encrypt security image";
        emit securityImageResult(nullptr);
    }
}
void Wallet::getSecurityImage() {
<<<<<<< HEAD
    unsigned char* data;
    int dataLen;

    // if already decrypted, don't do it again
    if (_securityImage) {
        emit securityImageResult(_securityImage);
        return;
    }

    // decrypt and return
    if (decryptFile(imageFilePath(), &data, &dataLen)) {
        // create the pixmap
        _securityImage = new QPixmap();
        _securityImage->loadFromData(data, dataLen, "jpg");
        qCDebug(commerce) << "created pixmap from encrypted file";
        emit securityImageResult(_securityImage);
    } else {
        qCDebug(commerce) << "failed to decrypt security image (maybe none saved yet?)";
        emit securityImageResult(nullptr);
    }
=======
    emit securityImageResult(_chosenSecurityImage);
}
void Wallet::getKeyFilePath() {
    emit keyFilePathResult(keyFilePath());
>>>>>>> 4d8980b5
}<|MERGE_RESOLUTION|>--- conflicted
+++ resolved
@@ -409,7 +409,6 @@
     }
 }
 void Wallet::getSecurityImage() {
-<<<<<<< HEAD
     unsigned char* data;
     int dataLen;
 
@@ -430,10 +429,7 @@
         qCDebug(commerce) << "failed to decrypt security image (maybe none saved yet?)";
         emit securityImageResult(nullptr);
     }
-=======
-    emit securityImageResult(_chosenSecurityImage);
 }
 void Wallet::getKeyFilePath() {
     emit keyFilePathResult(keyFilePath());
->>>>>>> 4d8980b5
 }
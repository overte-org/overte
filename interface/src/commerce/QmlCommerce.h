--- conflicted
+++ resolved
@@ -36,12 +36,8 @@
     void securityImageResult(bool exists);
     void loginStatusResult(bool isLoggedIn);
     void passphraseSetupStatusResult(bool passphraseIsSetup);
-<<<<<<< HEAD
-    void keyFilePathResult(const QString& path);
     void historyResult(QJsonObject result);
-=======
     void keyFilePathIfExistsResult(const QString& path);
->>>>>>> 5bbe3c5a
 
 protected:
     Q_INVOKABLE void buy(const QString& assetId, int cost, const QString& buyerUsername = "");

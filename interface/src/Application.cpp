--- conflicted
+++ resolved
@@ -972,19 +972,6 @@
     } else {
         PROFILE_RANGE(__FUNCTION__ "/mainRender");
 
-
-<<<<<<< HEAD
-        // Viewport is assigned to the size of the framebuffer
-        QSize size = DependencyManager::get<TextureCache>()->getFrameBufferSize();
-        glViewport(0, 0, size.width(), size.height());
-        renderArgs._viewport = glm::ivec4(0, 0, size.width(), size.height());
-        
-     //   glMatrixMode(GL_MODELVIEW);
-     //   glPushMatrix();
-      //  glLoadIdentity();
-        displaySide(&renderArgs, _myCamera);
-     //   glPopMatrix();
-=======
         {
             gpu::Batch batch;
             auto primaryFbo = DependencyManager::get<TextureCache>()->getPrimaryFramebuffer();
@@ -1005,7 +992,6 @@
         }
 
         displaySide(&renderArgs, _myCamera);
->>>>>>> c41e20b9
 
         if (_myCamera.getMode() != CAMERA_MODE_MIRROR && Menu::getInstance()->isOptionChecked(MenuOption::Mirror)) {
             renderArgs._renderMode = RenderArgs::MIRROR_RENDER_MODE;
@@ -1013,20 +999,6 @@
             renderArgs._renderMode = RenderArgs::NORMAL_RENDER_MODE;
         }
 
-<<<<<<< HEAD
-        renderArgs._renderMode = RenderArgs::NORMAL_RENDER_MODE;
-
-        auto finalFbo = DependencyManager::get<TextureCache>()->getPrimaryFramebuffer();
-
-        glBindFramebuffer(GL_DRAW_FRAMEBUFFER, 0);
-        glBindFramebuffer(GL_READ_FRAMEBUFFER, gpu::GLBackend::getFramebufferID(finalFbo));
-        glBlitFramebuffer(0, 0, _renderResolution.x, _renderResolution.y,
-                          0, 0, _glWidget->getDeviceSize().width(), _glWidget->getDeviceSize().height(),
-                            GL_COLOR_BUFFER_BIT, GL_LINEAR);
-        glBindFramebuffer(GL_READ_FRAMEBUFFER, 0);
-    
-    //    glBindTexture(GL_TEXTURE_2D, 0); // ???
-=======
         {
             auto geometryCache = DependencyManager::get<GeometryCache>();
             auto primaryFbo = DependencyManager::get<TextureCache>()->getPrimaryFramebuffer();
@@ -1035,7 +1007,6 @@
                 nullptr, glm::ivec4(0, 0, _glWidget->getDeviceSize().width(), _glWidget->getDeviceSize().height()));
             renderArgs._context->render(batch);
         }
->>>>>>> c41e20b9
 
         _compositor.displayOverlayTexture(&renderArgs);
     }
@@ -1105,17 +1076,8 @@
     if (_renderResolution != toGlm(renderSize)) {
         _renderResolution = toGlm(renderSize);
         DependencyManager::get<TextureCache>()->setFrameBufferSize(renderSize);
-<<<<<<< HEAD
-
-      //  glViewport(0, 0, _renderResolution.x, _renderResolution.y); // shouldn't this account for the menu???
-
-        //updateProjectionMatrix();
-       // glLoadIdentity();
 
         loadViewFrustum(_myCamera, _viewFrustum);
-=======
-        updateProjectionMatrix();
->>>>>>> c41e20b9
     }
 
     resetCameras(_myCamera, _renderResolution);
@@ -3029,146 +2991,7 @@
 static QThread * activeRenderingThread = nullptr;
 
 void Application::updateShadowMap(RenderArgs* renderArgs) {
-<<<<<<< HEAD
-    activeRenderingThread = QThread::currentThread();
-
-    PerformanceTimer perfTimer("shadowMap");
-    auto shadowFramebuffer = DependencyManager::get<TextureCache>()->getShadowFramebuffer();
-    glBindFramebuffer(GL_FRAMEBUFFER, gpu::GLBackend::getFramebufferID(shadowFramebuffer));
-
-    glEnable(GL_DEPTH_TEST);
-    glClear(GL_DEPTH_BUFFER_BIT);
-
-    glm::vec3 lightDirection = getSunDirection();
-    glm::quat rotation = rotationBetween(IDENTITY_FRONT, lightDirection);
-    glm::quat inverseRotation = glm::inverse(rotation);
-
-    const float SHADOW_MATRIX_DISTANCES[] = { 0.0f, 2.0f, 6.0f, 14.0f, 30.0f };
-    const glm::vec2 MAP_COORDS[] = { glm::vec2(0.0f, 0.0f), glm::vec2(0.5f, 0.0f),
-        glm::vec2(0.0f, 0.5f), glm::vec2(0.5f, 0.5f) };
-
-    float frustumScale = 1.0f / (_viewFrustum.getFarClip() - _viewFrustum.getNearClip());
-    loadViewFrustum(_myCamera, _viewFrustum);
-
-    int matrixCount = 1;
-    //int targetSize = fbo->width();
-    int sourceSize = shadowFramebuffer->getWidth();
-    int targetSize = shadowFramebuffer->getWidth();
-    float targetScale = 1.0f;
-    if (Menu::getInstance()->isOptionChecked(MenuOption::CascadedShadows)) {
-        matrixCount = CASCADED_SHADOW_MATRIX_COUNT;
-        targetSize = sourceSize / 2;
-        targetScale = 0.5f;
-    }
-    for (int i = 0; i < matrixCount; i++) {
-        const glm::vec2& coord = MAP_COORDS[i];
-        glViewport(coord.s * sourceSize, coord.t * sourceSize, targetSize, targetSize);
-
-        // if simple shadow then since the resolution is twice as much as with cascaded, cover 2 regions with the map, not just one
-        int regionIncrement = (matrixCount == 1 ? 2 : 1);
-        float nearScale = SHADOW_MATRIX_DISTANCES[i] * frustumScale;
-        float farScale = SHADOW_MATRIX_DISTANCES[i + regionIncrement] * frustumScale;
-        glm::vec3 points[] = {
-            glm::mix(_viewFrustum.getNearTopLeft(), _viewFrustum.getFarTopLeft(), nearScale),
-            glm::mix(_viewFrustum.getNearTopRight(), _viewFrustum.getFarTopRight(), nearScale),
-            glm::mix(_viewFrustum.getNearBottomLeft(), _viewFrustum.getFarBottomLeft(), nearScale),
-            glm::mix(_viewFrustum.getNearBottomRight(), _viewFrustum.getFarBottomRight(), nearScale),
-            glm::mix(_viewFrustum.getNearTopLeft(), _viewFrustum.getFarTopLeft(), farScale),
-            glm::mix(_viewFrustum.getNearTopRight(), _viewFrustum.getFarTopRight(), farScale),
-            glm::mix(_viewFrustum.getNearBottomLeft(), _viewFrustum.getFarBottomLeft(), farScale),
-            glm::mix(_viewFrustum.getNearBottomRight(), _viewFrustum.getFarBottomRight(), farScale) };
-        glm::vec3 center;
-        for (size_t j = 0; j < sizeof(points) / sizeof(points[0]); j++) {
-            center += points[j];
-        }
-        center /= (float)(sizeof(points) / sizeof(points[0]));
-        float radius = 0.0f;
-        for (size_t j = 0; j < sizeof(points) / sizeof(points[0]); j++) {
-            radius = qMax(radius, glm::distance(points[j], center));
-        }
-        if (i < 3) {
-            const float RADIUS_SCALE = 0.5f;
-            _shadowDistances[i] = -glm::distance(_viewFrustum.getPosition(), center) - radius * RADIUS_SCALE;
-        }
-        center = inverseRotation * center;
-
-        // to reduce texture "shimmer," move in texel increments
-        float texelSize = (2.0f * radius) / targetSize;
-        center = glm::vec3(roundf(center.x / texelSize) * texelSize, roundf(center.y / texelSize) * texelSize,
-            roundf(center.z / texelSize) * texelSize);
-
-        glm::vec3 minima(center.x - radius, center.y - radius, center.z - radius);
-        glm::vec3 maxima(center.x + radius, center.y + radius, center.z + radius);
-
-        // stretch out our extents in z so that we get all of the avatars
-        minima.z -= _viewFrustum.getFarClip() * 0.5f;
-        maxima.z += _viewFrustum.getFarClip() * 0.5f;
-
-        // save the combined matrix for rendering
-        _shadowMatrices[i] = glm::transpose(glm::translate(glm::vec3(coord, 0.0f)) *
-            glm::scale(glm::vec3(targetScale, targetScale, 1.0f)) *
-            glm::translate(glm::vec3(0.5f, 0.5f, 0.5f)) * glm::scale(glm::vec3(0.5f, 0.5f, 0.5f)) *
-            glm::ortho(minima.x, maxima.x, minima.y, maxima.y, -maxima.z, -minima.z) * glm::mat4_cast(inverseRotation));
-
-        // update the shadow view frustum
-      //  glm::vec3 shadowFrustumCenter = glm::vec3((minima.x + maxima.x) * 0.5f, (minima.y + maxima.y) * 0.5f, (minima.z + maxima.z) * 0.5f);
-        glm::vec3 shadowFrustumCenter = rotation * ((minima + maxima) * 0.5f);
-        _shadowViewFrustum.setPosition(shadowFrustumCenter);
-        _shadowViewFrustum.setOrientation(rotation);
-        _shadowViewFrustum.setProjection(glm::ortho(minima.x, maxima.x, minima.y, maxima.y, minima.z, maxima.z));
-        _shadowViewFrustum.calculate();
-
-        glMatrixMode(GL_PROJECTION);
-        glPushMatrix();
-        glLoadIdentity();
-        glOrtho(minima.x, maxima.x, minima.y, maxima.y, -maxima.z, -minima.z);
-
-        glm::mat4 projAgain;
-        glGetFloatv(GL_PROJECTION_MATRIX, (GLfloat*)&projAgain);
-
-
-        glMatrixMode(GL_MODELVIEW);
-        glPushMatrix();
-        glLoadIdentity();
-        glm::vec3 axis = glm::axis(inverseRotation);
-        glRotatef(glm::degrees(glm::angle(inverseRotation)), axis.x, axis.y, axis.z);
-
-        // store view matrix without translation, which we'll use for precision-sensitive objects
-        updateUntranslatedViewMatrix();
-
-        // Equivalent to what is happening with _untranslatedViewMatrix and the _viewMatrixTranslation
-        // the viewTransofmr object is updatded with the correct values and saved,
-        // this is what is used for rendering the Entities and avatars
-        Transform viewTransform;
-        viewTransform.setRotation(rotation);
-       // setViewTransform(viewTransform);
-
-
-        glEnable(GL_POLYGON_OFFSET_FILL);
-        glPolygonOffset(1.1f, 4.0f); // magic numbers courtesy http://www.eecs.berkeley.edu/~ravir/6160/papers/shadowmaps.ppt
-
-        {
-            PerformanceTimer perfTimer("entities");
-            _entities.render(renderArgs);
-        }
-
-        glDisable(GL_POLYGON_OFFSET_FILL);
-
-        glPopMatrix();
-
-        glMatrixMode(GL_PROJECTION);
-        glPopMatrix();
-
-        glMatrixMode(GL_MODELVIEW);
-    }
-
-   // fbo->release();
-
-    glViewport(0, 0, _glWidget->getDeviceWidth(), _glWidget->getDeviceHeight());
-    activeRenderingThread = nullptr;
-=======
     // TODO fix shadows and make them use the GPU library
->>>>>>> c41e20b9
 }
 
 void Application::setupWorldLight(RenderArgs* renderArgs) {
@@ -3419,7 +3242,7 @@
     loadViewFrustum(theCamera, _displayViewFrustum);
 
     // store view matrix without translation, which we'll use for precision-sensitive objects
-    updateUntranslatedViewMatrix(-theCamera.getPosition());
+  //  updateUntranslatedViewMatrix(-theCamera.getPosition());
 
     // Equivalent to what is happening with _untranslatedViewMatrix and the _viewMatrixTranslation
     // the viewTransofmr object is updatded with the correct values and saved,
@@ -3427,12 +3250,12 @@
     Transform viewTransform;
     viewTransform.setTranslation(theCamera.getPosition());
     viewTransform.setRotation(theCamera.getRotation());
-    if (renderArgs->_renderSide != RenderArgs::MONO) {
+  /*  if (renderArgs->_renderSide != RenderArgs::MONO) {
         glm::mat4 invView = glm::inverse(_untranslatedViewMatrix);
 
         viewTransform.evalFromRawMatrix(invView);
         viewTransform.preTranslate(_viewMatrixTranslation);
-    }
+    }*/
 
 //    setViewTransform(viewTransform);
 
@@ -3587,16 +3410,16 @@
 }
 
 void Application::updateUntranslatedViewMatrix(const glm::vec3& viewMatrixTranslation) {
-    _viewMatrixTranslation = viewMatrixTranslation;
+ //   _viewMatrixTranslation = viewMatrixTranslation;
 }
 
 /*void Application::setViewTransform(const Transform& view) {
     _viewTransform = view;
 }*/
 
-void Application::loadTranslatedViewMatrix(const glm::vec3& translation) {
-}
-
+//void Application::loadTranslatedViewMatrix(const glm::vec3& translation) {
+//}
+/*
 void Application::getModelViewMatrix(glm::dmat4* modelViewMatrix) {
     (*modelViewMatrix) =_untranslatedViewMatrix;
     (*modelViewMatrix)[3] = _untranslatedViewMatrix * glm::vec4(_viewMatrixTranslation, 1);
@@ -3605,7 +3428,7 @@
 void Application::getProjectionMatrix(glm::dmat4* projectionMatrix) {
     *projectionMatrix = _projectionMatrix;
 }
-
+*/
 void Application::computeOffAxisFrustum(float& left, float& right, float& bottom, float& top, float& nearVal,
     float& farVal, glm::vec4& nearClipPlane, glm::vec4& farClipPlane) const {
 
@@ -3658,12 +3481,7 @@
 void Application::renderRearViewMirror(RenderArgs* renderArgs, const QRect& region, bool billboard) {
     auto originalViewport = renderArgs->_viewport;
     // Grab current viewport to reset it at the end
-<<<<<<< HEAD
-  //  int viewport[4];
-//    glGetIntegerv(GL_VIEWPORT, viewport);
-    auto masterViewport = renderArgs->_viewport;
-=======
->>>>>>> c41e20b9
+
     float aspect = (float)region.width() / region.height();
     float fov = MIRROR_FIELD_OF_VIEW;
 
@@ -3705,24 +3523,12 @@
     gpu::Vec4i viewport;
     if (billboard) {
         QSize size = DependencyManager::get<TextureCache>()->getFrameBufferSize();
-<<<<<<< HEAD
-      //  glViewport(region.x(), size.height() - region.y() - region.height(), region.width(), region.height());
-     //   glScissor(region.x(), size.height() - region.y() - region.height(), region.width(), region.height());
-        renderArgs->_viewport = glm::ivec4(region.x(), size.height() - region.y() - region.height(), region.width(), region.height());
-=======
         viewport = gpu::Vec4i(region.x(), size.height() - region.y() - region.height(), region.width(), region.height());
->>>>>>> c41e20b9
     } else {
         // if not rendering the billboard, the region is in device independent coordinates; must convert to device
         QSize size = DependencyManager::get<TextureCache>()->getFrameBufferSize();
         float ratio = (float)QApplication::desktop()->windowHandle()->devicePixelRatio() * getRenderResolutionScale();
         int x = region.x() * ratio, y = region.y() * ratio, width = region.width() * ratio, height = region.height() * ratio;
-<<<<<<< HEAD
-     //   glViewport(x, size.height() - y - height, width, height);
-    //   glScissor(x, size.height() - y - height, width, height);
-    
-        renderArgs->_viewport = glm::ivec4(x, size.height() - y - height, width, height);
-=======
         viewport = gpu::Vec4i(x, size.height() - y - height, width, height);
     }
     renderArgs->_viewport = viewport;
@@ -3739,35 +3545,12 @@
             vec4(vec3(0), 1), 1.0, 0.0, true);
         // Viewport is assigned to the size of the framebuffer
         renderArgs->_context->render(batch);
->>>>>>> c41e20b9
     }
 
     bool updateViewFrustum = false;
-    updateProjectionMatrix(_mirrorCamera, updateViewFrustum);
-<<<<<<< HEAD
-  /*  glEnable(GL_SCISSOR_TEST);
-    glClear(GL_COLOR_BUFFER_BIT | GL_DEPTH_BUFFER_BIT);
-    glDisable(GL_SCISSOR_TEST);
-    */
-    gpu::Batch batch;
-    batch.setViewportTransform(renderArgs->_viewport);
-    batch.setStateScissorRect(renderArgs->_viewport);
-    batch.clearFramebuffer(gpu::Framebuffer::BUFFER_COLORS | gpu::Framebuffer::BUFFER_DEPTH, glm::vec4(0.0f), 1.0f, 0, true);
-
-    renderArgs->_context->syncCache();
-    renderArgs->_context->render(batch);
-
-    // render rear mirror view
- //   glPushMatrix();
-    displaySide(renderArgs, _mirrorCamera, true, billboard);
-  //  glPopMatrix();
- 
-    // reset Viewport and projection matrix
-    //renderArgs->_viewport = glm::ivec4(viewport[0], viewport[1], viewport[2], viewport[3]);
-    renderArgs->_viewport =  masterViewport;
-   // glViewport(viewport[0], viewport[1], viewport[2], viewport[3]);
-    updateProjectionMatrix(_myCamera, updateViewFrustum);
-=======
+    loadViewFrustum(_mirrorCamera, _viewFrustum);
+ //   updateProjectionMatrix(_mirrorCamera, updateViewFrustum);
+
     // render rear mirror view
     displaySide(renderArgs, _mirrorCamera, true, billboard);
     //{
@@ -3776,7 +3559,8 @@
     //    batch.setViewportTransform(originalViewport);
     //    renderArgs->_context->render(batch);
     //}
->>>>>>> c41e20b9
+    renderArgs->_viewport =  originalViewport;
+
 }
 
 void Application::resetSensors() {

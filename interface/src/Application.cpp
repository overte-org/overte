--- conflicted
+++ resolved
@@ -940,12 +940,10 @@
     _glWidget->setFocusPolicy(Qt::StrongFocus);
     _glWidget->setFocus();
 
-<<<<<<< HEAD
-    bool useSystemCursor = cmdOptionExists(argc, constArgv, "--system-cursor");
-    showCursor(useSystemCursor ? Cursor::Icon::SYSTEM : Cursor::Icon::DEFAULT);
-=======
+    if (cmdOptionExists(argc, constArgv, "--system-cursor")) {
+        _preferredCursor.set(Cursor::Manager::getIconName(Cursor::Icon::SYSTEM));
+    }
     showCursor(Cursor::Manager::lookupIcon(_preferredCursor.get()));
->>>>>>> 7785c11e
 
     // enable mouse tracking; otherwise, we only get drag events
     _glWidget->setMouseTracking(true);
@@ -2174,13 +2172,9 @@
     auto compositorHelper = DependencyManager::get<CompositorHelper>();
     connect(compositorHelper.data(), &CompositorHelper::allowMouseCaptureChanged, this, [=] {
         if (isHMDMode()) {
-<<<<<<< HEAD
-            showCursor(compositorHelper->getAllowMouseCapture() ? Cursor::Icon::DEFAULT : Cursor::Icon::SYSTEM);
-=======
             showCursor(compositorHelper->getAllowMouseCapture() ?
                        Cursor::Manager::lookupIcon(_preferredCursor.get()) :
                        Cursor::Icon::SYSTEM);
->>>>>>> 7785c11e
         }
     });
 
@@ -3090,11 +3084,8 @@
                     auto cursor = Cursor::Manager::instance().getCursor();
                     auto curIcon = cursor->getIcon();
                     if (curIcon == Cursor::Icon::DEFAULT) {
-<<<<<<< HEAD
-=======
                         showCursor(Cursor::Icon::RETICLE);
                     } else if (curIcon == Cursor::Icon::RETICLE) {
->>>>>>> 7785c11e
                         showCursor(Cursor::Icon::SYSTEM);
                     } else if (curIcon == Cursor::Icon::SYSTEM) {
                         showCursor(Cursor::Icon::LINK);

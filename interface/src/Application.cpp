--- conflicted
+++ resolved
@@ -1378,8 +1378,8 @@
     {
         PROFILE_RANGE(__FUNCTION__ "/pluginOutput");
         PerformanceTimer perfTimer("pluginOutput");
-<<<<<<< HEAD
-        auto primaryFramebuffer = framebufferCache->getPrimaryFramebuffer();
+
+        auto primaryFramebuffer = framebufferCache->getPrimaryFramebufferDepthColor();
         auto scratchFramebuffer = framebufferCache->getFramebuffer();
         gpu::doInBatch(renderArgs._context, [=](gpu::Batch& batch) {
             gpu::Vec4i rect;
@@ -1393,23 +1393,6 @@
         auto finalTexturePointer = scratchFramebuffer->getRenderBuffer(0);
         GLuint finalTexture = gpu::GLBackend::getTextureID(finalTexturePointer);
         Q_ASSERT(0 != finalTexture);
-=======
-        auto primaryFbo = framebufferCache->getPrimaryFramebufferDepthColor();
-        GLuint finalTexture = gpu::GLBackend::getTextureID(primaryFbo->getRenderBuffer(0));
-        // Ensure the rendering context commands are completed when rendering
-        GLsync sync = glFenceSync(GL_SYNC_GPU_COMMANDS_COMPLETE, 0);
-        // Ensure the sync object is flushed to the driver thread before releasing the context
-        // CRITICAL for the mac driver apparently.
-        glFlush();
-        _offscreenContext->doneCurrent();
-
-        // Switches to the display plugin context
-        displayPlugin->preDisplay();
-        // Ensure all operations from the previous context are complete before we try to read the fbo
-        glWaitSync(sync, 0, GL_TIMEOUT_IGNORED);
-        glDeleteSync(sync);
-        uint64_t displayStart = usecTimestampNow();
->>>>>>> 6e372e46
 
         Q_ASSERT(!_lockedFramebufferMap.contains(finalTexture));
         _lockedFramebufferMap[finalTexture] = scratchFramebuffer;

--- conflicted
+++ resolved
@@ -2369,10 +2369,6 @@
     connect(&AndroidHelper::instance(), &AndroidHelper::enterBackground, this, &Application::enterBackground);
     connect(&AndroidHelper::instance(), &AndroidHelper::enterForeground, this, &Application::enterForeground);
     AndroidHelper::instance().notifyLoadComplete();
-<<<<<<< HEAD
-#endif
-    pauseUntilLoginDetermined();
-=======
 #else
 #if !defined(DISABLE_QML)
     // Do not show login dialog if requested not to on the command line
@@ -2380,27 +2376,10 @@
     int index = arguments().indexOf(HIFI_NO_LOGIN_COMMAND_LINE_KEY);
     if (index == -1) {
         // request not found
-        static int CHECK_LOGIN_TIMER = 3000;
-        QTimer* checkLoginTimer = new QTimer(this);
-        checkLoginTimer->setInterval(CHECK_LOGIN_TIMER);
-        checkLoginTimer->setSingleShot(true);
-        connect(checkLoginTimer, &QTimer::timeout, this, []() {
-            auto accountManager = DependencyManager::get<AccountManager>();
-            auto dialogsManager = DependencyManager::get<DialogsManager>();
-            if (!accountManager->isLoggedIn()) {
-                Setting::Handle<bool>{ "loginDialogPoppedUp", false }.set(true);
-                dialogsManager->showLoginDialog();
-                QJsonObject loginData = {};
-                loginData["action"] = "login dialog shown";
-                UserActivityLogger::getInstance().logAction("encourageLoginDialog", loginData);
-            }
-        });
-        Setting::Handle<bool>{ "loginDialogPoppedUp", false }.set(false);
-        checkLoginTimer->start();
+        pauseUntilLoginDetermined();
     }
 #endif
 #endif
->>>>>>> f98f070c
 }
 
 void Application::updateVerboseLogging() {
@@ -3145,11 +3124,8 @@
 #endif
 
     flushMenuUpdates();
-<<<<<<< HEAD
-=======
 
 #if !defined(DISABLE_QML)
->>>>>>> f98f070c
     // Now that the menu is instantiated, ensure the display plugin menu is properly updated
     {
         auto displayPlugins = PluginManager::getInstance()->getDisplayPlugins();

--- conflicted
+++ resolved
@@ -2951,21 +2951,17 @@
         QUrl{ "hifi/commerce/wallet/Wallet.qml" },
         QUrl{ "hifi/commerce/wallet/WalletHome.qml" },
         QUrl{ "hifi/commerce/wallet/WalletSetup.qml" },
-<<<<<<< HEAD
-    }, commerceCallback);
+        QUrl{ "hifi/dialogs/security/Security.qml" },
+        QUrl{ "hifi/dialogs/security/SecurityImageChange.qml" },
+        QUrl{ "hifi/dialogs/security/SecurityImageModel.qml" },
+        QUrl{ "hifi/dialogs/security/SecurityImageSelection.qml" },
+    }, callback);
     QmlContextCallback ttsCallback = [](QQmlContext* context) {
         context->setContextProperty("TextToSpeech", DependencyManager::get<TTSScriptingInterface>().data());
     };
     OffscreenQmlSurface::addWhitelistContextHandler({
         QUrl{ "hifi/tts/TTS.qml" }
     }, ttsCallback);
-=======
-        QUrl{ "hifi/dialogs/security/Security.qml" },
-        QUrl{ "hifi/dialogs/security/SecurityImageChange.qml" },
-        QUrl{ "hifi/dialogs/security/SecurityImageModel.qml" },
-        QUrl{ "hifi/dialogs/security/SecurityImageSelection.qml" },
-    }, callback);
->>>>>>> 5e01314d
     qmlRegisterType<ResourceImageItem>("Hifi", 1, 0, "ResourceImageItem");
     qmlRegisterType<Preference>("Hifi", 1, 0, "Preference");
     qmlRegisterType<WebBrowserSuggestionsEngine>("HifiWeb", 1, 0, "WebBrowserSuggestionsEngine");

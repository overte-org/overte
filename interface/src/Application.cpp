--- conflicted
+++ resolved
@@ -801,12 +801,7 @@
         if (devicePixelRatio != oldDevicePixelRatio) {
             oldDevicePixelRatio = devicePixelRatio;
             qDebug() << "Device pixel ratio changed, triggering GL resize";
-<<<<<<< HEAD
-            auto canvasSize = getActiveDisplayPlugin()->getCanvasSize();
-            resizeGL(canvasSize.x, canvasSize.y);
-=======
             resizeGL();
->>>>>>> c31d36be
         }
     });
 }
@@ -820,13 +815,7 @@
     PerformanceWarning::setSuppressShortTimings(Menu::getInstance()->isOptionChecked(MenuOption::SuppressShortTimings));
     bool showWarnings = Menu::getInstance()->isOptionChecked(MenuOption::PipelineWarnings);
     PerformanceWarning warn(showWarnings, "Application::paintGL()");
-<<<<<<< HEAD
-
-    QSize fbSize = getActiveDisplayPlugin()->getRecommendedFramebufferSize() * getRenderResolutionScale();
-    DependencyManager::get<TextureCache>()->setFrameBufferSize(fbSize);
-=======
     resizeGL();
->>>>>>> c31d36be
 
     glEnable(GL_LINE_SMOOTH);
 
@@ -897,10 +886,7 @@
             renderRearViewMirror(_mirrorViewRect);
         }
 
-<<<<<<< HEAD
         finalFbo = DependencyManager::get<GlowEffect>()->render();
-=======
-        auto finalFbo = DependencyManager::get<GlowEffect>()->render();
 
         glBindFramebuffer(GL_DRAW_FRAMEBUFFER, 0);
         glBindFramebuffer(GL_READ_FRAMEBUFFER, gpu::GLBackend::getFramebufferID(finalFbo));
@@ -908,8 +894,6 @@
                           0, 0, _glWidget->getDeviceSize().width(), _glWidget->getDeviceSize().height(),
                             GL_COLOR_BUFFER_BIT, GL_NEAREST);
 
-
->>>>>>> c31d36be
         {
             PerformanceTimer perfTimer("renderOverlay");
             _applicationOverlay.renderOverlay();
@@ -959,27 +943,15 @@
     InfoView::show(INFO_EDIT_ENTITIES_PATH);
 }
 
-<<<<<<< HEAD
-void Application::resetCamerasOnResizeGL(Camera& camera, int width, int height) {
-#if 0
-=======
 void Application::resetCamerasOnResizeGL(Camera& camera, const glm::uvec2& size) {
->>>>>>> c31d36be
     if (OculusManager::isConnected()) {
         OculusManager::configureCamera(camera, size.x, size.y);
     } else if (TV3DManager::isConnected()) {
         TV3DManager::configureCamera(camera, size.x, size.y);
     } else {
-<<<<<<< HEAD
-#endif
-        camera.setAspectRatio((float)width / height);
-=======
-        camera.setAspectRatio((float)size.x / size.y);
->>>>>>> c31d36be
+    	camera.setAspectRatio(aspect(size));
         camera.setFieldOfView(_fieldOfView.get());
-#if 0
-    }
-#endif
+    }
 }
 
 void Application::resizeEvent(QResizeEvent * event) {
@@ -1011,12 +983,8 @@
 
     auto canvasSize = getActiveDisplayPlugin()->getCanvasSize();
     auto offscreenUi = DependencyManager::get<OffscreenUi>();
-<<<<<<< HEAD
     offscreenUi->resize(fromGlm(canvasSize));
-=======
-    offscreenUi->resize(_glWidget->size());
     _glWidget->makeCurrent();
->>>>>>> c31d36be
 
     // update Stats width
     // let's set horizontal offset to give stats some margin to mirror
@@ -4659,7 +4627,6 @@
     return RENDER_PLUGINS;
 }
 
-<<<<<<< HEAD
 void Application::updateDisplayMode() {
     auto menu = Menu::getInstance();
     DisplayPluginPointer newDisplayPlugin;
@@ -4691,8 +4658,4 @@
 
 void Application::shutdownPlugins() {
     OculusManager::deinit();
-=======
-bool Application::hasFocus() const {
-    return _glWidget->hasFocus();
->>>>>>> c31d36be
 }
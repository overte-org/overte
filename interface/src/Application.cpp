//
//  Application.cpp
//  interface/src
//
//  Created by Andrzej Kapolka on 5/10/13.
//  Copyright 2013 High Fidelity, Inc.
//
//  Distributed under the Apache License, Version 2.0.
//  See the accompanying file LICENSE or http://www.apache.org/licenses/LICENSE-2.0.html
//

#include <sstream>

#include <stdlib.h>
#include <cmath>
#include <math.h>

#include <glm/glm.hpp>
#include <glm/gtx/component_wise.hpp>
#include <glm/gtx/quaternion.hpp>
#include <glm/gtx/vector_angle.hpp>

// include this before QGLWidget, which includes an earlier version of OpenGL
#include "InterfaceConfig.h"

#include <QActionGroup>
#include <QColorDialog>
#include <QDesktopWidget>
#include <QCheckBox>
#include <QImage>
#include <QInputDialog>
#include <QKeyEvent>
#include <QMenuBar>
#include <QMouseEvent>
#include <QNetworkReply>
#include <QNetworkDiskCache>
#include <QOpenGLFramebufferObject>
#include <QObject>
#include <QWheelEvent>
#include <QScreen>
#include <QSettings>
#include <QShortcut>
#include <QTimer>
#include <QUrl>
#include <QWindow>
#include <QtDebug>
#include <QFileDialog>
#include <QDesktopServices>
#include <QXmlStreamReader>
#include <QXmlStreamAttributes>
#include <QMediaPlayer>
#include <QMimeData>
#include <QMessageBox>

#include <AddressManager.h>
#include <AccountManager.h>
#include <AmbientOcclusionEffect.h>
#include <AudioInjector.h>
#include <DeferredLightingEffect.h>
#include <DependencyManager.h>
#include <EntityScriptingInterface.h>
#include <GlowEffect.h>
#include <HFActionEvent.h>
#include <HFBackEvent.h>
#include <LocalVoxelsList.h>
#include <LogHandler.h>
#include <MainWindow.h>
#include <NetworkAccessManager.h>
#include <OctalCode.h>
#include <OctreeSceneStats.h>
#include <PacketHeaders.h>
#include <PathUtils.h>
#include <PerfStat.h>
#include <ProgramObject.h>
#include <ResourceCache.h>
#include <SoundCache.h>
#include <TextRenderer.h>
#include <UserActivityLogger.h>
#include <UUID.h>

#include "Application.h"
#include "InterfaceVersion.h"
#include "Menu.h"
#include "ModelUploader.h"
#include "Util.h"

#include "devices/DdeFaceTracker.h"
#include "devices/Faceshift.h"
#include "devices/Leapmotion.h"
#include "devices/MIDIManager.h"
#include "devices/OculusManager.h"
#include "devices/TV3DManager.h"
#include "devices/Visage.h"

#include "gpu/Batch.h"
#include "gpu/GLBackend.h"


#include "scripting/AccountScriptingInterface.h"
#include "scripting/AudioDeviceScriptingInterface.h"
#include "scripting/ClipboardScriptingInterface.h"
#include "scripting/JoystickScriptingInterface.h"
#include "scripting/GlobalServicesScriptingInterface.h"
#include "scripting/LocationScriptingInterface.h"
#include "scripting/MenuScriptingInterface.h"
#include "scripting/SettingsScriptingInterface.h"
#include "scripting/WindowScriptingInterface.h"
#include "scripting/WebWindowClass.h"

#include "ui/DataWebDialog.h"
#include "ui/InfoView.h"
#include "ui/Snapshot.h"
#include "ui/Stats.h"



using namespace std;

//  Starfield information
static unsigned STARFIELD_NUM_STARS = 50000;
static unsigned STARFIELD_SEED = 1;

static const int BANDWIDTH_METER_CLICK_MAX_DRAG_LENGTH = 6; // farther dragged clicks are ignored


const qint64 MAXIMUM_CACHE_SIZE = 10737418240;  // 10GB

static QTimer* idleTimer = NULL;

const QString CHECK_VERSION_URL = "https://highfidelity.io/latestVersion.xml";
const QString SKIP_FILENAME = QStandardPaths::writableLocation(QStandardPaths::DataLocation) + "/hifi.skipversion";

const QString DEFAULT_SCRIPTS_JS_URL = "http://public.highfidelity.io/scripts/defaultScripts.js";

void messageHandler(QtMsgType type, const QMessageLogContext& context, const QString& message) {
    QString logMessage = LogHandler::getInstance().printMessage((LogMsgType) type, context, message);
    
    if (!logMessage.isEmpty()) {
        Application::getInstance()->getLogger()->addMessage(qPrintable(logMessage + "\n"));
    }
}

Application::Application(int& argc, char** argv, QElapsedTimer &startup_time) :
        QApplication(argc, argv),
        _window(new MainWindow(desktop())),
        _toolWindow(NULL),
        _nodeThread(new QThread(this)),
        _datagramProcessor(),
        _undoStack(),
        _undoStackScriptingInterface(&_undoStack),
        _frameCount(0),
        _fps(60.0f),
        _justStarted(true),
        _voxelImportDialog(NULL),
        _voxelImporter(),
        _importSucceded(false),
        _sharedVoxelSystem(TREE_SCALE, DEFAULT_MAX_VOXELS_PER_SYSTEM, &_clipboard),
        _entities(true, this, this),
        _entityCollisionSystem(),
        _entityClipboardRenderer(false, this, this),
        _entityClipboard(),
        _wantToKillLocalVoxels(false),
        _viewFrustum(),
        _lastQueriedViewFrustum(),
        _lastQueriedTime(usecTimestampNow()),
        _mirrorViewRect(QRect(MIRROR_VIEW_LEFT_PADDING, MIRROR_VIEW_TOP_PADDING, MIRROR_VIEW_WIDTH, MIRROR_VIEW_HEIGHT)),
        _viewTransform(),
        _scaleMirror(1.0f),
        _rotateMirror(0.0f),
        _raiseMirror(0.0f),
        _lastMouseMove(usecTimestampNow()),
        _lastMouseMoveWasSimulated(false),
        _touchAvgX(0.0f),
        _touchAvgY(0.0f),
        _isTouchPressed(false),
        _mousePressed(false),
        _audio(),
        _enableProcessVoxelsThread(true),
        _octreeProcessor(),
        _voxelHideShowThread(&_voxels),
        _packetsPerSecond(0),
        _bytesPerSecond(0),
        _nodeBoundsDisplay(this),
        _previousScriptLocation(),
        _applicationOverlay(),
        _runningScriptsWidget(NULL),
        _runningScriptsWidgetWasVisible(false),
        _trayIcon(new QSystemTrayIcon(_window)),
        _lastNackTime(usecTimestampNow()),
        _lastSendDownstreamAudioStats(usecTimestampNow()),
        _isVSyncOn(true),
        _aboutToQuit(false)
{
    GLCanvas::SharedPointer glCanvas = DependencyManager::get<GLCanvas>();
<<<<<<< HEAD
    Model::setViewStateInterface(this); // The model class will sometimes need to know view state details from us
=======
    Model::setAbstractViewStateInterface(this); // The model class will sometimes need to know view state details from us
>>>>>>> e13e9feb
    
    // read the ApplicationInfo.ini file for Name/Version/Domain information
    QSettings applicationInfo(PathUtils::resourcesPath() + "info/ApplicationInfo.ini", QSettings::IniFormat);

    // set the associated application properties
    applicationInfo.beginGroup("INFO");

    setApplicationName(applicationInfo.value("name").toString());
    setApplicationVersion(BUILD_VERSION);
    setOrganizationName(applicationInfo.value("organizationName").toString());
    setOrganizationDomain(applicationInfo.value("organizationDomain").toString());

    _logger = new FileLogger(this);  // After setting organization name in order to get correct directory

    QSettings::setDefaultFormat(QSettings::IniFormat);

    _myAvatar = _avatarManager.getMyAvatar();

    _applicationStartupTime = startup_time;

    QFontDatabase::addApplicationFont(PathUtils::resourcesPath() + "styles/Inconsolata.otf");
    _window->setWindowTitle("Interface");

    qInstallMessageHandler(messageHandler);

    qDebug() << "[VERSION] Build sequence: " << qPrintable(applicationVersion());

    // call Menu getInstance static method to set up the menu
    _window->setMenuBar(Menu::getInstance());

    _runningScriptsWidget = new RunningScriptsWidget(_window);

    unsigned int listenPort = 0; // bind to an ephemeral port by default
    const char** constArgv = const_cast<const char**>(argv);
    const char* portStr = getCmdOption(argc, constArgv, "--listenPort");
    if (portStr) {
        listenPort = atoi(portStr);
    }
    
    // start the nodeThread so its event loop is running
    _nodeThread->start();

    // make sure the node thread is given highest priority
    _nodeThread->setPriority(QThread::TimeCriticalPriority);

    // put the NodeList and datagram processing on the node thread
    auto nodeList = DependencyManager::set<NodeList, char, unsigned short>(NodeType::Agent, listenPort);
    
    nodeList->moveToThread(_nodeThread);
    _datagramProcessor.moveToThread(_nodeThread);

    // connect the DataProcessor processDatagrams slot to the QUDPSocket readyRead() signal
    connect(&nodeList->getNodeSocket(), SIGNAL(readyRead()), &_datagramProcessor, SLOT(processDatagrams()));

    // put the audio processing on a separate thread
    QThread* audioThread = new QThread(this);

    _audio.moveToThread(audioThread);
    connect(audioThread, SIGNAL(started()), &_audio, SLOT(start()));

    audioThread->start();
    
    const DomainHandler& domainHandler = nodeList->getDomainHandler();

    connect(&domainHandler, SIGNAL(hostnameChanged(const QString&)), SLOT(domainChanged(const QString&)));
    connect(&domainHandler, SIGNAL(connectedToDomain(const QString&)), SLOT(connectedToDomain(const QString&)));
    connect(&domainHandler, SIGNAL(connectedToDomain(const QString&)), SLOT(updateWindowTitle()));
    connect(&domainHandler, SIGNAL(disconnectedFromDomain()), SLOT(updateWindowTitle()));
    connect(&domainHandler, SIGNAL(disconnectedFromDomain()), SLOT(clearDomainOctreeDetails()));
    connect(&domainHandler, &DomainHandler::settingsReceived, this, &Application::domainSettingsReceived);
    connect(&domainHandler, &DomainHandler::hostnameChanged, Menu::getInstance(), &Menu::clearLoginDialogDisplayedFlag);

    // update our location every 5 seconds in the data-server, assuming that we are authenticated with one
    const qint64 DATA_SERVER_LOCATION_CHANGE_UPDATE_MSECS = 5 * 1000;

    QTimer* locationUpdateTimer = new QTimer(this);
    connect(locationUpdateTimer, &QTimer::timeout, this, &Application::updateLocationInServer);
    locationUpdateTimer->start(DATA_SERVER_LOCATION_CHANGE_UPDATE_MSECS);

    connect(nodeList.data(), &NodeList::nodeAdded, this, &Application::nodeAdded);
    connect(nodeList.data(), &NodeList::nodeKilled, this, &Application::nodeKilled);
    connect(nodeList.data(), SIGNAL(nodeKilled(SharedNodePointer)), SLOT(nodeKilled(SharedNodePointer)));
    connect(nodeList.data(), SIGNAL(nodeAdded(SharedNodePointer)), &_voxels, SLOT(nodeAdded(SharedNodePointer)));
    connect(nodeList.data(), SIGNAL(nodeKilled(SharedNodePointer)), &_voxels, SLOT(nodeKilled(SharedNodePointer)));
    connect(nodeList.data(), &NodeList::uuidChanged, _myAvatar, &MyAvatar::setSessionUUID);
    connect(nodeList.data(), &NodeList::limitOfSilentDomainCheckInsReached, nodeList.data(), &NodeList::reset);

    // connect to appropriate slots on AccountManager
    AccountManager& accountManager = AccountManager::getInstance();

    const qint64 BALANCE_UPDATE_INTERVAL_MSECS = 5 * 1000;

    QTimer* balanceUpdateTimer = new QTimer(this);
    connect(balanceUpdateTimer, &QTimer::timeout, &accountManager, &AccountManager::updateBalance);
    balanceUpdateTimer->start(BALANCE_UPDATE_INTERVAL_MSECS);

    connect(&accountManager, &AccountManager::balanceChanged, this, &Application::updateWindowTitle);

    connect(&accountManager, &AccountManager::authRequired, Menu::getInstance(), &Menu::loginForCurrentDomain);
    connect(&accountManager, &AccountManager::usernameChanged, this, &Application::updateWindowTitle);
    
    // once we have a profile in account manager make sure we generate a new keypair
    connect(&accountManager, &AccountManager::profileChanged, &accountManager, &AccountManager::generateNewKeypair);

    // set the account manager's root URL and trigger a login request if we don't have the access token
    accountManager.setAuthURL(DEFAULT_NODE_AUTH_URL);
    UserActivityLogger::getInstance().launch(applicationVersion());

    // once the event loop has started, check and signal for an access token
    QMetaObject::invokeMethod(&accountManager, "checkAndSignalForAccessToken", Qt::QueuedConnection);
    
    AddressManager& addressManager = AddressManager::getInstance();
    
    // use our MyAvatar position and quat for address manager path
    addressManager.setPositionGetter(getPositionForPath);
    addressManager.setOrientationGetter(getOrientationForPath);
    
    // handle domain change signals from AddressManager
    connect(&addressManager, &AddressManager::possibleDomainChangeRequiredToHostname,
            this, &Application::changeDomainHostname);
    
    connect(&addressManager, &AddressManager::possibleDomainChangeRequiredViaICEForID,
            &domainHandler, &DomainHandler::setIceServerHostnameAndID);

    _settings = new QSettings(this);
    _numChangedSettings = 0;

    // Check to see if the user passed in a command line option for loading a local
    // Voxel File.
    _voxelsFilename = getCmdOption(argc, constArgv, "-i");

    #ifdef _WIN32
    WSADATA WsaData;
    int wsaresult = WSAStartup(MAKEWORD(2,2), &WsaData);
    #endif

    // tell the NodeList instance who to tell the domain server we care about
    nodeList->addSetOfNodeTypesToNodeInterestSet(NodeSet() << NodeType::AudioMixer << NodeType::AvatarMixer
                                                 << NodeType::VoxelServer << NodeType::EntityServer
                                                 << NodeType::MetavoxelServer);

    // connect to the packet sent signal of the _voxelEditSender and the _entityEditSender
    connect(&_voxelEditSender, &VoxelEditPacketSender::packetSent, this, &Application::packetSent);
    connect(&_entityEditSender, &EntityEditPacketSender::packetSent, this, &Application::packetSent);

    // move the silentNodeTimer to the _nodeThread
    QTimer* silentNodeTimer = new QTimer();
    connect(silentNodeTimer, SIGNAL(timeout()), nodeList.data(), SLOT(removeSilentNodes()));
    silentNodeTimer->start(NODE_SILENCE_THRESHOLD_MSECS);
    silentNodeTimer->moveToThread(_nodeThread);

    // send the identity packet for our avatar each second to our avatar mixer
    QTimer* identityPacketTimer = new QTimer();
    connect(identityPacketTimer, &QTimer::timeout, _myAvatar, &MyAvatar::sendIdentityPacket);
    identityPacketTimer->start(AVATAR_IDENTITY_PACKET_SEND_INTERVAL_MSECS);

    // send the billboard packet for our avatar every few seconds
    QTimer* billboardPacketTimer = new QTimer();
    connect(billboardPacketTimer, &QTimer::timeout, _myAvatar, &MyAvatar::sendBillboardPacket);
    billboardPacketTimer->start(AVATAR_BILLBOARD_PACKET_SEND_INTERVAL_MSECS);

    QString cachePath = QStandardPaths::writableLocation(QStandardPaths::DataLocation);
    QNetworkAccessManager& networkAccessManager = NetworkAccessManager::getInstance();
    QNetworkDiskCache* cache = new QNetworkDiskCache();
    cache->setMaximumCacheSize(MAXIMUM_CACHE_SIZE);
    cache->setCacheDirectory(!cachePath.isEmpty() ? cachePath : "interfaceCache");
    networkAccessManager.setCache(cache);

    ResourceCache::setRequestLimit(3);

    _window->setCentralWidget(glCanvas.data());

    restoreSizeAndPosition();

    _window->setVisible(true);
    glCanvas->setFocusPolicy(Qt::StrongFocus);
    glCanvas->setFocus();

    // enable mouse tracking; otherwise, we only get drag events
    glCanvas->setMouseTracking(true);

    _toolWindow = new ToolWindow();
    _toolWindow->setWindowFlags(_toolWindow->windowFlags() | Qt::WindowStaysOnTopHint);
    _toolWindow->setWindowTitle("Tools");

    // initialization continues in initializeGL when OpenGL context is ready

    // Tell our voxel edit sender about our known jurisdictions
    _voxelEditSender.setVoxelServerJurisdictions(&_voxelServerJurisdictions);
    _entityEditSender.setServerJurisdictions(&_entityServerJurisdictions);

    // For now we're going to set the PPS for outbound packets to be super high, this is
    // probably not the right long term solution. But for now, we're going to do this to
    // allow you to move an entity around in your hand
    _entityEditSender.setPacketsPerSecond(3000); // super high!!

    checkVersion();

    _overlays.init(glCanvas.data()); // do this before scripts load

    LocalVoxelsList::getInstance()->addPersistantTree(DOMAIN_TREE_NAME, _voxels.getTree());
    LocalVoxelsList::getInstance()->addPersistantTree(CLIPBOARD_TREE_NAME, &_clipboard);

    _runningScriptsWidget->setRunningScripts(getRunningScripts());
    connect(_runningScriptsWidget, &RunningScriptsWidget::stopScriptName, this, &Application::stopScript);

    connect(this, SIGNAL(aboutToQuit()), this, SLOT(saveScripts()));
    connect(this, SIGNAL(aboutToQuit()), this, SLOT(aboutToQuit()));

    // check first run...
    QVariant firstRunValue = _settings->value("firstRun",QVariant(true));
    if (firstRunValue.isValid() && firstRunValue.toBool()) {
        qDebug() << "This is a first run...";
        // clear the scripts, and set out script to our default scripts
        clearScriptsBeforeRunning();
        loadScript(DEFAULT_SCRIPTS_JS_URL);

        QMutexLocker locker(&_settingsMutex);
        _settings->setValue("firstRun",QVariant(false));
    } else {
        // do this as late as possible so that all required subsystems are initialized
        loadScripts();

        QMutexLocker locker(&_settingsMutex);
        _previousScriptLocation = _settings->value("LastScriptLocation", QVariant("")).toString();
    }

    _trayIcon->show();
    
    // set the local loopback interface for local sounds from audio scripts
    AudioScriptingInterface::getInstance().setLocalAudioInterface(&_audio);
    
#ifdef HAVE_RTMIDI
    // setup the MIDIManager
    MIDIManager& midiManagerInstance = MIDIManager::getInstance();
    midiManagerInstance.openDefaultPort();
#endif

    this->installEventFilter(this);
}

void Application::aboutToQuit() {
    _aboutToQuit = true;
    setFullscreen(false); // if you exit while in full screen, you'll get bad behavior when you restart.
}

Application::~Application() {
    
    _entities.getTree()->setSimulation(NULL);
    qInstallMessageHandler(NULL);
    
    saveSettings();
    storeSizeAndPosition();
    
    int DELAY_TIME = 1000;
    UserActivityLogger::getInstance().close(DELAY_TIME);
    
    // make sure we don't call the idle timer any more
    delete idleTimer;
    
    _sharedVoxelSystem.changeTree(new VoxelTree);
    delete _voxelImportDialog;

    // let the avatar mixer know we're out
    MyAvatar::sendKillAvatar();

    // ask the datagram processing thread to quit and wait until it is done
    _nodeThread->quit();
    _nodeThread->wait();
    
    // kill any audio injectors that are still around
    AudioScriptingInterface::getInstance().stopAllInjectors();

    // stop the audio process
    QMetaObject::invokeMethod(&_audio, "stop");
    
    // ask the audio thread to quit and wait until it is done
    _audio.thread()->quit();
    _audio.thread()->wait();
    
    _octreeProcessor.terminate();
    _voxelHideShowThread.terminate();
    _voxelEditSender.terminate();
    _entityEditSender.terminate();

    VoxelTreeElement::removeDeleteHook(&_voxels); // we don't need to do this processing on shutdown
    Menu::getInstance()->deleteLater();

    _myAvatar = NULL;
}

void Application::saveSettings() {
    Menu::getInstance()->saveSettings();
    _rearMirrorTools->saveSettings(_settings);

    if (_voxelImportDialog) {
        _voxelImportDialog->saveSettings(_settings);
    }
    _settings->sync();
    _numChangedSettings = 0;
}


void Application::restoreSizeAndPosition() {
    QRect available = desktop()->availableGeometry();

    QMutexLocker locker(&_settingsMutex);
    _settings->beginGroup("Window");

    int x = (int)loadSetting(_settings, "x", 0);
    int y = (int)loadSetting(_settings, "y", 0);
    _window->move(x, y);

    int width = (int)loadSetting(_settings, "width", available.width());
    int height = (int)loadSetting(_settings, "height", available.height());
    _window->resize(width, height);

    _settings->endGroup();
}

void Application::storeSizeAndPosition() {
    QMutexLocker locker(&_settingsMutex);
    _settings->beginGroup("Window");

    _settings->setValue("width", _window->rect().width());
    _settings->setValue("height", _window->rect().height());

    _settings->setValue("x", _window->pos().x());
    _settings->setValue("y", _window->pos().y());

    _settings->endGroup();
}

void Application::initializeGL() {
    qDebug( "Created Display Window.");

    // initialize glut for shape drawing; Qt apparently initializes it on OS X
    #ifndef __APPLE__
    static bool isInitialized = false;
    if (isInitialized) {
        return;
    } else {
        isInitialized = true;
    }
    int argc = 0;
    glutInit(&argc, 0);
    #endif

    #ifdef WIN32
    GLenum err = glewInit();
    if (GLEW_OK != err) {
      /* Problem: glewInit failed, something is seriously wrong. */
      qDebug("Error: %s\n", glewGetErrorString(err));
    }
    qDebug("Status: Using GLEW %s\n", glewGetString(GLEW_VERSION));

    if (wglewGetExtension("WGL_EXT_swap_control")) {
        int swapInterval = wglGetSwapIntervalEXT();
        qDebug("V-Sync is %s\n", (swapInterval > 0 ? "ON" : "OFF"));
    }
    #endif

#if defined(Q_OS_LINUX)
    // TODO: Write the correct  code for Linux...
    /* if (wglewGetExtension("WGL_EXT_swap_control")) {
        int swapInterval = wglGetSwapIntervalEXT();
        qDebug("V-Sync is %s\n", (swapInterval > 0 ? "ON" : "OFF"));
    }*/
#endif

    // Before we render anything, let's set up our viewFrustumOffsetCamera with a sufficiently large
    // field of view and near and far clip to make it interesting.
    //viewFrustumOffsetCamera.setFieldOfView(90.0);
    _viewFrustumOffsetCamera.setNearClip(DEFAULT_NEAR_CLIP);
    _viewFrustumOffsetCamera.setFarClip(DEFAULT_FAR_CLIP);

    initDisplay();
    qDebug( "Initialized Display.");

    init();
    qDebug( "init() complete.");

    // create thread for parsing of voxel data independent of the main network and rendering threads
    _octreeProcessor.initialize(_enableProcessVoxelsThread);
    _voxelEditSender.initialize(_enableProcessVoxelsThread);
    _voxelHideShowThread.initialize(_enableProcessVoxelsThread);
    _entityEditSender.initialize(_enableProcessVoxelsThread);

    if (_enableProcessVoxelsThread) {
        qDebug("Voxel parsing thread created.");
    }

    // call our timer function every second
    QTimer* timer = new QTimer(this);
    connect(timer, SIGNAL(timeout()), SLOT(timer()));
    timer->start(1000);

    // call our idle function whenever we can
    idleTimer = new QTimer(this);
    connect(idleTimer, SIGNAL(timeout()), SLOT(idle()));
    idleTimer->start(0);
    _idleLoopStdev.reset();

    if (_justStarted) {
        float startupTime = (float)_applicationStartupTime.elapsed() / 1000.0;
        _justStarted = false;
        qDebug("Startup time: %4.2f seconds.", startupTime);
    }

    // update before the first render
    update(1.0f / _fps);

    InfoView::showFirstTime(INFO_HELP_PATH);
}

void Application::paintGL() {
    PROFILE_RANGE(__FUNCTION__);
    PerformanceTimer perfTimer("paintGL");

    PerformanceWarning::setSuppressShortTimings(Menu::getInstance()->isOptionChecked(MenuOption::SuppressShortTimings));
    bool showWarnings = Menu::getInstance()->isOptionChecked(MenuOption::PipelineWarnings);
    PerformanceWarning warn(showWarnings, "Application::paintGL()");

    // Set the desired FBO texture size. If it hasn't changed, this does nothing.
    // Otherwise, it must rebuild the FBOs
    if (OculusManager::isConnected()) {
        DependencyManager::get<TextureCache>()->setFrameBufferSize(OculusManager::getRenderTargetSize());
    } else {
        QSize fbSize = DependencyManager::get<GLCanvas>()->getDeviceSize() * getRenderResolutionScale();
        DependencyManager::get<TextureCache>()->setFrameBufferSize(fbSize);
    }

    glEnable(GL_LINE_SMOOTH);

    if (_myCamera.getMode() == CAMERA_MODE_FIRST_PERSON) {
        if (!OculusManager::isConnected()) {
            //  If there isn't an HMD, match exactly to avatar's head
            _myCamera.setPosition(_myAvatar->getHead()->getEyePosition());
            _myCamera.setRotation(_myAvatar->getHead()->getCameraOrientation());
        } else {
            //  For an HMD, set the base position and orientation to that of the avatar body
            _myCamera.setPosition(_myAvatar->getDefaultEyePosition());
            _myCamera.setRotation(_myAvatar->getWorldAlignedOrientation());
        }

    } else if (_myCamera.getMode() == CAMERA_MODE_THIRD_PERSON) {
        static const float THIRD_PERSON_CAMERA_DISTANCE = 1.5f;
        _myCamera.setPosition(_myAvatar->getDefaultEyePosition() +
            _myAvatar->getOrientation() * glm::vec3(0.0f, 0.0f, 1.0f) * THIRD_PERSON_CAMERA_DISTANCE * _myAvatar->getScale());
        if (OculusManager::isConnected()) {
            _myCamera.setRotation(_myAvatar->getWorldAlignedOrientation());
        } else {
            _myCamera.setRotation(_myAvatar->getHead()->getOrientation());
        }

    } else if (_myCamera.getMode() == CAMERA_MODE_MIRROR) {
        _myCamera.setRotation(_myAvatar->getWorldAlignedOrientation() * glm::quat(glm::vec3(0.0f, PI + _rotateMirror, 0.0f)));
        _myCamera.setPosition(_myAvatar->getDefaultEyePosition() +
                              glm::vec3(0, _raiseMirror * _myAvatar->getScale(), 0) +
                              (_myAvatar->getOrientation() * glm::quat(glm::vec3(0.0f, _rotateMirror, 0.0f))) *
                               glm::vec3(0.0f, 0.0f, -1.0f) * MIRROR_FULLSCREEN_DISTANCE * _scaleMirror);
    }

    // Update camera position
    if (!OculusManager::isConnected()) {
        _myCamera.update(1.0f / _fps);
    }

    // Note: whichCamera is used to pick between the normal camera myCamera for our
    // main camera, vs, an alternate camera. The alternate camera we support right now
    // is the viewFrustumOffsetCamera. But theoretically, we could use this same mechanism
    // to add other cameras.
    //
    // Why have two cameras? Well, one reason is that because in the case of the renderViewFrustum()
    // code, we want to keep the state of "myCamera" intact, so we can render what the view frustum of
    // myCamera is. But we also want to do meaningful camera transforms on OpenGL for the offset camera
    Camera* whichCamera = &_myCamera;

    if (Menu::getInstance()->isOptionChecked(MenuOption::DisplayFrustum)) {

        ViewFrustumOffset viewFrustumOffset = Menu::getInstance()->getViewFrustumOffset();

        // set the camera to third-person view but offset so we can see the frustum
        glm::quat frustumRotation = glm::quat(glm::radians(glm::vec3(viewFrustumOffset.pitch, viewFrustumOffset.yaw, viewFrustumOffset.roll)));
        
        _viewFrustumOffsetCamera.setPosition(_myCamera.getPosition() +
                                             frustumRotation * glm::vec3(0.0f, viewFrustumOffset.up, -viewFrustumOffset.distance));
        
        _viewFrustumOffsetCamera.setRotation(_myCamera.getRotation() * frustumRotation);
        
        _viewFrustumOffsetCamera.update(1.0f/_fps);
        whichCamera = &_viewFrustumOffsetCamera;
    }

    if (Menu::getInstance()->getShadowsEnabled()) {
        updateShadowMap();
    }

    if (OculusManager::isConnected()) {
        //Clear the color buffer to ensure that there isnt any residual color
        //Left over from when OR was not connected.
        glClear(GL_COLOR_BUFFER_BIT);
        
        //When in mirror mode, use camera rotation. Otherwise, use body rotation
        if (whichCamera->getMode() == CAMERA_MODE_MIRROR) {
            OculusManager::display(whichCamera->getRotation(), whichCamera->getPosition(), *whichCamera);
        } else {
            OculusManager::display(_myAvatar->getWorldAlignedOrientation(), _myAvatar->getDefaultEyePosition(), *whichCamera);
        }
        _myCamera.update(1.0f / _fps);

    } else if (TV3DManager::isConnected()) {
       
        TV3DManager::display(*whichCamera);

    } else {
        DependencyManager::get<GlowEffect>()->prepare();

        // Viewport is assigned to the size of the framebuffer
        QSize size = DependencyManager::get<TextureCache>()->getPrimaryFramebufferObject()->size();
        glViewport(0, 0, size.width(), size.height());

        glMatrixMode(GL_MODELVIEW);
        glPushMatrix();
        glLoadIdentity();
        displaySide(*whichCamera);
        glPopMatrix();

        if (Menu::getInstance()->isOptionChecked(MenuOption::FullscreenMirror)) {
            _rearMirrorTools->render(true);
        
        } else if (Menu::getInstance()->isOptionChecked(MenuOption::Mirror)) {
            renderRearViewMirror(_mirrorViewRect);       
        }

        DependencyManager::get<GlowEffect>()->render();

        {
            PerformanceTimer perfTimer("renderOverlay");
            // PrioVR will only work if renderOverlay is called, calibration is connected to Application::renderingOverlay() 
            _applicationOverlay.renderOverlay(true);
            if (Menu::getInstance()->isOptionChecked(MenuOption::UserInterface)) {
                _applicationOverlay.displayOverlayTexture();
            }
        }
    }

    _frameCount++;
}

void Application::resetCamerasOnResizeGL(Camera& camera, int width, int height) {
    if (OculusManager::isConnected()) {
        OculusManager::configureCamera(camera, width, height);
    } else if (TV3DManager::isConnected()) {
        TV3DManager::configureCamera(camera, width, height);
    } else {
        camera.setAspectRatio((float)width / height);
        camera.setFieldOfView(Menu::getInstance()->getFieldOfView());
    }
}

void Application::resizeGL(int width, int height) {
    resetCamerasOnResizeGL(_viewFrustumOffsetCamera, width, height);
    resetCamerasOnResizeGL(_myCamera, width, height);

    glViewport(0, 0, width, height); // shouldn't this account for the menu???

    updateProjectionMatrix();
    glLoadIdentity();

    // update Stats width
    // let's set horizontal offset to give stats some margin to mirror
    int horizontalOffset = MIRROR_VIEW_WIDTH + MIRROR_VIEW_LEFT_PADDING * 2;
    Stats::getInstance()->resetWidth(width, horizontalOffset);
}

void Application::updateProjectionMatrix() {
    updateProjectionMatrix(_myCamera);
}

void Application::updateProjectionMatrix(Camera& camera, bool updateViewFrustum) {
    glMatrixMode(GL_PROJECTION);
    glLoadIdentity();

    float left, right, bottom, top, nearVal, farVal;
    glm::vec4 nearClipPlane, farClipPlane;

    // Tell our viewFrustum about this change, using the application camera
    if (updateViewFrustum) {
        loadViewFrustum(camera, _viewFrustum);
        _viewFrustum.computeOffAxisFrustum(left, right, bottom, top, nearVal, farVal, nearClipPlane, farClipPlane);

        // If we're in Display Frustum mode, then we want to use the slightly adjust near/far clip values of the
        // _viewFrustumOffsetCamera, so that we can see more of the application content in the application's frustum
        if (Menu::getInstance()->isOptionChecked(MenuOption::DisplayFrustum)) {
            nearVal = _viewFrustumOffsetCamera.getNearClip();
            farVal = _viewFrustumOffsetCamera.getFarClip();
        }
    } else {
        ViewFrustum tempViewFrustum;
        loadViewFrustum(camera, tempViewFrustum);
        tempViewFrustum.computeOffAxisFrustum(left, right, bottom, top, nearVal, farVal, nearClipPlane, farClipPlane);
    }
    glFrustum(left, right, bottom, top, nearVal, farVal);

    // save matrix
    glGetFloatv(GL_PROJECTION_MATRIX, (GLfloat*)&_projectionMatrix);

    glMatrixMode(GL_MODELVIEW);
}

void Application::controlledBroadcastToNodes(const QByteArray& packet, const NodeSet& destinationNodeTypes) {
    foreach(NodeType_t type, destinationNodeTypes) {
        // Intercept data to voxel server when voxels are disabled
        if (type == NodeType::VoxelServer && !Menu::getInstance()->isOptionChecked(MenuOption::Voxels)) {
            continue;
        }

        // Perform the broadcast for one type
        int nReceivingNodes = DependencyManager::get<NodeList>()->broadcastToNodes(packet, NodeSet() << type);

        // Feed number of bytes to corresponding channel of the bandwidth meter, if any (done otherwise)
        BandwidthMeter::ChannelIndex channel;
        switch (type) {
            case NodeType::Agent:
            case NodeType::AvatarMixer:
                channel = BandwidthMeter::AVATARS;
                break;
            case NodeType::VoxelServer:
            case NodeType::EntityServer:
                channel = BandwidthMeter::VOXELS;
                break;
            default:
                continue;
        }
        _bandwidthMeter.outputStream(channel).updateValue(nReceivingNodes * packet.size());
    }
}

bool Application::event(QEvent* event) {

    // handle custom URL
    if (event->type() == QEvent::FileOpen) {
        
        QFileOpenEvent* fileEvent = static_cast<QFileOpenEvent*>(event);
        
        if (!fileEvent->url().isEmpty()) {
            AddressManager::getInstance().handleLookupString(fileEvent->url().toString());
        }
        
        return false;
    }
    
    if (HFActionEvent::types().contains(event->type())) {
        _controllerScriptingInterface.handleMetaEvent(static_cast<HFMetaEvent*>(event));
    }
     
    return QApplication::event(event);
}

bool Application::eventFilter(QObject* object, QEvent* event) {

    if (event->type() == QEvent::ShortcutOverride) {
        // Filter out captured keys before they're used for shortcut actions.
        if (_controllerScriptingInterface.isKeyCaptured(static_cast<QKeyEvent*>(event))) {
            event->accept();
            return true;
        }
    }

    return false;
}

void Application::keyPressEvent(QKeyEvent* event) {

    _keysPressed.insert(event->key());

    _controllerScriptingInterface.emitKeyPressEvent(event); // send events to any registered scripts

    // if one of our scripts have asked to capture this event, then stop processing it
    if (_controllerScriptingInterface.isKeyCaptured(event)) {
        return;
    }

    if (activeWindow() == _window) {
        bool isShifted = event->modifiers().testFlag(Qt::ShiftModifier);
        bool isMeta = event->modifiers().testFlag(Qt::ControlModifier);
        bool isOption = event->modifiers().testFlag(Qt::AltModifier);
        switch (event->key()) {
                break;
            case Qt::Key_BracketLeft:
            case Qt::Key_BracketRight:
            case Qt::Key_BraceLeft:
            case Qt::Key_BraceRight:
            case Qt::Key_ParenLeft:
            case Qt::Key_ParenRight:
            case Qt::Key_Less:
            case Qt::Key_Greater:
            case Qt::Key_Comma:
            case Qt::Key_Period:
            case Qt::Key_QuoteDbl:
                Menu::getInstance()->handleViewFrustumOffsetKeyModifier(event->key());
                break;
            case Qt::Key_L:
                if (isShifted) {
                    Menu::getInstance()->triggerOption(MenuOption::LodTools);
                } else if (isMeta) {
                    Menu::getInstance()->triggerOption(MenuOption::Log);
                }
                break;

            case Qt::Key_E:
            case Qt::Key_PageUp:
               if (!_myAvatar->getDriveKeys(UP)) {
                    _myAvatar->jump();
                }
                _myAvatar->setDriveKeys(UP, 1.0f);
                break;

            case Qt::Key_Asterisk:
                Menu::getInstance()->triggerOption(MenuOption::Stars);
                break;

            case Qt::Key_C:
            case Qt::Key_PageDown:
                _myAvatar->setDriveKeys(DOWN, 1.0f);
                break;

            case Qt::Key_W:
                if (isOption && !isShifted && !isMeta) {
                    Menu::getInstance()->triggerOption(MenuOption::Wireframe);
                } else {
                    _myAvatar->setDriveKeys(FWD, 1.0f);
                }
                break;

            case Qt::Key_S:
                if (isShifted && isMeta && !isOption) {
                    Menu::getInstance()->triggerOption(MenuOption::SuppressShortTimings);
                } else if (isOption && !isShifted && !isMeta) {
                    Menu::getInstance()->triggerOption(MenuOption::ScriptEditor);
                } else if (!isOption && !isShifted && isMeta) {
                    takeSnapshot();
                } else {
                    _myAvatar->setDriveKeys(BACK, 1.0f);
                }
                break;

            case Qt::Key_Apostrophe:
                resetSensors();
                break;

            case Qt::Key_G:
                if (isShifted) {
                    Menu::getInstance()->triggerOption(MenuOption::ObeyEnvironmentalGravity);
                }
                break;

            case Qt::Key_A:
                if (isShifted) {
                    Menu::getInstance()->triggerOption(MenuOption::Atmosphere);
                } else {
                    _myAvatar->setDriveKeys(ROT_LEFT, 1.0f);
                }
                break;

            case Qt::Key_D:
                if (!isMeta) {
                    _myAvatar->setDriveKeys(ROT_RIGHT, 1.0f);
                }
                break;

            case Qt::Key_Return:
            case Qt::Key_Enter:
                Menu::getInstance()->triggerOption(MenuOption::AddressBar);
                break;
                
            case Qt::Key_Backslash:
                Menu::getInstance()->triggerOption(MenuOption::Chat);
                break;
                
            case Qt::Key_N:
                if (isMeta) {
                    Menu::getInstance()->triggerOption(MenuOption::NameLocation);
                }
                
                break;

            case Qt::Key_Up:
                if (_myCamera.getMode() == CAMERA_MODE_MIRROR) {
                    if (!isShifted) {
                        _scaleMirror *= 0.95f;
                    } else {
                        _raiseMirror += 0.05f;
                    }
                } else {
                    _myAvatar->setDriveKeys(isShifted ? UP : FWD, 1.0f);
                }
                break;

            case Qt::Key_Down:
                if (_myCamera.getMode() == CAMERA_MODE_MIRROR) {
                    if (!isShifted) {
                        _scaleMirror *= 1.05f;
                    } else {
                        _raiseMirror -= 0.05f;
                    }
                } else {
                    _myAvatar->setDriveKeys(isShifted ? DOWN : BACK, 1.0f);
                }
                break;

            case Qt::Key_Left:
                if (_myCamera.getMode() == CAMERA_MODE_MIRROR) {
                    _rotateMirror += PI / 20.0f;
                } else {
                    _myAvatar->setDriveKeys(isShifted ? LEFT : ROT_LEFT, 1.0f);
                }
                break;

            case Qt::Key_Right:
                if (_myCamera.getMode() == CAMERA_MODE_MIRROR) {
                    _rotateMirror -= PI / 20.0f;
                } else {
                    _myAvatar->setDriveKeys(isShifted ? RIGHT : ROT_RIGHT, 1.0f);
                }
                break;

            case Qt::Key_I:
                if (isShifted) {
                    _myCamera.setEyeOffsetOrientation(glm::normalize(
                                                                     glm::quat(glm::vec3(0.002f, 0, 0)) * _myCamera.getEyeOffsetOrientation()));
                } else {
                    _myCamera.setEyeOffsetPosition(_myCamera.getEyeOffsetPosition() + glm::vec3(0, 0.001, 0));
                }
                updateProjectionMatrix();
                break;

            case Qt::Key_K:
                if (isShifted) {
                    _myCamera.setEyeOffsetOrientation(glm::normalize(
                                                                     glm::quat(glm::vec3(-0.002f, 0, 0)) * _myCamera.getEyeOffsetOrientation()));
                } else {
                    _myCamera.setEyeOffsetPosition(_myCamera.getEyeOffsetPosition() + glm::vec3(0, -0.001, 0));
                }
                updateProjectionMatrix();
                break;

            case Qt::Key_J:
                if (isShifted) {
                    _viewFrustum.setFocalLength(_viewFrustum.getFocalLength() - 0.1f);
                    if (TV3DManager::isConnected()) {
                        GLCanvas::SharedPointer glCanvas = DependencyManager::get<GLCanvas>();
                        TV3DManager::configureCamera(_myCamera, glCanvas->getDeviceWidth(), glCanvas->getDeviceHeight());
                    }
                } else {
                    _myCamera.setEyeOffsetPosition(_myCamera.getEyeOffsetPosition() + glm::vec3(-0.001, 0, 0));
                }
                updateProjectionMatrix();
                break;

            case Qt::Key_M:
                if (isShifted) {
                    _viewFrustum.setFocalLength(_viewFrustum.getFocalLength() + 0.1f);
                    if (TV3DManager::isConnected()) {
                        GLCanvas::SharedPointer glCanvas = DependencyManager::get<GLCanvas>();
                        TV3DManager::configureCamera(_myCamera, glCanvas->getDeviceWidth(), glCanvas->getDeviceHeight());
                    }

                } else {
                    _myCamera.setEyeOffsetPosition(_myCamera.getEyeOffsetPosition() + glm::vec3(0.001, 0, 0));
                }
                updateProjectionMatrix();
                break;

            case Qt::Key_U:
                if (isShifted) {
                    _myCamera.setEyeOffsetOrientation(glm::normalize(
                                                                     glm::quat(glm::vec3(0, 0, -0.002f)) * _myCamera.getEyeOffsetOrientation()));
                } else {
                    _myCamera.setEyeOffsetPosition(_myCamera.getEyeOffsetPosition() + glm::vec3(0, 0, -0.001));
                }
                updateProjectionMatrix();
                break;

            case Qt::Key_Y:
                if (isShifted) {
                    _myCamera.setEyeOffsetOrientation(glm::normalize(
                                                                     glm::quat(glm::vec3(0, 0, 0.002f)) * _myCamera.getEyeOffsetOrientation()));
                } else {
                    _myCamera.setEyeOffsetPosition(_myCamera.getEyeOffsetPosition() + glm::vec3(0, 0, 0.001));
                }
                updateProjectionMatrix();
                break;
            case Qt::Key_H:
                if (isShifted) {
                    Menu::getInstance()->triggerOption(MenuOption::Mirror);
                } else {
                    Menu::getInstance()->triggerOption(MenuOption::FullscreenMirror);
                }
                break;
            case Qt::Key_Slash:
                Menu::getInstance()->triggerOption(MenuOption::UserInterface);
                break;
            case Qt::Key_F:
                if (isShifted)  {
                    Menu::getInstance()->triggerOption(MenuOption::DisplayFrustum);
                }
                break;
            case Qt::Key_V:
                if (isShifted) {
                    Menu::getInstance()->triggerOption(MenuOption::Voxels);
                }
                break;
            case Qt::Key_P:
                 Menu::getInstance()->triggerOption(MenuOption::FirstPerson);
                 break;
            case Qt::Key_R:
                if (isShifted)  {
                    Menu::getInstance()->triggerOption(MenuOption::FrustumRenderMode);
                }
                break;
            case Qt::Key_Percent:
                Menu::getInstance()->triggerOption(MenuOption::Stats);
                break;
            case Qt::Key_Plus:
                _myAvatar->increaseSize();
                break;
            case Qt::Key_Minus:
                _myAvatar->decreaseSize();
                break;
            case Qt::Key_Equal:
                _myAvatar->resetSize();
                break;
            case Qt::Key_Space: {
                if (!event->isAutoRepeat()) {
                    // this starts an HFActionEvent
                    HFActionEvent startActionEvent(HFActionEvent::startType(),
                                                   _myCamera.computePickRay(getTrueMouseX(),
                                                                            getTrueMouseY()));
                    sendEvent(this, &startActionEvent);
                }
                
                break;
            }
            case Qt::Key_Escape: {
                OculusManager::abandonCalibration();
                
                if (!event->isAutoRepeat()) {
                    // this starts the HFCancelEvent
                    HFBackEvent startBackEvent(HFBackEvent::startType());
                    sendEvent(this, &startBackEvent);
                }
                
                break;
            }
            
            default:
                event->ignore();
                break;
        }
    }
}

void Application::keyReleaseEvent(QKeyEvent* event) {

    _keysPressed.remove(event->key());

    _controllerScriptingInterface.emitKeyReleaseEvent(event); // send events to any registered scripts
    
    // if one of our scripts have asked to capture this event, then stop processing it
    if (_controllerScriptingInterface.isKeyCaptured(event)) {
        return;
    }

    switch (event->key()) {
        case Qt::Key_E:
        case Qt::Key_PageUp:
            _myAvatar->setDriveKeys(UP, 0.0f);
            break;

        case Qt::Key_C:
        case Qt::Key_PageDown:
            _myAvatar->setDriveKeys(DOWN, 0.0f);
            break;

        case Qt::Key_W:
            _myAvatar->setDriveKeys(FWD, 0.0f);
            break;

        case Qt::Key_S:
            _myAvatar->setDriveKeys(BACK, 0.0f);
            break;

        case Qt::Key_A:
            _myAvatar->setDriveKeys(ROT_LEFT, 0.0f);
            break;

        case Qt::Key_D:
            _myAvatar->setDriveKeys(ROT_RIGHT, 0.0f);
            break;

        case Qt::Key_Up:
            _myAvatar->setDriveKeys(FWD, 0.0f);
            _myAvatar->setDriveKeys(UP, 0.0f);
            break;

        case Qt::Key_Down:
            _myAvatar->setDriveKeys(BACK, 0.0f);
            _myAvatar->setDriveKeys(DOWN, 0.0f);
            break;

        case Qt::Key_Left:
            _myAvatar->setDriveKeys(LEFT, 0.0f);
            _myAvatar->setDriveKeys(ROT_LEFT, 0.0f);
            break;

        case Qt::Key_Right:
            _myAvatar->setDriveKeys(RIGHT, 0.0f);
            _myAvatar->setDriveKeys(ROT_RIGHT, 0.0f);
            break;
        case Qt::Key_Control:
        case Qt::Key_Shift:
        case Qt::Key_Meta:
        case Qt::Key_Alt:
            _myAvatar->clearDriveKeys();
            break;
        case Qt::Key_Space: {
            if (!event->isAutoRepeat()) {
                // this ends the HFActionEvent
                HFActionEvent endActionEvent(HFActionEvent::endType(),
                                             _myCamera.computePickRay(getTrueMouseX(),
                                                                      getTrueMouseY()));
                sendEvent(this, &endActionEvent);
            }
            break;
        }
        case Qt::Key_Escape: {
            if (!event->isAutoRepeat()) {
                // this ends the HFCancelEvent
                HFBackEvent endBackEvent(HFBackEvent::endType());
                sendEvent(this, &endBackEvent);
            }
            break;
        }
        default:
            event->ignore();
            break;
    }
}

void Application::focusOutEvent(QFocusEvent* event) {
    // synthesize events for keys currently pressed, since we may not get their release events
    foreach (int key, _keysPressed) {
        QKeyEvent event(QEvent::KeyRelease, key, Qt::NoModifier);
        keyReleaseEvent(&event);
    }
    _keysPressed.clear();
}

void Application::mouseMoveEvent(QMouseEvent* event, unsigned int deviceID) {
    // Used by application overlay to determine how to draw cursor(s)
    _lastMouseMoveWasSimulated = deviceID > 0;
    if (!_lastMouseMoveWasSimulated) {
        _lastMouseMove = usecTimestampNow();
    }
    
    if (_aboutToQuit) {
        return;
    }
    
    _entities.mouseMoveEvent(event, deviceID);
    
    _controllerScriptingInterface.emitMouseMoveEvent(event, deviceID); // send events to any registered scripts
    // if one of our scripts have asked to capture this event, then stop processing it
    if (_controllerScriptingInterface.isMouseCaptured()) {
        return;
    }
    
}

void Application::mousePressEvent(QMouseEvent* event, unsigned int deviceID) {
    if (!_aboutToQuit) {
        _entities.mousePressEvent(event, deviceID);
    }

    _controllerScriptingInterface.emitMousePressEvent(event); // send events to any registered scripts

    // if one of our scripts have asked to capture this event, then stop processing it
    if (_controllerScriptingInterface.isMouseCaptured()) {
        return;
    }


    if (activeWindow() == _window) {
        if (event->button() == Qt::LeftButton) {
            _mouseDragStartedX = getTrueMouseX();
            _mouseDragStartedY = getTrueMouseY();
            _mousePressed = true;
            
            if (mouseOnScreen()) {
                if (_audio.mousePressEvent(getMouseX(), getMouseY())) {
                    // stop propagation
                    return;
                }
                
                if (_rearMirrorTools->mousePressEvent(getMouseX(), getMouseY())) {
                    // stop propagation
                    return;
                }
            }
            
            // nobody handled this - make it an action event on the _window object
            HFActionEvent actionEvent(HFActionEvent::startType(),
                                      _myCamera.computePickRay(event->x(), event->y()));
            sendEvent(this, &actionEvent);

        } else if (event->button() == Qt::RightButton) {
            // right click items here
        }
    }
}

void Application::mouseReleaseEvent(QMouseEvent* event, unsigned int deviceID) {

    if (!_aboutToQuit) {
        _entities.mouseReleaseEvent(event, deviceID);
    }

    _controllerScriptingInterface.emitMouseReleaseEvent(event); // send events to any registered scripts

    // if one of our scripts have asked to capture this event, then stop processing it
    if (_controllerScriptingInterface.isMouseCaptured()) {
        return;
    }

    if (activeWindow() == _window) {
        if (event->button() == Qt::LeftButton) {
            _mousePressed = false;
            
            if (Menu::getInstance()->isOptionChecked(MenuOption::Stats) && mouseOnScreen()) {
                // let's set horizontal offset to give stats some margin to mirror
                int horizontalOffset = MIRROR_VIEW_WIDTH;
                Stats::getInstance()->checkClick(getMouseX(), getMouseY(),
                                                 getMouseDragStartedX(), getMouseDragStartedY(), horizontalOffset);
                checkBandwidthMeterClick();
            }
            
            // fire an action end event
            HFActionEvent actionEvent(HFActionEvent::endType(),
                                      _myCamera.computePickRay(event->x(), event->y()));
            sendEvent(this, &actionEvent);
        }
    }
}

void Application::touchUpdateEvent(QTouchEvent* event) {
    TouchEvent thisEvent(*event, _lastTouchEvent);
    _controllerScriptingInterface.emitTouchUpdateEvent(thisEvent); // send events to any registered scripts
    _lastTouchEvent = thisEvent;

    // if one of our scripts have asked to capture this event, then stop processing it
    if (_controllerScriptingInterface.isTouchCaptured()) {
        return;
    }

    bool validTouch = false;
    if (activeWindow() == _window) {
        const QList<QTouchEvent::TouchPoint>& tPoints = event->touchPoints();
        _touchAvgX = 0.0f;
        _touchAvgY = 0.0f;
        int numTouches = tPoints.count();
        if (numTouches > 1) {
            for (int i = 0; i < numTouches; ++i) {
                _touchAvgX += tPoints[i].pos().x();
                _touchAvgY += tPoints[i].pos().y();
            }
            _touchAvgX /= (float)(numTouches);
            _touchAvgY /= (float)(numTouches);
            validTouch = true;
        }
    }
    if (!_isTouchPressed) {
        _touchDragStartedAvgX = _touchAvgX;
        _touchDragStartedAvgY = _touchAvgY;
    }
    _isTouchPressed = validTouch;
}

void Application::touchBeginEvent(QTouchEvent* event) {
    TouchEvent thisEvent(*event); // on touch begin, we don't compare to last event
    _controllerScriptingInterface.emitTouchBeginEvent(thisEvent); // send events to any registered scripts

    _lastTouchEvent = thisEvent; // and we reset our last event to this event before we call our update
    touchUpdateEvent(event);

    // if one of our scripts have asked to capture this event, then stop processing it
    if (_controllerScriptingInterface.isTouchCaptured()) {
        return;
    }

}

void Application::touchEndEvent(QTouchEvent* event) {
    TouchEvent thisEvent(*event, _lastTouchEvent);
    _controllerScriptingInterface.emitTouchEndEvent(thisEvent); // send events to any registered scripts
    _lastTouchEvent = thisEvent;

    // if one of our scripts have asked to capture this event, then stop processing it
    if (_controllerScriptingInterface.isTouchCaptured()) {
        return;
    }
    // put any application specific touch behavior below here..
    _touchDragStartedAvgX = _touchAvgX;
    _touchDragStartedAvgY = _touchAvgY;
    _isTouchPressed = false;

}

void Application::wheelEvent(QWheelEvent* event) {

    _controllerScriptingInterface.emitWheelEvent(event); // send events to any registered scripts

    // if one of our scripts have asked to capture this event, then stop processing it
    if (_controllerScriptingInterface.isWheelCaptured()) {
        return;
    }
}

void Application::dropEvent(QDropEvent *event) {
    QString snapshotPath;
    const QMimeData *mimeData = event->mimeData();
    foreach (QUrl url, mimeData->urls()) {
        if (url.url().toLower().endsWith(SNAPSHOT_EXTENSION)) {
            snapshotPath = url.toLocalFile();
            break;
        }
    }

    SnapshotMetaData* snapshotData = Snapshot::parseSnapshotData(snapshotPath);
    if (snapshotData) {
        if (!snapshotData->getDomain().isEmpty()) {
            changeDomainHostname(snapshotData->getDomain());
        }

        _myAvatar->setPosition(snapshotData->getLocation());
        _myAvatar->setOrientation(snapshotData->getOrientation());
    } else {
        QMessageBox msgBox;
        msgBox.setText("No location details were found in this JPG, try dragging in an authentic Hifi snapshot.");
        msgBox.setStandardButtons(QMessageBox::Ok);
        msgBox.exec();
    }
}

void Application::sendPingPackets() {
    QByteArray pingPacket = DependencyManager::get<NodeList>()->constructPingPacket();
    controlledBroadcastToNodes(pingPacket, NodeSet()
                               << NodeType::VoxelServer << NodeType::EntityServer
                               << NodeType::AudioMixer << NodeType::AvatarMixer
                               << NodeType::MetavoxelServer);
}

//  Every second, check the frame rates and other stuff
void Application::timer() {
    if (Menu::getInstance()->isOptionChecked(MenuOption::TestPing)) {
        sendPingPackets();
    }

    float diffTime = (float)_timerStart.nsecsElapsed() / 1000000000.0f;

    _fps = (float)_frameCount / diffTime;

    _packetsPerSecond = (float) _datagramProcessor.getPacketCount() / diffTime;
    _bytesPerSecond = (float) _datagramProcessor.getByteCount() / diffTime;
    _frameCount = 0;

    _datagramProcessor.resetCounters();

    _timerStart.start();

    // ask the node list to check in with the domain server
    DependencyManager::get<NodeList>()->sendDomainServerCheckIn();
}

void Application::idle() {
    PerformanceTimer perfTimer("idle");

    // Normally we check PipelineWarnings, but since idle will often take more than 10ms we only show these idle timing
    // details if we're in ExtraDebugging mode. However, the ::update() and it's subcomponents will show their timing
    // details normally.
    bool showWarnings = getLogger()->extraDebugging();
    PerformanceWarning warn(showWarnings, "idle()");

    //  Only run simulation code if more than the targetFramePeriod have passed since last time we ran
    double targetFramePeriod = 0.0;
    unsigned int targetFramerate = getRenderTargetFramerate();
    if (targetFramerate > 0) {
        targetFramePeriod = 1000.0 / targetFramerate;
    }
    double timeSinceLastUpdate = (double)_lastTimeUpdated.nsecsElapsed() / 1000000.0;
    if (timeSinceLastUpdate > targetFramePeriod) {
        _lastTimeUpdated.start();
        {
            PerformanceTimer perfTimer("update");
            PerformanceWarning warn(showWarnings, "Application::idle()... update()");
            const float BIGGEST_DELTA_TIME_SECS = 0.25f;
            update(glm::clamp((float)timeSinceLastUpdate / 1000.0f, 0.0f, BIGGEST_DELTA_TIME_SECS));
        }
        {
            PerformanceTimer perfTimer("updateGL");
            PerformanceWarning warn(showWarnings, "Application::idle()... updateGL()");
            DependencyManager::get<GLCanvas>()->updateGL();
        }
        {
            PerformanceTimer perfTimer("rest");
            PerformanceWarning warn(showWarnings, "Application::idle()... rest of it");
            _idleLoopStdev.addValue(timeSinceLastUpdate);

            //  Record standard deviation and reset counter if needed
            const int STDEV_SAMPLES = 500;
            if (_idleLoopStdev.getSamples() > STDEV_SAMPLES) {
                _idleLoopMeasuredJitter = _idleLoopStdev.getStDev();
                _idleLoopStdev.reset();
            }

            // After finishing all of the above work, restart the idle timer, allowing 2ms to process events.
            idleTimer->start(2);
            
            if (_numChangedSettings > 0) {
                saveSettings();
            }
        }
    }
}

void Application::checkBandwidthMeterClick() {
    // ... to be called upon button release
    GLCanvas::SharedPointer glCanvas = DependencyManager::get<GLCanvas>();
    if (Menu::getInstance()->isOptionChecked(MenuOption::Bandwidth) &&
        Menu::getInstance()->isOptionChecked(MenuOption::Stats) &&
        Menu::getInstance()->isOptionChecked(MenuOption::UserInterface) &&
        glm::compMax(glm::abs(glm::ivec2(getMouseX() - getMouseDragStartedX(),
                                         getMouseY() - getMouseDragStartedY())))
        <= BANDWIDTH_METER_CLICK_MAX_DRAG_LENGTH
        && _bandwidthMeter.isWithinArea(getMouseX(), getMouseY(), glCanvas->width(), glCanvas->height())) {

        // The bandwidth meter is visible, the click didn't get dragged too far and
        // we actually hit the bandwidth meter
        Menu::getInstance()->bandwidthDetails();
    }
}

void Application::setFullscreen(bool fullscreen) {
    if (Menu::getInstance()->isOptionChecked(MenuOption::Fullscreen) != fullscreen) {
        Menu::getInstance()->getActionForOption(MenuOption::Fullscreen)->setChecked(fullscreen);
    }

    if (Menu::getInstance()->isOptionChecked(MenuOption::EnableVRMode)) {
        if (fullscreen) {
            // Menu show() after hide() doesn't work with Rift VR display so set height instead.
            _window->menuBar()->setMaximumHeight(0);
        } else {
            _window->menuBar()->setMaximumHeight(QWIDGETSIZE_MAX);
        }
    }
    _window->setWindowState(fullscreen ? (_window->windowState() | Qt::WindowFullScreen) :
        (_window->windowState() & ~Qt::WindowFullScreen));
    if (!_aboutToQuit) {
        _window->show();
    }
}

void Application::setEnable3DTVMode(bool enable3DTVMode) {
    GLCanvas::SharedPointer glCanvas = DependencyManager::get<GLCanvas>();
    resizeGL(glCanvas->getDeviceWidth(), glCanvas->getDeviceHeight());
}

void Application::setEnableVRMode(bool enableVRMode) {
    if (Menu::getInstance()->isOptionChecked(MenuOption::EnableVRMode) != enableVRMode) {
        Menu::getInstance()->getActionForOption(MenuOption::EnableVRMode)->setChecked(enableVRMode);
    }

    if (enableVRMode) {
        if (!OculusManager::isConnected()) {
            // attempt to reconnect the Oculus manager - it's possible this was a workaround
            // for the sixense crash
            OculusManager::disconnect();
            OculusManager::connect();
        }
        OculusManager::recalibrate();
    } else {
        OculusManager::abandonCalibration();
        
        _mirrorCamera.setHmdPosition(glm::vec3());
        _mirrorCamera.setHmdRotation(glm::quat());
        _myCamera.setHmdPosition(glm::vec3());
        _myCamera.setHmdRotation(glm::quat());
    }
    
    GLCanvas::SharedPointer glCanvas = DependencyManager::get<GLCanvas>();
    resizeGL(glCanvas->getDeviceWidth(), glCanvas->getDeviceHeight());
}

void Application::setRenderVoxels(bool voxelRender) {
    _voxelEditSender.setShouldSend(voxelRender);
    if (!voxelRender) {
        doKillLocalVoxels();
    }
}

void Application::setLowVelocityFilter(bool lowVelocityFilter) {
    SixenseManager::getInstance().setLowVelocityFilter(lowVelocityFilter);
}

void Application::doKillLocalVoxels() {
    _wantToKillLocalVoxels = true;
}

void Application::removeVoxel(glm::vec3 position,
                              float scale) {
    VoxelDetail voxel;
    voxel.x = position.x / TREE_SCALE;
    voxel.y = position.y / TREE_SCALE;
    voxel.z = position.z / TREE_SCALE;
    voxel.s = scale / TREE_SCALE;
    _voxelEditSender.sendVoxelEditMessage(PacketTypeVoxelErase, voxel);

    // delete it locally to see the effect immediately (and in case no voxel server is present)
    _voxels.getTree()->deleteVoxelAt(voxel.x, voxel.y, voxel.z, voxel.s);
}


void Application::makeVoxel(glm::vec3 position,
                            float scale,
                            unsigned char red,
                            unsigned char green,
                            unsigned char blue,
                            bool isDestructive) {
    VoxelDetail voxel;
    voxel.x = position.x / TREE_SCALE;
    voxel.y = position.y / TREE_SCALE;
    voxel.z = position.z / TREE_SCALE;
    voxel.s = scale / TREE_SCALE;
    voxel.red = red;
    voxel.green = green;
    voxel.blue = blue;
    PacketType message = isDestructive ? PacketTypeVoxelSetDestructive : PacketTypeVoxelSet;
    _voxelEditSender.sendVoxelEditMessage(message, voxel);

    // create the voxel locally so it appears immediately
    _voxels.getTree()->createVoxel(voxel.x, voxel.y, voxel.z, voxel.s,
                        voxel.red, voxel.green, voxel.blue,
                        isDestructive);
   }

glm::vec3 Application::getMouseVoxelWorldCoordinates(const VoxelDetail& mouseVoxel) {
    return glm::vec3((mouseVoxel.x + mouseVoxel.s / 2.0f) * TREE_SCALE, (mouseVoxel.y + mouseVoxel.s / 2.0f) * TREE_SCALE,
        (mouseVoxel.z + mouseVoxel.s / 2.0f) * TREE_SCALE);
}

bool Application::mouseOnScreen() const {
    if (OculusManager::isConnected()) {
        GLCanvas::SharedPointer glCanvas = DependencyManager::get<GLCanvas>();
        return getMouseX() >= 0 && getMouseX() <= glCanvas->getDeviceWidth() &&
               getMouseY() >= 0 && getMouseY() <= glCanvas->getDeviceHeight();
    }
    return true;
}

int Application::getMouseX() const {
    if (OculusManager::isConnected()) {
        glm::vec2 pos = _applicationOverlay.screenToOverlay(glm::vec2(getTrueMouseX(), getTrueMouseY()));
        return pos.x;
    }
    return getTrueMouseX();
}

int Application::getMouseY() const {
    if (OculusManager::isConnected()) {
        glm::vec2 pos = _applicationOverlay.screenToOverlay(glm::vec2(getTrueMouseX(), getTrueMouseY()));
        return pos.y;
    }
    return getTrueMouseY();
}

int Application::getMouseDragStartedX() const {
    if (OculusManager::isConnected()) {
        glm::vec2 pos = _applicationOverlay.screenToOverlay(glm::vec2(getTrueMouseDragStartedX(),
                                                                      getTrueMouseDragStartedY()));
        return pos.x;
    }
    return getTrueMouseDragStartedX();
}

int Application::getMouseDragStartedY() const {
    if (OculusManager::isConnected()) {
        glm::vec2 pos = _applicationOverlay.screenToOverlay(glm::vec2(getTrueMouseDragStartedX(),
                                                                      getTrueMouseDragStartedY()));
        return pos.y;
    }
    return getTrueMouseDragStartedY();
}

FaceTracker* Application::getActiveFaceTracker() {
    Faceshift::SharedPointer faceshift = DependencyManager::get<Faceshift>();
    Visage::SharedPointer visage = DependencyManager::get<Visage>();
    DdeFaceTracker::SharedPointer dde = DependencyManager::get<DdeFaceTracker>();
    
    return (dde->isActive() ? static_cast<FaceTracker*>(dde.data()) :
            (faceshift->isActive() ? static_cast<FaceTracker*>(faceshift.data()) :
             (visage->isActive() ? static_cast<FaceTracker*>(visage.data()) : NULL)));
}

struct SendVoxelsOperationArgs {
    const unsigned char*  newBaseOctCode;
};

bool Application::exportEntities(const QString& filename, float x, float y, float z, float scale) {
    QVector<EntityItem*> entities;
    _entities.getTree()->findEntities(AACube(glm::vec3(x / (float)TREE_SCALE, 
                                y / (float)TREE_SCALE, z / (float)TREE_SCALE), scale / (float)TREE_SCALE), entities);

    if (entities.size() > 0) {
        glm::vec3 root(x, y, z);
        EntityTree exportTree;

        for (int i = 0; i < entities.size(); i++) {
            EntityItemProperties properties = entities.at(i)->getProperties();
            EntityItemID id = entities.at(i)->getEntityItemID();
            properties.setPosition(properties.getPosition() - root);
            exportTree.addEntity(id, properties);
        }
        exportTree.writeToSVOFile(filename.toLocal8Bit().constData());
    } else {
        qDebug() << "No models were selected";
        return false;
    }

    // restore the main window's active state
    _window->activateWindow();
    return true;
}

bool Application::sendVoxelsOperation(OctreeElement* element, void* extraData) {
    VoxelTreeElement* voxel = (VoxelTreeElement*)element;
    SendVoxelsOperationArgs* args = (SendVoxelsOperationArgs*)extraData;
    if (voxel->isColored()) {
        const unsigned char* nodeOctalCode = voxel->getOctalCode();
        unsigned char* codeColorBuffer = NULL;
        int codeLength  = 0;
        int bytesInCode = 0;
        int codeAndColorLength;

        // If the newBase is NULL, then don't rebase
        if (args->newBaseOctCode) {
            codeColorBuffer = rebaseOctalCode(nodeOctalCode, args->newBaseOctCode, true);
            codeLength  = numberOfThreeBitSectionsInCode(codeColorBuffer);
            bytesInCode = bytesRequiredForCodeLength(codeLength);
            codeAndColorLength = bytesInCode + SIZE_OF_COLOR_DATA;
        } else {
            codeLength  = numberOfThreeBitSectionsInCode(nodeOctalCode);
            bytesInCode = bytesRequiredForCodeLength(codeLength);
            codeAndColorLength = bytesInCode + SIZE_OF_COLOR_DATA;
            codeColorBuffer = new unsigned char[codeAndColorLength];
            memcpy(codeColorBuffer, nodeOctalCode, bytesInCode);
        }

        // copy the colors over
        codeColorBuffer[bytesInCode + RED_INDEX] = voxel->getColor()[RED_INDEX];
        codeColorBuffer[bytesInCode + GREEN_INDEX] = voxel->getColor()[GREEN_INDEX];
        codeColorBuffer[bytesInCode + BLUE_INDEX] = voxel->getColor()[BLUE_INDEX];
        getInstance()->_voxelEditSender.queueVoxelEditMessage(PacketTypeVoxelSetDestructive,
                codeColorBuffer, codeAndColorLength);

        delete[] codeColorBuffer;
    }
    return true; // keep going
}

void Application::exportVoxels(const VoxelDetail& sourceVoxel) {
    QString desktopLocation = QStandardPaths::writableLocation(QStandardPaths::DesktopLocation);
    QString suggestedName = desktopLocation.append("/voxels.svo");

    QString fileNameString = QFileDialog::getSaveFileName(DependencyManager::get<GLCanvas>().data(),
                                                          tr("Export Voxels"), suggestedName,
                                                          tr("Sparse Voxel Octree Files (*.svo)"));
    QByteArray fileNameAscii = fileNameString.toLocal8Bit();
    const char* fileName = fileNameAscii.data();

    VoxelTreeElement* selectedNode = _voxels.getTree()->getVoxelAt(sourceVoxel.x, sourceVoxel.y, sourceVoxel.z, sourceVoxel.s);
    if (selectedNode) {
        VoxelTree exportTree;
        getVoxelTree()->copySubTreeIntoNewTree(selectedNode, &exportTree, true);
        exportTree.writeToSVOFile(fileName);
    }

    // restore the main window's active state
    _window->activateWindow();
}

void Application::importVoxels() {
    _importSucceded = false;

    if (!_voxelImportDialog) {
        _voxelImportDialog = new VoxelImportDialog(_window);
        _voxelImportDialog->loadSettings(_settings);
    }

    if (!_voxelImportDialog->exec()) {
        qDebug() << "Import succeeded." << endl;
        _importSucceded = true;
    } else {
        qDebug() << "Import failed." << endl;
        if (_sharedVoxelSystem.getTree() == _voxelImporter.getVoxelTree()) {
            _sharedVoxelSystem.killLocalVoxels();
            _sharedVoxelSystem.changeTree(&_clipboard);
        }
    }

    // restore the main window's active state
    _window->activateWindow();

    emit importDone();
}

bool Application::importEntities(const QString& filename) {
    _entityClipboard.eraseAllOctreeElements();
    bool success = _entityClipboard.readFromSVOFile(filename.toLocal8Bit().constData());
    if (success) {
        _entityClipboard.reaverageOctreeElements();
    }
    return success;
}

void Application::pasteEntities(float x, float y, float z) {
    _entityClipboard.sendEntities(&_entityEditSender, _entities.getTree(), x, y, z);
}

void Application::cutVoxels(const VoxelDetail& sourceVoxel) {
    copyVoxels(sourceVoxel);
    deleteVoxelAt(sourceVoxel);
}

void Application::copyVoxels(const VoxelDetail& sourceVoxel) {
    // switch to and clear the clipboard first...
    _sharedVoxelSystem.killLocalVoxels();
    if (_sharedVoxelSystem.getTree() != &_clipboard) {
        _clipboard.eraseAllOctreeElements();
        _sharedVoxelSystem.changeTree(&_clipboard);
    }

    // then copy onto it if there is something to copy
    VoxelTreeElement* selectedNode = _voxels.getTree()->getVoxelAt(sourceVoxel.x, sourceVoxel.y, sourceVoxel.z, sourceVoxel.s);
    if (selectedNode) {
        getVoxelTree()->copySubTreeIntoNewTree(selectedNode, _sharedVoxelSystem.getTree(), true);
        _sharedVoxelSystem.forceRedrawEntireTree();
    }
}

void Application::pasteVoxelsToOctalCode(const unsigned char* octalCodeDestination) {
    // Recurse the clipboard tree, where everything is root relative, and send all the colored voxels to
    // the server as an set voxel message, this will also rebase the voxels to the new location
    SendVoxelsOperationArgs args;
    args.newBaseOctCode = octalCodeDestination;
    _sharedVoxelSystem.getTree()->recurseTreeWithOperation(sendVoxelsOperation, &args);

    // Switch back to clipboard if it was an import
    if (_sharedVoxelSystem.getTree() != &_clipboard) {
        _sharedVoxelSystem.killLocalVoxels();
        _sharedVoxelSystem.changeTree(&_clipboard);
    }

    _voxelEditSender.releaseQueuedMessages();
}

void Application::pasteVoxels(const VoxelDetail& sourceVoxel) {
    unsigned char* calculatedOctCode = NULL;
    VoxelTreeElement* selectedNode = _voxels.getTree()->getVoxelAt(sourceVoxel.x, sourceVoxel.y, sourceVoxel.z, sourceVoxel.s);

    // we only need the selected voxel to get the newBaseOctCode, which we can actually calculate from the
    // voxel size/position details. If we don't have an actual selectedNode then use the mouseVoxel to create a
    // target octalCode for where the user is pointing.
    const unsigned char* octalCodeDestination;
    if (selectedNode) {
        octalCodeDestination = selectedNode->getOctalCode();
    } else {
        octalCodeDestination = calculatedOctCode = pointToVoxel(sourceVoxel.x, sourceVoxel.y, sourceVoxel.z, sourceVoxel.s);
    }

    pasteVoxelsToOctalCode(octalCodeDestination);

    if (calculatedOctCode) {
        delete[] calculatedOctCode;
    }
}

void Application::nudgeVoxelsByVector(const VoxelDetail& sourceVoxel, const glm::vec3& nudgeVec) {
    VoxelTreeElement* nodeToNudge = _voxels.getTree()->getVoxelAt(sourceVoxel.x, sourceVoxel.y, sourceVoxel.z, sourceVoxel.s);
    if (nodeToNudge) {
        _voxels.getTree()->nudgeSubTree(nodeToNudge, nudgeVec, _voxelEditSender);
    }
}

void Application::initDisplay() {
    glEnable(GL_BLEND);
    glBlendFuncSeparate(GL_SRC_ALPHA, GL_ONE_MINUS_SRC_ALPHA, GL_CONSTANT_ALPHA, GL_ONE);
    glShadeModel(GL_SMOOTH);
    glEnable(GL_LIGHTING);
    glEnable(GL_LIGHT0);
    glEnable(GL_DEPTH_TEST);
}

void Application::init() {
    _sharedVoxelSystemViewFrustum.setPosition(glm::vec3(TREE_SCALE / 2.0f,
                                                        TREE_SCALE / 2.0f,
                                                        3.0f * TREE_SCALE / 2.0f));
    _sharedVoxelSystemViewFrustum.setNearClip(TREE_SCALE / 2.0f);
    _sharedVoxelSystemViewFrustum.setFarClip(3.0f * TREE_SCALE / 2.0f);
    _sharedVoxelSystemViewFrustum.setFieldOfView(90.0f);
    _sharedVoxelSystemViewFrustum.setOrientation(glm::quat());
    _sharedVoxelSystemViewFrustum.calculate();
    _sharedVoxelSystem.setViewFrustum(&_sharedVoxelSystemViewFrustum);

    VoxelTreeElement::removeUpdateHook(&_sharedVoxelSystem);

    // Cleanup of the original shared tree
    _sharedVoxelSystem.init();

    _voxelImportDialog = new VoxelImportDialog(_window);

    _environment.init();

    DependencyManager::get<DeferredLightingEffect>()->init(this);
    DependencyManager::get<AmbientOcclusionEffect>()->init(this);

    // TODO: move _myAvatar out of Application. Move relevant code to MyAvataar or AvatarManager
    _avatarManager.init();
    _myCamera.setMode(CAMERA_MODE_FIRST_PERSON);

    _mirrorCamera.setMode(CAMERA_MODE_MIRROR);

    OculusManager::connect();
    if (OculusManager::isConnected()) {
        QMetaObject::invokeMethod(Menu::getInstance()->getActionForOption(MenuOption::Fullscreen),
                                  "trigger",
                                  Qt::QueuedConnection);
    }

    TV3DManager::connect();
    if (TV3DManager::isConnected()) {
        QMetaObject::invokeMethod(Menu::getInstance()->getActionForOption(MenuOption::Fullscreen),
                                  "trigger",
                                  Qt::QueuedConnection);
    }

    _timerStart.start();
    _lastTimeUpdated.start();

    Menu::getInstance()->loadSettings();
    _audio.setReceivedAudioStreamSettings(Menu::getInstance()->getReceivedAudioStreamSettings());
    
    // when --url in command line, teleport to location
    const QString HIFI_URL_COMMAND_LINE_KEY = "--url";
    int urlIndex = arguments().indexOf(HIFI_URL_COMMAND_LINE_KEY);
    if (urlIndex != -1) {
        AddressManager::getInstance().handleLookupString(arguments().value(urlIndex + 1));
    } else {
        // check if we have a URL in settings to load to jump back to
        // we load this separate from the other settings so we don't double lookup a URL
        QSettings* interfaceSettings = lockSettings();
        QVariant addressVariant = interfaceSettings->value(SETTINGS_ADDRESS_KEY);
        
        QString addressString = addressVariant.isNull()
            ? DEFAULT_HIFI_ADDRESS : addressVariant.toUrl().toString();
        
        unlockSettings();
        
        AddressManager::getInstance().handleLookupString(addressString);
    }
    
    qDebug() << "Loaded settings";
    
#ifdef __APPLE__
    if (Menu::getInstance()->isOptionChecked(MenuOption::SixenseEnabled)) {
        // on OS X we only setup sixense if the user wants it on - this allows running without the hid_init crash
        // if hydra support is temporarily not required
        Menu::getInstance()->toggleSixense(true);
    }
#else
    // setup sixense
    Menu::getInstance()->toggleSixense(true);
#endif

    // initialize our face trackers after loading the menu settings
    DependencyManager::get<Faceshift>()->init();
    DependencyManager::get<Visage>()->init();

    Leapmotion::init();

    // fire off an immediate domain-server check in now that settings are loaded
    DependencyManager::get<NodeList>()->sendDomainServerCheckIn();

    // Set up VoxelSystem after loading preferences so we can get the desired max voxel count
    _voxels.setMaxVoxels(Menu::getInstance()->getMaxVoxels());
    _voxels.setDisableFastVoxelPipeline(false);
    _voxels.init();

    _entities.init();
    _entities.setViewFrustum(getViewFrustum());

    EntityTree* entityTree = _entities.getTree();
    _entityCollisionSystem.init(&_entityEditSender, entityTree, _voxels.getTree(), &_audio, &_avatarManager);
    entityTree->setSimulation(&_entityCollisionSystem);

    // connect the _entityCollisionSystem to our script engine's EntityScriptingInterface
    connect(&_entityCollisionSystem, &EntityCollisionSystem::entityCollisionWithVoxel,
            ScriptEngine::getEntityScriptingInterface(), &EntityScriptingInterface::entityCollisionWithVoxel);

    connect(&_entityCollisionSystem, &EntityCollisionSystem::entityCollisionWithEntity,
            ScriptEngine::getEntityScriptingInterface(), &EntityScriptingInterface::entityCollisionWithEntity);

    // connect the _entityCollisionSystem to our EntityTreeRenderer since that's what handles running entity scripts
    connect(&_entityCollisionSystem, &EntityCollisionSystem::entityCollisionWithVoxel,
            &_entities, &EntityTreeRenderer::entityCollisionWithVoxel);

    connect(&_entityCollisionSystem, &EntityCollisionSystem::entityCollisionWithEntity,
            &_entities, &EntityTreeRenderer::entityCollisionWithEntity);

    // connect the _entities (EntityTreeRenderer) to our script engine's EntityScriptingInterface for firing
    // of events related clicking, hovering over, and entering entities
    _entities.connectSignalsToSlots(ScriptEngine::getEntityScriptingInterface());

    _entityClipboardRenderer.init();
    _entityClipboardRenderer.setViewFrustum(getViewFrustum());
    _entityClipboardRenderer.setTree(&_entityClipboard);

    _metavoxels.init();

    GLCanvas::SharedPointer glCanvas = DependencyManager::get<GLCanvas>();
    _audio.init(glCanvas.data());
    _rearMirrorTools = new RearMirrorTools(glCanvas.data(), _mirrorViewRect, _settings);

    connect(_rearMirrorTools, SIGNAL(closeView()), SLOT(closeMirrorView()));
    connect(_rearMirrorTools, SIGNAL(restoreView()), SLOT(restoreMirrorView()));
    connect(_rearMirrorTools, SIGNAL(shrinkView()), SLOT(shrinkMirrorView()));
    connect(_rearMirrorTools, SIGNAL(resetView()), SLOT(resetSensors()));

    connect(getAudio(), &Audio::muteToggled, AudioDeviceScriptingInterface::getInstance(),
        &AudioDeviceScriptingInterface::muteToggled, Qt::DirectConnection);

    // save settings when avatar changes
    connect(_myAvatar, &MyAvatar::transformChanged, this, &Application::bumpSettings);

    // make sure our texture cache knows about window size changes
    DependencyManager::get<TextureCache>()->associateWithWidget(glCanvas.data());

    // initialize the GlowEffect with our widget
    DependencyManager::get<GlowEffect>()->init(glCanvas.data(),
                                               Menu::getInstance()->isOptionChecked(MenuOption::EnableGlowEffect));
}

void Application::closeMirrorView() {
    if (Menu::getInstance()->isOptionChecked(MenuOption::Mirror)) {
        Menu::getInstance()->triggerOption(MenuOption::Mirror);
    }
}

void Application::restoreMirrorView() {
    if (!Menu::getInstance()->isOptionChecked(MenuOption::FullscreenMirror)) {
        Menu::getInstance()->triggerOption(MenuOption::FullscreenMirror);
    }
}

void Application::shrinkMirrorView() {
    if (Menu::getInstance()->isOptionChecked(MenuOption::FullscreenMirror)) {
        Menu::getInstance()->triggerOption(MenuOption::FullscreenMirror);
    }
}

const float HEAD_SPHERE_RADIUS = 0.1f;

bool Application::isLookingAtMyAvatar(Avatar* avatar) {
    glm::vec3 theirLookAt = avatar->getHead()->getLookAtPosition();
    glm::vec3 myEyePosition = _myAvatar->getHead()->getEyePosition();
    if (pointInSphere(theirLookAt, myEyePosition, HEAD_SPHERE_RADIUS * _myAvatar->getScale())) {
        return true;
    }
    return false;
}

void Application::updateLOD() {
    PerformanceTimer perfTimer("LOD");
    // adjust it unless we were asked to disable this feature, or if we're currently in throttleRendering mode
    if (!Menu::getInstance()->isOptionChecked(MenuOption::DisableAutoAdjustLOD) && !isThrottleRendering()) {
        Menu::getInstance()->autoAdjustLOD(_fps);
    } else {
        Menu::getInstance()->resetLODAdjust();
    }
}

void Application::updateMouseRay() {
    PerformanceTimer perfTimer("mouseRay");

    bool showWarnings = Menu::getInstance()->isOptionChecked(MenuOption::PipelineWarnings);
    PerformanceWarning warn(showWarnings, "Application::updateMouseRay()");

    // make sure the frustum is up-to-date
    loadViewFrustum(_myCamera, _viewFrustum);

    PickRay pickRay = _myCamera.computePickRay(getTrueMouseX(), getTrueMouseY());
    _mouseRayOrigin = pickRay.origin;
    _mouseRayDirection = pickRay.direction;
    
    // adjust for mirroring
    if (_myCamera.getMode() == CAMERA_MODE_MIRROR) {
        glm::vec3 mouseRayOffset = _mouseRayOrigin - _viewFrustum.getPosition();
        _mouseRayOrigin -= 2.0f * (_viewFrustum.getDirection() * glm::dot(_viewFrustum.getDirection(), mouseRayOffset) +
            _viewFrustum.getRight() * glm::dot(_viewFrustum.getRight(), mouseRayOffset));
        _mouseRayDirection -= 2.0f * (_viewFrustum.getDirection() * glm::dot(_viewFrustum.getDirection(), _mouseRayDirection) +
            _viewFrustum.getRight() * glm::dot(_viewFrustum.getRight(), _mouseRayDirection));
    }
}

void Application::updateFaceshift() {
    bool showWarnings = Menu::getInstance()->isOptionChecked(MenuOption::PipelineWarnings);
    PerformanceWarning warn(showWarnings, "Application::updateFaceshift()");
    Faceshift::SharedPointer faceshift = DependencyManager::get<Faceshift>();
    //  Update faceshift
    faceshift->update();

    //  Copy angular velocity if measured by faceshift, to the head
    if (faceshift->isActive()) {
        _myAvatar->getHead()->setAngularVelocity(faceshift->getHeadAngularVelocity());
    }
}

void Application::updateVisage() {
    bool showWarnings = Menu::getInstance()->isOptionChecked(MenuOption::PipelineWarnings);
    PerformanceWarning warn(showWarnings, "Application::updateVisage()");

    //  Update Visage
    DependencyManager::get<Visage>()->update();
}

void Application::updateDDE() {
    bool showWarnings = Menu::getInstance()->isOptionChecked(MenuOption::PipelineWarnings);
    PerformanceWarning warn(showWarnings, "Application::updateDDE()");
    
    //  Update Cara
    DependencyManager::get<DdeFaceTracker>()->update();
}

void Application::updateMyAvatarLookAtPosition() {
    PerformanceTimer perfTimer("lookAt");
    bool showWarnings = Menu::getInstance()->isOptionChecked(MenuOption::PipelineWarnings);
    PerformanceWarning warn(showWarnings, "Application::updateMyAvatarLookAtPosition()");

    _myAvatar->updateLookAtTargetAvatar();
    FaceTracker* tracker = getActiveFaceTracker();

    bool isLookingAtSomeone = false;
    glm::vec3 lookAtSpot;
    if (_myCamera.getMode() == CAMERA_MODE_MIRROR) {
        //  When I am in mirror mode, just look right at the camera (myself)
        if (!OculusManager::isConnected()) {
            lookAtSpot = _myCamera.getPosition();
        } else {
            if (_myAvatar->isLookingAtLeftEye()) {
                lookAtSpot = OculusManager::getLeftEyePosition();
            } else {
                lookAtSpot = OculusManager::getRightEyePosition();
            }
        }
 
    } else {
        AvatarSharedPointer lookingAt = _myAvatar->getLookAtTargetAvatar().toStrongRef();
        if (lookingAt && _myAvatar != lookingAt.data()) {
            
            isLookingAtSomeone = true;
            //  If I am looking at someone else, look directly at one of their eyes
            if (tracker) {
                //  If a face tracker is active, look at the eye for the side my gaze is biased toward
                if (tracker->getEstimatedEyeYaw() > _myAvatar->getHead()->getFinalYaw()) {
                    // Look at their right eye
                    lookAtSpot = static_cast<Avatar*>(lookingAt.data())->getHead()->getRightEyePosition();
                } else {
                    // Look at their left eye
                    lookAtSpot = static_cast<Avatar*>(lookingAt.data())->getHead()->getLeftEyePosition();
                }
            } else {
                //  Need to add randomly looking back and forth between left and right eye for case with no tracker
                if (_myAvatar->isLookingAtLeftEye()) {
                    lookAtSpot = static_cast<Avatar*>(lookingAt.data())->getHead()->getLeftEyePosition();
                } else {
                    lookAtSpot = static_cast<Avatar*>(lookingAt.data())->getHead()->getRightEyePosition();
                }
            }
        } else {
            //  I am not looking at anyone else, so just look forward
            lookAtSpot = _myAvatar->getHead()->getEyePosition() +
                (_myAvatar->getHead()->getFinalOrientationInWorldFrame() * glm::vec3(0.0f, 0.0f, -TREE_SCALE));
        }
    }
    //
    //  Deflect the eyes a bit to match the detected Gaze from 3D camera if active
    //
    if (tracker) {
        float eyePitch = tracker->getEstimatedEyePitch();
        float eyeYaw = tracker->getEstimatedEyeYaw();
        const float GAZE_DEFLECTION_REDUCTION_DURING_EYE_CONTACT = 0.1f;
        // deflect using Faceshift gaze data
        glm::vec3 origin = _myAvatar->getHead()->getEyePosition();
        float pitchSign = (_myCamera.getMode() == CAMERA_MODE_MIRROR) ? -1.0f : 1.0f;
        float deflection = Menu::getInstance()->getFaceshiftEyeDeflection();
        if (isLookingAtSomeone) {
            deflection *= GAZE_DEFLECTION_REDUCTION_DURING_EYE_CONTACT;
        }
        lookAtSpot = origin + _myCamera.getRotation() * glm::quat(glm::radians(glm::vec3(
            eyePitch * pitchSign * deflection, eyeYaw * deflection, 0.0f))) *
                glm::inverse(_myCamera.getRotation()) * (lookAtSpot - origin);
    }

    _myAvatar->getHead()->setLookAtPosition(lookAtSpot);
}

void Application::updateThreads(float deltaTime) {
    PerformanceTimer perfTimer("updateThreads");
    bool showWarnings = Menu::getInstance()->isOptionChecked(MenuOption::PipelineWarnings);
    PerformanceWarning warn(showWarnings, "Application::updateThreads()");

    // parse voxel packets
    if (!_enableProcessVoxelsThread) {
        _octreeProcessor.threadRoutine();
        _voxelHideShowThread.threadRoutine();
        _voxelEditSender.threadRoutine();
        _entityEditSender.threadRoutine();
    }
}

void Application::updateMetavoxels(float deltaTime) {
    PerformanceTimer perfTimer("updateMetavoxels");
    bool showWarnings = Menu::getInstance()->isOptionChecked(MenuOption::PipelineWarnings);
    PerformanceWarning warn(showWarnings, "Application::updateMetavoxels()");

    if (Menu::getInstance()->isOptionChecked(MenuOption::Metavoxels)) {
        _metavoxels.simulate(deltaTime);
    }
}

void Application::cameraMenuChanged() {
    if (Menu::getInstance()->isOptionChecked(MenuOption::FullscreenMirror)) {
        if (_myCamera.getMode() != CAMERA_MODE_MIRROR) {
            _myCamera.setMode(CAMERA_MODE_MIRROR);
        }
    } else if (Menu::getInstance()->isOptionChecked(MenuOption::FirstPerson)) {
        if (_myCamera.getMode() != CAMERA_MODE_FIRST_PERSON) {
            _myCamera.setMode(CAMERA_MODE_FIRST_PERSON);
        }
    } else {
        if (_myCamera.getMode() != CAMERA_MODE_THIRD_PERSON) {
            _myCamera.setMode(CAMERA_MODE_THIRD_PERSON);
        }
    }
}

void Application::updateCamera(float deltaTime) {
    PerformanceTimer perfTimer("updateCamera");
    bool showWarnings = Menu::getInstance()->isOptionChecked(MenuOption::PipelineWarnings);
    PerformanceWarning warn(showWarnings, "Application::updateCamera()");

    if (!OculusManager::isConnected() && !TV3DManager::isConnected() &&
            Menu::getInstance()->isOptionChecked(MenuOption::OffAxisProjection)) {
        FaceTracker* tracker = getActiveFaceTracker();
        if (tracker) {
            const float EYE_OFFSET_SCALE = 0.025f;
            glm::vec3 position = tracker->getHeadTranslation() * EYE_OFFSET_SCALE;
            float xSign = (_myCamera.getMode() == CAMERA_MODE_MIRROR) ? 1.0f : -1.0f;
            _myCamera.setEyeOffsetPosition(glm::vec3(position.x * xSign, position.y, -position.z));
            updateProjectionMatrix();
        }
    }
}

void Application::updateDialogs(float deltaTime) {
    PerformanceTimer perfTimer("updateDialogs");
    bool showWarnings = Menu::getInstance()->isOptionChecked(MenuOption::PipelineWarnings);
    PerformanceWarning warn(showWarnings, "Application::updateDialogs()");

    // Update bandwidth dialog, if any
    BandwidthDialog* bandwidthDialog = Menu::getInstance()->getBandwidthDialog();
    if (bandwidthDialog) {
        bandwidthDialog->update();
    }

    OctreeStatsDialog* octreeStatsDialog = Menu::getInstance()->getOctreeStatsDialog();
    if (octreeStatsDialog) {
        octreeStatsDialog->update();
    }
}

void Application::updateCursor(float deltaTime) {
    PerformanceTimer perfTimer("updateCursor");
    bool showWarnings = Menu::getInstance()->isOptionChecked(MenuOption::PipelineWarnings);
    PerformanceWarning warn(showWarnings, "Application::updateCursor()");

    bool hideMouse = false;
    bool underMouse = QGuiApplication::topLevelAt(QCursor::pos()) ==
                      Application::getInstance()->getWindow()->windowHandle();
    
    static const int HIDE_CURSOR_TIMEOUT = 3 * USECS_PER_SECOND; // 3 second
    int elapsed = usecTimestampNow() - _lastMouseMove;
    if ((elapsed > HIDE_CURSOR_TIMEOUT)  ||
        (OculusManager::isConnected() && Menu::getInstance()->isOptionChecked(MenuOption::EnableVRMode))) {
        hideMouse = underMouse;
    }
    
    setCursorVisible(!hideMouse);
}

void Application::setCursorVisible(bool visible) {
    if (visible) {
        if (overrideCursor() != NULL) {
            restoreOverrideCursor();
        }
    } else {
        if (overrideCursor() != NULL) {
            changeOverrideCursor(Qt::BlankCursor);
        } else {
            setOverrideCursor(Qt::BlankCursor);
        }
    }
}

void Application::update(float deltaTime) {
    bool showWarnings = Menu::getInstance()->isOptionChecked(MenuOption::PipelineWarnings);
    PerformanceWarning warn(showWarnings, "Application::update()");

    updateLOD();
    updateMouseRay(); // check what's under the mouse and update the mouse voxel
    {
        PerformanceTimer perfTimer("devices");
        DeviceTracker::updateAll();
        updateFaceshift();
        updateVisage();
        SixenseManager::getInstance().update(deltaTime);
        JoystickScriptingInterface::getInstance().update();
        _prioVR.update(deltaTime);

    }
    
    // Dispatch input events
    _controllerScriptingInterface.updateInputControllers();

    updateThreads(deltaTime); // If running non-threaded, then give the threads some time to process...
    
    _avatarManager.updateOtherAvatars(deltaTime); //loop through all the other avatars and simulate them...

    updateMetavoxels(deltaTime); // update metavoxels
    updateCamera(deltaTime); // handle various camera tweaks like off axis projection
    updateDialogs(deltaTime); // update various stats dialogs if present
    updateCursor(deltaTime); // Handle cursor updates

    if (!_aboutToQuit) {
        PerformanceTimer perfTimer("entities");
        // NOTE: the _entities.update() call below will wait for lock 
        // and will simulate entity motion (the EntityTree has been given an EntitySimulation).  
        _entities.update(); // update the models...
        // The _entityCollisionSystem.updateCollisions() call below merely tries for lock,
        // and on failure it skips collision detection.
        _entityCollisionSystem.updateCollisions(); // collide the entities...
    }

    {
        PerformanceTimer perfTimer("overlays");
        _overlays.update(deltaTime);
    }
    
    {
        PerformanceTimer perfTimer("myAvatar");
        updateMyAvatarLookAtPosition();
        updateMyAvatar(deltaTime); // Sample hardware, update view frustum if needed, and send avatar data to mixer/nodes
    }

    {
        PerformanceTimer perfTimer("emitSimulating");
        // let external parties know we're updating
        emit simulating(deltaTime);
    }

    // Update _viewFrustum with latest camera and view frustum data...
    // NOTE: we get this from the view frustum, to make it simpler, since the
    // loadViewFrumstum() method will get the correct details from the camera
    // We could optimize this to not actually load the viewFrustum, since we don't
    // actually need to calculate the view frustum planes to send these details
    // to the server.
    {
        PerformanceTimer perfTimer("loadViewFrustum");
        loadViewFrustum(_myCamera, _viewFrustum);
    }

    quint64 now = usecTimestampNow();

    // Update my voxel servers with my current voxel query...
    {
        PerformanceTimer perfTimer("queryOctree");
        quint64 sinceLastQuery = now - _lastQueriedTime;
        const quint64 TOO_LONG_SINCE_LAST_QUERY = 3 * USECS_PER_SECOND;
        bool queryIsDue = sinceLastQuery > TOO_LONG_SINCE_LAST_QUERY;
        bool viewIsDifferentEnough = !_lastQueriedViewFrustum.isVerySimilar(_viewFrustum);

        // if it's been a while since our last query or the view has significantly changed then send a query, otherwise suppress it
        if (queryIsDue || viewIsDifferentEnough) {
            _lastQueriedTime = now;

            if (Menu::getInstance()->isOptionChecked(MenuOption::Voxels)) {
                queryOctree(NodeType::VoxelServer, PacketTypeVoxelQuery, _voxelServerJurisdictions);
            }
            if (Menu::getInstance()->isOptionChecked(MenuOption::Entities)) {
                queryOctree(NodeType::EntityServer, PacketTypeEntityQuery, _entityServerJurisdictions);
            }
            _lastQueriedViewFrustum = _viewFrustum;
        }
    }

    // sent nack packets containing missing sequence numbers of received packets from nodes
    {
        quint64 sinceLastNack = now - _lastNackTime;
        const quint64 TOO_LONG_SINCE_LAST_NACK = 1 * USECS_PER_SECOND;
        if (sinceLastNack > TOO_LONG_SINCE_LAST_NACK) {
            _lastNackTime = now;
            sendNackPackets();
        }
    }

    // send packet containing downstream audio stats to the AudioMixer 
    {
        quint64 sinceLastNack = now - _lastSendDownstreamAudioStats;
        if (sinceLastNack > TOO_LONG_SINCE_LAST_SEND_DOWNSTREAM_AUDIO_STATS) {
            _lastSendDownstreamAudioStats = now;

            QMetaObject::invokeMethod(&_audio, "sendDownstreamAudioStatsPacket", Qt::QueuedConnection);
        }
    }
}

void Application::updateMyAvatar(float deltaTime) {
    bool showWarnings = Menu::getInstance()->isOptionChecked(MenuOption::PipelineWarnings);
    PerformanceWarning warn(showWarnings, "Application::updateMyAvatar()");

    _myAvatar->update(deltaTime);

    {
        // send head/hand data to the avatar mixer and voxel server
        PerformanceTimer perfTimer("send");
        QByteArray packet = byteArrayWithPopulatedHeader(PacketTypeAvatarData);
        packet.append(_myAvatar->toByteArray());
        controlledBroadcastToNodes(packet, NodeSet() << NodeType::AvatarMixer);
    }
}

int Application::sendNackPackets() {

    if (Menu::getInstance()->isOptionChecked(MenuOption::DisableNackPackets)) {
        return 0;
    }

    int packetsSent = 0;
    char packet[MAX_PACKET_SIZE];

    // iterates thru all nodes in NodeList
    auto nodeList = DependencyManager::get<NodeList>();
    
    nodeList->eachNode([&](const SharedNodePointer& node){
        
        if (node->getActiveSocket()
            && (node->getType() == NodeType::VoxelServer || node->getType() == NodeType::EntityServer)) {
            
            QUuid nodeUUID = node->getUUID();
            
            // if there are octree packets from this node that are waiting to be processed,
            // don't send a NACK since the missing packets may be among those waiting packets.
            if (_octreeProcessor.hasPacketsToProcessFrom(nodeUUID)) {
                return;
            }
            
            _octreeSceneStatsLock.lockForRead();
            
            // retreive octree scene stats of this node
            if (_octreeServerSceneStats.find(nodeUUID) == _octreeServerSceneStats.end()) {
                _octreeSceneStatsLock.unlock();
                return;
            }
            
            // get sequence number stats of node, prune its missing set, and make a copy of the missing set
            SequenceNumberStats& sequenceNumberStats = _octreeServerSceneStats[nodeUUID].getIncomingOctreeSequenceNumberStats();
            sequenceNumberStats.pruneMissingSet();
            const QSet<OCTREE_PACKET_SEQUENCE> missingSequenceNumbers = sequenceNumberStats.getMissingSet();
            
            _octreeSceneStatsLock.unlock();
            
            // construct nack packet(s) for this node
            int numSequenceNumbersAvailable = missingSequenceNumbers.size();
            QSet<OCTREE_PACKET_SEQUENCE>::const_iterator missingSequenceNumbersIterator = missingSequenceNumbers.constBegin();
            while (numSequenceNumbersAvailable > 0) {
                
                char* dataAt = packet;
                int bytesRemaining = MAX_PACKET_SIZE;
                
                // pack header
                int numBytesPacketHeader = populatePacketHeader(packet, PacketTypeOctreeDataNack);
                dataAt += numBytesPacketHeader;
                bytesRemaining -= numBytesPacketHeader;
                
                // calculate and pack the number of sequence numbers
                int numSequenceNumbersRoomFor = (bytesRemaining - sizeof(uint16_t)) / sizeof(OCTREE_PACKET_SEQUENCE);
                uint16_t numSequenceNumbers = min(numSequenceNumbersAvailable, numSequenceNumbersRoomFor);
                uint16_t* numSequenceNumbersAt = (uint16_t*)dataAt;
                *numSequenceNumbersAt = numSequenceNumbers;
                dataAt += sizeof(uint16_t);
                
                // pack sequence numbers
                for (int i = 0; i < numSequenceNumbers; i++) {
                    OCTREE_PACKET_SEQUENCE* sequenceNumberAt = (OCTREE_PACKET_SEQUENCE*)dataAt;
                    *sequenceNumberAt = *missingSequenceNumbersIterator;
                    dataAt += sizeof(OCTREE_PACKET_SEQUENCE);
                    
                    missingSequenceNumbersIterator++;
                }
                numSequenceNumbersAvailable -= numSequenceNumbers;
                
                // send it
                nodeList->writeUnverifiedDatagram(packet, dataAt - packet, node);
                packetsSent++;
            }
        }
    });

    return packetsSent;
}

void Application::queryOctree(NodeType_t serverType, PacketType packetType, NodeToJurisdictionMap& jurisdictions) {

    //qDebug() << ">>> inside... queryOctree()... _viewFrustum.getFieldOfView()=" << _viewFrustum.getFieldOfView();
    bool wantExtraDebugging = getLogger()->extraDebugging();

    // These will be the same for all servers, so we can set them up once and then reuse for each server we send to.
    _octreeQuery.setWantLowResMoving(true);
    _octreeQuery.setWantColor(true);
    _octreeQuery.setWantDelta(true);
    _octreeQuery.setWantOcclusionCulling(false);
    _octreeQuery.setWantCompression(true);

    _octreeQuery.setCameraPosition(_viewFrustum.getPosition());
    _octreeQuery.setCameraOrientation(_viewFrustum.getOrientation());
    _octreeQuery.setCameraFov(_viewFrustum.getFieldOfView());
    _octreeQuery.setCameraAspectRatio(_viewFrustum.getAspectRatio());
    _octreeQuery.setCameraNearClip(_viewFrustum.getNearClip());
    _octreeQuery.setCameraFarClip(_viewFrustum.getFarClip());
    _octreeQuery.setCameraEyeOffsetPosition(_viewFrustum.getEyeOffsetPosition());
    _octreeQuery.setOctreeSizeScale(Menu::getInstance()->getVoxelSizeScale());
    _octreeQuery.setBoundaryLevelAdjust(Menu::getInstance()->getBoundaryLevelAdjust());

    unsigned char queryPacket[MAX_PACKET_SIZE];

    // Iterate all of the nodes, and get a count of how many voxel servers we have...
    int totalServers = 0;
    int inViewServers = 0;
    int unknownJurisdictionServers = 0;

    auto nodeList = DependencyManager::get<NodeList>();
    
    nodeList->eachNode([&](const SharedNodePointer& node) {
        // only send to the NodeTypes that are serverType
        if (node->getActiveSocket() && node->getType() == serverType) {
            totalServers++;

            // get the server bounds for this server
            QUuid nodeUUID = node->getUUID();

            // if we haven't heard from this voxel server, go ahead and send it a query, so we
            // can get the jurisdiction...
            if (jurisdictions.find(nodeUUID) == jurisdictions.end()) {
                unknownJurisdictionServers++;
            } else {
                const JurisdictionMap& map = (jurisdictions)[nodeUUID];

                unsigned char* rootCode = map.getRootOctalCode();

                if (rootCode) {
                    VoxelPositionSize rootDetails;
                    voxelDetailsForCode(rootCode, rootDetails);
                    AACube serverBounds(glm::vec3(rootDetails.x, rootDetails.y, rootDetails.z), rootDetails.s);
                    serverBounds.scale(TREE_SCALE);

                    ViewFrustum::location serverFrustumLocation = _viewFrustum.cubeInFrustum(serverBounds);

                    if (serverFrustumLocation != ViewFrustum::OUTSIDE) {
                        inViewServers++;
                    }
                }
            }
        }
    });

    if (wantExtraDebugging) {
        qDebug("Servers: total %d, in view %d, unknown jurisdiction %d",
            totalServers, inViewServers, unknownJurisdictionServers);
    }

    int perServerPPS = 0;
    const int SMALL_BUDGET = 10;
    int perUnknownServer = SMALL_BUDGET;
    int totalPPS = Menu::getInstance()->getMaxVoxelPacketsPerSecond();

    // determine PPS based on number of servers
    if (inViewServers >= 1) {
        // set our preferred PPS to be exactly evenly divided among all of the voxel servers... and allocate 1 PPS
        // for each unknown jurisdiction server
        perServerPPS = (totalPPS / inViewServers) - (unknownJurisdictionServers * perUnknownServer);
    } else {
        if (unknownJurisdictionServers > 0) {
            perUnknownServer = (totalPPS / unknownJurisdictionServers);
        }
    }

    if (wantExtraDebugging) {
        qDebug("perServerPPS: %d perUnknownServer: %d", perServerPPS, perUnknownServer);
    }
    
    nodeList->eachNode([&](const SharedNodePointer& node){
        // only send to the NodeTypes that are serverType
        if (node->getActiveSocket() && node->getType() == serverType) {
            
            
            // get the server bounds for this server
            QUuid nodeUUID = node->getUUID();
            
            bool inView = false;
            bool unknownView = false;
            
            // if we haven't heard from this voxel server, go ahead and send it a query, so we
            // can get the jurisdiction...
            if (jurisdictions.find(nodeUUID) == jurisdictions.end()) {
                unknownView = true; // assume it's in view
                if (wantExtraDebugging) {
                    qDebug() << "no known jurisdiction for node " << *node << ", assume it's visible.";
                }
            } else {
                const JurisdictionMap& map = (jurisdictions)[nodeUUID];
                
                unsigned char* rootCode = map.getRootOctalCode();
                
                if (rootCode) {
                    VoxelPositionSize rootDetails;
                    voxelDetailsForCode(rootCode, rootDetails);
                    AACube serverBounds(glm::vec3(rootDetails.x, rootDetails.y, rootDetails.z), rootDetails.s);
                    serverBounds.scale(TREE_SCALE);
                    
                    ViewFrustum::location serverFrustumLocation = _viewFrustum.cubeInFrustum(serverBounds);
                    if (serverFrustumLocation != ViewFrustum::OUTSIDE) {
                        inView = true;
                    } else {
                        inView = false;
                    }
                } else {
                    if (wantExtraDebugging) {
                        qDebug() << "Jurisdiction without RootCode for node " << *node << ". That's unusual!";
                    }
                }
            }
            
            if (inView) {
                _octreeQuery.setMaxOctreePacketsPerSecond(perServerPPS);
            } else if (unknownView) {
                if (wantExtraDebugging) {
                    qDebug() << "no known jurisdiction for node " << *node << ", give it budget of "
                    << perUnknownServer << " to send us jurisdiction.";
                }
                
                // set the query's position/orientation to be degenerate in a manner that will get the scene quickly
                // If there's only one server, then don't do this, and just let the normal voxel query pass through
                // as expected... this way, we will actually get a valid scene if there is one to be seen
                if (totalServers > 1) {
                    _octreeQuery.setCameraPosition(glm::vec3(-0.1,-0.1,-0.1));
                    const glm::quat OFF_IN_NEGATIVE_SPACE = glm::quat(-0.5, 0, -0.5, 1.0);
                    _octreeQuery.setCameraOrientation(OFF_IN_NEGATIVE_SPACE);
                    _octreeQuery.setCameraNearClip(0.1f);
                    _octreeQuery.setCameraFarClip(0.1f);
                    if (wantExtraDebugging) {
                        qDebug() << "Using 'minimal' camera position for node" << *node;
                    }
                } else {
                    if (wantExtraDebugging) {
                        qDebug() << "Using regular camera position for node" << *node;
                    }
                }
                _octreeQuery.setMaxOctreePacketsPerSecond(perUnknownServer);
            } else {
                _octreeQuery.setMaxOctreePacketsPerSecond(0);
            }
            // set up the packet for sending...
            unsigned char* endOfQueryPacket = queryPacket;
            
            // insert packet type/version and node UUID
            endOfQueryPacket += populatePacketHeader(reinterpret_cast<char*>(endOfQueryPacket), packetType);
            
            // encode the query data...
            endOfQueryPacket += _octreeQuery.getBroadcastData(endOfQueryPacket);
            
            int packetLength = endOfQueryPacket - queryPacket;
            
            // make sure we still have an active socket
            nodeList->writeUnverifiedDatagram(reinterpret_cast<const char*>(queryPacket), packetLength, node);
            
            // Feed number of bytes to corresponding channel of the bandwidth meter
            _bandwidthMeter.outputStream(BandwidthMeter::VOXELS).updateValue(packetLength);
        }
    });
}

bool Application::isHMDMode() const {
    if (OculusManager::isConnected()) {
        return true;
    } else {
        return false;
    }
}

QRect Application::getDesirableApplicationGeometry() {
    QRect applicationGeometry = getWindow()->geometry();
    
    // If our parent window is on the HMD, then don't use it's geometry, instead use
    // the "main screen" geometry.
    HMDToolsDialog* hmdTools = Menu::getInstance()->getHMDToolsDialog();
    if (hmdTools && hmdTools->hasHMDScreen()) {
        QScreen* hmdScreen = hmdTools->getHMDScreen();
        QWindow* appWindow = getWindow()->windowHandle();
        QScreen* appScreen = appWindow->screen();

        // if our app's screen is the hmd screen, we don't want to place the
        // running scripts widget on it. So we need to pick a better screen.
        // we will use the screen for the HMDTools since it's a guarenteed
        // better screen.
        if (appScreen == hmdScreen) {
            QScreen* betterScreen = hmdTools->windowHandle()->screen();
            applicationGeometry = betterScreen->geometry();
        }
    }
    return applicationGeometry;
}

/////////////////////////////////////////////////////////////////////////////////////
// loadViewFrustum()
//
// Description: this will load the view frustum bounds for EITHER the head
//                 or the "myCamera".
//
void Application::loadViewFrustum(Camera& camera, ViewFrustum& viewFrustum) {
    // We will use these below, from either the camera or head vectors calculated above
    glm::vec3 position(camera.getPosition());
    float fov         = camera.getFieldOfView();    // degrees
    float nearClip    = camera.getNearClip();
    float farClip     = camera.getFarClip();
    float aspectRatio = camera.getAspectRatio();

    glm::quat rotation = camera.getRotation();

    // Set the viewFrustum up with the correct position and orientation of the camera
    viewFrustum.setPosition(position);
    viewFrustum.setOrientation(rotation);

    // Also make sure it's got the correct lens details from the camera
    viewFrustum.setAspectRatio(aspectRatio);
    viewFrustum.setFieldOfView(fov);    // degrees
    viewFrustum.setNearClip(nearClip);
    viewFrustum.setFarClip(farClip);
    viewFrustum.setEyeOffsetPosition(camera.getEyeOffsetPosition());
    viewFrustum.setEyeOffsetOrientation(camera.getEyeOffsetOrientation());

    // Ask the ViewFrustum class to calculate our corners
    viewFrustum.calculate();
}

glm::vec3 Application::getSunDirection() {
    return glm::normalize(_environment.getClosestData(_myCamera.getPosition()).getSunLocation(_myCamera.getPosition()) -
        _myCamera.getPosition());
}

void Application::updateShadowMap() {
    PerformanceTimer perfTimer("shadowMap");
    QOpenGLFramebufferObject* fbo = DependencyManager::get<TextureCache>()->getShadowFramebufferObject();
    fbo->bind();
    glEnable(GL_DEPTH_TEST);
    glClear(GL_COLOR_BUFFER_BIT | GL_DEPTH_BUFFER_BIT);

    glm::vec3 lightDirection = -getSunDirection();
    glm::quat rotation = rotationBetween(IDENTITY_FRONT, lightDirection);
    glm::quat inverseRotation = glm::inverse(rotation);
    
    const float SHADOW_MATRIX_DISTANCES[] = { 0.0f, 2.0f, 6.0f, 14.0f, 30.0f };
    const glm::vec2 MAP_COORDS[] = { glm::vec2(0.0f, 0.0f), glm::vec2(0.5f, 0.0f),
        glm::vec2(0.0f, 0.5f), glm::vec2(0.5f, 0.5f) };
    
    float frustumScale = 1.0f / (_viewFrustum.getFarClip() - _viewFrustum.getNearClip());
    loadViewFrustum(_myCamera, _viewFrustum);
    
    int matrixCount = 1;
    int targetSize = fbo->width();
    float targetScale = 1.0f;
    if (Menu::getInstance()->isOptionChecked(MenuOption::CascadedShadows)) {
        matrixCount = CASCADED_SHADOW_MATRIX_COUNT;
        targetSize = fbo->width() / 2;
        targetScale = 0.5f;
    }
    for (int i = 0; i < matrixCount; i++) {
        const glm::vec2& coord = MAP_COORDS[i];
        glViewport(coord.s * fbo->width(), coord.t * fbo->height(), targetSize, targetSize);

        float nearScale = SHADOW_MATRIX_DISTANCES[i] * frustumScale;
        float farScale = SHADOW_MATRIX_DISTANCES[i + 1] * frustumScale;
        glm::vec3 points[] = {
            glm::mix(_viewFrustum.getNearTopLeft(), _viewFrustum.getFarTopLeft(), nearScale),
            glm::mix(_viewFrustum.getNearTopRight(), _viewFrustum.getFarTopRight(), nearScale),
            glm::mix(_viewFrustum.getNearBottomLeft(), _viewFrustum.getFarBottomLeft(), nearScale),
            glm::mix(_viewFrustum.getNearBottomRight(), _viewFrustum.getFarBottomRight(), nearScale),
            glm::mix(_viewFrustum.getNearTopLeft(), _viewFrustum.getFarTopLeft(), farScale),
            glm::mix(_viewFrustum.getNearTopRight(), _viewFrustum.getFarTopRight(), farScale),
            glm::mix(_viewFrustum.getNearBottomLeft(), _viewFrustum.getFarBottomLeft(), farScale),
            glm::mix(_viewFrustum.getNearBottomRight(), _viewFrustum.getFarBottomRight(), farScale) };
        glm::vec3 center;
        for (size_t j = 0; j < sizeof(points) / sizeof(points[0]); j++) {
            center += points[j];
        }
        center /= (float)(sizeof(points) / sizeof(points[0]));
        float radius = 0.0f;
        for (size_t j = 0; j < sizeof(points) / sizeof(points[0]); j++) {
            radius = qMax(radius, glm::distance(points[j], center));
        }
        if (i < 3) {
            const float RADIUS_SCALE = 0.5f;
            _shadowDistances[i] = -glm::distance(_viewFrustum.getPosition(), center) - radius * RADIUS_SCALE;
        }
        center = inverseRotation * center;
        
        // to reduce texture "shimmer," move in texel increments
        float texelSize = (2.0f * radius) / targetSize;
        center = glm::vec3(roundf(center.x / texelSize) * texelSize, roundf(center.y / texelSize) * texelSize,
            roundf(center.z / texelSize) * texelSize);
        
        glm::vec3 minima(center.x - radius, center.y - radius, center.z - radius);
        glm::vec3 maxima(center.x + radius, center.y + radius, center.z + radius);

        // stretch out our extents in z so that we get all of the avatars
        minima.z -= _viewFrustum.getFarClip() * 0.5f;
        maxima.z += _viewFrustum.getFarClip() * 0.5f;

        // save the combined matrix for rendering
        _shadowMatrices[i] = glm::transpose(glm::translate(glm::vec3(coord, 0.0f)) *
            glm::scale(glm::vec3(targetScale, targetScale, 1.0f)) *
            glm::translate(glm::vec3(0.5f, 0.5f, 0.5f)) * glm::scale(glm::vec3(0.5f, 0.5f, 0.5f)) *
            glm::ortho(minima.x, maxima.x, minima.y, maxima.y, -maxima.z, -minima.z) * glm::mat4_cast(inverseRotation));

        // update the shadow view frustum
        _shadowViewFrustum.setPosition(rotation * ((minima + maxima) * 0.5f));
        _shadowViewFrustum.setOrientation(rotation);
        _shadowViewFrustum.setOrthographic(true);
        _shadowViewFrustum.setWidth(maxima.x - minima.x);
        _shadowViewFrustum.setHeight(maxima.y - minima.y);
        _shadowViewFrustum.setNearClip(minima.z);
        _shadowViewFrustum.setFarClip(maxima.z);
        _shadowViewFrustum.setEyeOffsetPosition(glm::vec3());
        _shadowViewFrustum.setEyeOffsetOrientation(glm::quat());
        _shadowViewFrustum.calculate();

        glMatrixMode(GL_PROJECTION);
        glPushMatrix();
        glLoadIdentity();
        glOrtho(minima.x, maxima.x, minima.y, maxima.y, -maxima.z, -minima.z);

        glMatrixMode(GL_MODELVIEW);
        glPushMatrix();
        glLoadIdentity();
        glm::vec3 axis = glm::axis(inverseRotation);
        glRotatef(glm::degrees(glm::angle(inverseRotation)), axis.x, axis.y, axis.z);

        // store view matrix without translation, which we'll use for precision-sensitive objects
        updateUntranslatedViewMatrix();
 
        // Equivalent to what is happening with _untranslatedViewMatrix and the _viewMatrixTranslation
        // the viewTransofmr object is updatded with the correct values and saved,
        // this is what is used for rendering the Entities and avatars
        Transform viewTransform;
        viewTransform.setRotation(rotation);
        setViewTransform(viewTransform);

        glEnable(GL_POLYGON_OFFSET_FILL);
        glPolygonOffset(1.1f, 4.0f); // magic numbers courtesy http://www.eecs.berkeley.edu/~ravir/6160/papers/shadowmaps.ppt

        {
            PerformanceTimer perfTimer("avatarManager");
            _avatarManager.renderAvatars(Avatar::SHADOW_RENDER_MODE);
        }

        {
            PerformanceTimer perfTimer("entities");
            _entities.render(RenderArgs::SHADOW_RENDER_MODE);
        }

        // render JS/scriptable overlays
        {
            PerformanceTimer perfTimer("3dOverlays");
            _overlays.render3D(false, RenderArgs::SHADOW_RENDER_MODE);
        }

        {
            PerformanceTimer perfTimer("3dOverlaysFront");
            _overlays.render3D(true, RenderArgs::SHADOW_RENDER_MODE);
        }

        glDisable(GL_POLYGON_OFFSET_FILL);

        glPopMatrix();

        glMatrixMode(GL_PROJECTION);
        glPopMatrix();

        glMatrixMode(GL_MODELVIEW);
    }
    
    fbo->release();
    
    GLCanvas::SharedPointer glCanvas = DependencyManager::get<GLCanvas>();
    glViewport(0, 0, glCanvas->getDeviceWidth(), glCanvas->getDeviceHeight());
}

const GLfloat WORLD_AMBIENT_COLOR[] = { 0.525f, 0.525f, 0.6f };
const GLfloat WORLD_DIFFUSE_COLOR[] = { 0.6f, 0.525f, 0.525f };
const GLfloat WORLD_SPECULAR_COLOR[] = { 0.94f, 0.94f, 0.737f, 1.0f };

void Application::setupWorldLight() {

    //  Setup 3D lights (after the camera transform, so that they are positioned in world space)
    glEnable(GL_COLOR_MATERIAL);
    glColorMaterial(GL_FRONT_AND_BACK, GL_AMBIENT_AND_DIFFUSE);

    glm::vec3 sunDirection = getSunDirection();
    GLfloat light_position0[] = { sunDirection.x, sunDirection.y, sunDirection.z, 0.0 };
    glLightfv(GL_LIGHT0, GL_POSITION, light_position0);
    glLightfv(GL_LIGHT0, GL_AMBIENT, WORLD_AMBIENT_COLOR);
    glLightfv(GL_LIGHT0, GL_DIFFUSE, WORLD_DIFFUSE_COLOR);
    glLightfv(GL_LIGHT0, GL_SPECULAR, WORLD_SPECULAR_COLOR);
    glMaterialfv(GL_FRONT, GL_SPECULAR, WORLD_SPECULAR_COLOR);
    glMateriali(GL_FRONT, GL_SHININESS, 96);
}

bool Application::shouldRenderMesh(float largestDimension, float distanceToCamera) {
    return Menu::getInstance()->shouldRenderMesh(largestDimension, distanceToCamera);
}

float Application::getSizeScale() const { 
    return Menu::getInstance()->getVoxelSizeScale();
}

int Application::getBoundaryLevelAdjust() const { 
    return Menu::getInstance()->getBoundaryLevelAdjust();
}

PickRay Application::computePickRay(float x, float y) {
    return getCamera()->computePickRay(x, y);
}

QImage Application::renderAvatarBillboard() {
    DependencyManager::get<TextureCache>()->getPrimaryFramebufferObject()->bind();

    // the "glow" here causes an alpha of one
    Glower glower;

    const int BILLBOARD_SIZE = 64;
    renderRearViewMirror(QRect(0, DependencyManager::get<GLCanvas>()->getDeviceHeight() - BILLBOARD_SIZE,
                               BILLBOARD_SIZE, BILLBOARD_SIZE),
                         true);

    QImage image(BILLBOARD_SIZE, BILLBOARD_SIZE, QImage::Format_ARGB32);
    glReadPixels(0, 0, BILLBOARD_SIZE, BILLBOARD_SIZE, GL_BGRA, GL_UNSIGNED_BYTE, image.bits());

    DependencyManager::get<TextureCache>()->getPrimaryFramebufferObject()->release();

    return image;
}

void Application::displaySide(Camera& whichCamera, bool selfAvatarOnly, RenderArgs::RenderSide renderSide) {
    PROFILE_RANGE(__FUNCTION__);
    PerformanceTimer perfTimer("display");
    PerformanceWarning warn(Menu::getInstance()->isOptionChecked(MenuOption::PipelineWarnings), "Application::displaySide()");
    // transform by eye offset

    // load the view frustum
    loadViewFrustum(whichCamera, _displayViewFrustum);

    // flip x if in mirror mode (also requires reversing winding order for backface culling)
    if (whichCamera.getMode() == CAMERA_MODE_MIRROR) {
        glScalef(-1.0f, 1.0f, 1.0f);
        glFrontFace(GL_CW);

    } else {
        glFrontFace(GL_CCW);
    }

    glm::vec3 eyeOffsetPos = whichCamera.getEyeOffsetPosition();
    glm::quat eyeOffsetOrient = whichCamera.getEyeOffsetOrientation();
    glm::vec3 eyeOffsetAxis = glm::axis(eyeOffsetOrient);
    glRotatef(-glm::degrees(glm::angle(eyeOffsetOrient)), eyeOffsetAxis.x, eyeOffsetAxis.y, eyeOffsetAxis.z);
    glTranslatef(-eyeOffsetPos.x, -eyeOffsetPos.y, -eyeOffsetPos.z);

    // transform view according to whichCamera
    // could be myCamera (if in normal mode)
    // or could be viewFrustumOffsetCamera if in offset mode

    glm::quat rotation = whichCamera.getRotation();
    glm::vec3 axis = glm::axis(rotation);
    glRotatef(-glm::degrees(glm::angle(rotation)), axis.x, axis.y, axis.z);

    // store view matrix without translation, which we'll use for precision-sensitive objects
    updateUntranslatedViewMatrix(-whichCamera.getPosition());

    // Equivalent to what is happening with _untranslatedViewMatrix and the _viewMatrixTranslation
    // the viewTransofmr object is updatded with the correct values and saved,
    // this is what is used for rendering the Entities and avatars
    Transform viewTransform;
    viewTransform.setTranslation(whichCamera.getPosition());
    viewTransform.setRotation(rotation);
    viewTransform.postTranslate(eyeOffsetPos);
    viewTransform.postRotate(eyeOffsetOrient);
    if (whichCamera.getMode() == CAMERA_MODE_MIRROR) {
         viewTransform.setScale(Transform::Vec3(-1.0f, 1.0f, 1.0f));
    }
    if (renderSide != RenderArgs::MONO) {
        glm::mat4 invView = glm::inverse(_untranslatedViewMatrix);
        
        viewTransform.evalFromRawMatrix(invView);
        viewTransform.preTranslate(_viewMatrixTranslation);
    }
    
    setViewTransform(viewTransform);

    glTranslatef(_viewMatrixTranslation.x, _viewMatrixTranslation.y, _viewMatrixTranslation.z);

    //  Setup 3D lights (after the camera transform, so that they are positioned in world space)
    {
        PerformanceTimer perfTimer("lights");
        setupWorldLight();
    }

    // setup shadow matrices (again, after the camera transform)
    int shadowMatrixCount = 0;
    if (Menu::getInstance()->isOptionChecked(MenuOption::SimpleShadows)) {
        shadowMatrixCount = 1;
    } else if (Menu::getInstance()->isOptionChecked(MenuOption::CascadedShadows)) {
        shadowMatrixCount = CASCADED_SHADOW_MATRIX_COUNT;
    }
    for (int i = shadowMatrixCount - 1; i >= 0; i--) {
        glActiveTexture(GL_TEXTURE0 + i);
        glTexGenfv(GL_S, GL_EYE_PLANE, (const GLfloat*)&_shadowMatrices[i][0]);
        glTexGenfv(GL_T, GL_EYE_PLANE, (const GLfloat*)&_shadowMatrices[i][1]);
        glTexGenfv(GL_R, GL_EYE_PLANE, (const GLfloat*)&_shadowMatrices[i][2]);
    }

    if (!selfAvatarOnly && Menu::getInstance()->isOptionChecked(MenuOption::Stars)) {
        PerformanceTimer perfTimer("stars");
        PerformanceWarning warn(Menu::getInstance()->isOptionChecked(MenuOption::PipelineWarnings),
            "Application::displaySide() ... stars...");
        if (!_stars.isStarsLoaded()) {
            _stars.generate(STARFIELD_NUM_STARS, STARFIELD_SEED);
        }
        // should be the first rendering pass - w/o depth buffer / lighting

        // compute starfield alpha based on distance from atmosphere
        float alpha = 1.0f;
        if (Menu::getInstance()->isOptionChecked(MenuOption::Atmosphere)) {
            const EnvironmentData& closestData = _environment.getClosestData(whichCamera.getPosition());
            float height = glm::distance(whichCamera.getPosition(),
                closestData.getAtmosphereCenter(whichCamera.getPosition()));
            if (height < closestData.getAtmosphereInnerRadius()) {
                alpha = 0.0f;

            } else if (height < closestData.getAtmosphereOuterRadius()) {
                alpha = (height - closestData.getAtmosphereInnerRadius()) /
                    (closestData.getAtmosphereOuterRadius() - closestData.getAtmosphereInnerRadius());
            }
        }

        // finally render the starfield
        _stars.render(whichCamera.getFieldOfView(), whichCamera.getAspectRatio(), whichCamera.getNearClip(), alpha);
    }

    if (Menu::getInstance()->isOptionChecked(MenuOption::Wireframe)) {
        glPolygonMode(GL_FRONT_AND_BACK, GL_LINE);
    }

    // draw the sky dome
    if (!selfAvatarOnly && Menu::getInstance()->isOptionChecked(MenuOption::Atmosphere)) {
        PerformanceTimer perfTimer("atmosphere");
        PerformanceWarning warn(Menu::getInstance()->isOptionChecked(MenuOption::PipelineWarnings),
            "Application::displaySide() ... atmosphere...");
        _environment.renderAtmospheres(whichCamera);
    }
    glEnable(GL_LIGHTING);
    glEnable(GL_DEPTH_TEST);

    DependencyManager::get<DeferredLightingEffect>()->prepare();

    if (!selfAvatarOnly) {
        // draw a red sphere
        float originSphereRadius = 0.05f;
        glColor3f(1,0,0);
        DependencyManager::get<GeometryCache>()->renderSphere(originSphereRadius, 15, 15);
        
        //  Draw voxels
        if (Menu::getInstance()->isOptionChecked(MenuOption::Voxels)) {
            PerformanceTimer perfTimer("voxels");
            PerformanceWarning warn(Menu::getInstance()->isOptionChecked(MenuOption::PipelineWarnings),
                "Application::displaySide() ... voxels...");
            _voxels.render();
        }

        // also, metavoxels
        if (Menu::getInstance()->isOptionChecked(MenuOption::Metavoxels)) {
            PerformanceTimer perfTimer("metavoxels");
            PerformanceWarning warn(Menu::getInstance()->isOptionChecked(MenuOption::PipelineWarnings),
                "Application::displaySide() ... metavoxels...");
            _metavoxels.render();
        }

        // render models...
        if (Menu::getInstance()->isOptionChecked(MenuOption::Entities)) {
            PerformanceTimer perfTimer("entities");
            PerformanceWarning warn(Menu::getInstance()->isOptionChecked(MenuOption::PipelineWarnings),
                "Application::displaySide() ... entities...");
            _entities.render(RenderArgs::DEFAULT_RENDER_MODE, renderSide);
        }

        // render JS/scriptable overlays
        {
            PerformanceTimer perfTimer("3dOverlays");
            _overlays.render3D(false);
        }

        // render the ambient occlusion effect if enabled
        if (Menu::getInstance()->isOptionChecked(MenuOption::AmbientOcclusion)) {
            PerformanceTimer perfTimer("ambientOcclusion");
            PerformanceWarning warn(Menu::getInstance()->isOptionChecked(MenuOption::PipelineWarnings),
                "Application::displaySide() ... AmbientOcclusion...");
            DependencyManager::get<AmbientOcclusionEffect>()->render();
        }
    }



    bool mirrorMode = (whichCamera.getMode() == CAMERA_MODE_MIRROR);
    {
        PerformanceTimer perfTimer("avatars");
        _avatarManager.renderAvatars(mirrorMode ? Avatar::MIRROR_RENDER_MODE : Avatar::NORMAL_RENDER_MODE,
            false, selfAvatarOnly);   
    }


    {
        PROFILE_RANGE("DeferredLighting"); 
        PerformanceTimer perfTimer("lighting");
        DependencyManager::get<DeferredLightingEffect>()->render();
    }

    {
        PerformanceTimer perfTimer("avatarsPostLighting");
        _avatarManager.renderAvatars(mirrorMode ? Avatar::MIRROR_RENDER_MODE : Avatar::NORMAL_RENDER_MODE,
            true, selfAvatarOnly);   
    }
    
    //Render the sixense lasers
    if (Menu::getInstance()->isOptionChecked(MenuOption::SixenseLasers)) {
        _myAvatar->renderLaserPointers();
    }

    if (!selfAvatarOnly) {
        _nodeBoundsDisplay.draw();
    
        //  Render the world box
        if (whichCamera.getMode() != CAMERA_MODE_MIRROR && Menu::getInstance()->isOptionChecked(MenuOption::Stats) && 
                Menu::getInstance()->isOptionChecked(MenuOption::UserInterface)) {
            PerformanceTimer perfTimer("worldBox");
            renderWorldBox();
        }

        // view frustum for debugging
        if (Menu::getInstance()->isOptionChecked(MenuOption::DisplayFrustum) && whichCamera.getMode() != CAMERA_MODE_MIRROR) {
            PerformanceTimer perfTimer("viewFrustum");
            PerformanceWarning warn(Menu::getInstance()->isOptionChecked(MenuOption::PipelineWarnings),
                "Application::displaySide() ... renderViewFrustum...");
            renderViewFrustum(_viewFrustum);
        }

        // render voxel fades if they exist
        if (_voxelFades.size() > 0) {
            PerformanceTimer perfTimer("voxelFades");
            PerformanceWarning warn(Menu::getInstance()->isOptionChecked(MenuOption::PipelineWarnings),
                "Application::displaySide() ... voxel fades...");
            _voxelFadesLock.lockForWrite();
            for(std::vector<VoxelFade>::iterator fade = _voxelFades.begin(); fade != _voxelFades.end();) {
                fade->render();
                if(fade->isDone()) {
                    fade = _voxelFades.erase(fade);
                } else {
                    ++fade;
                }
            }
            _voxelFadesLock.unlock();
        }

        // give external parties a change to hook in
        {
            PerformanceTimer perfTimer("inWorldInterface");
            emit renderingInWorldInterface();
        }
    }

    if (Menu::getInstance()->isOptionChecked(MenuOption::Wireframe)) {
        glPolygonMode(GL_FRONT_AND_BACK, GL_FILL);
    }

    // Render 3D overlays that should be drawn in front
    {
        PerformanceTimer perfTimer("3dOverlaysFront");
        glClear(GL_DEPTH_BUFFER_BIT);
        _overlays.render3D(true);
    }
}

void Application::updateUntranslatedViewMatrix(const glm::vec3& viewMatrixTranslation) {
    glGetFloatv(GL_MODELVIEW_MATRIX, (GLfloat*)&_untranslatedViewMatrix);
    _viewMatrixTranslation = viewMatrixTranslation;
}

void Application::setViewTransform(const Transform& view) {
    _viewTransform = view;
}

void Application::loadTranslatedViewMatrix(const glm::vec3& translation) {
    glLoadMatrixf((const GLfloat*)&_untranslatedViewMatrix);
    glTranslatef(translation.x + _viewMatrixTranslation.x, translation.y + _viewMatrixTranslation.y,
        translation.z + _viewMatrixTranslation.z);
}

void Application::getModelViewMatrix(glm::dmat4* modelViewMatrix) {
    (*modelViewMatrix) =_untranslatedViewMatrix;
    (*modelViewMatrix)[3] = _untranslatedViewMatrix * glm::vec4(_viewMatrixTranslation, 1);
}

void Application::getProjectionMatrix(glm::dmat4* projectionMatrix) {
    *projectionMatrix = _projectionMatrix;
}

void Application::computeOffAxisFrustum(float& left, float& right, float& bottom, float& top, float& nearVal,
    float& farVal, glm::vec4& nearClipPlane, glm::vec4& farClipPlane) const {

    // allow 3DTV/Oculus to override parameters from camera
    _displayViewFrustum.computeOffAxisFrustum(left, right, bottom, top, nearVal, farVal, nearClipPlane, farClipPlane);
    if (OculusManager::isConnected()) {
        OculusManager::overrideOffAxisFrustum(left, right, bottom, top, nearVal, farVal, nearClipPlane, farClipPlane);
    
    } else if (TV3DManager::isConnected()) {
        TV3DManager::overrideOffAxisFrustum(left, right, bottom, top, nearVal, farVal, nearClipPlane, farClipPlane);    
    }
}

bool Application::getShadowsEnabled() { 
    return Menu::getInstance()->getShadowsEnabled(); 
}

bool Application::getCascadeShadowsEnabled() { 
    return Menu::getInstance()->isOptionChecked(MenuOption::CascadedShadows); 
}

glm::vec2 Application::getScaledScreenPoint(glm::vec2 projectedPoint) {
    GLCanvas::SharedPointer glCanvas = DependencyManager::get<GLCanvas>();
    float horizontalScale = glCanvas->getDeviceWidth() / 2.0f;
    float verticalScale   = glCanvas->getDeviceHeight() / 2.0f;

    // -1,-1 is 0,windowHeight
    // 1,1 is windowWidth,0

    // -1,1                    1,1
    // +-----------------------+
    // |           |           |
    // |           |           |
    // | -1,0      |           |
    // |-----------+-----------|
    // |          0,0          |
    // |           |           |
    // |           |           |
    // |           |           |
    // +-----------------------+
    // -1,-1                   1,-1

    glm::vec2 screenPoint((projectedPoint.x + 1.0) * horizontalScale,
        ((projectedPoint.y + 1.0) * -verticalScale) + glCanvas->getDeviceHeight());

    return screenPoint;
}

void Application::renderRearViewMirror(const QRect& region, bool billboard) {
    // Grab current viewport to reset it at the end
    int viewport[4];
    glGetIntegerv(GL_VIEWPORT, viewport);

    bool eyeRelativeCamera = false;
    if (billboard) {
        _mirrorCamera.setFieldOfView(BILLBOARD_FIELD_OF_VIEW);  // degees
        _mirrorCamera.setPosition(_myAvatar->getPosition() +
                                  _myAvatar->getOrientation() * glm::vec3(0.0f, 0.0f, -1.0f) * BILLBOARD_DISTANCE * _myAvatar->getScale());

    } else if (_rearMirrorTools->getZoomLevel() == BODY) {
        _mirrorCamera.setFieldOfView(MIRROR_FIELD_OF_VIEW);     // degrees
        _mirrorCamera.setPosition(_myAvatar->getChestPosition() +
                                  _myAvatar->getOrientation() * glm::vec3(0.0f, 0.0f, -1.0f) * MIRROR_REARVIEW_BODY_DISTANCE * _myAvatar->getScale());

    } else { // HEAD zoom level
        _mirrorCamera.setFieldOfView(MIRROR_FIELD_OF_VIEW);     // degrees
        if (_myAvatar->getSkeletonModel().isActive() && _myAvatar->getHead()->getFaceModel().isActive()) {
            // as a hack until we have a better way of dealing with coordinate precision issues, reposition the
            // face/body so that the average eye position lies at the origin
            eyeRelativeCamera = true;
            _mirrorCamera.setPosition(_myAvatar->getOrientation() * glm::vec3(0.0f, 0.0f, -1.0f) * MIRROR_REARVIEW_DISTANCE * _myAvatar->getScale());

        } else {
            _mirrorCamera.setPosition(_myAvatar->getHead()->getEyePosition() +
                                      _myAvatar->getOrientation() * glm::vec3(0.0f, 0.0f, -1.0f) * MIRROR_REARVIEW_DISTANCE * _myAvatar->getScale());
        }
    }
    _mirrorCamera.setAspectRatio((float)region.width() / region.height());

    _mirrorCamera.setRotation(_myAvatar->getWorldAlignedOrientation() * glm::quat(glm::vec3(0.0f, PI, 0.0f)));
    _mirrorCamera.update(1.0f/_fps);

    // set the bounds of rear mirror view
    if (billboard) {
        QSize size = DependencyManager::get<TextureCache>()->getFrameBufferSize();
        glViewport(region.x(), size.height() - region.y() - region.height(), region.width(), region.height());
        glScissor(region.x(), size.height() - region.y() - region.height(), region.width(), region.height());    
    } else {
        // if not rendering the billboard, the region is in device independent coordinates; must convert to device
        QSize size = DependencyManager::get<TextureCache>()->getFrameBufferSize();
        float ratio = QApplication::desktop()->windowHandle()->devicePixelRatio() * getRenderResolutionScale();
        int x = region.x() * ratio, y = region.y() * ratio, width = region.width() * ratio, height = region.height() * ratio;
        glViewport(x, size.height() - y - height, width, height);
        glScissor(x, size.height() - y - height, width, height);
    }
    bool updateViewFrustum = false;
    updateProjectionMatrix(_mirrorCamera, updateViewFrustum);
    glEnable(GL_SCISSOR_TEST);
    glClear(GL_COLOR_BUFFER_BIT | GL_DEPTH_BUFFER_BIT);

    // render rear mirror view
    glPushMatrix();
    if (eyeRelativeCamera) {
        // save absolute translations
        glm::vec3 absoluteSkeletonTranslation = _myAvatar->getSkeletonModel().getTranslation();
        glm::vec3 absoluteFaceTranslation = _myAvatar->getHead()->getFaceModel().getTranslation();

        // get the neck position so we can translate the face relative to it
        glm::vec3 neckPosition;
        _myAvatar->getSkeletonModel().setTranslation(glm::vec3());
        _myAvatar->getSkeletonModel().getNeckPosition(neckPosition);

        // get the eye position relative to the body
        glm::vec3 eyePosition = _myAvatar->getHead()->getEyePosition();
        float eyeHeight = eyePosition.y - _myAvatar->getPosition().y;

        // set the translation of the face relative to the neck position
        _myAvatar->getHead()->getFaceModel().setTranslation(neckPosition - glm::vec3(0, eyeHeight, 0));

        // translate the neck relative to the face
        _myAvatar->getSkeletonModel().setTranslation(_myAvatar->getHead()->getFaceModel().getTranslation() -
            neckPosition);

        // update the attachments to match
        QVector<glm::vec3> absoluteAttachmentTranslations;
        glm::vec3 delta = _myAvatar->getSkeletonModel().getTranslation() - absoluteSkeletonTranslation;
        foreach (Model* attachment, _myAvatar->getAttachmentModels()) {
            absoluteAttachmentTranslations.append(attachment->getTranslation());
            attachment->setTranslation(attachment->getTranslation() + delta);
        }

        // and lo, even the shadow matrices
        glm::mat4 savedShadowMatrices[CASCADED_SHADOW_MATRIX_COUNT];
        for (int i = 0; i < CASCADED_SHADOW_MATRIX_COUNT; i++) {
            savedShadowMatrices[i] = _shadowMatrices[i];
            _shadowMatrices[i] = glm::transpose(glm::transpose(_shadowMatrices[i]) * glm::translate(-delta));
        }

        displaySide(_mirrorCamera, true);

        // restore absolute translations
        _myAvatar->getSkeletonModel().setTranslation(absoluteSkeletonTranslation);
        _myAvatar->getHead()->getFaceModel().setTranslation(absoluteFaceTranslation);
        for (int i = 0; i < absoluteAttachmentTranslations.size(); i++) {
            _myAvatar->getAttachmentModels().at(i)->setTranslation(absoluteAttachmentTranslations.at(i));
        }
        
        // restore the shadow matrices
        for (int i = 0; i < CASCADED_SHADOW_MATRIX_COUNT; i++) {
            _shadowMatrices[i] = savedShadowMatrices[i];
        }
    } else {
        displaySide(_mirrorCamera, true);
    }
    glPopMatrix();

    if (!billboard) {
        _rearMirrorTools->render(false);
    }

    // reset Viewport and projection matrix
    glViewport(viewport[0], viewport[1], viewport[2], viewport[3]);
    glDisable(GL_SCISSOR_TEST);
    updateProjectionMatrix(_myCamera, updateViewFrustum);
}

// renderViewFrustum()
//
// Description: this will render the view frustum bounds for EITHER the head
//                 or the "myCamera".
//
// Frustum rendering mode. For debug purposes, we allow drawing the frustum in a couple of different ways.
// We can draw it with each of these parts:
//    * Origin Direction/Up/Right vectors - these will be drawn at the point of the camera
//    * Near plane - this plane is drawn very close to the origin point.
//    * Right/Left planes - these two planes are drawn between the near and far planes.
//    * Far plane - the plane is drawn in the distance.
// Modes - the following modes, will draw the following parts.
//    * All - draws all the parts listed above
//    * Planes - draws the planes but not the origin vectors
//    * Origin Vectors - draws the origin vectors ONLY
//    * Near Plane - draws only the near plane
//    * Far Plane - draws only the far plane
void Application::renderViewFrustum(ViewFrustum& viewFrustum) {
    // Load it with the latest details!
    loadViewFrustum(_myCamera, viewFrustum);

    glm::vec3 position  = viewFrustum.getOffsetPosition();
    glm::vec3 direction = viewFrustum.getOffsetDirection();
    glm::vec3 up        = viewFrustum.getOffsetUp();
    glm::vec3 right     = viewFrustum.getOffsetRight();

    //  Get ready to draw some lines
    glDisable(GL_LIGHTING);
    glColor4f(1.0, 1.0, 1.0, 1.0);
    glLineWidth(1.0);
    glBegin(GL_LINES);

    if (Menu::getInstance()->getFrustumDrawMode() == FRUSTUM_DRAW_MODE_ALL
        || Menu::getInstance()->getFrustumDrawMode() == FRUSTUM_DRAW_MODE_VECTORS) {
        // Calculate the origin direction vectors
        glm::vec3 lookingAt      = position + (direction * 0.2f);
        glm::vec3 lookingAtUp    = position + (up * 0.2f);
        glm::vec3 lookingAtRight = position + (right * 0.2f);

        // Looking At = white
        glColor3f(1,1,1);
        glVertex3f(position.x, position.y, position.z);
        glVertex3f(lookingAt.x, lookingAt.y, lookingAt.z);

        // Looking At Up = purple
        glColor3f(1,0,1);
        glVertex3f(position.x, position.y, position.z);
        glVertex3f(lookingAtUp.x, lookingAtUp.y, lookingAtUp.z);

        // Looking At Right = cyan
        glColor3f(0,1,1);
        glVertex3f(position.x, position.y, position.z);
        glVertex3f(lookingAtRight.x, lookingAtRight.y, lookingAtRight.z);
    }

    if (Menu::getInstance()->getFrustumDrawMode() == FRUSTUM_DRAW_MODE_ALL
        || Menu::getInstance()->getFrustumDrawMode() == FRUSTUM_DRAW_MODE_PLANES
        || Menu::getInstance()->getFrustumDrawMode() == FRUSTUM_DRAW_MODE_NEAR_PLANE) {
        // Drawing the bounds of the frustum
        // viewFrustum.getNear plane - bottom edge
        glColor3f(1,0,0);
        glVertex3f(viewFrustum.getNearBottomLeft().x, viewFrustum.getNearBottomLeft().y, viewFrustum.getNearBottomLeft().z);
        glVertex3f(viewFrustum.getNearBottomRight().x, viewFrustum.getNearBottomRight().y, viewFrustum.getNearBottomRight().z);

        // viewFrustum.getNear plane - top edge
        glVertex3f(viewFrustum.getNearTopLeft().x, viewFrustum.getNearTopLeft().y, viewFrustum.getNearTopLeft().z);
        glVertex3f(viewFrustum.getNearTopRight().x, viewFrustum.getNearTopRight().y, viewFrustum.getNearTopRight().z);

        // viewFrustum.getNear plane - right edge
        glVertex3f(viewFrustum.getNearBottomRight().x, viewFrustum.getNearBottomRight().y, viewFrustum.getNearBottomRight().z);
        glVertex3f(viewFrustum.getNearTopRight().x, viewFrustum.getNearTopRight().y, viewFrustum.getNearTopRight().z);

        // viewFrustum.getNear plane - left edge
        glVertex3f(viewFrustum.getNearBottomLeft().x, viewFrustum.getNearBottomLeft().y, viewFrustum.getNearBottomLeft().z);
        glVertex3f(viewFrustum.getNearTopLeft().x, viewFrustum.getNearTopLeft().y, viewFrustum.getNearTopLeft().z);
    }

    if (Menu::getInstance()->getFrustumDrawMode() == FRUSTUM_DRAW_MODE_ALL
        || Menu::getInstance()->getFrustumDrawMode() == FRUSTUM_DRAW_MODE_PLANES
        || Menu::getInstance()->getFrustumDrawMode() == FRUSTUM_DRAW_MODE_FAR_PLANE) {
        // viewFrustum.getFar plane - bottom edge
        glColor3f(0,1,0);
        glVertex3f(viewFrustum.getFarBottomLeft().x, viewFrustum.getFarBottomLeft().y, viewFrustum.getFarBottomLeft().z);
        glVertex3f(viewFrustum.getFarBottomRight().x, viewFrustum.getFarBottomRight().y, viewFrustum.getFarBottomRight().z);

        // viewFrustum.getFar plane - top edge
        glVertex3f(viewFrustum.getFarTopLeft().x, viewFrustum.getFarTopLeft().y, viewFrustum.getFarTopLeft().z);
        glVertex3f(viewFrustum.getFarTopRight().x, viewFrustum.getFarTopRight().y, viewFrustum.getFarTopRight().z);

        // viewFrustum.getFar plane - right edge
        glVertex3f(viewFrustum.getFarBottomRight().x, viewFrustum.getFarBottomRight().y, viewFrustum.getFarBottomRight().z);
        glVertex3f(viewFrustum.getFarTopRight().x, viewFrustum.getFarTopRight().y, viewFrustum.getFarTopRight().z);

        // viewFrustum.getFar plane - left edge
        glVertex3f(viewFrustum.getFarBottomLeft().x, viewFrustum.getFarBottomLeft().y, viewFrustum.getFarBottomLeft().z);
        glVertex3f(viewFrustum.getFarTopLeft().x, viewFrustum.getFarTopLeft().y, viewFrustum.getFarTopLeft().z);
    }

    if (Menu::getInstance()->getFrustumDrawMode() == FRUSTUM_DRAW_MODE_ALL
        || Menu::getInstance()->getFrustumDrawMode() == FRUSTUM_DRAW_MODE_PLANES) {
        // RIGHT PLANE IS CYAN
        // right plane - bottom edge - viewFrustum.getNear to distant
        glColor3f(0,1,1);
        glVertex3f(viewFrustum.getNearBottomRight().x, viewFrustum.getNearBottomRight().y, viewFrustum.getNearBottomRight().z);
        glVertex3f(viewFrustum.getFarBottomRight().x, viewFrustum.getFarBottomRight().y, viewFrustum.getFarBottomRight().z);

        // right plane - top edge - viewFrustum.getNear to distant
        glVertex3f(viewFrustum.getNearTopRight().x, viewFrustum.getNearTopRight().y, viewFrustum.getNearTopRight().z);
        glVertex3f(viewFrustum.getFarTopRight().x, viewFrustum.getFarTopRight().y, viewFrustum.getFarTopRight().z);

        // LEFT PLANE IS BLUE
        // left plane - bottom edge - viewFrustum.getNear to distant
        glColor3f(0,0,1);
        glVertex3f(viewFrustum.getNearBottomLeft().x, viewFrustum.getNearBottomLeft().y, viewFrustum.getNearBottomLeft().z);
        glVertex3f(viewFrustum.getFarBottomLeft().x, viewFrustum.getFarBottomLeft().y, viewFrustum.getFarBottomLeft().z);

        // left plane - top edge - viewFrustum.getNear to distant
        glVertex3f(viewFrustum.getNearTopLeft().x, viewFrustum.getNearTopLeft().y, viewFrustum.getNearTopLeft().z);
        glVertex3f(viewFrustum.getFarTopLeft().x, viewFrustum.getFarTopLeft().y, viewFrustum.getFarTopLeft().z);

        // focal plane - bottom edge
        glColor3f(1.0f, 0.0f, 1.0f);
        float focalProportion = (viewFrustum.getFocalLength() - viewFrustum.getNearClip()) /
            (viewFrustum.getFarClip() - viewFrustum.getNearClip());
        glm::vec3 focalBottomLeft = glm::mix(viewFrustum.getNearBottomLeft(), viewFrustum.getFarBottomLeft(), focalProportion);
        glm::vec3 focalBottomRight = glm::mix(viewFrustum.getNearBottomRight(),
            viewFrustum.getFarBottomRight(), focalProportion);
        glVertex3f(focalBottomLeft.x, focalBottomLeft.y, focalBottomLeft.z);
        glVertex3f(focalBottomRight.x, focalBottomRight.y, focalBottomRight.z);

        // focal plane - top edge
        glm::vec3 focalTopLeft = glm::mix(viewFrustum.getNearTopLeft(), viewFrustum.getFarTopLeft(), focalProportion);
        glm::vec3 focalTopRight = glm::mix(viewFrustum.getNearTopRight(), viewFrustum.getFarTopRight(), focalProportion);
        glVertex3f(focalTopLeft.x, focalTopLeft.y, focalTopLeft.z);
        glVertex3f(focalTopRight.x, focalTopRight.y, focalTopRight.z);

        // focal plane - left edge
        glVertex3f(focalBottomLeft.x, focalBottomLeft.y, focalBottomLeft.z);
        glVertex3f(focalTopLeft.x, focalTopLeft.y, focalTopLeft.z);

        // focal plane - right edge
        glVertex3f(focalBottomRight.x, focalBottomRight.y, focalBottomRight.z);
        glVertex3f(focalTopRight.x, focalTopRight.y, focalTopRight.z);
    }
    glEnd();
    glEnable(GL_LIGHTING);

    if (Menu::getInstance()->getFrustumDrawMode() == FRUSTUM_DRAW_MODE_ALL
        || Menu::getInstance()->getFrustumDrawMode() == FRUSTUM_DRAW_MODE_KEYHOLE) {
        // Draw the keyhole
        float keyholeRadius = viewFrustum.getKeyholeRadius();
        if (keyholeRadius > 0.0f) {
            glPushMatrix();
            glColor4f(1, 1, 0, 1);
            glTranslatef(position.x, position.y, position.z); // where we actually want it!
            glutWireSphere(keyholeRadius, 20, 20);
            glPopMatrix();
        }
    }
}

void Application::deleteVoxels(const VoxelDetail& voxel) {
    deleteVoxelAt(voxel);
}

void Application::deleteVoxelAt(const VoxelDetail& voxel) {
    if (voxel.s != 0) {
        // sending delete to the server is sufficient, server will send new version so we see updates soon enough
        _voxelEditSender.sendVoxelEditMessage(PacketTypeVoxelErase, voxel);

        // delete it locally to see the effect immediately (and in case no voxel server is present)
        _voxels.getTree()->deleteVoxelAt(voxel.x, voxel.y, voxel.z, voxel.s);
    }
}

void Application::resetSensors() {
    DependencyManager::get<Faceshift>()->reset();
    DependencyManager::get<Visage>()->reset();
    DependencyManager::get<DdeFaceTracker>()->reset();

    OculusManager::reset();

    _prioVR.reset();
    //_leapmotion.reset();

    QScreen* currentScreen = _window->windowHandle()->screen();
    QWindow* mainWindow = _window->windowHandle();
    QPoint windowCenter = mainWindow->geometry().center();
    DependencyManager::get<GLCanvas>()->cursor().setPos(currentScreen, windowCenter);
    
    _myAvatar->reset();

    QMetaObject::invokeMethod(&_audio, "reset", Qt::QueuedConnection);
}

static void setShortcutsEnabled(QWidget* widget, bool enabled) {
    foreach (QAction* action, widget->actions()) {
        QKeySequence shortcut = action->shortcut();
        if (!shortcut.isEmpty() && (shortcut[0] & (Qt::CTRL | Qt::ALT | Qt::META)) == 0) {
            // it's a shortcut that may coincide with a "regular" key, so switch its context
            action->setShortcutContext(enabled ? Qt::WindowShortcut : Qt::WidgetShortcut);
        }
    }
    foreach (QObject* child, widget->children()) {
        if (child->isWidgetType()) {
            setShortcutsEnabled(static_cast<QWidget*>(child), enabled);
        }
    }
}

void Application::setMenuShortcutsEnabled(bool enabled) {
    setShortcutsEnabled(_window->menuBar(), enabled);
}

void Application::uploadModel(ModelType modelType) {
    ModelUploader* uploader = new ModelUploader(modelType);
    QThread* thread = new QThread();
    thread->connect(uploader, SIGNAL(destroyed()), SLOT(quit()));
    thread->connect(thread, SIGNAL(finished()), SLOT(deleteLater()));
    uploader->connect(thread, SIGNAL(started()), SLOT(send()));

    thread->start();
}

void Application::updateWindowTitle(){

    QString buildVersion = " (build " + applicationVersion() + ")";
    auto nodeList = DependencyManager::get<NodeList>();

    QString connectionStatus = nodeList->getDomainHandler().isConnected() ? "" : " (NOT CONNECTED) ";
    QString username = AccountManager::getInstance().getAccountInfo().getUsername();
    QString title = QString() + (!username.isEmpty() ? username + " @ " : QString())
        + AddressManager::getInstance().getCurrentDomain() + connectionStatus + buildVersion;

    AccountManager& accountManager = AccountManager::getInstance();
    if (accountManager.getAccountInfo().hasBalance()) {
        float creditBalance = accountManager.getAccountInfo().getBalance() / SATOSHIS_PER_CREDIT;

        QString creditBalanceString;
        creditBalanceString.sprintf("%.8f", creditBalance);

        title += " - ₵" + creditBalanceString;
    }

#ifndef WIN32
    // crashes with vs2013/win32
    qDebug("Application title set to: %s", title.toStdString().c_str());
#endif
    _window->setWindowTitle(title);
}

void Application::updateLocationInServer() {

    AccountManager& accountManager = AccountManager::getInstance();
    DomainHandler& domainHandler = DependencyManager::get<NodeList>()->getDomainHandler();
    
    if (accountManager.isLoggedIn() && domainHandler.isConnected() && !domainHandler.getUUID().isNull()) {

        // construct a QJsonObject given the user's current address information
        QJsonObject rootObject;

        QJsonObject locationObject;
        
        QString pathString = AddressManager::getInstance().currentPath();
       
        const QString LOCATION_KEY_IN_ROOT = "location";
        const QString PATH_KEY_IN_LOCATION = "path";
        const QString DOMAIN_ID_KEY_IN_LOCATION = "domain_id";
        
        locationObject.insert(PATH_KEY_IN_LOCATION, pathString);
        locationObject.insert(DOMAIN_ID_KEY_IN_LOCATION, domainHandler.getUUID().toString());

        rootObject.insert(LOCATION_KEY_IN_ROOT, locationObject);

        accountManager.authenticatedRequest("/api/v1/user/location", QNetworkAccessManager::PutOperation,
                                            JSONCallbackParameters(), QJsonDocument(rootObject).toJson());
     }
}

void Application::changeDomainHostname(const QString &newDomainHostname) {
    auto nodeList = DependencyManager::get<NodeList>();
    
    if (!nodeList->getDomainHandler().isCurrentHostname(newDomainHostname)) {
        // tell the MyAvatar object to send a kill packet so that it dissapears from its old avatar mixer immediately
        _myAvatar->sendKillAvatar();
        
        // call the domain hostname change as a queued connection on the nodelist
        QMetaObject::invokeMethod(&DependencyManager::get<NodeList>()->getDomainHandler(), "setHostname",
                                  Q_ARG(const QString&, newDomainHostname));
    }
}

void Application::clearDomainOctreeDetails() {
    qDebug() << "Clearing domain octree details...";
    // reset the environment so that we don't erroneously end up with multiple
    _environment.resetToDefault();

    // reset our node to stats and node to jurisdiction maps... since these must be changing...
    _voxelServerJurisdictions.lockForWrite();
    _voxelServerJurisdictions.clear();
    _voxelServerJurisdictions.unlock();

    _entityServerJurisdictions.lockForWrite();
    _entityServerJurisdictions.clear();
    _entityServerJurisdictions.unlock();

    _octreeSceneStatsLock.lockForWrite();
    _octreeServerSceneStats.clear();
    _octreeSceneStatsLock.unlock();

    // reset the model renderer
    _entities.clear();

    // reset the voxels renderer
    _voxels.killLocalVoxels();
}

void Application::domainChanged(const QString& domainHostname) {
    updateWindowTitle();
    clearDomainOctreeDetails();
}

void Application::connectedToDomain(const QString& hostname) {
    AccountManager& accountManager = AccountManager::getInstance();
    const QUuid& domainID = DependencyManager::get<NodeList>()->getDomainHandler().getUUID();
    
    if (accountManager.isLoggedIn() && !domainID.isNull()) {
        // update our data-server with the domain-server we're logged in with

        QString domainPutJsonString = "{\"location\":{\"domain_id\":\"" + uuidStringWithoutCurlyBraces(domainID) + "\"}}";

        accountManager.authenticatedRequest("/api/v1/user/location", QNetworkAccessManager::PutOperation,
                                            JSONCallbackParameters(), domainPutJsonString.toUtf8());
    }
}

void Application::nodeAdded(SharedNodePointer node) {
    if (node->getType() == NodeType::AvatarMixer) {
        // new avatar mixer, send off our identity packet right away
        _myAvatar->sendIdentityPacket();
    }
}

void Application::nodeKilled(SharedNodePointer node) {

    // These are here because connecting NodeList::nodeKilled to OctreePacketProcessor::nodeKilled doesn't work:
    // OctreePacketProcessor::nodeKilled is not being called when NodeList::nodeKilled is emitted.
    // This may have to do with GenericThread::threadRoutine() blocking the QThread event loop

    _octreeProcessor.nodeKilled(node);

    _voxelEditSender.nodeKilled(node);
    _entityEditSender.nodeKilled(node);

    if (node->getType() == NodeType::AudioMixer) {
        QMetaObject::invokeMethod(&_audio, "audioMixerKilled");
    }

    if (node->getType() == NodeType::VoxelServer) {
        QUuid nodeUUID = node->getUUID();
        // see if this is the first we've heard of this node...
        _voxelServerJurisdictions.lockForRead();
        if (_voxelServerJurisdictions.find(nodeUUID) != _voxelServerJurisdictions.end()) {
            unsigned char* rootCode = _voxelServerJurisdictions[nodeUUID].getRootOctalCode();
            VoxelPositionSize rootDetails;
            voxelDetailsForCode(rootCode, rootDetails);
            _voxelServerJurisdictions.unlock();

            qDebug("voxel server going away...... v[%f, %f, %f, %f]",
                rootDetails.x, rootDetails.y, rootDetails.z, rootDetails.s);

            // Add the jurisditionDetails object to the list of "fade outs"
            if (!Menu::getInstance()->isOptionChecked(MenuOption::DontFadeOnVoxelServerChanges)) {
                VoxelFade fade(VoxelFade::FADE_OUT, NODE_KILLED_RED, NODE_KILLED_GREEN, NODE_KILLED_BLUE);
                fade.voxelDetails = rootDetails;
                const float slightly_smaller = 0.99f;
                fade.voxelDetails.s = fade.voxelDetails.s * slightly_smaller;
                _voxelFadesLock.lockForWrite();
                _voxelFades.push_back(fade);
                _voxelFadesLock.unlock();
            }

            // If the voxel server is going away, remove it from our jurisdiction map so we don't send voxels to a dead server
            _voxelServerJurisdictions.lockForWrite();
            _voxelServerJurisdictions.erase(_voxelServerJurisdictions.find(nodeUUID));
        }
        _voxelServerJurisdictions.unlock();

        // also clean up scene stats for that server
        _octreeSceneStatsLock.lockForWrite();
        if (_octreeServerSceneStats.find(nodeUUID) != _octreeServerSceneStats.end()) {
            _octreeServerSceneStats.erase(nodeUUID);
        }
        _octreeSceneStatsLock.unlock();

    } else if (node->getType() == NodeType::EntityServer) {

        QUuid nodeUUID = node->getUUID();
        // see if this is the first we've heard of this node...
        _entityServerJurisdictions.lockForRead();
        if (_entityServerJurisdictions.find(nodeUUID) != _entityServerJurisdictions.end()) {
            unsigned char* rootCode = _entityServerJurisdictions[nodeUUID].getRootOctalCode();
            VoxelPositionSize rootDetails;
            voxelDetailsForCode(rootCode, rootDetails);
            _entityServerJurisdictions.unlock();

            qDebug("model server going away...... v[%f, %f, %f, %f]",
                rootDetails.x, rootDetails.y, rootDetails.z, rootDetails.s);

            // Add the jurisditionDetails object to the list of "fade outs"
            if (!Menu::getInstance()->isOptionChecked(MenuOption::DontFadeOnVoxelServerChanges)) {
                VoxelFade fade(VoxelFade::FADE_OUT, NODE_KILLED_RED, NODE_KILLED_GREEN, NODE_KILLED_BLUE);
                fade.voxelDetails = rootDetails;
                const float slightly_smaller = 0.99f;
                fade.voxelDetails.s = fade.voxelDetails.s * slightly_smaller;
                _voxelFadesLock.lockForWrite();
                _voxelFades.push_back(fade);
                _voxelFadesLock.unlock();
            }

            // If the model server is going away, remove it from our jurisdiction map so we don't send voxels to a dead server
            _entityServerJurisdictions.lockForWrite();
            _entityServerJurisdictions.erase(_entityServerJurisdictions.find(nodeUUID));
        }
        _entityServerJurisdictions.unlock();

        // also clean up scene stats for that server
        _octreeSceneStatsLock.lockForWrite();
        if (_octreeServerSceneStats.find(nodeUUID) != _octreeServerSceneStats.end()) {
            _octreeServerSceneStats.erase(nodeUUID);
        }
        _octreeSceneStatsLock.unlock();

    } else if (node->getType() == NodeType::AvatarMixer) {
        // our avatar mixer has gone away - clear the hash of avatars
        _avatarManager.clearOtherAvatars();
    }
}

void Application::trackIncomingVoxelPacket(const QByteArray& packet, const SharedNodePointer& sendingNode, bool wasStatsPacket) {

    // Attempt to identify the sender from it's address.
    if (sendingNode) {
        QUuid nodeUUID = sendingNode->getUUID();

        // now that we know the node ID, let's add these stats to the stats for that node...
        _octreeSceneStatsLock.lockForWrite();
        if (_octreeServerSceneStats.find(nodeUUID) != _octreeServerSceneStats.end()) {
            OctreeSceneStats& stats = _octreeServerSceneStats[nodeUUID];
            stats.trackIncomingOctreePacket(packet, wasStatsPacket, sendingNode->getClockSkewUsec());
        }
        _octreeSceneStatsLock.unlock();
    }
}

int Application::parseOctreeStats(const QByteArray& packet, const SharedNodePointer& sendingNode) {
    // But, also identify the sender, and keep track of the contained jurisdiction root for this server

    // parse the incoming stats datas stick it in a temporary object for now, while we
    // determine which server it belongs to
    OctreeSceneStats temp;
    int statsMessageLength = temp.unpackFromMessage(reinterpret_cast<const unsigned char*>(packet.data()), packet.size());

    // quick fix for crash... why would voxelServer be NULL?
    if (sendingNode) {
        QUuid nodeUUID = sendingNode->getUUID();

        // now that we know the node ID, let's add these stats to the stats for that node...
        _octreeSceneStatsLock.lockForWrite();
        if (_octreeServerSceneStats.find(nodeUUID) != _octreeServerSceneStats.end()) {
            _octreeServerSceneStats[nodeUUID].unpackFromMessage(reinterpret_cast<const unsigned char*>(packet.data()),
                                                                packet.size());
        } else {
            _octreeServerSceneStats[nodeUUID] = temp;
        }
        _octreeSceneStatsLock.unlock();

        VoxelPositionSize rootDetails;
        voxelDetailsForCode(temp.getJurisdictionRoot(), rootDetails);

        // see if this is the first we've heard of this node...
        NodeToJurisdictionMap* jurisdiction = NULL;
        QString serverType;
        if (sendingNode->getType() == NodeType::VoxelServer) {
            jurisdiction = &_voxelServerJurisdictions;
            serverType = "Voxel";
        } else {
            jurisdiction = &_entityServerJurisdictions;
            serverType = "Entity";
        }

        jurisdiction->lockForRead();
        if (jurisdiction->find(nodeUUID) == jurisdiction->end()) {
            jurisdiction->unlock();

            qDebug("stats from new %s server... [%f, %f, %f, %f]",
                qPrintable(serverType), rootDetails.x, rootDetails.y, rootDetails.z, rootDetails.s);

            // Add the jurisditionDetails object to the list of "fade outs"
            if (!Menu::getInstance()->isOptionChecked(MenuOption::DontFadeOnVoxelServerChanges)) {
                VoxelFade fade(VoxelFade::FADE_OUT, NODE_ADDED_RED, NODE_ADDED_GREEN, NODE_ADDED_BLUE);
                fade.voxelDetails = rootDetails;
                const float slightly_smaller = 0.99f;
                fade.voxelDetails.s = fade.voxelDetails.s * slightly_smaller;
                _voxelFadesLock.lockForWrite();
                _voxelFades.push_back(fade);
                _voxelFadesLock.unlock();
            }
        } else {
            jurisdiction->unlock();
        }
        // store jurisdiction details for later use
        // This is bit of fiddling is because JurisdictionMap assumes it is the owner of the values used to construct it
        // but OctreeSceneStats thinks it's just returning a reference to it's contents. So we need to make a copy of the
        // details from the OctreeSceneStats to construct the JurisdictionMap
        JurisdictionMap jurisdictionMap;
        jurisdictionMap.copyContents(temp.getJurisdictionRoot(), temp.getJurisdictionEndNodes());
        jurisdiction->lockForWrite();
        (*jurisdiction)[nodeUUID] = jurisdictionMap;
        jurisdiction->unlock();
    }
    return statsMessageLength;
}

void Application::packetSent(quint64 length) {
    _bandwidthMeter.outputStream(BandwidthMeter::VOXELS).updateValue(length);
}

void Application::loadScripts() {
    // loads all saved scripts
    int size = lockSettings()->beginReadArray("Settings");
    unlockSettings();
    for (int i = 0; i < size; ++i){
        lockSettings()->setArrayIndex(i);
        QString string = _settings->value("script").toString();
        unlockSettings();
        if (!string.isEmpty()) {
            loadScript(string);
        }
    }

    QMutexLocker locker(&_settingsMutex);
    _settings->endArray();
}

void Application::clearScriptsBeforeRunning() {
    // clears all scripts from the settings
    QMutexLocker locker(&_settingsMutex);
    _settings->remove("Settings");
}

void Application::saveScripts() {
    // Saves all currently running user-loaded scripts
    QMutexLocker locker(&_settingsMutex);
    _settings->beginWriteArray("Settings");

    QStringList runningScripts = getRunningScripts();
    int i = 0;
    for (QStringList::const_iterator it = runningScripts.begin(); it != runningScripts.end(); it += 1) {
        if (getScriptEngine(*it)->isUserLoaded()) {
            _settings->setArrayIndex(i);
            _settings->setValue("script", *it);
            i += 1;
        }
    }

    _settings->endArray();
}

QScriptValue joystickToScriptValue(QScriptEngine *engine, Joystick* const &in) {
    return engine->newQObject(in);
}

void joystickFromScriptValue(const QScriptValue &object, Joystick* &out) {
    out = qobject_cast<Joystick*>(object.toQObject());
}

void Application::registerScriptEngineWithApplicationServices(ScriptEngine* scriptEngine) {
    // setup the packet senders and jurisdiction listeners of the script engine's scripting interfaces so
    // we can use the same ones from the application.
    scriptEngine->getVoxelsScriptingInterface()->setPacketSender(&_voxelEditSender);
    scriptEngine->getVoxelsScriptingInterface()->setVoxelTree(_voxels.getTree());
    scriptEngine->getVoxelsScriptingInterface()->setUndoStack(&_undoStack);
    scriptEngine->getEntityScriptingInterface()->setPacketSender(&_entityEditSender);
    scriptEngine->getEntityScriptingInterface()->setEntityTree(_entities.getTree());

    // AvatarManager has some custom types
    AvatarManager::registerMetaTypes(scriptEngine);

    // hook our avatar and avatar hash map object into this script engine
    scriptEngine->setAvatarData(_myAvatar, "MyAvatar"); // leave it as a MyAvatar class to expose thrust features
    scriptEngine->setAvatarHashMap(&_avatarManager, "AvatarList");

    scriptEngine->registerGlobalObject("Camera", &_myCamera);

#if defined(Q_OS_MAC) || defined(Q_OS_WIN)
    scriptEngine->registerGlobalObject("SpeechRecognizer", Menu::getInstance()->getSpeechRecognizer());
#endif

    ClipboardScriptingInterface* clipboardScriptable = new ClipboardScriptingInterface();
    scriptEngine->registerGlobalObject("Clipboard", clipboardScriptable);
    connect(scriptEngine, SIGNAL(finished(const QString&)), clipboardScriptable, SLOT(deleteLater()));

    connect(scriptEngine, SIGNAL(finished(const QString&)), this, SLOT(scriptFinished(const QString&)));

    connect(scriptEngine, SIGNAL(loadScript(const QString&, bool)), this, SLOT(loadScript(const QString&, bool)));

    scriptEngine->registerGlobalObject("Overlays", &_overlays);
    qScriptRegisterMetaType(scriptEngine, OverlayPropertyResultToScriptValue, OverlayPropertyResultFromScriptValue);
    qScriptRegisterMetaType(scriptEngine, RayToOverlayIntersectionResultToScriptValue, 
                            RayToOverlayIntersectionResultFromScriptValue);

    QScriptValue windowValue = scriptEngine->registerGlobalObject("Window", WindowScriptingInterface::getInstance());
    scriptEngine->registerGetterSetter("location", LocationScriptingInterface::locationGetter,
                                       LocationScriptingInterface::locationSetter, windowValue);
    // register `location` on the global object.
    scriptEngine->registerGetterSetter("location", LocationScriptingInterface::locationGetter,
                                       LocationScriptingInterface::locationSetter);

    scriptEngine->registerFunction("WebWindow", WebWindowClass::constructor, 1);
    
    scriptEngine->registerGlobalObject("Menu", MenuScriptingInterface::getInstance());
    scriptEngine->registerGlobalObject("Settings", SettingsScriptingInterface::getInstance());
    scriptEngine->registerGlobalObject("AudioDevice", AudioDeviceScriptingInterface::getInstance());
    scriptEngine->registerGlobalObject("AnimationCache", DependencyManager::get<AnimationCache>().data());
    scriptEngine->registerGlobalObject("SoundCache", &SoundCache::getInstance());
    scriptEngine->registerGlobalObject("Account", AccountScriptingInterface::getInstance());
    scriptEngine->registerGlobalObject("Metavoxels", &_metavoxels);

    scriptEngine->registerGlobalObject("GlobalServices", GlobalServicesScriptingInterface::getInstance());

    scriptEngine->registerGlobalObject("AvatarManager", &_avatarManager);
    
    scriptEngine->registerGlobalObject("Joysticks", &JoystickScriptingInterface::getInstance());
    qScriptRegisterMetaType(scriptEngine, joystickToScriptValue, joystickFromScriptValue);

    scriptEngine->registerGlobalObject("UndoStack", &_undoStackScriptingInterface);

#ifdef HAVE_RTMIDI
    scriptEngine->registerGlobalObject("MIDI", &MIDIManager::getInstance());
#endif

    QThread* workerThread = new QThread(this);

    // when the worker thread is started, call our engine's run..
    connect(workerThread, &QThread::started, scriptEngine, &ScriptEngine::run);

    // when the thread is terminated, add both scriptEngine and thread to the deleteLater queue
    connect(scriptEngine, SIGNAL(finished(const QString&)), scriptEngine, SLOT(deleteLater()));
    connect(workerThread, SIGNAL(finished()), workerThread, SLOT(deleteLater()));

    // when the application is about to quit, stop our script engine so it unwinds properly
    connect(this, SIGNAL(aboutToQuit()), scriptEngine, SLOT(stop()));

    auto nodeList = DependencyManager::get<NodeList>();
    connect(nodeList.data(), &NodeList::nodeKilled, scriptEngine, &ScriptEngine::nodeKilled);

    scriptEngine->moveToThread(workerThread);

    // Starts an event loop, and emits workerThread->started()
    workerThread->start();
}

ScriptEngine* Application::loadScript(const QString& scriptFilename, bool isUserLoaded,
    bool loadScriptFromEditor, bool activateMainWindow) {
    QUrl scriptUrl(scriptFilename);
    const QString& scriptURLString = scriptUrl.toString();
    if (_scriptEnginesHash.contains(scriptURLString) && loadScriptFromEditor
        && !_scriptEnginesHash[scriptURLString]->isFinished()) {

        return _scriptEnginesHash[scriptURLString];
    }

    ScriptEngine* scriptEngine = new ScriptEngine(NO_SCRIPT, "", &_controllerScriptingInterface);
    scriptEngine->setUserLoaded(isUserLoaded);
    
    if (scriptFilename.isNull()) {
        // this had better be the script editor (we should de-couple so somebody who thinks they are loading a script
        // doesn't just get an empty script engine)
        
        // we can complete setup now since there isn't a script we have to load
        registerScriptEngineWithApplicationServices(scriptEngine);
    } else {
        // connect to the appropriate signals of this script engine
        connect(scriptEngine, &ScriptEngine::scriptLoaded, this, &Application::handleScriptEngineLoaded);
        connect(scriptEngine, &ScriptEngine::errorLoadingScript, this, &Application::handleScriptLoadError);
        
        // get the script engine object to load the script at the designated script URL
        scriptEngine->loadURL(scriptUrl);
    }

    // restore the main window's active state
    if (activateMainWindow && !loadScriptFromEditor) {
        _window->activateWindow();
    }
    bumpSettings();

    return scriptEngine;
}

void Application::handleScriptEngineLoaded(const QString& scriptFilename) {
    ScriptEngine* scriptEngine = qobject_cast<ScriptEngine*>(sender());
    
    _scriptEnginesHash.insertMulti(scriptFilename, scriptEngine);
    _runningScriptsWidget->setRunningScripts(getRunningScripts());
    UserActivityLogger::getInstance().loadedScript(scriptFilename);
    
    // register our application services and set it off on its own thread
    registerScriptEngineWithApplicationServices(scriptEngine);
}

void Application::handleScriptLoadError(const QString& scriptFilename) {
    qDebug() << "Application::loadScript(), script failed to load...";
    QMessageBox::warning(getWindow(), "Error Loading Script", scriptFilename + " failed to load.");
}

void Application::scriptFinished(const QString& scriptName) {
    const QString& scriptURLString = QUrl(scriptName).toString();
    QHash<QString, ScriptEngine*>::iterator it = _scriptEnginesHash.find(scriptURLString);
    if (it != _scriptEnginesHash.end()) {
        _scriptEnginesHash.erase(it);
        _runningScriptsWidget->scriptStopped(scriptName);
        _runningScriptsWidget->setRunningScripts(getRunningScripts());
        bumpSettings();
    }
}

void Application::stopAllScripts(bool restart) {
    // stops all current running scripts
    for (QHash<QString, ScriptEngine*>::const_iterator it = _scriptEnginesHash.constBegin();
            it != _scriptEnginesHash.constEnd(); it++) {
        if (restart && it.value()->isUserLoaded()) {
            connect(it.value(), SIGNAL(finished(const QString&)), SLOT(loadScript(const QString&)));
        }
        it.value()->stop();
        qDebug() << "stopping script..." << it.key();
    }
    // HACK: ATM scripts cannot set/get their animation priorities, so we clear priorities
    // whenever a script stops in case it happened to have been setting joint rotations.
    // TODO: expose animation priorities and provide a layered animation control system.
    _myAvatar->clearScriptableSettings();
}

void Application::stopScript(const QString &scriptName) {
    const QString& scriptURLString = QUrl(scriptName).toString();
    if (_scriptEnginesHash.contains(scriptURLString)) {
        _scriptEnginesHash.value(scriptURLString)->stop();
        qDebug() << "stopping script..." << scriptName;
        // HACK: ATM scripts cannot set/get their animation priorities, so we clear priorities
        // whenever a script stops in case it happened to have been setting joint rotations.
        // TODO: expose animation priorities and provide a layered animation control system.
        _myAvatar->clearJointAnimationPriorities();
    }
    if (_scriptEnginesHash.empty()) {
        _myAvatar->clearScriptableSettings();
    }
}

void Application::reloadAllScripts() {
    stopAllScripts(true);
}

void Application::loadDefaultScripts() {
    if (!_scriptEnginesHash.contains(DEFAULT_SCRIPTS_JS_URL)) {
        loadScript(DEFAULT_SCRIPTS_JS_URL);
    }
}

void Application::manageRunningScriptsWidgetVisibility(bool shown) {
    if (_runningScriptsWidgetWasVisible && shown) {
        _runningScriptsWidget->show();
    } else if (_runningScriptsWidgetWasVisible && !shown) {
        _runningScriptsWidget->hide();
    }
}

void Application::toggleRunningScriptsWidget() {
    if (_runningScriptsWidget->isVisible()) {
        if (_runningScriptsWidget->hasFocus()) {
            _runningScriptsWidget->hide();
        } else {
            _runningScriptsWidget->raise();
            setActiveWindow(_runningScriptsWidget);
            _runningScriptsWidget->setFocus();
        }
    } else {
        _runningScriptsWidget->show();
        _runningScriptsWidget->setFocus();
    }
}

void Application::uploadHead() {
    uploadModel(HEAD_MODEL);
}

void Application::uploadSkeleton() {
    uploadModel(SKELETON_MODEL);
}

void Application::uploadAttachment() {
    uploadModel(ATTACHMENT_MODEL);
}

void Application::openUrl(const QUrl& url) {
    if (!url.isEmpty()) {
        if (url.scheme() == HIFI_URL_SCHEME) {
            AddressManager::getInstance().handleLookupString(url.toString());
        } else {
            // address manager did not handle - ask QDesktopServices to handle
            QDesktopServices::openUrl(url);
        }
    }
}

void Application::domainSettingsReceived(const QJsonObject& domainSettingsObject) {
    
    // from the domain-handler, figure out the satoshi cost per voxel and per meter cubed
    const QString VOXEL_SETTINGS_KEY = "voxels";
    const QString PER_VOXEL_COST_KEY = "per-voxel-credits";
    const QString PER_METER_CUBED_COST_KEY = "per-meter-cubed-credits";
    const QString VOXEL_WALLET_UUID = "voxel-wallet";
    
    const QJsonObject& voxelObject = domainSettingsObject[VOXEL_SETTINGS_KEY].toObject();
    
    qint64 satoshisPerVoxel = 0;
    qint64 satoshisPerMeterCubed = 0;
    QUuid voxelWalletUUID;
    
    if (!domainSettingsObject.isEmpty()) {
        float perVoxelCredits = (float) voxelObject[PER_VOXEL_COST_KEY].toDouble();
        float perMeterCubedCredits = (float) voxelObject[PER_METER_CUBED_COST_KEY].toDouble();
        
        satoshisPerVoxel = (qint64) floorf(perVoxelCredits * SATOSHIS_PER_CREDIT);
        satoshisPerMeterCubed = (qint64) floorf(perMeterCubedCredits * SATOSHIS_PER_CREDIT);
        
        voxelWalletUUID = QUuid(voxelObject[VOXEL_WALLET_UUID].toString());
    }
    
    qDebug() << "Voxel costs are" << satoshisPerVoxel << "per voxel and" << satoshisPerMeterCubed << "per meter cubed";
    qDebug() << "Destination wallet UUID for voxel payments is" << voxelWalletUUID;
    
    _voxelEditSender.setSatoshisPerVoxel(satoshisPerVoxel);
    _voxelEditSender.setSatoshisPerMeterCubed(satoshisPerMeterCubed);
    _voxelEditSender.setDestinationWalletUUID(voxelWalletUUID);
}

QString Application::getPreviousScriptLocation() {
    QString suggestedName;
    if (_previousScriptLocation.isEmpty()) {
        QString desktopLocation = QStandardPaths::writableLocation(QStandardPaths::DesktopLocation);
// Temporary fix to Qt bug: http://stackoverflow.com/questions/16194475
#ifdef __APPLE__
        suggestedName = desktopLocation.append("/script.js");
#endif
    } else {
        suggestedName = _previousScriptLocation;
    }
    return suggestedName;
}

void Application::setPreviousScriptLocation(const QString& previousScriptLocation) {
    _previousScriptLocation = previousScriptLocation;
    QMutexLocker locker(&_settingsMutex);
    _settings->setValue("LastScriptLocation", _previousScriptLocation);
    bumpSettings();
}

void Application::loadDialog() {

    QString fileNameString = QFileDialog::getOpenFileName(DependencyManager::get<GLCanvas>().data(),
                                                          tr("Open Script"),
                                                          getPreviousScriptLocation(),
                                                          tr("JavaScript Files (*.js)"));
    if (!fileNameString.isEmpty()) {
        setPreviousScriptLocation(fileNameString);
        loadScript(fileNameString);
    }
}

void Application::loadScriptURLDialog() {

    QInputDialog scriptURLDialog(Application::getInstance()->getWindow());
    scriptURLDialog.setWindowTitle("Open and Run Script URL");
    scriptURLDialog.setLabelText("Script:");
    scriptURLDialog.setWindowFlags(Qt::Sheet);
    const float DIALOG_RATIO_OF_WINDOW = 0.30f;
    scriptURLDialog.resize(scriptURLDialog.parentWidget()->size().width() * DIALOG_RATIO_OF_WINDOW,
                        scriptURLDialog.size().height());

    int dialogReturn = scriptURLDialog.exec();
    QString newScript;
    if (dialogReturn == QDialog::Accepted) {
        if (scriptURLDialog.textValue().size() > 0) {
            // the user input a new hostname, use that
            newScript = scriptURLDialog.textValue();
        }
        loadScript(newScript);
    }

    sendFakeEnterEvent();
}



void Application::toggleLogDialog() {
    if (! _logDialog) {
        _logDialog = new LogDialog(DependencyManager::get<GLCanvas>().data(), getLogger());
    }

    if (_logDialog->isVisible()) {
        _logDialog->hide();
    } else {
        _logDialog->show();
    }
}

void Application::initAvatarAndViewFrustum() {
    updateMyAvatar(0.0f);
}

void Application::checkVersion() {
    QNetworkRequest latestVersionRequest((QUrl(CHECK_VERSION_URL)));
    latestVersionRequest.setAttribute(QNetworkRequest::CacheLoadControlAttribute, QNetworkRequest::PreferCache);
    QNetworkReply* reply = NetworkAccessManager::getInstance().get(latestVersionRequest);
    connect(reply, SIGNAL(finished()), SLOT(parseVersionXml()));
}

void Application::parseVersionXml() {

    #ifdef Q_OS_WIN32
    QString operatingSystem("win");
    #endif

    #ifdef Q_OS_MAC
    QString operatingSystem("mac");
    #endif

    #ifdef Q_OS_LINUX
    QString operatingSystem("ubuntu");
    #endif

    QString latestVersion;
    QUrl downloadUrl;
    QString releaseNotes("Unavailable");
    QObject* sender = QObject::sender();

    QXmlStreamReader xml(qobject_cast<QNetworkReply*>(sender));

    while (!xml.atEnd() && !xml.hasError()) {
        if (xml.tokenType() == QXmlStreamReader::StartElement && xml.name() == operatingSystem) {
            while (!(xml.tokenType() == QXmlStreamReader::EndElement && xml.name() == operatingSystem)) {
                if (xml.tokenType() == QXmlStreamReader::StartElement && xml.name().toString() == "version") {
                    xml.readNext();
                    latestVersion = xml.text().toString();
                }
                if (xml.tokenType() == QXmlStreamReader::StartElement && xml.name().toString() == "url") {
                    xml.readNext();
                    downloadUrl = QUrl(xml.text().toString());
                }
                xml.readNext();
            }
        }
        xml.readNext();
    }

    if (!shouldSkipVersion(latestVersion) && applicationVersion() != latestVersion) {
        new UpdateDialog(DependencyManager::get<GLCanvas>().data(), releaseNotes, latestVersion, downloadUrl);
    }
    sender->deleteLater();
}

bool Application::shouldSkipVersion(QString latestVersion) {
    QFile skipFile(SKIP_FILENAME);
    skipFile.open(QIODevice::ReadWrite);
    QString skipVersion(skipFile.readAll());
    return (skipVersion == latestVersion || applicationVersion() == "dev");
}

void Application::skipVersion(QString latestVersion) {
    QFile skipFile(SKIP_FILENAME);
    skipFile.open(QIODevice::WriteOnly | QIODevice::Truncate);
    skipFile.seek(0);
    skipFile.write(latestVersion.toStdString().c_str());
}

void Application::takeSnapshot() {
    QMediaPlayer* player = new QMediaPlayer();
    QFileInfo inf = QFileInfo(PathUtils::resourcesPath() + "sounds/snap.wav");
    player->setMedia(QUrl::fromLocalFile(inf.absoluteFilePath()));
    player->play();

    QString fileName = Snapshot::saveSnapshot();

    AccountManager& accountManager = AccountManager::getInstance();
    if (!accountManager.isLoggedIn()) {
        return;
    }

    if (!_snapshotShareDialog) {
        _snapshotShareDialog = new SnapshotShareDialog(fileName, DependencyManager::get<GLCanvas>().data());
    }
    _snapshotShareDialog->show();
}

void Application::setVSyncEnabled(bool vsyncOn) {
#if defined(Q_OS_WIN)
    if (wglewGetExtension("WGL_EXT_swap_control")) {
        wglSwapIntervalEXT(vsyncOn);
        int swapInterval = wglGetSwapIntervalEXT();
        qDebug("V-Sync is %s\n", (swapInterval > 0 ? "ON" : "OFF"));
    } else {
        qDebug("V-Sync is FORCED ON on this system\n");
    }
#elif defined(Q_OS_LINUX)
    // TODO: write the poper code for linux
    /*
    if (glQueryExtension.... ("GLX_EXT_swap_control")) {
        glxSwapIntervalEXT(vsyncOn);
        int swapInterval = xglGetSwapIntervalEXT();
        _isVSyncOn = swapInterval;
        qDebug("V-Sync is %s\n", (swapInterval > 0 ? "ON" : "OFF"));
    } else {
    qDebug("V-Sync is FORCED ON on this system\n");
    }
    */
#else
    qDebug("V-Sync is FORCED ON on this system\n");
#endif
}

bool Application::isVSyncOn() const {
#if defined(Q_OS_WIN)
    if (wglewGetExtension("WGL_EXT_swap_control")) {
        int swapInterval = wglGetSwapIntervalEXT();
        return (swapInterval > 0);
    }
#elif defined(Q_OS_LINUX)
    // TODO: write the poper code for linux
    /*
    if (glQueryExtension.... ("GLX_EXT_swap_control")) {
        int swapInterval = xglGetSwapIntervalEXT();
        return (swapInterval > 0);
    } else {
        return true;
    }
    */    
#endif
    return true;
}

bool Application::isVSyncEditable() const {
#if defined(Q_OS_WIN)
    if (wglewGetExtension("WGL_EXT_swap_control")) {
        return true;
    }
#elif defined(Q_OS_LINUX)
    // TODO: write the poper code for linux
    /*
    if (glQueryExtension.... ("GLX_EXT_swap_control")) {
        return true;
    }
    */
#endif
    return false;
}

unsigned int Application::getRenderTargetFramerate() const {
    if (Menu::getInstance()->isOptionChecked(MenuOption::RenderTargetFramerateUnlimited)) {
        return 0;
    } else if (Menu::getInstance()->isOptionChecked(MenuOption::RenderTargetFramerate60)) {
        return 60;
    } else if (Menu::getInstance()->isOptionChecked(MenuOption::RenderTargetFramerate50)) {
        return 50;
    } else if (Menu::getInstance()->isOptionChecked(MenuOption::RenderTargetFramerate40)) {
        return 40;
    } else if (Menu::getInstance()->isOptionChecked(MenuOption::RenderTargetFramerate30)) {
        return 30;
    }
    return 0;
}

float Application::getRenderResolutionScale() const {
    if (Menu::getInstance()->isOptionChecked(MenuOption::RenderResolutionOne)) {
        return 1.0f;
    } else if (Menu::getInstance()->isOptionChecked(MenuOption::RenderResolutionTwoThird)) {
        return 0.666f;
    } else if (Menu::getInstance()->isOptionChecked(MenuOption::RenderResolutionHalf)) {
        return 0.5f;
    } else if (Menu::getInstance()->isOptionChecked(MenuOption::RenderResolutionThird)) {
        return 0.333f;
    } else if (Menu::getInstance()->isOptionChecked(MenuOption::RenderResolutionQuarter)) {
        return 0.25f;
    } else {
        return 1.0f;
    }
}<|MERGE_RESOLUTION|>--- conflicted
+++ resolved
@@ -192,11 +192,7 @@
         _aboutToQuit(false)
 {
     GLCanvas::SharedPointer glCanvas = DependencyManager::get<GLCanvas>();
-<<<<<<< HEAD
-    Model::setViewStateInterface(this); // The model class will sometimes need to know view state details from us
-=======
     Model::setAbstractViewStateInterface(this); // The model class will sometimes need to know view state details from us
->>>>>>> e13e9feb
     
     // read the ApplicationInfo.ini file for Name/Version/Domain information
     QSettings applicationInfo(PathUtils::resourcesPath() + "info/ApplicationInfo.ini", QSettings::IniFormat);

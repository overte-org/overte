--- conflicted
+++ resolved
@@ -2716,17 +2716,10 @@
                 nackPacketList.writePrimitive(missingNumber);
                 ++it;
             }
-<<<<<<< HEAD
 
             if (nackPacketList.getNumPackets()) {
                 packetsSent += nackPacketList.getNumPackets();
 
-=======
-
-            if (nackPacketList.getNumPackets()) {
-                packetsSent += nackPacketList.getNumPackets();
-
->>>>>>> 821c16cb
                 // send the packet list
                 nodeList->sendPacketList(nackPacketList, node);
             }
@@ -4837,10 +4830,7 @@
     if (isHMDMode()) {
         return OculusManager::getEyeProjection(eye);
     }
-<<<<<<< HEAD
-    
-=======
->>>>>>> 821c16cb
+
     return _viewFrustum.getProjection();
 }
 

//
//  Application.cpp
//  interface/src
//
//  Created by Andrzej Kapolka on 5/10/13.
//  Copyright 2013 High Fidelity, Inc.
//
//  Distributed under the Apache License, Version 2.0.
//  See the accompanying file LICENSE or http://www.apache.org/licenses/LICENSE-2.0.html
//

#include "Application.h"

#include <glm/glm.hpp>
#include <glm/gtx/component_wise.hpp>
#include <glm/gtx/quaternion.hpp>
#include <glm/gtx/vector_angle.hpp>
#include <glm/gtc/type_ptr.hpp>

#include <QtCore/QDebug>
#include <QtCore/QObject>
#include <QtCore/QUrl>
#include <QtCore/QTimer>
#include <QtCore/QAbstractNativeEventFilter>
#include <QtCore/QMimeData>

#include <QtGui/QScreen>
#include <QtGui/QImage>
#include <QtGui/QWheelEvent>
#include <QtGui/QWindow>
#include <QtQml/QQmlContext>
#include <QtGui/QKeyEvent>
#include <QtGui/QMouseEvent>
#include <QtGui/QDesktopServices>

#include <QtWidgets/QActionGroup>
#include <QtWidgets/QDesktopWidget>
#include <QtWidgets/QFileDialog>
#include <QtWidgets/QInputDialog>
#include <QtWidgets/QMenuBar>
#include <QtWidgets/QMessageBox>

#include <QtMultimedia/QMediaPlayer>

#include <QtNetwork/QNetworkDiskCache>

#include <gl/Config.h>
#include <gl/QOpenGLContextWrapper.h>

#include <AccountManager.h>
#include <AddressManager.h>
#include <ApplicationVersion.h>
#include <AssetClient.h>
#include <AssetUpload.h>
#include <AutoUpdater.h>
#include <AudioInjectorManager.h>
#include <CursorManager.h>
#include <DeferredLightingEffect.h>
#include <display-plugins/DisplayPlugin.h>
#include <EntityScriptingInterface.h>
#include <ErrorDialog.h>
#include <Finally.h>
#include <FramebufferCache.h>
#include <gpu/Batch.h>
#include <gpu/Context.h>
#include <gpu/GLBackend.h>
#include <HFActionEvent.h>
#include <HFBackEvent.h>
#include <InfoView.h>
#include <input-plugins/InputPlugin.h>
#include <controllers/UserInputMapper.h>
#include <controllers/StateController.h>
#include <LogHandler.h>
#include <MainWindow.h>
#include <MessageDialog.h>
#include <MessagesClient.h>
#include <ModelEntityItem.h>
#include <NetworkAccessManager.h>
#include <NetworkingConstants.h>
#include <ObjectMotionState.h>
#include <OctalCode.h>
#include <OctreeSceneStats.h>
#include <gl/OffscreenGLCanvas.h>
#include <PathUtils.h>
#include <PerfStat.h>
#include <PhysicsEngine.h>
#include <plugins/PluginContainer.h>
#include <plugins/PluginManager.h>
#include <RenderableWebEntityItem.h>
#include <RenderDeferredTask.h>
#include <ResourceCache.h>
#include <SceneScriptingInterface.h>
#include <RecordingScriptingInterface.h>
#include <ScriptCache.h>
#include <SoundCache.h>
#include <TextureCache.h>
#include <Tooltip.h>
#include <udt/PacketHeaders.h>
#include <UserActivityLogger.h>
#include <UUID.h>
#include <VrMenu.h>
#include <recording/Deck.h>
#include <recording/Recorder.h>

#include "AnimDebugDraw.h"
#include "AudioClient.h"
#include "audio/AudioScope.h"
#include "avatar/AvatarManager.h"
#include "CrashHandler.h"
#include "input-plugins/SpacemouseManager.h"
#include "devices/DdeFaceTracker.h"
#include "devices/EyeTracker.h"
#include "devices/Faceshift.h"
#include "devices/Leapmotion.h"
#include "DiscoverabilityManager.h"
#include "GLCanvas.h"
#include "InterfaceActionFactory.h"
#include "InterfaceLogging.h"
#include "LODManager.h"
#include "Menu.h"
#include "ModelPackager.h"
#include "PluginContainerProxy.h"
#include "scripting/AccountScriptingInterface.h"
#include "scripting/AudioDeviceScriptingInterface.h"
#include "scripting/ClipboardScriptingInterface.h"
#include "scripting/DesktopScriptingInterface.h"
#include "scripting/GlobalServicesScriptingInterface.h"
#include "scripting/HMDScriptingInterface.h"
#include "scripting/LocationScriptingInterface.h"
#include "scripting/MenuScriptingInterface.h"
#include "scripting/SettingsScriptingInterface.h"
#include "scripting/WebWindowClass.h"
#include "scripting/WindowScriptingInterface.h"
#include "scripting/ControllerScriptingInterface.h"
#if defined(Q_OS_MAC) || defined(Q_OS_WIN)
#include "SpeechRecognizer.h"
#endif
#include "Stars.h"
#include "ui/AddressBarDialog.h"
#include "ui/RecorderDialog.h"
#include "ui/AvatarInputs.h"
#include "ui/AssetUploadDialogFactory.h"
#include "ui/DataWebDialog.h"
#include "ui/DialogsManager.h"
#include "ui/LoginDialog.h"
#include "ui/overlays/Cube3DOverlay.h"
#include "ui/Snapshot.h"
#include "ui/StandAloneJSConsole.h"
#include "ui/Stats.h"
#include "ui/UpdateDialog.h"
#include "Util.h"
#include "InterfaceParentFinder.h"



// ON WIndows PC, NVidia Optimus laptop, we want to enable NVIDIA GPU
// FIXME seems to be broken.
#if defined(Q_OS_WIN)
extern "C" {
 _declspec(dllexport) DWORD NvOptimusEnablement = 0x00000001;
}
#endif

using namespace std;

static QTimer locationUpdateTimer;
static QTimer balanceUpdateTimer;
static QTimer identityPacketTimer;
static QTimer billboardPacketTimer;
static QTimer pingTimer;

static const QString SNAPSHOT_EXTENSION  = ".jpg";
static const QString SVO_EXTENSION  = ".svo";
static const QString SVO_JSON_EXTENSION  = ".svo.json";
static const QString JS_EXTENSION  = ".js";
static const QString FST_EXTENSION  = ".fst";
static const QString FBX_EXTENSION  = ".fbx";
static const QString OBJ_EXTENSION  = ".obj";

static const int MIRROR_VIEW_TOP_PADDING = 5;
static const int MIRROR_VIEW_LEFT_PADDING = 10;
static const int MIRROR_VIEW_WIDTH = 265;
static const int MIRROR_VIEW_HEIGHT = 215;
static const float MIRROR_FULLSCREEN_DISTANCE = 0.389f;
static const float MIRROR_REARVIEW_DISTANCE = 0.722f;
static const float MIRROR_REARVIEW_BODY_DISTANCE = 2.56f;
static const float MIRROR_FIELD_OF_VIEW = 30.0f;

static const quint64 TOO_LONG_SINCE_LAST_SEND_DOWNSTREAM_AUDIO_STATS = 1 * USECS_PER_SECOND;

static const QString INFO_HELP_PATH = "html/interface-welcome.html";
static const QString INFO_EDIT_ENTITIES_PATH = "html/edit-commands.html";

static const unsigned int THROTTLED_SIM_FRAMERATE = 15;
static const int THROTTLED_SIM_FRAME_PERIOD_MS = MSECS_PER_SECOND / THROTTLED_SIM_FRAMERATE;

static const float PHYSICS_READY_RANGE = 3.0f; // how far from avatar to check for entities that aren't ready for simulation

#ifndef __APPLE__
static const QString DESKTOP_LOCATION = QStandardPaths::writableLocation(QStandardPaths::DesktopLocation);
#else
// Temporary fix to Qt bug: http://stackoverflow.com/questions/16194475
static const QString DESKTOP_LOCATION = QStandardPaths::writableLocation(QStandardPaths::DesktopLocation).append("/script.js");
#endif

const QString DEFAULT_SCRIPTS_JS_URL = "http://s3.amazonaws.com/hifi-public/scripts/defaultScripts.js";
Setting::Handle<int> maxOctreePacketsPerSecond("maxOctreePPS", DEFAULT_MAX_OCTREE_PPS);

const QHash<QString, Application::AcceptURLMethod> Application::_acceptedExtensions {
    { SNAPSHOT_EXTENSION, &Application::acceptSnapshot },
    { SVO_EXTENSION, &Application::importSVOFromURL },
    { SVO_JSON_EXTENSION, &Application::importSVOFromURL },
    { JS_EXTENSION, &Application::askToLoadScript },
    { FST_EXTENSION, &Application::askToSetAvatarUrl }
};

#ifdef Q_OS_WIN
class MyNativeEventFilter : public QAbstractNativeEventFilter {
public:
    static MyNativeEventFilter& getInstance() {
        static MyNativeEventFilter staticInstance;
        return staticInstance;
    }

    bool nativeEventFilter(const QByteArray &eventType, void* msg, long* result) Q_DECL_OVERRIDE {
        if (eventType == "windows_generic_MSG") {
            MSG* message = (MSG*)msg;

            if (message->message == UWM_IDENTIFY_INSTANCES) {
                *result = UWM_IDENTIFY_INSTANCES;
                return true;
            }

            if (message->message == UWM_SHOW_APPLICATION) {
                MainWindow* applicationWindow = qApp->getWindow();
                if (applicationWindow->isMinimized()) {
                    applicationWindow->showNormal();  // Restores to windowed or maximized state appropriately.
                }
                qApp->setActiveWindow(applicationWindow);  // Flashes the taskbar icon if not focus.
                return true;
            }

            if (message->message == WM_COPYDATA) {
                COPYDATASTRUCT* pcds = (COPYDATASTRUCT*)(message->lParam);
                QUrl url = QUrl((const char*)(pcds->lpData));
                if (url.isValid() && url.scheme() == HIFI_URL_SCHEME) {
                    DependencyManager::get<AddressManager>()->handleLookupString(url.toString());
                    return true;
                }
            }
        }
        return false;
    }
};
#endif

enum CustomEventTypes {
    Lambda = QEvent::User + 1
};

class LambdaEvent : public QEvent {
    std::function<void()> _fun;
public:
    LambdaEvent(const std::function<void()> & fun) :
    QEvent(static_cast<QEvent::Type>(Lambda)), _fun(fun) {
    }
    LambdaEvent(std::function<void()> && fun) :
    QEvent(static_cast<QEvent::Type>(Lambda)), _fun(fun) {
    }
    void call() { _fun(); }
};

void messageHandler(QtMsgType type, const QMessageLogContext& context, const QString& message) {
    QString logMessage = LogHandler::getInstance().printMessage((LogMsgType) type, context, message);

    if (!logMessage.isEmpty()) {
#ifdef Q_OS_WIN
        OutputDebugStringA(logMessage.toLocal8Bit().constData());
        OutputDebugStringA("\n");
#endif
        qApp->getLogger()->addMessage(qPrintable(logMessage + "\n"));
    }
}

bool setupEssentials(int& argc, char** argv) {
    unsigned int listenPort = 0; // bind to an ephemeral port by default
    const char** constArgv = const_cast<const char**>(argv);
    const char* portStr = getCmdOption(argc, constArgv, "--listenPort");
    if (portStr) {
        listenPort = atoi(portStr);
    }
    // Set build version
    QCoreApplication::setApplicationVersion(BUILD_VERSION);

    Setting::preInit();

    CrashHandler::checkForAndHandleCrash();
    CrashHandler::writeRunningMarkerFiler();
    qAddPostRoutine(CrashHandler::deleteRunningMarkerFile);

    DependencyManager::registerInheritance<LimitedNodeList, NodeList>();
    DependencyManager::registerInheritance<AvatarHashMap, AvatarManager>();
    DependencyManager::registerInheritance<EntityActionFactoryInterface, InterfaceActionFactory>();
    DependencyManager::registerInheritance<SpatialParentFinder, InterfaceParentFinder>();

    Setting::init();

    // Set dependencies
    DependencyManager::set<recording::Deck>();
    DependencyManager::set<recording::Recorder>();
    DependencyManager::set<AddressManager>();
    DependencyManager::set<NodeList>(NodeType::Agent, listenPort);
    DependencyManager::set<GeometryCache>();
    DependencyManager::set<ModelCache>();
    DependencyManager::set<ScriptCache>();
    DependencyManager::set<SoundCache>();
    DependencyManager::set<Faceshift>();
    DependencyManager::set<DdeFaceTracker>();
    DependencyManager::set<EyeTracker>();
    DependencyManager::set<AudioClient>();
    DependencyManager::set<AudioScope>();
    DependencyManager::set<DeferredLightingEffect>();
    DependencyManager::set<TextureCache>();
    DependencyManager::set<FramebufferCache>();
    DependencyManager::set<AnimationCache>();
    DependencyManager::set<ModelBlender>();
    DependencyManager::set<AvatarManager>();
    DependencyManager::set<LODManager>();
    DependencyManager::set<StandAloneJSConsole>();
    DependencyManager::set<DialogsManager>();
    DependencyManager::set<BandwidthRecorder>();
    DependencyManager::set<ResourceCacheSharedItems>();
    DependencyManager::set<DesktopScriptingInterface>();
    DependencyManager::set<EntityScriptingInterface>();
    DependencyManager::set<RecordingScriptingInterface>();
    DependencyManager::set<WindowScriptingInterface>();
    DependencyManager::set<HMDScriptingInterface>();

#if defined(Q_OS_MAC) || defined(Q_OS_WIN)
    DependencyManager::set<SpeechRecognizer>();
#endif
    DependencyManager::set<DiscoverabilityManager>();
    DependencyManager::set<SceneScriptingInterface>();
    DependencyManager::set<OffscreenUi>();
    DependencyManager::set<AutoUpdater>();
    DependencyManager::set<PathUtils>();
    DependencyManager::set<InterfaceActionFactory>();
    DependencyManager::set<AssetClient>();
    DependencyManager::set<AudioInjectorManager>();
    DependencyManager::set<MessagesClient>();
    DependencyManager::set<UserInputMapper>();
    DependencyManager::set<controller::ScriptingInterface, ControllerScriptingInterface>();
    DependencyManager::set<InterfaceParentFinder>();
    DependencyManager::set<EntityTreeRenderer>(true, qApp, qApp);
    return true;
}

// FIXME move to header, or better yet, design some kind of UI manager
// to take care of highlighting keyboard focused items, rather than
// continuing to overburden Application.cpp
Cube3DOverlay* _keyboardFocusHighlight{ nullptr };
int _keyboardFocusHighlightID{ -1 };
PluginContainer* _pluginContainer;

Application::Application(int& argc, char** argv, QElapsedTimer& startupTimer) :
    QApplication(argc, argv),
    _dependencyManagerIsSetup(setupEssentials(argc, argv)),
    _window(new MainWindow(desktop())),
    _toolWindow(NULL),
    _undoStackScriptingInterface(&_undoStack),
    _frameCount(0),
    _fps(60.0f),
    _physicsEngine(new PhysicsEngine(Vectors::ZERO)),
    _entityClipboardRenderer(false, this, this),
    _entityClipboard(new EntityTree()),
    _lastQueriedTime(usecTimestampNow()),
    _mirrorViewRect(QRect(MIRROR_VIEW_LEFT_PADDING, MIRROR_VIEW_TOP_PADDING, MIRROR_VIEW_WIDTH, MIRROR_VIEW_HEIGHT)),
    _firstRun("firstRun", true),
    _previousScriptLocation("LastScriptLocation", DESKTOP_LOCATION),
    _scriptsLocationHandle("scriptsLocation", DESKTOP_LOCATION),
    _fieldOfView("fieldOfView", DEFAULT_FIELD_OF_VIEW_DEGREES),
    _scaleMirror(1.0f),
    _rotateMirror(0.0f),
    _raiseMirror(0.0f),
    _lastMouseMoveWasSimulated(false),
    _enableProcessOctreeThread(true),
    _runningScriptsWidget(NULL),
    _runningScriptsWidgetWasVisible(false),
    _lastNackTime(usecTimestampNow()),
    _lastSendDownstreamAudioStats(usecTimestampNow()),
    _aboutToQuit(false),
    _notifiedPacketVersionMismatchThisDomain(false),
    _maxOctreePPS(maxOctreePacketsPerSecond.get()),
    _lastFaceTrackerUpdate(0)
{
    thread()->setObjectName("Main Thread");

    setInstance(this);

    auto controllerScriptingInterface = DependencyManager::get<controller::ScriptingInterface>().data();
    _controllerScriptingInterface = dynamic_cast<ControllerScriptingInterface*>(controllerScriptingInterface);
    // to work around the Qt constant wireless scanning, set the env for polling interval very high
    const QByteArray EXTREME_BEARER_POLL_TIMEOUT = QString::number(INT_MAX).toLocal8Bit();
    qputenv("QT_BEARER_POLL_TIMEOUT", EXTREME_BEARER_POLL_TIMEOUT);

    _entityClipboard->createRootElement();

    _pluginContainer = new PluginContainerProxy();
#ifdef Q_OS_WIN
    installNativeEventFilter(&MyNativeEventFilter::getInstance());
#endif

    _logger = new FileLogger(this);  // After setting organization name in order to get correct directory

    qInstallMessageHandler(messageHandler);

    QFontDatabase::addApplicationFont(PathUtils::resourcesPath() + "styles/Inconsolata.otf");
    _window->setWindowTitle("Interface");

    Model::setAbstractViewStateInterface(this); // The model class will sometimes need to know view state details from us

    auto nodeList = DependencyManager::get<NodeList>();

    qCDebug(interfaceapp) << "[VERSION] Build sequence:" << qPrintable(applicationVersion());

    _bookmarks = new Bookmarks();  // Before setting up the menu

    _runningScriptsWidget = new RunningScriptsWidget(_window);
    _renderEngine->addTask(make_shared<RenderDeferredTask>());
    _renderEngine->registerScene(_main3DScene);

    // start the nodeThread so its event loop is running
    QThread* nodeThread = new QThread(this);
    nodeThread->setObjectName("NodeList Thread");
    nodeThread->start();

    // make sure the node thread is given highest priority
    nodeThread->setPriority(QThread::TimeCriticalPriority);

    // setup a timer for domain-server check ins
    QTimer* domainCheckInTimer = new QTimer(nodeList.data());
    connect(domainCheckInTimer, &QTimer::timeout, nodeList.data(), &NodeList::sendDomainServerCheckIn);
    domainCheckInTimer->start(DOMAIN_SERVER_CHECK_IN_MSECS);

    // put the NodeList and datagram processing on the node thread
    nodeList->moveToThread(nodeThread);

    // Model background downloads need to happen on the Datagram Processor Thread.  The idle loop will
    // emit checkBackgroundDownloads to cause the ModelCache to check it's queue for requested background
    // downloads.
    QSharedPointer<ModelCache> modelCacheP = DependencyManager::get<ModelCache>();
    ResourceCache* modelCache = modelCacheP.data();
    connect(this, &Application::checkBackgroundDownloads, modelCache, &ResourceCache::checkAsynchronousGets);

    // put the audio processing on a separate thread
    QThread* audioThread = new QThread();
    audioThread->setObjectName("Audio Thread");

    auto audioIO = DependencyManager::get<AudioClient>();

    audioIO->setPositionGetter([this]{ return getMyAvatar()->getPositionForAudio(); });
    audioIO->setOrientationGetter([this]{ return getMyAvatar()->getOrientationForAudio(); });

    audioIO->moveToThread(audioThread);
    recording::Frame::registerFrameHandler(AudioConstants::getAudioFrameName(), [=](recording::Frame::ConstPointer frame) {
        audioIO->handleRecordedAudioInput(frame->data);
    });

    connect(audioIO.data(), &AudioClient::inputReceived, [](const QByteArray& audio){
        static auto recorder = DependencyManager::get<recording::Recorder>();
        if (recorder->isRecording()) {
            static const recording::FrameType AUDIO_FRAME_TYPE = recording::Frame::registerFrameType(AudioConstants::getAudioFrameName());
            recorder->recordFrame(AUDIO_FRAME_TYPE, audio);
        }
    });

    auto& audioScriptingInterface = AudioScriptingInterface::getInstance();

    connect(audioThread, &QThread::started, audioIO.data(), &AudioClient::start);
    connect(audioIO.data(), &AudioClient::destroyed, audioThread, &QThread::quit);
    connect(audioThread, &QThread::finished, audioThread, &QThread::deleteLater);
    connect(audioIO.data(), &AudioClient::muteToggled, this, &Application::audioMuteToggled);
    connect(audioIO.data(), &AudioClient::mutedByMixer, &audioScriptingInterface, &AudioScriptingInterface::mutedByMixer);
    connect(audioIO.data(), &AudioClient::receivedFirstPacket, &audioScriptingInterface, &AudioScriptingInterface::receivedFirstPacket);
    connect(audioIO.data(), &AudioClient::disconnected, &audioScriptingInterface, &AudioScriptingInterface::disconnected);
    connect(audioIO.data(), &AudioClient::muteEnvironmentRequested, [](glm::vec3 position, float radius) {
        auto audioClient = DependencyManager::get<AudioClient>();
        auto myAvatarPosition = DependencyManager::get<AvatarManager>()->getMyAvatar()->getPosition();
        float distance = glm::distance(myAvatarPosition, position);
        bool shouldMute = !audioClient->isMuted() && (distance < radius);

        if (shouldMute) {
            audioClient->toggleMute();
            AudioScriptingInterface::getInstance().environmentMuted();
        }
    });

    audioThread->start();

    // Setup AssetClient
    auto assetClient = DependencyManager::get<AssetClient>();
    QThread* assetThread = new QThread;
    assetThread->setObjectName("Asset Thread");
    assetClient->moveToThread(assetThread);
    connect(assetThread, &QThread::started, assetClient.data(), &AssetClient::init);
    assetThread->start();

    // Setup MessagesClient
    auto messagesClient = DependencyManager::get<MessagesClient>();
    QThread* messagesThread = new QThread;
    messagesThread->setObjectName("Messages Client Thread");
    messagesClient->moveToThread(messagesThread);
    connect(messagesThread, &QThread::started, messagesClient.data(), &MessagesClient::init);
    messagesThread->start();

    const DomainHandler& domainHandler = nodeList->getDomainHandler();

    connect(&domainHandler, SIGNAL(hostnameChanged(const QString&)), SLOT(domainChanged(const QString&)));
    connect(&domainHandler, SIGNAL(connectedToDomain(const QString&)), SLOT(connectedToDomain(const QString&)));
    connect(&domainHandler, SIGNAL(connectedToDomain(const QString&)), SLOT(updateWindowTitle()));
    connect(&domainHandler, SIGNAL(disconnectedFromDomain()), SLOT(updateWindowTitle()));
    connect(&domainHandler, SIGNAL(disconnectedFromDomain()), SLOT(clearDomainOctreeDetails()));
    connect(&domainHandler, &DomainHandler::settingsReceived, this, &Application::domainSettingsReceived);
    connect(&domainHandler, &DomainHandler::hostnameChanged,
        DependencyManager::get<AddressManager>().data(), &AddressManager::storeCurrentAddress);

    // update our location every 5 seconds in the metaverse server, assuming that we are authenticated with one
    const qint64 DATA_SERVER_LOCATION_CHANGE_UPDATE_MSECS = 5 * 1000;

    auto discoverabilityManager = DependencyManager::get<DiscoverabilityManager>();
    connect(&locationUpdateTimer, &QTimer::timeout, discoverabilityManager.data(), &DiscoverabilityManager::updateLocation);
    locationUpdateTimer.start(DATA_SERVER_LOCATION_CHANGE_UPDATE_MSECS);

    // if we get a domain change, immediately attempt update location in metaverse server
    connect(&nodeList->getDomainHandler(), &DomainHandler::connectedToDomain,
        discoverabilityManager.data(), &DiscoverabilityManager::updateLocation);

    connect(nodeList.data(), &NodeList::nodeAdded, this, &Application::nodeAdded);
    connect(nodeList.data(), &NodeList::nodeKilled, this, &Application::nodeKilled);
    connect(nodeList.data(), &NodeList::uuidChanged, getMyAvatar(), &MyAvatar::setSessionUUID);
    connect(nodeList.data(), &NodeList::uuidChanged, this, &Application::setSessionUUID);
    connect(nodeList.data(), &NodeList::limitOfSilentDomainCheckInsReached, nodeList.data(), &NodeList::reset);
    connect(nodeList.data(), &NodeList::packetVersionMismatch, this, &Application::notifyPacketVersionMismatch);

    // connect to appropriate slots on AccountManager
    AccountManager& accountManager = AccountManager::getInstance();

    const qint64 BALANCE_UPDATE_INTERVAL_MSECS = 5 * 1000;

    connect(&balanceUpdateTimer, &QTimer::timeout, &accountManager, &AccountManager::updateBalance);
    balanceUpdateTimer.start(BALANCE_UPDATE_INTERVAL_MSECS);

    connect(&accountManager, &AccountManager::balanceChanged, this, &Application::updateWindowTitle);

    auto dialogsManager = DependencyManager::get<DialogsManager>();
    connect(&accountManager, &AccountManager::authRequired, dialogsManager.data(), &DialogsManager::showLoginDialog);
    connect(&accountManager, &AccountManager::usernameChanged, this, &Application::updateWindowTitle);

    // set the account manager's root URL and trigger a login request if we don't have the access token
    accountManager.setAuthURL(NetworkingConstants::METAVERSE_SERVER_URL);
    UserActivityLogger::getInstance().launch(applicationVersion());

    // once the event loop has started, check and signal for an access token
    QMetaObject::invokeMethod(&accountManager, "checkAndSignalForAccessToken", Qt::QueuedConnection);

    auto addressManager = DependencyManager::get<AddressManager>();

    // use our MyAvatar position and quat for address manager path
    addressManager->setPositionGetter([this]{ return getMyAvatar()->getPosition(); });
    addressManager->setOrientationGetter([this]{ return getMyAvatar()->getOrientation(); });

    connect(addressManager.data(), &AddressManager::hostChanged, this, &Application::updateWindowTitle);
    connect(this, &QCoreApplication::aboutToQuit, addressManager.data(), &AddressManager::storeCurrentAddress);

#ifdef _WIN32
    WSADATA WsaData;
    int wsaresult = WSAStartup(MAKEWORD(2, 2), &WsaData);
#endif

    // tell the NodeList instance who to tell the domain server we care about
    nodeList->addSetOfNodeTypesToNodeInterestSet(NodeSet() << NodeType::AudioMixer << NodeType::AvatarMixer
        << NodeType::EntityServer << NodeType::AssetServer << NodeType::MessagesMixer);

    // connect to the packet sent signal of the _entityEditSender
    connect(&_entityEditSender, &EntityEditPacketSender::packetSent, this, &Application::packetSent);

    // send the identity packet for our avatar each second to our avatar mixer
    connect(&identityPacketTimer, &QTimer::timeout, getMyAvatar(), &MyAvatar::sendIdentityPacket);
    identityPacketTimer.start(AVATAR_IDENTITY_PACKET_SEND_INTERVAL_MSECS);

    // send the billboard packet for our avatar every few seconds
    connect(&billboardPacketTimer, &QTimer::timeout, getMyAvatar(), &MyAvatar::sendBillboardPacket);
    billboardPacketTimer.start(AVATAR_BILLBOARD_PACKET_SEND_INTERVAL_MSECS);

    QString cachePath = QStandardPaths::writableLocation(QStandardPaths::DataLocation);
    QNetworkAccessManager& networkAccessManager = NetworkAccessManager::getInstance();
    QNetworkDiskCache* cache = new QNetworkDiskCache();
    cache->setMaximumCacheSize(MAXIMUM_CACHE_SIZE);
    cache->setCacheDirectory(!cachePath.isEmpty() ? cachePath : "interfaceCache");
    networkAccessManager.setCache(cache);

    ResourceCache::setRequestLimit(3);

    _glWidget = new GLCanvas();
    _window->setCentralWidget(_glWidget);

    _window->restoreGeometry();
    _window->setVisible(true);

    _glWidget->setFocusPolicy(Qt::StrongFocus);
    _glWidget->setFocus();
#ifdef Q_OS_MAC
    // OSX doesn't seem to provide for hiding the cursor only on the GL widget
    _window->setCursor(Qt::BlankCursor);
#else
    // On windows and linux, hiding the top level cursor also means it's invisible
    // when hovering over the window menu, which is a pain, so only hide it for
    // the GL surface
    _glWidget->setCursor(Qt::BlankCursor);
#endif

    // enable mouse tracking; otherwise, we only get drag events
    _glWidget->setMouseTracking(true);
    _glWidget->makeCurrent();
    _glWidget->initializeGL();

    _offscreenContext = new OffscreenGLCanvas();
    _offscreenContext->create(_glWidget->context()->contextHandle());
    _offscreenContext->makeCurrent();
    initializeGL();


    _toolWindow = new ToolWindow();
    _toolWindow->setWindowFlags((_toolWindow->windowFlags() | Qt::WindowStaysOnTopHint) & ~Qt::WindowMinimizeButtonHint);
    _toolWindow->setWindowTitle("Tools");

    _offscreenContext->makeCurrent();

    // Tell our entity edit sender about our known jurisdictions
    _entityEditSender.setServerJurisdictions(&_entityServerJurisdictions);

    // For now we're going to set the PPS for outbound packets to be super high, this is
    // probably not the right long term solution. But for now, we're going to do this to
    // allow you to move an entity around in your hand
    _entityEditSender.setPacketsPerSecond(3000); // super high!!

    _overlays.init(); // do this before scripts load

    _runningScriptsWidget->setRunningScripts(getRunningScripts());

    connect(this, SIGNAL(aboutToQuit()), this, SLOT(saveScripts()));
    connect(this, SIGNAL(aboutToQuit()), this, SLOT(aboutToQuit()));

    // hook up bandwidth estimator
    QSharedPointer<BandwidthRecorder> bandwidthRecorder = DependencyManager::get<BandwidthRecorder>();
    connect(nodeList.data(), &LimitedNodeList::dataSent,
        bandwidthRecorder.data(), &BandwidthRecorder::updateOutboundData);
    connect(&nodeList->getPacketReceiver(), &PacketReceiver::dataReceived,
        bandwidthRecorder.data(), &BandwidthRecorder::updateInboundData);

    connect(&getMyAvatar()->getSkeletonModel(), &SkeletonModel::skeletonLoaded,
        this, &Application::checkSkeleton, Qt::QueuedConnection);

    // Setup the userInputMapper with the actions
    auto userInputMapper = DependencyManager::get<UserInputMapper>();
    connect(userInputMapper.data(), &UserInputMapper::actionEvent, [this](int action, float state) {
        if (state) {
            if (action == controller::toInt(controller::Action::TOGGLE_MUTE)) {
                DependencyManager::get<AudioClient>()->toggleMute();
            } else if (action == controller::toInt(controller::Action::CYCLE_CAMERA)) {
                cycleCamera();
            } else if (action == controller::toInt(controller::Action::CONTEXT_MENU)) {
                VrMenu::toggle(); // show context menu even on non-stereo displays
            }
        }
    });

    // A new controllerInput device used to reflect current values from the application state
    _applicationStateDevice = std::make_shared<controller::StateController>();

    _applicationStateDevice->addInputVariant(QString("InHMD"), controller::StateController::ReadLambda([]() -> float {
        return (float)qApp->getAvatarUpdater()->isHMDMode();
    }));
    _applicationStateDevice->addInputVariant(QString("ComfortMode"), controller::StateController::ReadLambda([]() -> float {
        return (float)Menu::getInstance()->isOptionChecked(MenuOption::ComfortMode);
    }));
    _applicationStateDevice->addInputVariant(QString("Grounded"), controller::StateController::ReadLambda([]() -> float {
        return (float)qApp->getMyAvatar()->getCharacterController()->onGround();
    }));

    userInputMapper->registerDevice(_applicationStateDevice);

    // Setup the keyboardMouseDevice and the user input mapper with the default bindings
    userInputMapper->registerDevice(_keyboardMouseDevice->getInputDevice());


    userInputMapper->loadDefaultMapping(userInputMapper->getStandardDeviceID());

    // check first run...
    if (_firstRun.get()) {
        qCDebug(interfaceapp) << "This is a first run...";
        // clear the scripts, and set out script to our default scripts
        clearScriptsBeforeRunning();
        loadScript(DEFAULT_SCRIPTS_JS_URL);

        _firstRun.set(false);
    } else {
        // do this as late as possible so that all required subsystems are initialized
        loadScripts();
    }

    loadSettings();
    int SAVE_SETTINGS_INTERVAL = 10 * MSECS_PER_SECOND; // Let's save every seconds for now
    connect(&_settingsTimer, &QTimer::timeout, this, &Application::saveSettings);
    connect(&_settingsThread, SIGNAL(started()), &_settingsTimer, SLOT(start()));
    connect(&_settingsThread, SIGNAL(finished()), &_settingsTimer, SLOT(stop()));
    _settingsTimer.moveToThread(&_settingsThread);
    _settingsTimer.setSingleShot(false);
    _settingsTimer.setInterval(SAVE_SETTINGS_INTERVAL);
    _settingsThread.start();

    if (Menu::getInstance()->isOptionChecked(MenuOption::IndependentMode)) {
        Menu::getInstance()->setIsOptionChecked(MenuOption::ThirdPerson, true);
        cameraMenuChanged();
    }

    // set the local loopback interface for local sounds from audio scripts
    AudioScriptingInterface::getInstance().setLocalAudioInterface(audioIO.data());

    this->installEventFilter(this);

    // initialize our face trackers after loading the menu settings
    auto faceshiftTracker = DependencyManager::get<Faceshift>();
    faceshiftTracker->init();
    connect(faceshiftTracker.data(), &FaceTracker::muteToggled, this, &Application::faceTrackerMuteToggled);
#ifdef HAVE_DDE
    auto ddeTracker = DependencyManager::get<DdeFaceTracker>();
    ddeTracker->init();
    connect(ddeTracker.data(), &FaceTracker::muteToggled, this, &Application::faceTrackerMuteToggled);
#endif

#ifdef HAVE_IVIEWHMD
    auto eyeTracker = DependencyManager::get<EyeTracker>();
    eyeTracker->init();
    setActiveEyeTracker();
#endif

    _oldHandMouseX[0] = -1;
    _oldHandMouseY[0] = -1;
    _oldHandMouseX[1] = -1;
    _oldHandMouseY[1] = -1;
    _oldHandLeftClick[0] = false;
    _oldHandRightClick[0] = false;
    _oldHandLeftClick[1] = false;
    _oldHandRightClick[1] = false;

    auto applicationUpdater = DependencyManager::get<AutoUpdater>();
    connect(applicationUpdater.data(), &AutoUpdater::newVersionIsAvailable, dialogsManager.data(), &DialogsManager::showUpdateDialog);
    applicationUpdater->checkForUpdate();

    // Now that menu is initalized we can sync myAvatar with it's state.
    getMyAvatar()->updateMotionBehaviorFromMenu();

// FIXME spacemouse code still needs cleanup
#if 0
    // the 3Dconnexion device wants to be initiliazed after a window is displayed.
    SpacemouseManager::getInstance().init();
#endif

    auto& packetReceiver = nodeList->getPacketReceiver();
    packetReceiver.registerListener(PacketType::DomainConnectionDenied, this, "handleDomainConnectionDeniedPacket");

    // If the user clicks an an entity, we will check that it's an unlocked web entity, and if so, set the focus to it
    auto entityScriptingInterface = DependencyManager::get<EntityScriptingInterface>();
    connect(entityScriptingInterface.data(), &EntityScriptingInterface::clickDownOnEntity,
        [this, entityScriptingInterface](const EntityItemID& entityItemID, const MouseEvent& event) {
        if (_keyboardFocusedItem != entityItemID) {
            _keyboardFocusedItem = UNKNOWN_ENTITY_ID;
            auto properties = entityScriptingInterface->getEntityProperties(entityItemID);
            if (EntityTypes::Web == properties.getType() && !properties.getLocked()) {
                auto entity = entityScriptingInterface->getEntityTree()->findEntityByID(entityItemID);
                RenderableWebEntityItem* webEntity = dynamic_cast<RenderableWebEntityItem*>(entity.get());
                if (webEntity) {
                    webEntity->setProxyWindow(_window->windowHandle());
                    _keyboardFocusedItem = entityItemID;
                    _lastAcceptedKeyPress = usecTimestampNow();
                    if (_keyboardFocusHighlightID < 0 || !getOverlays().isAddedOverlay(_keyboardFocusHighlightID)) {
                        _keyboardFocusHighlight = new Cube3DOverlay();
                        _keyboardFocusHighlight->setAlpha(1.0f);
                        _keyboardFocusHighlight->setBorderSize(1.0f);
                        _keyboardFocusHighlight->setColor({ 0xFF, 0xEF, 0x00 });
                        _keyboardFocusHighlight->setIsSolid(false);
                        _keyboardFocusHighlight->setPulseMin(0.5);
                        _keyboardFocusHighlight->setPulseMax(1.0);
                        _keyboardFocusHighlight->setColorPulse(1.0);
                        _keyboardFocusHighlight->setIgnoreRayIntersection(true);
                        _keyboardFocusHighlight->setDrawInFront(true);
                    }
                    _keyboardFocusHighlight->setRotation(webEntity->getRotation());
                    _keyboardFocusHighlight->setPosition(webEntity->getPosition());
                    _keyboardFocusHighlight->setDimensions(webEntity->getDimensions() * 1.05f);
                    _keyboardFocusHighlight->setVisible(true);
                    _keyboardFocusHighlightID = getOverlays().addOverlay(_keyboardFocusHighlight);
                }
            }
            if (_keyboardFocusedItem == UNKNOWN_ENTITY_ID && _keyboardFocusHighlight) {
                _keyboardFocusHighlight->setVisible(false);
            }

        }
    });

    connect(entityScriptingInterface.data(), &EntityScriptingInterface::deletingEntity,
        [=](const EntityItemID& entityItemID) {
        if (entityItemID == _keyboardFocusedItem) {
            _keyboardFocusedItem = UNKNOWN_ENTITY_ID;
            if (_keyboardFocusHighlight) {
                _keyboardFocusHighlight->setVisible(false);
            }
        }
    });

    // If the user clicks somewhere where there is NO entity at all, we will release focus
    connect(getEntities(), &EntityTreeRenderer::mousePressOffEntity,
        [=](const RayToEntityIntersectionResult& entityItemID, const QMouseEvent* event, unsigned int deviceId) {
        _keyboardFocusedItem = UNKNOWN_ENTITY_ID;
        if (_keyboardFocusHighlight) {
            _keyboardFocusHighlight->setVisible(false);
        }
    });

    connect(this, &Application::applicationStateChanged, this, &Application::activeChanged);

    qCDebug(interfaceapp, "Startup time: %4.2f seconds.", (double)startupTimer.elapsed() / 1000.0);
}

void Application::aboutToQuit() {
    emit beforeAboutToQuit();

    getActiveDisplayPlugin()->deactivate();

    _aboutToQuit = true;

    cleanupBeforeQuit();
}

void Application::cleanupBeforeQuit() {
    // Stop third party processes so that they're not left running in the event of a subsequent shutdown crash.
#ifdef HAVE_DDE
    DependencyManager::get<DdeFaceTracker>()->setEnabled(false);
#endif
#ifdef HAVE_IVIEWHMD
    DependencyManager::get<EyeTracker>()->setEnabled(false, true);
#endif
    AnimDebugDraw::getInstance().shutdown();

    // FIXME: once we move to shared pointer for the INputDevice we shoud remove this naked delete:
    _applicationStateDevice.reset();

    if (_keyboardFocusHighlightID > 0) {
        getOverlays().deleteOverlay(_keyboardFocusHighlightID);
        _keyboardFocusHighlightID = -1;
    }
    _keyboardFocusHighlight = nullptr;

    getEntities()->clear(); // this will allow entity scripts to properly shutdown

    auto nodeList = DependencyManager::get<NodeList>();

    // send the domain a disconnect packet, force stoppage of domain-server check-ins
    nodeList->getDomainHandler().disconnect();
    nodeList->setIsShuttingDown(true);

    // tell the packet receiver we're shutting down, so it can drop packets
    nodeList->getPacketReceiver().setShouldDropPackets(true);

    getEntities()->shutdown(); // tell the entities system we're shutting down, so it will stop running scripts
    ScriptEngine::stopAllScripts(this); // stop all currently running global scripts

    // first stop all timers directly or by invokeMethod
    // depending on what thread they run in
    _avatarUpdate->terminate();
    locationUpdateTimer.stop();
    balanceUpdateTimer.stop();
    identityPacketTimer.stop();
    billboardPacketTimer.stop();
    pingTimer.stop();
    QMetaObject::invokeMethod(&_settingsTimer, "stop", Qt::BlockingQueuedConnection);

    // save state
    _settingsThread.quit();
    saveSettings();
    _window->saveGeometry();

    // stop the AudioClient
    QMetaObject::invokeMethod(DependencyManager::get<AudioClient>().data(),
                              "stop", Qt::BlockingQueuedConnection);

    // destroy the AudioClient so it and its thread have a chance to go down safely
    DependencyManager::destroy<AudioClient>();
    
    // destroy the AudioInjectorManager so it and its thread have a chance to go down safely
    // this will also stop any ongoing network injectors
    DependencyManager::destroy<AudioInjectorManager>();

    // Destroy third party processes after scripts have finished using them.
#ifdef HAVE_DDE
    DependencyManager::destroy<DdeFaceTracker>();
#endif
#ifdef HAVE_IVIEWHMD
    DependencyManager::destroy<EyeTracker>();
#endif
}

void Application::emptyLocalCache() {
    if (auto cache = NetworkAccessManager::getInstance().cache()) {
        qDebug() << "DiskCacheEditor::clear(): Clearing disk cache.";
        cache->clear();
    }
}

Application::~Application() {
    EntityTreePointer tree = getEntities()->getTree();
    tree->setSimulation(NULL);

    _octreeProcessor.terminate();
    _entityEditSender.terminate();

    Menu::getInstance()->deleteLater();

    _physicsEngine->setCharacterController(NULL);

    ModelEntityItem::cleanupLoadedAnimations();

    foreach(auto inputPlugin, PluginManager::getInstance()->getInputPlugins()) {
        QString name = inputPlugin->getName();
        QAction* action = Menu::getInstance()->getActionForOption(name);
        if (action->isChecked()) {
            inputPlugin->deactivate();
        }
    }

    // remove avatars from physics engine
    DependencyManager::get<AvatarManager>()->clearOtherAvatars();
    VectorOfMotionStates motionStates;
    DependencyManager::get<AvatarManager>()->getObjectsToDelete(motionStates);
    _physicsEngine->deleteObjects(motionStates);

    DependencyManager::destroy<OffscreenUi>();
    DependencyManager::destroy<AvatarManager>();
    DependencyManager::destroy<AnimationCache>();
    DependencyManager::destroy<FramebufferCache>();
    DependencyManager::destroy<TextureCache>();
    DependencyManager::destroy<ModelCache>();
    DependencyManager::destroy<GeometryCache>();
    DependencyManager::destroy<ScriptCache>();
    DependencyManager::destroy<SoundCache>();

    // cleanup the AssetClient thread
    QThread* assetThread = DependencyManager::get<AssetClient>()->thread();
    DependencyManager::destroy<AssetClient>();
    assetThread->quit();
    assetThread->wait();

    QThread* nodeThread = DependencyManager::get<NodeList>()->thread();

    // remove the NodeList from the DependencyManager
    DependencyManager::destroy<NodeList>();

    // ask the node thread to quit and wait until it is done
    nodeThread->quit();
    nodeThread->wait();

    Leapmotion::destroy();

#if 0
    ConnexionClient::getInstance().destroy();
#endif

    qInstallMessageHandler(NULL); // NOTE: Do this as late as possible so we continue to get our log messages
}

void Application::initializeGL() {
    qCDebug(interfaceapp) << "Created Display Window.";

    // initialize glut for shape drawing; Qt apparently initializes it on OS X
    if (_isGLInitialized) {
        return;
    } else {
        _isGLInitialized = true;
    }

    // Where the gpuContext is initialized and where the TRUE Backend is created and assigned
    gpu::Context::init<gpu::GLBackend>();
    _gpuContext = std::make_shared<gpu::Context>();

    initDisplay();
    qCDebug(interfaceapp, "Initialized Display.");

    // The UI can't be created until the primary OpenGL
    // context is created, because it needs to share
    // texture resources
    initializeUi();
    qCDebug(interfaceapp, "Initialized Offscreen UI.");
    _offscreenContext->makeCurrent();

    // call Menu getInstance static method to set up the menu
    // Needs to happen AFTER the QML UI initialization
    _window->setMenuBar(Menu::getInstance());

    init();
    qCDebug(interfaceapp, "init() complete.");

    // create thread for parsing of octree data independent of the main network and rendering threads
    _octreeProcessor.initialize(_enableProcessOctreeThread);
    connect(&_octreeProcessor, &OctreePacketProcessor::packetVersionMismatch, this, &Application::notifyPacketVersionMismatch);
    _entityEditSender.initialize(_enableProcessOctreeThread);

    _idleLoopStdev.reset();

    // update before the first render
    update(1.0f / _fps);

    InfoView::show(INFO_HELP_PATH, true);
}

void Application::initializeUi() {
    AddressBarDialog::registerType();
    RecorderDialog::registerType();
    ErrorDialog::registerType();
    LoginDialog::registerType();
    MessageDialog::registerType();
    VrMenu::registerType();
    Tooltip::registerType();
    UpdateDialog::registerType();

    auto offscreenUi = DependencyManager::get<OffscreenUi>();
    offscreenUi->create(_offscreenContext->getContext());
    offscreenUi->setProxyWindow(_window->windowHandle());
    offscreenUi->setBaseUrl(QUrl::fromLocalFile(PathUtils::resourcesPath() + "/qml/"));
    offscreenUi->load("Root.qml");
    offscreenUi->load("RootMenu.qml");
    auto scriptingInterface = DependencyManager::get<controller::ScriptingInterface>();
    offscreenUi->getRootContext()->setContextProperty("Controller", scriptingInterface.data());
    offscreenUi->getRootContext()->setContextProperty("MyAvatar", getMyAvatar());
    _glWidget->installEventFilter(offscreenUi.data());
    VrMenu::load();
    VrMenu::executeQueuedLambdas();
    offscreenUi->setMouseTranslator([=](const QPointF& pt) {
        QPointF result = pt;
        auto displayPlugin = getActiveDisplayPlugin();
        if (displayPlugin->isHmd()) {
            auto resultVec = _compositor.screenToOverlay(toGlm(pt));
            result = QPointF(resultVec.x, resultVec.y);
        }
        return result;
    });
    offscreenUi->resume();
    connect(_window, &MainWindow::windowGeometryChanged, [this](const QRect& r){
        static qreal oldDevicePixelRatio = 0;
        qreal devicePixelRatio = getActiveDisplayPlugin()->devicePixelRatio();
        if (devicePixelRatio != oldDevicePixelRatio) {
            oldDevicePixelRatio = devicePixelRatio;
            qDebug() << "Device pixel ratio changed, triggering GL resize";
            resizeGL();
        }
    });

    // This will set up the input plugins UI
    _activeInputPlugins.clear();
    foreach(auto inputPlugin, PluginManager::getInstance()->getInputPlugins()) {
        QString name = inputPlugin->getName();
        if (name == KeyboardMouseDevice::NAME) {
            _keyboardMouseDevice = std::dynamic_pointer_cast<KeyboardMouseDevice>(inputPlugin);
        }
    }
    updateInputModes();
}

void Application::paintGL() {
    // paintGL uses a queued connection, so we can get messages from the queue even after we've quit 
    // and the plugins have shutdown
    if (_aboutToQuit) {
        return;
    }
    _frameCount++;

    // update fps moving average
    uint64_t now = usecTimestampNow();
    static uint64_t lastPaintBegin{ now };
    uint64_t diff = now - lastPaintBegin;
    float instantaneousFps = 0.0f;
    if (diff != 0) {
        instantaneousFps = (float)USECS_PER_SECOND / (float)diff;
        _framesPerSecond.updateAverage(_lastInstantaneousFps);
    }

    lastPaintBegin = now;

    // update fps once a second
    if (now - _lastFramesPerSecondUpdate > USECS_PER_SECOND) {
        _fps = _framesPerSecond.getAverage();
        _lastFramesPerSecondUpdate = now;
    }

    if (_isGLInitialized) {
        idle(now);
    }

    PROFILE_RANGE(__FUNCTION__);
    PerformanceTimer perfTimer("paintGL");

    if (nullptr == _displayPlugin) {
        return;
    }

    // Some plugins process message events, potentially leading to
    // re-entering a paint event.  don't allow further processing if this
    // happens
    if (_inPaint) {
        return;
    }
    _inPaint = true;
    Finally clearFlagLambda([this] { _inPaint = false; });

    auto displayPlugin = getActiveDisplayPlugin();
    // FIXME not needed anymore?
    _offscreenContext->makeCurrent();

    // update the avatar with a fresh HMD pose
    getMyAvatar()->updateFromHMDSensorMatrix(getHMDSensorPose());

    auto lodManager = DependencyManager::get<LODManager>();


    RenderArgs renderArgs(_gpuContext, getEntities(), getViewFrustum(), lodManager->getOctreeSizeScale(),
                          lodManager->getBoundaryLevelAdjust(), RenderArgs::DEFAULT_RENDER_MODE,
                          RenderArgs::MONO, RenderArgs::RENDER_DEBUG_NONE);

    PerformanceWarning::setSuppressShortTimings(Menu::getInstance()->isOptionChecked(MenuOption::SuppressShortTimings));
    bool showWarnings = Menu::getInstance()->isOptionChecked(MenuOption::PipelineWarnings);
    PerformanceWarning warn(showWarnings, "Application::paintGL()");
    resizeGL();

    // Before anything else, let's sync up the gpuContext with the true glcontext used in case anything happened
    {
        PerformanceTimer perfTimer("syncCache");
        renderArgs._context->syncCache();
    }

    if (Menu::getInstance()->isOptionChecked(MenuOption::Mirror)) {
        PerformanceTimer perfTimer("Mirror");
        auto primaryFbo = DependencyManager::get<FramebufferCache>()->getPrimaryFramebufferDepthColor();

        renderArgs._renderMode = RenderArgs::MIRROR_RENDER_MODE;
        renderRearViewMirror(&renderArgs, _mirrorViewRect);
        renderArgs._renderMode = RenderArgs::DEFAULT_RENDER_MODE;

        {
            float ratio = ((float)QApplication::desktop()->windowHandle()->devicePixelRatio() * getRenderResolutionScale());
            // Flip the src and destination rect horizontally to do the mirror
            auto mirrorRect = glm::ivec4(0, 0, _mirrorViewRect.width() * ratio, _mirrorViewRect.height() * ratio);
            auto mirrorRectDest = glm::ivec4(mirrorRect.z, mirrorRect.y, mirrorRect.x, mirrorRect.w);

            auto selfieFbo = DependencyManager::get<FramebufferCache>()->getSelfieFramebuffer();
            gpu::doInBatch(renderArgs._context, [=](gpu::Batch& batch) {
                batch.setFramebuffer(selfieFbo);
                batch.clearColorFramebuffer(gpu::Framebuffer::BUFFER_COLOR0, glm::vec4(0.0f, 0.0f, 0.0f, 0.0f));
                batch.blit(primaryFbo, mirrorRect, selfieFbo, mirrorRectDest);
                batch.setFramebuffer(nullptr);
            });
        }
    }

    {
        PerformanceTimer perfTimer("renderOverlay");
        // NOTE: There is no batch associated with this renderArgs
        // the ApplicationOverlay class assumes it's viewport is setup to be the device size
        QSize size = getDeviceSize();
        renderArgs._viewport = glm::ivec4(0, 0, size.width(), size.height());
        _applicationOverlay.renderOverlay(&renderArgs);
        gpu::FramebufferPointer overlayFramebuffer = _applicationOverlay.getOverlayFramebuffer();


    }

    {
        PerformanceTimer perfTimer("CameraUpdates");

        auto myAvatar = getMyAvatar();

        myAvatar->startCapture();
        if (_myCamera.getMode() == CAMERA_MODE_FIRST_PERSON || _myCamera.getMode() == CAMERA_MODE_THIRD_PERSON) {
            Menu::getInstance()->setIsOptionChecked(MenuOption::FirstPerson, myAvatar->getBoomLength() <= MyAvatar::ZOOM_MIN);
            Menu::getInstance()->setIsOptionChecked(MenuOption::ThirdPerson, !(myAvatar->getBoomLength() <= MyAvatar::ZOOM_MIN));
            cameraMenuChanged();
        }

        // The render mode is default or mirror if the camera is in mirror mode, assigned further below
        renderArgs._renderMode = RenderArgs::DEFAULT_RENDER_MODE;

        // Always use the default eye position, not the actual head eye position.
        // Using the latter will cause the camera to wobble with idle animations,
        // or with changes from the face tracker
        if (_myCamera.getMode() == CAMERA_MODE_FIRST_PERSON) {
            if (isHMDMode()) {
                mat4 camMat = myAvatar->getSensorToWorldMatrix() * myAvatar->getHMDSensorMatrix();
                _myCamera.setPosition(extractTranslation(camMat));
                _myCamera.setRotation(glm::quat_cast(camMat));
            } else {
                _myCamera.setPosition(myAvatar->getDefaultEyePosition());
                _myCamera.setRotation(myAvatar->getHead()->getCameraOrientation());
            }
        } else if (_myCamera.getMode() == CAMERA_MODE_THIRD_PERSON) {
            if (isHMDMode()) {
                auto hmdWorldMat = myAvatar->getSensorToWorldMatrix() * myAvatar->getHMDSensorMatrix();
                _myCamera.setRotation(glm::normalize(glm::quat_cast(hmdWorldMat)));
                auto worldBoomOffset = myAvatar->getOrientation() * (myAvatar->getScale() * myAvatar->getBoomLength() * glm::vec3(0.0f, 0.0f, 1.0f));
                _myCamera.setPosition(extractTranslation(hmdWorldMat) + worldBoomOffset);
            } else {
                _myCamera.setRotation(myAvatar->getHead()->getOrientation());
                if (Menu::getInstance()->isOptionChecked(MenuOption::CenterPlayerInView)) {
                    _myCamera.setPosition(myAvatar->getDefaultEyePosition()
                        + _myCamera.getRotation()
                        * (myAvatar->getScale() * myAvatar->getBoomLength() * glm::vec3(0.0f, 0.0f, 1.0f)));
                } else {
                    _myCamera.setPosition(myAvatar->getDefaultEyePosition()
                        + myAvatar->getOrientation()
                        * (myAvatar->getScale() * myAvatar->getBoomLength() * glm::vec3(0.0f, 0.0f, 1.0f)));
                }
            }
        } else if (_myCamera.getMode() == CAMERA_MODE_MIRROR) {
            if (isHMDMode()) {
                auto mirrorBodyOrientation = myAvatar->getWorldAlignedOrientation() * glm::quat(glm::vec3(0.0f, PI + _rotateMirror, 0.0f));

                glm::quat hmdRotation = extractRotation(myAvatar->getHMDSensorMatrix());
                // Mirror HMD yaw and roll
                glm::vec3 mirrorHmdEulers = glm::eulerAngles(hmdRotation);
                mirrorHmdEulers.y = -mirrorHmdEulers.y;
                mirrorHmdEulers.z = -mirrorHmdEulers.z;
                glm::quat mirrorHmdRotation = glm::quat(mirrorHmdEulers);

                glm::quat worldMirrorRotation = mirrorBodyOrientation * mirrorHmdRotation;

                _myCamera.setRotation(worldMirrorRotation);

                glm::vec3 hmdOffset = extractTranslation(myAvatar->getHMDSensorMatrix());
                // Mirror HMD lateral offsets
                hmdOffset.x = -hmdOffset.x;

                _myCamera.setPosition(myAvatar->getDefaultEyePosition()
                    + glm::vec3(0, _raiseMirror * myAvatar->getAvatarScale(), 0)
                   + mirrorBodyOrientation * glm::vec3(0.0f, 0.0f, 1.0f) * MIRROR_FULLSCREEN_DISTANCE * _scaleMirror
                   + mirrorBodyOrientation * hmdOffset);

            } else {
                _myCamera.setRotation(myAvatar->getWorldAlignedOrientation()
                    * glm::quat(glm::vec3(0.0f, PI + _rotateMirror, 0.0f)));
                _myCamera.setPosition(myAvatar->getDefaultEyePosition()
                    + glm::vec3(0, _raiseMirror * myAvatar->getAvatarScale(), 0)
                    + (myAvatar->getOrientation() * glm::quat(glm::vec3(0.0f, _rotateMirror, 0.0f))) *
                    glm::vec3(0.0f, 0.0f, -1.0f) * MIRROR_FULLSCREEN_DISTANCE * _scaleMirror);
            }
            renderArgs._renderMode = RenderArgs::MIRROR_RENDER_MODE;
        } else if (_myCamera.getMode() == CAMERA_MODE_ENTITY) {
            EntityItemPointer cameraEntity = _myCamera.getCameraEntityPointer();
            if (cameraEntity != nullptr) {
                if (isHMDMode()) {
                    glm::quat hmdRotation = extractRotation(myAvatar->getHMDSensorMatrix());
                    _myCamera.setRotation(cameraEntity->getRotation() * hmdRotation);
                    glm::vec3 hmdOffset = extractTranslation(myAvatar->getHMDSensorMatrix());
                    _myCamera.setPosition(cameraEntity->getPosition() + (hmdRotation * hmdOffset));
                } else {
                    _myCamera.setRotation(cameraEntity->getRotation());
                    _myCamera.setPosition(cameraEntity->getPosition());
                }
            }
        }
        // Update camera position
        if (!isHMDMode()) {
            _myCamera.update(1.0f / _fps);
        }
        myAvatar->endCapture();
    }

    // Primary rendering pass
    auto framebufferCache = DependencyManager::get<FramebufferCache>();
    const QSize size = framebufferCache->getFrameBufferSize();

    // Final framebuffer that will be handled to the display-plugin
    auto finalFramebuffer = framebufferCache->getFramebuffer();

    {
        PROFILE_RANGE(__FUNCTION__ "/mainRender");
        PerformanceTimer perfTimer("mainRender");
        // Viewport is assigned to the size of the framebuffer
        renderArgs._viewport = ivec4(0, 0, size.width(), size.height());
        if (displayPlugin->isStereo()) {
            // Stereo modes will typically have a larger projection matrix overall,
            // so we ask for the 'mono' projection matrix, which for stereo and HMD
            // plugins will imply the combined projection for both eyes.
            //
            // This is properly implemented for the Oculus plugins, but for OpenVR
            // and Stereo displays I'm not sure how to get / calculate it, so we're
            // just relying on the left FOV in each case and hoping that the
            // overall culling margin of error doesn't cause popping in the
            // right eye.  There are FIXMEs in the relevant plugins
            _myCamera.setProjection(displayPlugin->getProjection(Mono, _myCamera.getProjection()));
            renderArgs._context->enableStereo(true);
            mat4 eyeOffsets[2];
            mat4 eyeProjections[2];
            auto baseProjection = renderArgs._viewFrustum->getProjection();
            auto hmdInterface = DependencyManager::get<HMDScriptingInterface>();
            float IPDScale = hmdInterface->getIPDScale();

            // Tell the plugin what pose we're using to render.  In this case we're just using the
            // unmodified head pose because the only plugin that cares (the Oculus plugin) uses it
            // for rotational timewarp.  If we move to support positonal timewarp, we need to
            // ensure this contains the full pose composed with the eye offsets.
            mat4 headPose = displayPlugin->getHeadPose(_frameCount);

            // FIXME we probably don't need to set the projection matrix every frame,
            // only when the display plugin changes (or in non-HMD modes when the user
            // changes the FOV manually, which right now I don't think they can.
            for_each_eye([&](Eye eye) {
                // For providing the stereo eye views, the HMD head pose has already been
                // applied to the avatar, so we need to get the difference between the head
                // pose applied to the avatar and the per eye pose, and use THAT as
                // the per-eye stereo matrix adjustment.
                mat4 eyeToHead = displayPlugin->getEyeToHeadTransform(eye);
                // Grab the translation
                vec3 eyeOffset = glm::vec3(eyeToHead[3]);
                // Apply IPD scaling
                mat4 eyeOffsetTransform = glm::translate(mat4(), eyeOffset * -1.0f * IPDScale);
                eyeOffsets[eye] = eyeOffsetTransform;

                displayPlugin->setEyeRenderPose(_frameCount, eye, headPose);

                eyeProjections[eye] = displayPlugin->getProjection(eye, baseProjection);
            });
            renderArgs._context->setStereoProjections(eyeProjections);
            renderArgs._context->setStereoViews(eyeOffsets);
        }
        displaySide(&renderArgs, _myCamera);
        renderArgs._context->enableStereo(false);

        // Blit primary to final FBO
        auto primaryFbo = framebufferCache->getPrimaryFramebuffer();

        if (renderArgs._renderMode == RenderArgs::MIRROR_RENDER_MODE) {
            if (displayPlugin->isStereo()) {
                gpu::doInBatch(renderArgs._context, [=](gpu::Batch& batch) {
                    gpu::Vec4i srcRectLeft;
                    srcRectLeft.z = size.width() / 2;
                    srcRectLeft.w = size.height();
                    
                    gpu::Vec4i srcRectRight;
                    srcRectRight.x = size.width() / 2;
                    srcRectRight.z = size.width();
                    srcRectRight.w = size.height();
  
                    gpu::Vec4i destRectLeft;
                    destRectLeft.x = srcRectLeft.z;
                    destRectLeft.z = srcRectLeft.x;
                    destRectLeft.y = srcRectLeft.y;
                    destRectLeft.w = srcRectLeft.w;
                    
                    gpu::Vec4i destRectRight;
                    destRectRight.x = srcRectRight.z;
                    destRectRight.z = srcRectRight.x;
                    destRectRight.y = srcRectRight.y;
                    destRectRight.w = srcRectRight.w;
                    
                    batch.setFramebuffer(finalFramebuffer);
                    batch.clearColorFramebuffer(gpu::Framebuffer::BUFFER_COLOR0, glm::vec4(0.0f, 0.0f, 1.0f, 0.0f));
                    // BLit left to right and right to left in stereo
                    batch.blit(primaryFbo, srcRectRight, finalFramebuffer, destRectLeft);
                    batch.blit(primaryFbo, srcRectLeft, finalFramebuffer, destRectRight);
                });
            } else {
                gpu::doInBatch(renderArgs._context, [=](gpu::Batch& batch) {
                    gpu::Vec4i srcRect;
                    srcRect.z = size.width();
                    srcRect.w = size.height();
                    gpu::Vec4i destRect;
                    destRect.x = size.width();
                    destRect.y = 0;
                    destRect.z = 0;
                    destRect.w = size.height();
                    batch.setFramebuffer(finalFramebuffer);
                    batch.blit(primaryFbo, srcRect, finalFramebuffer, destRect);
                });
            }
        } else {
            gpu::doInBatch(renderArgs._context, [=](gpu::Batch& batch) {
                gpu::Vec4i rect;
                rect.z = size.width();
                rect.w = size.height();
                batch.setFramebuffer(finalFramebuffer);
                batch.blit(primaryFbo, rect, finalFramebuffer, rect);
            });
        }
    }

    // Overlay Composition, needs to occur after screen space effects have completed
    // FIXME migrate composition into the display plugins
    {
        PROFILE_RANGE(__FUNCTION__ "/compositor");
        PerformanceTimer perfTimer("compositor");
<<<<<<< HEAD
        auto primaryFbo = framebufferCache->getPrimaryFramebufferDepthColor();
=======
        auto primaryFbo = finalFramebuffer;
>>>>>>> 1bcf275b
        glBindFramebuffer(GL_DRAW_FRAMEBUFFER, gpu::GLBackend::getFramebufferID(primaryFbo));
        if (displayPlugin->isStereo()) {
            QRect currentViewport(QPoint(0, 0), QSize(size.width() / 2, size.height()));
            glClear(GL_DEPTH_BUFFER_BIT);
            for_each_eye([&](Eye eye) {
                renderArgs._viewport = toGlm(currentViewport);
                if (displayPlugin->isHmd()) {
                    _compositor.displayOverlayTextureHmd(&renderArgs, eye);
                } else {
                    _compositor.displayOverlayTexture(&renderArgs);
                }
            }, [&] {
                currentViewport.moveLeft(currentViewport.width());
            });
        } else {
            glViewport(0, 0, size.width(), size.height());
            _compositor.displayOverlayTexture(&renderArgs);
        }
    }

    // deliver final composited scene to the display plugin
    {
        PROFILE_RANGE(__FUNCTION__ "/pluginOutput");
        PerformanceTimer perfTimer("pluginOutput");
<<<<<<< HEAD

        auto primaryFramebuffer = framebufferCache->getPrimaryFramebufferDepthColor();
        auto scratchFramebuffer = framebufferCache->getFramebuffer();
        gpu::doInBatch(renderArgs._context, [=](gpu::Batch& batch) {
            gpu::Vec4i rect;
            rect.z = size.width();
            rect.w = size.height();
            batch.setFramebuffer(scratchFramebuffer);
            batch.clearColorFramebuffer(gpu::Framebuffer::BUFFER_COLOR0, glm::vec4(0.0f, 0.0f, 0.0f, 0.0f));
            batch.blit(primaryFramebuffer, rect, scratchFramebuffer, rect);
            batch.setFramebuffer(nullptr);
        });
        auto finalTexturePointer = scratchFramebuffer->getRenderBuffer(0);
=======
        auto finalTexturePointer = finalFramebuffer->getRenderBuffer(0);
>>>>>>> 1bcf275b
        GLuint finalTexture = gpu::GLBackend::getTextureID(finalTexturePointer);
        Q_ASSERT(0 != finalTexture);

        Q_ASSERT(!_lockedFramebufferMap.contains(finalTexture));
        _lockedFramebufferMap[finalTexture] = finalFramebuffer;

        Q_ASSERT(isCurrentContext(_offscreenContext->getContext()));
        {
            PROFILE_RANGE(__FUNCTION__ "/pluginSubmitScene");
            PerformanceTimer perfTimer("pluginSubmitScene");
            displayPlugin->submitSceneTexture(_frameCount, finalTexture, toGlm(size));
        }
        Q_ASSERT(isCurrentContext(_offscreenContext->getContext()));

    }

    {
        Stats::getInstance()->setRenderDetails(renderArgs._details);
        // Reset the gpu::Context Stages
        // Back to the default framebuffer;
        gpu::doInBatch(renderArgs._context, [=](gpu::Batch& batch) {
            batch.resetStages();
        });
    }

    // Some LOD-like controls need to know a smoothly varying "potential" frame rate that doesn't
    // include time waiting for sync, and which can report a number above target if we've got the headroom.
    // In my tests, the following is mostly less than 0.5ms, and never more than 3ms. I don't think its worth measuring during runtime.
    const float paintWaitAndQTTimerAllowance = 0.001f; // seconds
    // Store both values now for use by next cycle.
    _lastInstantaneousFps = instantaneousFps;
    _lastUnsynchronizedFps = 1.0f / (((usecTimestampNow() - now) / (float)USECS_PER_SECOND) + paintWaitAndQTTimerAllowance);
}

void Application::runTests() {
    runTimingTests();
    runUnitTests();
}

void Application::audioMuteToggled() {
    QAction* muteAction = Menu::getInstance()->getActionForOption(MenuOption::MuteAudio);
    Q_CHECK_PTR(muteAction);
    muteAction->setChecked(DependencyManager::get<AudioClient>()->isMuted());
}

void Application::faceTrackerMuteToggled() {

    QAction* muteAction = Menu::getInstance()->getActionForOption(MenuOption::MuteFaceTracking);
    Q_CHECK_PTR(muteAction);
    bool isMuted = getSelectedFaceTracker()->isMuted();
    muteAction->setChecked(isMuted);
    getSelectedFaceTracker()->setEnabled(!isMuted);
    Menu::getInstance()->getActionForOption(MenuOption::CalibrateCamera)->setEnabled(!isMuted);
}

void Application::setFieldOfView(float fov) {
    if (fov != _fieldOfView.get()) {
        _fieldOfView.set(fov);
        resizeGL();
    }
}

void Application::aboutApp() {
    InfoView::show(INFO_HELP_PATH);
}

void Application::showEditEntitiesHelp() {
    InfoView::show(INFO_EDIT_ENTITIES_PATH);
}

void Application::resizeEvent(QResizeEvent* event) {
    resizeGL();
}

void Application::resizeGL() {
    PROFILE_RANGE(__FUNCTION__);
    if (nullptr == _displayPlugin) {
        return;
    }

    auto displayPlugin = getActiveDisplayPlugin();
    // Set the desired FBO texture size. If it hasn't changed, this does nothing.
    // Otherwise, it must rebuild the FBOs
    uvec2 framebufferSize = displayPlugin->getRecommendedRenderSize();
    uvec2 renderSize = uvec2(vec2(framebufferSize) * getRenderResolutionScale());
    if (_renderResolution != renderSize) {
        _renderResolution = renderSize;
        DependencyManager::get<FramebufferCache>()->setFrameBufferSize(fromGlm(renderSize));
    }

    // FIXME the aspect ratio for stereo displays is incorrect based on this.
    float aspectRatio = displayPlugin->getRecommendedAspectRatio();
    _myCamera.setProjection(glm::perspective(glm::radians(_fieldOfView.get()), aspectRatio,
                                             DEFAULT_NEAR_CLIP, DEFAULT_FAR_CLIP));
    // Possible change in aspect ratio
    loadViewFrustum(_myCamera, _viewFrustum);

    auto offscreenUi = DependencyManager::get<OffscreenUi>();
    auto uiSize = displayPlugin->getRecommendedUiSize();
    // Bit of a hack since there's no device pixel ratio change event I can find.
    static qreal lastDevicePixelRatio = 0;
    qreal devicePixelRatio = _window->devicePixelRatio();
    if (offscreenUi->size() != fromGlm(uiSize) || devicePixelRatio != lastDevicePixelRatio) {
        offscreenUi->resize(fromGlm(uiSize));
        _offscreenContext->makeCurrent();
        lastDevicePixelRatio = devicePixelRatio;
    }
}

bool Application::importSVOFromURL(const QString& urlString) {
    QUrl url(urlString);
    emit svoImportRequested(url.url());
    return true; // assume it's accepted
}

bool Application::event(QEvent* event) {
    if ((int)event->type() == (int)Lambda) {
        ((LambdaEvent*)event)->call();
        return true;
    }

    if (!_keyboardFocusedItem.isInvalidID()) {
        switch (event->type()) {
            case QEvent::KeyPress:
            case QEvent::KeyRelease: {
                auto entityScriptingInterface = DependencyManager::get<EntityScriptingInterface>();
                auto entity = entityScriptingInterface->getEntityTree()->findEntityByID(_keyboardFocusedItem);
                RenderableWebEntityItem* webEntity = dynamic_cast<RenderableWebEntityItem*>(entity.get());
                if (webEntity && webEntity->getEventHandler()) {
                    event->setAccepted(false);
                    QCoreApplication::sendEvent(webEntity->getEventHandler(), event);
                    if (event->isAccepted()) {
                        _lastAcceptedKeyPress = usecTimestampNow();
                        return true;
                    }
                }
                break;
            }

            default:
                break;
        }
    }

    switch (event->type()) {
        case QEvent::MouseMove:
            mouseMoveEvent((QMouseEvent*)event);
            return true;
        case QEvent::MouseButtonPress:
            mousePressEvent((QMouseEvent*)event);
            return true;
        case QEvent::MouseButtonDblClick:
            mouseDoublePressEvent((QMouseEvent*)event);
            return true;
        case QEvent::MouseButtonRelease:
            mouseReleaseEvent((QMouseEvent*)event);
            return true;
        case QEvent::KeyPress:
            keyPressEvent((QKeyEvent*)event);
            return true;
        case QEvent::KeyRelease:
            keyReleaseEvent((QKeyEvent*)event);
            return true;
        case QEvent::FocusOut:
            focusOutEvent((QFocusEvent*)event);
            return true;
        case QEvent::TouchBegin:
            touchBeginEvent(static_cast<QTouchEvent*>(event));
            event->accept();
            return true;
        case QEvent::TouchEnd:
            touchEndEvent(static_cast<QTouchEvent*>(event));
            return true;
        case QEvent::TouchUpdate:
            touchUpdateEvent(static_cast<QTouchEvent*>(event));
            return true;
        case QEvent::Wheel:
            wheelEvent(static_cast<QWheelEvent*>(event));
            return true;
        case QEvent::Drop:
            dropEvent(static_cast<QDropEvent*>(event));
            return true;
        default:
            break;
    }

    // handle custom URL
    if (event->type() == QEvent::FileOpen) {

        QFileOpenEvent* fileEvent = static_cast<QFileOpenEvent*>(event);

        QUrl url = fileEvent->url();

        if (!url.isEmpty()) {
            QString urlString = url.toString();
            if (canAcceptURL(urlString)) {
                return acceptURL(urlString);
            }
        }
        return false;
    }

    if (HFActionEvent::types().contains(event->type())) {
        _controllerScriptingInterface->handleMetaEvent(static_cast<HFMetaEvent*>(event));
    }

    return QApplication::event(event);
}

bool Application::eventFilter(QObject* object, QEvent* event) {
    if (event->type() == QEvent::ShortcutOverride) {
        if (DependencyManager::get<OffscreenUi>()->shouldSwallowShortcut(event)) {
            event->accept();
            return true;
        }

        // Filter out captured keys before they're used for shortcut actions.
        if (_controllerScriptingInterface->isKeyCaptured(static_cast<QKeyEvent*>(event))) {
            event->accept();
            return true;
        }
    }

    return false;
}

static bool _altPressed{ false };

void Application::keyPressEvent(QKeyEvent* event) {
    _altPressed = event->key() == Qt::Key_Alt;
    _keysPressed.insert(event->key());

    _controllerScriptingInterface->emitKeyPressEvent(event); // send events to any registered scripts

    // if one of our scripts have asked to capture this event, then stop processing it
    if (_controllerScriptingInterface->isKeyCaptured(event)) {
        return;
    }

    if (hasFocus()) {
        if (Menu::getInstance()->isOptionChecked(KeyboardMouseDevice::NAME)) {
            _keyboardMouseDevice->keyPressEvent(event);
        }

        bool isShifted = event->modifiers().testFlag(Qt::ShiftModifier);
        bool isMeta = event->modifiers().testFlag(Qt::ControlModifier);
        bool isOption = event->modifiers().testFlag(Qt::AltModifier);
        switch (event->key()) {
            case Qt::Key_Enter:
            case Qt::Key_Return:
                if (isOption) {
                    if (_window->isFullScreen()) {
                        _pluginContainer->unsetFullscreen();
                    } else {
                        _pluginContainer->setFullscreen(nullptr);
                    }
                } else {
                    Menu::getInstance()->triggerOption(MenuOption::AddressBar);
                }
                break;

            case Qt::Key_B:
                if (isMeta) {
                    auto offscreenUi = DependencyManager::get<OffscreenUi>();
                    offscreenUi->load("Browser.qml");
                }
                break;

            case Qt::Key_X:
                if (isMeta && isShifted) {
//                    auto offscreenUi = DependencyManager::get<OffscreenUi>();
//                    offscreenUi->load("TestControllers.qml");
                    RecorderDialog::toggle();
                }
                break;

            case Qt::Key_L:
                if (isShifted && isMeta) {
                    Menu::getInstance()->triggerOption(MenuOption::Log);
                } else if (isMeta) {
                    Menu::getInstance()->triggerOption(MenuOption::AddressBar);
                } else if (isShifted) {
                    Menu::getInstance()->triggerOption(MenuOption::LodTools);
                }
                break;

            case Qt::Key_F: {
                _physicsEngine->dumpNextStats();
                break;
            }

            case Qt::Key_Asterisk:
                Menu::getInstance()->triggerOption(MenuOption::Stars);
                break;

            case Qt::Key_S:
                if (isShifted && isMeta && !isOption) {
                    Menu::getInstance()->triggerOption(MenuOption::SuppressShortTimings);
                } else if (isOption && !isShifted && !isMeta) {
                    Menu::getInstance()->triggerOption(MenuOption::ScriptEditor);
                } else if (!isOption && !isShifted && isMeta) {
                    takeSnapshot();
                }
                break;

            case Qt::Key_Apostrophe: {
                if (isMeta) {
                    auto cursor = Cursor::Manager::instance().getCursor();
                    auto curIcon = cursor->getIcon();
                    if (curIcon == Cursor::Icon::DEFAULT) {
                        cursor->setIcon(Cursor::Icon::LINK);
                    } else {
                        cursor->setIcon(Cursor::Icon::DEFAULT);
                    }
                } else {
                    resetSensors(true);
                }
                break;
            }

            case Qt::Key_A:
                if (isShifted) {
                    Menu::getInstance()->triggerOption(MenuOption::Atmosphere);
                }
                break;

            case Qt::Key_Backslash:
                Menu::getInstance()->triggerOption(MenuOption::Chat);
                break;

            case Qt::Key_Up:
                if (_myCamera.getMode() == CAMERA_MODE_MIRROR) {
                    if (!isShifted) {
                        _scaleMirror *= 0.95f;
                    } else {
                        _raiseMirror += 0.05f;
                    }
                }
                break;

            case Qt::Key_Down:
                if (_myCamera.getMode() == CAMERA_MODE_MIRROR) {
                    if (!isShifted) {
                        _scaleMirror *= 1.05f;
                    } else {
                        _raiseMirror -= 0.05f;
                    }
                }
                break;

            case Qt::Key_Left:
                if (_myCamera.getMode() == CAMERA_MODE_MIRROR) {
                    _rotateMirror += PI / 20.0f;
                }
                break;

            case Qt::Key_Right:
                if (_myCamera.getMode() == CAMERA_MODE_MIRROR) {
                    _rotateMirror -= PI / 20.0f;
                }
                break;

#if 0
            case Qt::Key_I:
                if (isShifted) {
                    _myCamera.setEyeOffsetOrientation(glm::normalize(
                                                                     glm::quat(glm::vec3(0.002f, 0, 0)) * _myCamera.getEyeOffsetOrientation()));
                } else {
                    _myCamera.setEyeOffsetPosition(_myCamera.getEyeOffsetPosition() + glm::vec3(0, 0.001, 0));
                }
                updateProjectionMatrix();
                break;

            case Qt::Key_K:
                if (isShifted) {
                    _myCamera.setEyeOffsetOrientation(glm::normalize(
                                                                     glm::quat(glm::vec3(-0.002f, 0, 0)) * _myCamera.getEyeOffsetOrientation()));
                } else {
                    _myCamera.setEyeOffsetPosition(_myCamera.getEyeOffsetPosition() + glm::vec3(0, -0.001, 0));
                }
                updateProjectionMatrix();
                break;

            case Qt::Key_J:
                if (isShifted) {
                    _viewFrustum.setFocalLength(_viewFrustum.getFocalLength() - 0.1f);
                } else {
                    _myCamera.setEyeOffsetPosition(_myCamera.getEyeOffsetPosition() + glm::vec3(-0.001, 0, 0));
                }
                updateProjectionMatrix();
                break;

            case Qt::Key_M:
                if (isShifted) {
                    _viewFrustum.setFocalLength(_viewFrustum.getFocalLength() + 0.1f);
                } else {
                    _myCamera.setEyeOffsetPosition(_myCamera.getEyeOffsetPosition() + glm::vec3(0.001, 0, 0));
                }
                updateProjectionMatrix();
                break;

            case Qt::Key_U:
                if (isShifted) {
                    _myCamera.setEyeOffsetOrientation(glm::normalize(
                                                                     glm::quat(glm::vec3(0, 0, -0.002f)) * _myCamera.getEyeOffsetOrientation()));
                } else {
                    _myCamera.setEyeOffsetPosition(_myCamera.getEyeOffsetPosition() + glm::vec3(0, 0, -0.001));
                }
                updateProjectionMatrix();
                break;

            case Qt::Key_Y:
                if (isShifted) {
                    _myCamera.setEyeOffsetOrientation(glm::normalize(
                                                                     glm::quat(glm::vec3(0, 0, 0.002f)) * _myCamera.getEyeOffsetOrientation()));
                } else {
                    _myCamera.setEyeOffsetPosition(_myCamera.getEyeOffsetPosition() + glm::vec3(0, 0, 0.001));
                }
                updateProjectionMatrix();
                break;
#endif

            case Qt::Key_H:
                if (isShifted) {
                    Menu::getInstance()->triggerOption(MenuOption::Mirror);
                } else {
                    Menu::getInstance()->setIsOptionChecked(MenuOption::FullscreenMirror, !Menu::getInstance()->isOptionChecked(MenuOption::FullscreenMirror));
                    if (!Menu::getInstance()->isOptionChecked(MenuOption::FullscreenMirror)) {
                        Menu::getInstance()->setIsOptionChecked(MenuOption::ThirdPerson, true);
                    }
                    cameraMenuChanged();
                }
                break;
            case Qt::Key_P:
                 Menu::getInstance()->setIsOptionChecked(MenuOption::FirstPerson, !Menu::getInstance()->isOptionChecked(MenuOption::FirstPerson));
                 Menu::getInstance()->setIsOptionChecked(MenuOption::ThirdPerson, !Menu::getInstance()->isOptionChecked(MenuOption::FirstPerson));
                 cameraMenuChanged();
                 break;
            case Qt::Key_O:
                _overlayConductor.setEnabled(!_overlayConductor.getEnabled());
                break;
            case Qt::Key_Slash:
                Menu::getInstance()->triggerOption(MenuOption::Stats);
                break;

            case Qt::Key_Plus: {
                if (isMeta && event->modifiers().testFlag(Qt::KeypadModifier)) {
                    auto& cursorManager = Cursor::Manager::instance();
                    cursorManager.setScale(cursorManager.getScale() * 1.1f);
                } else {
                    getMyAvatar()->increaseSize();
                }
                break;
            }

            case Qt::Key_Minus: {
                if (isMeta && event->modifiers().testFlag(Qt::KeypadModifier)) {
                    auto& cursorManager = Cursor::Manager::instance();
                    cursorManager.setScale(cursorManager.getScale() / 1.1f);
                } else {
                    getMyAvatar()->decreaseSize();
                }
                break;
            }

            case Qt::Key_Equal:
                getMyAvatar()->resetSize();
                break;
            case Qt::Key_Space: {
                if (!event->isAutoRepeat()) {
                    // this starts an HFActionEvent
                    HFActionEvent startActionEvent(HFActionEvent::startType(),
                                                   computePickRay(getTrueMouse().x, getTrueMouse().y));
                    sendEvent(this, &startActionEvent);
                }

                break;
            }
            case Qt::Key_Escape: {
                getActiveDisplayPlugin()->abandonCalibration();
                if (!event->isAutoRepeat()) {
                    // this starts the HFCancelEvent
                    HFBackEvent startBackEvent(HFBackEvent::startType());
                    sendEvent(this, &startBackEvent);
                }

                break;
            }

            default:
                event->ignore();
                break;
        }
    }
}



void Application::keyReleaseEvent(QKeyEvent* event) {
    if (event->key() == Qt::Key_Alt && _altPressed && hasFocus()) {
        VrMenu::toggle(); // show context menu even on non-stereo displays
    }

    _keysPressed.remove(event->key());

    _controllerScriptingInterface->emitKeyReleaseEvent(event); // send events to any registered scripts

    // if one of our scripts have asked to capture this event, then stop processing it
    if (_controllerScriptingInterface->isKeyCaptured(event)) {
        return;
    }

    if (Menu::getInstance()->isOptionChecked(KeyboardMouseDevice::NAME)) {
        _keyboardMouseDevice->keyReleaseEvent(event);
    }

    switch (event->key()) {
        case Qt::Key_Space: {
            if (!event->isAutoRepeat()) {
                // this ends the HFActionEvent
                HFActionEvent endActionEvent(HFActionEvent::endType(),
                                             computePickRay(getTrueMouse().x, getTrueMouse().y));
                sendEvent(this, &endActionEvent);
            }
            break;
        }
        case Qt::Key_Escape: {
            if (!event->isAutoRepeat()) {
                // this ends the HFCancelEvent
                HFBackEvent endBackEvent(HFBackEvent::endType());
                sendEvent(this, &endBackEvent);
            }
            break;
        }
        default:
            event->ignore();
            break;
    }
}

void Application::focusOutEvent(QFocusEvent* event) {
    auto inputPlugins = PluginManager::getInstance()->getInputPlugins();
    foreach(auto inputPlugin, inputPlugins) {
        QString name = inputPlugin->getName();
        QAction* action = Menu::getInstance()->getActionForOption(name);
        if (action && action->isChecked()) {
            inputPlugin->pluginFocusOutEvent();
        }
    }

// FIXME spacemouse code still needs cleanup
#if 0
    //SpacemouseDevice::getInstance().focusOutEvent();
    //SpacemouseManager::getInstance().getDevice()->focusOutEvent();
    SpacemouseManager::getInstance().ManagerFocusOutEvent();
#endif

    // synthesize events for keys currently pressed, since we may not get their release events
    foreach (int key, _keysPressed) {
        QKeyEvent event(QEvent::KeyRelease, key, Qt::NoModifier);
        keyReleaseEvent(&event);
    }
    _keysPressed.clear();
}

void Application::mouseMoveEvent(QMouseEvent* event, unsigned int deviceID) {
    PROFILE_RANGE(__FUNCTION__);
    // Used by application overlay to determine how to draw cursor(s)
    _lastMouseMoveWasSimulated = deviceID > 0;

    if (_aboutToQuit) {
        return;
    }

#ifndef Q_OS_MAC
    // If in full screen, and our main windows menu bar is hidden, and we're close to the top of the QMainWindow
    // then show the menubar.
    if (_window->isFullScreen()) {
        QMenuBar* menuBar = _window->menuBar();
        if (menuBar) {
            static const int MENU_TOGGLE_AREA = 10;
            if (!menuBar->isVisible()) {
                if (event->pos().y() <= MENU_TOGGLE_AREA) {
                    menuBar->setVisible(true);
                }
            } else {
                if (event->pos().y() > MENU_TOGGLE_AREA) {
                    menuBar->setVisible(false);
                }
            }
        }
    }
#endif

    auto offscreenUi = DependencyManager::get<OffscreenUi>();
    QPointF transformedPos = offscreenUi->mapToVirtualScreen(event->localPos(), _glWidget);
    QMouseEvent mappedEvent(event->type(),
        transformedPos,
        event->screenPos(), event->button(),
        event->buttons(), event->modifiers());


    getEntities()->mouseMoveEvent(&mappedEvent, deviceID);
    _controllerScriptingInterface->emitMouseMoveEvent(&mappedEvent, deviceID); // send events to any registered scripts

    // if one of our scripts have asked to capture this event, then stop processing it
    if (_controllerScriptingInterface->isMouseCaptured()) {
        return;
    }

    if (deviceID == 0 && Menu::getInstance()->isOptionChecked(KeyboardMouseDevice::NAME)) {
        _keyboardMouseDevice->mouseMoveEvent(event, deviceID);
    }

}

void Application::mousePressEvent(QMouseEvent* event, unsigned int deviceID) {
    // Inhibit the menu if the user is using alt-mouse dragging
    _altPressed = false;

    auto offscreenUi = DependencyManager::get<OffscreenUi>();
    QPointF transformedPos = offscreenUi->mapToVirtualScreen(event->localPos(), _glWidget);
    QMouseEvent mappedEvent(event->type(),
        transformedPos,
        event->screenPos(), event->button(),
        event->buttons(), event->modifiers());

    if (!_aboutToQuit) {
        getEntities()->mousePressEvent(&mappedEvent, deviceID);
    }

    _controllerScriptingInterface->emitMousePressEvent(&mappedEvent); // send events to any registered scripts

    // if one of our scripts have asked to capture this event, then stop processing it
    if (_controllerScriptingInterface->isMouseCaptured()) {
        return;
    }


    if (hasFocus()) {
        if (deviceID == 0 && Menu::getInstance()->isOptionChecked(KeyboardMouseDevice::NAME)) {
            _keyboardMouseDevice->mousePressEvent(event);
        }

        if (event->button() == Qt::LeftButton) {
            // nobody handled this - make it an action event on the _window object
            HFActionEvent actionEvent(HFActionEvent::startType(),
                computePickRay(mappedEvent.x(), mappedEvent.y()));
            sendEvent(this, &actionEvent);

        }
    }
}

void Application::mouseDoublePressEvent(QMouseEvent* event, unsigned int deviceID) {
    // if one of our scripts have asked to capture this event, then stop processing it
    if (_controllerScriptingInterface->isMouseCaptured()) {
        return;
    }

    _controllerScriptingInterface->emitMouseDoublePressEvent(event);
}

void Application::mouseReleaseEvent(QMouseEvent* event, unsigned int deviceID) {

    auto offscreenUi = DependencyManager::get<OffscreenUi>();
    QPointF transformedPos = offscreenUi->mapToVirtualScreen(event->localPos(), _glWidget);
    QMouseEvent mappedEvent(event->type(),
        transformedPos,
        event->screenPos(), event->button(),
        event->buttons(), event->modifiers());

    if (!_aboutToQuit) {
        getEntities()->mouseReleaseEvent(&mappedEvent, deviceID);
    }

    _controllerScriptingInterface->emitMouseReleaseEvent(&mappedEvent); // send events to any registered scripts

    // if one of our scripts have asked to capture this event, then stop processing it
    if (_controllerScriptingInterface->isMouseCaptured()) {
        return;
    }

    if (hasFocus()) {
        if (deviceID == 0 && Menu::getInstance()->isOptionChecked(KeyboardMouseDevice::NAME)) {
            _keyboardMouseDevice->mouseReleaseEvent(event);
        }

        if (event->button() == Qt::LeftButton) {
            // fire an action end event
            HFActionEvent actionEvent(HFActionEvent::endType(),
                computePickRay(mappedEvent.x(), mappedEvent.y()));
            sendEvent(this, &actionEvent);
        }
    }
}

void Application::touchUpdateEvent(QTouchEvent* event) {
    _altPressed = false;

    if (event->type() == QEvent::TouchUpdate) {
        TouchEvent thisEvent(*event, _lastTouchEvent);
        _controllerScriptingInterface->emitTouchUpdateEvent(thisEvent); // send events to any registered scripts
        _lastTouchEvent = thisEvent;
    }

    // if one of our scripts have asked to capture this event, then stop processing it
    if (_controllerScriptingInterface->isTouchCaptured()) {
        return;
    }

    if (Menu::getInstance()->isOptionChecked(KeyboardMouseDevice::NAME)) {
        _keyboardMouseDevice->touchUpdateEvent(event);
    }
}

void Application::touchBeginEvent(QTouchEvent* event) {
    _altPressed = false;
    TouchEvent thisEvent(*event); // on touch begin, we don't compare to last event
    _controllerScriptingInterface->emitTouchBeginEvent(thisEvent); // send events to any registered scripts

    _lastTouchEvent = thisEvent; // and we reset our last event to this event before we call our update
    touchUpdateEvent(event);

    // if one of our scripts have asked to capture this event, then stop processing it
    if (_controllerScriptingInterface->isTouchCaptured()) {
        return;
    }

    if (Menu::getInstance()->isOptionChecked(KeyboardMouseDevice::NAME)) {
        _keyboardMouseDevice->touchBeginEvent(event);
    }

}

void Application::touchEndEvent(QTouchEvent* event) {
    _altPressed = false;
    TouchEvent thisEvent(*event, _lastTouchEvent);
    _controllerScriptingInterface->emitTouchEndEvent(thisEvent); // send events to any registered scripts
    _lastTouchEvent = thisEvent;

    // if one of our scripts have asked to capture this event, then stop processing it
    if (_controllerScriptingInterface->isTouchCaptured()) {
        return;
    }

    if (Menu::getInstance()->isOptionChecked(KeyboardMouseDevice::NAME)) {
        _keyboardMouseDevice->touchEndEvent(event);
    }

    // put any application specific touch behavior below here..
}

void Application::wheelEvent(QWheelEvent* event) {
    _altPressed = false;
    _controllerScriptingInterface->emitWheelEvent(event); // send events to any registered scripts

    // if one of our scripts have asked to capture this event, then stop processing it
    if (_controllerScriptingInterface->isWheelCaptured()) {
        return;
    }

    if (Menu::getInstance()->isOptionChecked(KeyboardMouseDevice::NAME)) {
        _keyboardMouseDevice->wheelEvent(event);
    }
}

void Application::dropEvent(QDropEvent *event) {
    const QMimeData* mimeData = event->mimeData();
    for (auto& url : mimeData->urls()) {
        QString urlString = url.toString();
        if (acceptURL(urlString, true)) {
            event->acceptProposedAction();
        }
    }
}

void Application::dragEnterEvent(QDragEnterEvent* event) {
    event->acceptProposedAction();
}

bool Application::acceptSnapshot(const QString& urlString) {
    QUrl url(urlString);
    QString snapshotPath = url.toLocalFile();

    SnapshotMetaData* snapshotData = Snapshot::parseSnapshotData(snapshotPath);
    if (snapshotData) {
        if (!snapshotData->getURL().toString().isEmpty()) {
            DependencyManager::get<AddressManager>()->handleLookupString(snapshotData->getURL().toString());
        }
    } else {
        QMessageBox msgBox;
        msgBox.setText("No location details were found in the file "
                        + snapshotPath + ", try dragging in an authentic Hifi snapshot.");

        msgBox.setStandardButtons(QMessageBox::Ok);
        msgBox.exec();
    }
    return true;
}

void Application::idle(uint64_t now) {
    if (_aboutToQuit) {
        return; // bail early, nothing to do here.
    }

    // depending on whether we're throttling or not.
    // Once rendering is off on another thread we should be able to have Application::idle run at start(0) in
    // perpetuity and not expect events to get backed up.
    bool isThrottled = getActiveDisplayPlugin()->isThrottled();
    //  Only run simulation code if more than the targetFramePeriod have passed since last time we ran
    // This attempts to lock the simulation at 60 updates per second, regardless of framerate
    float timeSinceLastUpdateUs = (float)_lastTimeUpdated.nsecsElapsed() / NSECS_PER_USEC;
    float secondsSinceLastUpdate = timeSinceLastUpdateUs / USECS_PER_SECOND;

    if (isThrottled && (timeSinceLastUpdateUs / USECS_PER_MSEC) < THROTTLED_SIM_FRAME_PERIOD_MS) {
        return; // bail early, we're throttled and not enough time has elapsed
    }

    _lastTimeUpdated.start();


    {
        PROFILE_RANGE(__FUNCTION__);
        static uint64_t lastIdleStart{ now };
        uint64_t idleStartToStartDuration = now - lastIdleStart;
        if (idleStartToStartDuration != 0) {
            _simsPerSecond.updateAverage((float)USECS_PER_SECOND / (float)idleStartToStartDuration);
        }
        lastIdleStart = now;
    }

    PerformanceTimer perfTimer("idle");
    // Drop focus from _keyboardFocusedItem if no keyboard messages for 30 seconds
    if (!_keyboardFocusedItem.isInvalidID()) {
        const quint64 LOSE_FOCUS_AFTER_ELAPSED_TIME = 30 * USECS_PER_SECOND; // if idle for 30 seconds, drop focus
        quint64 elapsedSinceAcceptedKeyPress = usecTimestampNow() - _lastAcceptedKeyPress;
        if (elapsedSinceAcceptedKeyPress > LOSE_FOCUS_AFTER_ELAPSED_TIME) {
            _keyboardFocusedItem = UNKNOWN_ENTITY_ID;
        }
    }

    // Normally we check PipelineWarnings, but since idle will often take more than 10ms we only show these idle timing
    // details if we're in ExtraDebugging mode. However, the ::update() and its subcomponents will show their timing
    // details normally.
    bool showWarnings = getLogger()->extraDebugging();
    PerformanceWarning warn(showWarnings, "idle()");

    {
        PerformanceTimer perfTimer("update");
        PerformanceWarning warn(showWarnings, "Application::idle()... update()");
        static const float BIGGEST_DELTA_TIME_SECS = 0.25f;
        update(glm::clamp(secondsSinceLastUpdate, 0.0f, BIGGEST_DELTA_TIME_SECS));
    }
    {
        PerformanceTimer perfTimer("pluginIdle");
        PerformanceWarning warn(showWarnings, "Application::idle()... pluginIdle()");
        getActiveDisplayPlugin()->idle();
        auto inputPlugins = PluginManager::getInstance()->getInputPlugins();
        foreach(auto inputPlugin, inputPlugins) {
            QString name = inputPlugin->getName();
            QAction* action = Menu::getInstance()->getActionForOption(name);
            if (action && action->isChecked()) {
                inputPlugin->idle();
            }
        }
    }
    {
        PerformanceTimer perfTimer("rest");
        PerformanceWarning warn(showWarnings, "Application::idle()... rest of it");
        _idleLoopStdev.addValue(secondsSinceLastUpdate);

        //  Record standard deviation and reset counter if needed
        const int STDEV_SAMPLES = 500;
        if (_idleLoopStdev.getSamples() > STDEV_SAMPLES) {
            _idleLoopMeasuredJitter = _idleLoopStdev.getStDev();
            _idleLoopStdev.reset();
        }
    }

    _overlayConductor.update(secondsSinceLastUpdate);

    // check for any requested background downloads.
    emit checkBackgroundDownloads();
}

float Application::getAverageSimsPerSecond() {
    uint64_t now = usecTimestampNow();

    if (now - _lastSimsPerSecondUpdate > USECS_PER_SECOND) {
        _simsPerSecondReport = _simsPerSecond.getAverage();
        _lastSimsPerSecondUpdate = now;
    }
    return _simsPerSecondReport;
}
void Application::setAvatarSimrateSample(float sample) {
    _avatarSimsPerSecond.updateAverage(sample);
}
float Application::getAvatarSimrate() {
    uint64_t now = usecTimestampNow();

    if (now - _lastAvatarSimsPerSecondUpdate > USECS_PER_SECOND) {
        _avatarSimsPerSecondReport = _avatarSimsPerSecond.getAverage();
        _lastAvatarSimsPerSecondUpdate = now;
    }
    return _avatarSimsPerSecondReport;
}

void Application::setLowVelocityFilter(bool lowVelocityFilter) {
    controller::InputDevice::setLowVelocityFilter(lowVelocityFilter);
}

ivec2 Application::getMouse() const {
    if (isHMDMode()) {
        return _compositor.screenToOverlay(getTrueMouse());
    }
    return getTrueMouse();
}

FaceTracker* Application::getActiveFaceTracker() {
    auto faceshift = DependencyManager::get<Faceshift>();
    auto dde = DependencyManager::get<DdeFaceTracker>();

    return (dde->isActive() ? static_cast<FaceTracker*>(dde.data()) :
            (faceshift->isActive() ? static_cast<FaceTracker*>(faceshift.data()) : NULL));
}

FaceTracker* Application::getSelectedFaceTracker() {
    FaceTracker* faceTracker = NULL;
#ifdef HAVE_FACESHIFT
    if (Menu::getInstance()->isOptionChecked(MenuOption::Faceshift)) {
        faceTracker = DependencyManager::get<Faceshift>().data();
    }
#endif
#ifdef HAVE_DDE
    if (Menu::getInstance()->isOptionChecked(MenuOption::UseCamera)) {
        faceTracker = DependencyManager::get<DdeFaceTracker>().data();
    }
#endif
    return faceTracker;
}

void Application::setActiveFaceTracker() {
#if defined(HAVE_FACESHIFT) || defined(HAVE_DDE)
    bool isMuted = Menu::getInstance()->isOptionChecked(MenuOption::MuteFaceTracking);
#endif
#ifdef HAVE_FACESHIFT
    auto faceshiftTracker = DependencyManager::get<Faceshift>();
    faceshiftTracker->setIsMuted(isMuted);
    faceshiftTracker->setEnabled(Menu::getInstance()->isOptionChecked(MenuOption::Faceshift) && !isMuted);
#endif
#ifdef HAVE_DDE
    bool isUsingDDE = Menu::getInstance()->isOptionChecked(MenuOption::UseCamera);
    Menu::getInstance()->getActionForOption(MenuOption::BinaryEyelidControl)->setVisible(isUsingDDE);
    Menu::getInstance()->getActionForOption(MenuOption::CoupleEyelids)->setVisible(isUsingDDE);
    Menu::getInstance()->getActionForOption(MenuOption::UseAudioForMouth)->setVisible(isUsingDDE);
    Menu::getInstance()->getActionForOption(MenuOption::VelocityFilter)->setVisible(isUsingDDE);
    Menu::getInstance()->getActionForOption(MenuOption::CalibrateCamera)->setVisible(isUsingDDE);
    auto ddeTracker = DependencyManager::get<DdeFaceTracker>();
    ddeTracker->setIsMuted(isMuted);
    ddeTracker->setEnabled(isUsingDDE && !isMuted);
#endif
}

#ifdef HAVE_IVIEWHMD
void Application::setActiveEyeTracker() {
    auto eyeTracker = DependencyManager::get<EyeTracker>();
    if (!eyeTracker->isInitialized()) {
        return;
    }

    bool isEyeTracking = Menu::getInstance()->isOptionChecked(MenuOption::SMIEyeTracking);
    bool isSimulating = Menu::getInstance()->isOptionChecked(MenuOption::SimulateEyeTracking);
    eyeTracker->setEnabled(isEyeTracking, isSimulating);

    Menu::getInstance()->getActionForOption(MenuOption::OnePointCalibration)->setEnabled(isEyeTracking && !isSimulating);
    Menu::getInstance()->getActionForOption(MenuOption::ThreePointCalibration)->setEnabled(isEyeTracking && !isSimulating);
    Menu::getInstance()->getActionForOption(MenuOption::FivePointCalibration)->setEnabled(isEyeTracking && !isSimulating);
}

void Application::calibrateEyeTracker1Point() {
    DependencyManager::get<EyeTracker>()->calibrate(1);
}

void Application::calibrateEyeTracker3Points() {
    DependencyManager::get<EyeTracker>()->calibrate(3);
}

void Application::calibrateEyeTracker5Points() {
    DependencyManager::get<EyeTracker>()->calibrate(5);
}
#endif

bool Application::exportEntities(const QString& filename, const QVector<EntityItemID>& entityIDs) {
    QVector<EntityItemPointer> entities;

    auto entityTree = getEntities()->getTree();
    auto exportTree = std::make_shared<EntityTree>();
    exportTree->createRootElement();

    glm::vec3 root(TREE_SCALE, TREE_SCALE, TREE_SCALE);
    for (auto entityID : entityIDs) {
        auto entityItem = entityTree->findEntityByEntityItemID(entityID);
        if (!entityItem) {
            continue;
        }

        auto properties = entityItem->getProperties();
        auto position = properties.getPosition();

        root.x = glm::min(root.x, position.x);
        root.y = glm::min(root.y, position.y);
        root.z = glm::min(root.z, position.z);

        entities << entityItem;
    }

    if (entities.size() == 0) {
        return false;
    }

    for (auto entityItem : entities) {
        auto properties = entityItem->getProperties();

        properties.setPosition(properties.getPosition() - root);
        exportTree->addEntity(entityItem->getEntityItemID(), properties);
    }

    // remap IDs on export so that we aren't publishing the IDs of entities in our domain
    exportTree->remapIDs();

    exportTree->writeToJSONFile(filename.toLocal8Bit().constData());

    // restore the main window's active state
    _window->activateWindow();
    return true;
}

bool Application::exportEntities(const QString& filename, float x, float y, float z, float scale) {
    QVector<EntityItemPointer> entities;
    getEntities()->getTree()->findEntities(AACube(glm::vec3(x, y, z), scale), entities);

    if (entities.size() > 0) {
        glm::vec3 root(x, y, z);
        auto exportTree = std::make_shared<EntityTree>();
        exportTree->createRootElement();

        for (int i = 0; i < entities.size(); i++) {
            EntityItemProperties properties = entities.at(i)->getProperties();
            EntityItemID id = entities.at(i)->getEntityItemID();
            properties.setPosition(properties.getPosition() - root);
            exportTree->addEntity(id, properties);
        }

        // remap IDs on export so that we aren't publishing the IDs of entities in our domain
        exportTree->remapIDs();

        exportTree->writeToSVOFile(filename.toLocal8Bit().constData());
    } else {
        qCDebug(interfaceapp) << "No models were selected";
        return false;
    }

    // restore the main window's active state
    _window->activateWindow();
    return true;
}

void Application::loadSettings() {

    DependencyManager::get<AudioClient>()->loadSettings();
    DependencyManager::get<LODManager>()->loadSettings();

    // DONT CHECK IN
    //DependencyManager::get<LODManager>()->setAutomaticLODAdjust(false);

    Menu::getInstance()->loadSettings();
    getMyAvatar()->loadData();
}

void Application::saveSettings() {
    DependencyManager::get<AudioClient>()->saveSettings();
    DependencyManager::get<LODManager>()->saveSettings();

    Menu::getInstance()->saveSettings();
    getMyAvatar()->saveData();
    PluginManager::getInstance()->saveSettings();
}

bool Application::importEntities(const QString& urlOrFilename) {
    _entityClipboard->eraseAllOctreeElements();

    QUrl url(urlOrFilename);

    // if the URL appears to be invalid or relative, then it is probably a local file
    if (!url.isValid() || url.isRelative()) {
        url = QUrl::fromLocalFile(urlOrFilename);
    }

    bool success = _entityClipboard->readFromURL(url.toString());
    if (success) {
        _entityClipboard->remapIDs();
        _entityClipboard->reaverageOctreeElements();
    }
    return success;
}

QVector<EntityItemID> Application::pasteEntities(float x, float y, float z) {
    return _entityClipboard->sendEntities(&_entityEditSender, getEntities()->getTree(), x, y, z);
}

void Application::initDisplay() {
}

void Application::init() {
    // Make sure Login state is up to date
    DependencyManager::get<DialogsManager>()->toggleLoginDialog();

    _environment.init();

    DependencyManager::get<DeferredLightingEffect>()->init(this);

    DependencyManager::get<AvatarManager>()->init();
    _myCamera.setMode(CAMERA_MODE_FIRST_PERSON);

    _mirrorCamera.setMode(CAMERA_MODE_MIRROR);

    _timerStart.start();
    _lastTimeUpdated.start();

    // when --url in command line, teleport to location
    const QString HIFI_URL_COMMAND_LINE_KEY = "--url";
    int urlIndex = arguments().indexOf(HIFI_URL_COMMAND_LINE_KEY);
    QString addressLookupString;
    if (urlIndex != -1) {
        addressLookupString = arguments().value(urlIndex + 1);
    }

    DependencyManager::get<AddressManager>()->loadSettings(addressLookupString);

    qCDebug(interfaceapp) << "Loaded settings";

    Leapmotion::init();

    // fire off an immediate domain-server check in now that settings are loaded
    DependencyManager::get<NodeList>()->sendDomainServerCheckIn();

    getEntities()->init();
    getEntities()->setViewFrustum(getViewFrustum());

    ObjectMotionState::setShapeManager(&_shapeManager);
    _physicsEngine->init();

    EntityTreePointer tree = getEntities()->getTree();
    _entitySimulation.init(tree, _physicsEngine, &_entityEditSender);
    tree->setSimulation(&_entitySimulation);

    auto entityScriptingInterface = DependencyManager::get<EntityScriptingInterface>();

    // connect the _entityCollisionSystem to our EntityTreeRenderer since that's what handles running entity scripts
    connect(&_entitySimulation, &EntitySimulation::entityCollisionWithEntity,
            getEntities(), &EntityTreeRenderer::entityCollisionWithEntity);

    // connect the _entities (EntityTreeRenderer) to our script engine's EntityScriptingInterface for firing
    // of events related clicking, hovering over, and entering entities
    getEntities()->connectSignalsToSlots(entityScriptingInterface.data());

    _entityClipboardRenderer.init();
    _entityClipboardRenderer.setViewFrustum(getViewFrustum());
    _entityClipboardRenderer.setTree(_entityClipboard);

    // Make sure any new sounds are loaded as soon as know about them.
    connect(tree.get(), &EntityTree::newCollisionSoundURL, DependencyManager::get<SoundCache>().data(), &SoundCache::getSound);
    connect(getMyAvatar(), &MyAvatar::newCollisionSoundURL, DependencyManager::get<SoundCache>().data(), &SoundCache::getSound);

    setAvatarUpdateThreading();
}

const bool ENABLE_AVATAR_UPDATE_THREADING = false;
void Application::setAvatarUpdateThreading() {
    setAvatarUpdateThreading(ENABLE_AVATAR_UPDATE_THREADING);
}
void Application::setRawAvatarUpdateThreading() {
    setRawAvatarUpdateThreading(ENABLE_AVATAR_UPDATE_THREADING);
}
void Application::setRawAvatarUpdateThreading(bool isThreaded) {
    if (_avatarUpdate) {
        if (_avatarUpdate->isThreaded() == isThreaded) {
            return;
        }
        _avatarUpdate->terminate();
    }
    _avatarUpdate = new AvatarUpdate();
    _avatarUpdate->initialize(isThreaded);
}
void Application::setAvatarUpdateThreading(bool isThreaded) {
    if (_avatarUpdate && (_avatarUpdate->isThreaded() == isThreaded)) {
        return;
    }

    if (_avatarUpdate) {
        _avatarUpdate->terminate(); // Must be before we shutdown anim graph.
    }
    _avatarUpdate = new AvatarUpdate();
    _avatarUpdate->initialize(isThreaded);
}

void Application::updateLOD() {
    PerformanceTimer perfTimer("LOD");
    // adjust it unless we were asked to disable this feature, or if we're currently in throttleRendering mode
    if (!isThrottleRendering()) {
        DependencyManager::get<LODManager>()->autoAdjustLOD(_fps);
    } else {
        DependencyManager::get<LODManager>()->resetLODAdjust();
    }
}

// Called during Application::update immediately before AvatarManager::updateMyAvatar, updating my data that is then sent to everyone.
// (Maybe this code should be moved there?)
// The principal result is to call updateLookAtTargetAvatar() and then setLookAtPosition().
// Note that it is called BEFORE we update position or joints based on sensors, etc.
void Application::updateMyAvatarLookAtPosition() {
    PerformanceTimer perfTimer("lookAt");
    bool showWarnings = Menu::getInstance()->isOptionChecked(MenuOption::PipelineWarnings);
    PerformanceWarning warn(showWarnings, "Application::updateMyAvatarLookAtPosition()");

    auto myAvatar = getMyAvatar();
    myAvatar->updateLookAtTargetAvatar();
    FaceTracker* faceTracker = getActiveFaceTracker();
    auto eyeTracker = DependencyManager::get<EyeTracker>();

    bool isLookingAtSomeone = false;
    bool isHMD = _avatarUpdate->isHMDMode();
    glm::vec3 lookAtSpot;
    if (eyeTracker->isTracking() && (isHMD || eyeTracker->isSimulating())) {
        //  Look at the point that the user is looking at.
        glm::vec3 lookAtPosition = eyeTracker->getLookAtPosition();
        if (_myCamera.getMode() == CAMERA_MODE_MIRROR) {
            lookAtPosition.x = -lookAtPosition.x;
        }
        if (isHMD) {
            glm::mat4 headPose = getActiveDisplayPlugin()->getHeadPose(_frameCount);
            glm::quat hmdRotation = glm::quat_cast(headPose);
            lookAtSpot = _myCamera.getPosition() + myAvatar->getOrientation() * (hmdRotation * lookAtPosition);
        } else {
            lookAtSpot = myAvatar->getHead()->getEyePosition()
                + (myAvatar->getHead()->getFinalOrientationInWorldFrame() * lookAtPosition);
        }
    } else {
        AvatarSharedPointer lookingAt = myAvatar->getLookAtTargetAvatar().lock();
        if (lookingAt && myAvatar != lookingAt.get()) {
            //  If I am looking at someone else, look directly at one of their eyes
            isLookingAtSomeone = true;
            auto lookingAtHead = static_pointer_cast<Avatar>(lookingAt)->getHead();

            const float MAXIMUM_FACE_ANGLE = 65.0f * RADIANS_PER_DEGREE;
            glm::vec3 lookingAtFaceOrientation = lookingAtHead->getFinalOrientationInWorldFrame() * IDENTITY_FRONT;
            glm::vec3 fromLookingAtToMe = glm::normalize(myAvatar->getHead()->getEyePosition()
                - lookingAtHead->getEyePosition());
            float faceAngle = glm::angle(lookingAtFaceOrientation, fromLookingAtToMe);

            if (faceAngle < MAXIMUM_FACE_ANGLE) {
                // Randomly look back and forth between look targets
                eyeContactTarget target = Menu::getInstance()->isOptionChecked(MenuOption::FixGaze) ?
                LEFT_EYE : myAvatar->getEyeContactTarget();
                switch (target) {
                    case LEFT_EYE:
                        lookAtSpot = lookingAtHead->getLeftEyePosition();
                        break;
                    case RIGHT_EYE:
                        lookAtSpot = lookingAtHead->getRightEyePosition();
                        break;
                    case MOUTH:
                        lookAtSpot = lookingAtHead->getMouthPosition();
                        break;
                }
            } else {
                // Just look at their head (mid point between eyes)
                lookAtSpot = lookingAtHead->getEyePosition();
            }
        } else {
            //  I am not looking at anyone else, so just look forward
            if (isHMD) {
                glm::mat4 headPose = _avatarUpdate->getHeadPose() ;
                glm::quat headRotation = glm::quat_cast(headPose);
                lookAtSpot = _myCamera.getPosition() +
                    myAvatar->getOrientation() * (headRotation * glm::vec3(0.0f, 0.0f, -TREE_SCALE));
            } else {
                lookAtSpot = myAvatar->getHead()->getEyePosition() +
                    (myAvatar->getHead()->getFinalOrientationInWorldFrame() * glm::vec3(0.0f, 0.0f, -TREE_SCALE));
            }
        }

        // Deflect the eyes a bit to match the detected gaze from the face tracker if active.
        if (faceTracker && !faceTracker->isMuted()) {
            float eyePitch = faceTracker->getEstimatedEyePitch();
            float eyeYaw = faceTracker->getEstimatedEyeYaw();
            const float GAZE_DEFLECTION_REDUCTION_DURING_EYE_CONTACT = 0.1f;
            glm::vec3 origin = myAvatar->getHead()->getEyePosition();
            float deflection = faceTracker->getEyeDeflection();
            if (isLookingAtSomeone) {
                deflection *= GAZE_DEFLECTION_REDUCTION_DURING_EYE_CONTACT;
            }
            lookAtSpot = origin + _myCamera.getRotation() * glm::quat(glm::radians(glm::vec3(
                eyePitch * deflection, eyeYaw * deflection, 0.0f))) *
                glm::inverse(_myCamera.getRotation()) * (lookAtSpot - origin);
        }
    }

    myAvatar->getHead()->setLookAtPosition(lookAtSpot);
}

void Application::updateThreads(float deltaTime) {
    PerformanceTimer perfTimer("updateThreads");
    bool showWarnings = Menu::getInstance()->isOptionChecked(MenuOption::PipelineWarnings);
    PerformanceWarning warn(showWarnings, "Application::updateThreads()");

    // parse voxel packets
    if (!_enableProcessOctreeThread) {
        _octreeProcessor.threadRoutine();
        _entityEditSender.threadRoutine();
    }
}

void Application::cycleCamera() {
    auto menu = Menu::getInstance();
    if (menu->isOptionChecked(MenuOption::FullscreenMirror)) {

        menu->setIsOptionChecked(MenuOption::FullscreenMirror, false);
        menu->setIsOptionChecked(MenuOption::FirstPerson, true);

    } else if (menu->isOptionChecked(MenuOption::FirstPerson)) {

        menu->setIsOptionChecked(MenuOption::FirstPerson, false);
        menu->setIsOptionChecked(MenuOption::ThirdPerson, true);

    } else if (menu->isOptionChecked(MenuOption::ThirdPerson)) {

        menu->setIsOptionChecked(MenuOption::ThirdPerson, false);
        menu->setIsOptionChecked(MenuOption::FullscreenMirror, true);

    } else if (menu->isOptionChecked(MenuOption::IndependentMode) || menu->isOptionChecked(MenuOption::CameraEntityMode)) {
        // do nothing if in independent or camera entity modes
        return;
    }
    cameraMenuChanged(); // handle the menu change
}

void Application::cameraMenuChanged() {
    if (Menu::getInstance()->isOptionChecked(MenuOption::FullscreenMirror)) {
        if (_myCamera.getMode() != CAMERA_MODE_MIRROR) {
            _myCamera.setMode(CAMERA_MODE_MIRROR);
        }
    } else if (Menu::getInstance()->isOptionChecked(MenuOption::FirstPerson)) {
        if (_myCamera.getMode() != CAMERA_MODE_FIRST_PERSON) {
            _myCamera.setMode(CAMERA_MODE_FIRST_PERSON);
            getMyAvatar()->setBoomLength(MyAvatar::ZOOM_MIN);
        }
    } else if (Menu::getInstance()->isOptionChecked(MenuOption::ThirdPerson)) {
        if (_myCamera.getMode() != CAMERA_MODE_THIRD_PERSON) {
            _myCamera.setMode(CAMERA_MODE_THIRD_PERSON);
            if (getMyAvatar()->getBoomLength() == MyAvatar::ZOOM_MIN) {
                getMyAvatar()->setBoomLength(MyAvatar::ZOOM_DEFAULT);
            }
        }
    } else if (Menu::getInstance()->isOptionChecked(MenuOption::IndependentMode)) {
        if (_myCamera.getMode() != CAMERA_MODE_INDEPENDENT) {
            _myCamera.setMode(CAMERA_MODE_INDEPENDENT);
        }
    } else if (Menu::getInstance()->isOptionChecked(MenuOption::CameraEntityMode)) {
        if (_myCamera.getMode() != CAMERA_MODE_ENTITY) {
            _myCamera.setMode(CAMERA_MODE_ENTITY);
        }
    }
}

void Application::reloadResourceCaches() {
    // Clear entities out of view frustum
    _viewFrustum.setPosition(glm::vec3(0.0f, 0.0f, TREE_SCALE));
    _viewFrustum.setOrientation(glm::quat());
    queryOctree(NodeType::EntityServer, PacketType::EntityQuery, _entityServerJurisdictions);

    emptyLocalCache();

    DependencyManager::get<AnimationCache>()->refreshAll();
    DependencyManager::get<ModelCache>()->refreshAll();
    DependencyManager::get<SoundCache>()->refreshAll();
    DependencyManager::get<TextureCache>()->refreshAll();

    DependencyManager::get<NodeList>()->reset();  // Force redownload of .fst models

    getMyAvatar()->resetFullAvatarURL();
}

void Application::rotationModeChanged() {
    if (!Menu::getInstance()->isOptionChecked(MenuOption::CenterPlayerInView)) {
        getMyAvatar()->setHeadPitch(0);
    }
}

void Application::updateDialogs(float deltaTime) {
    PerformanceTimer perfTimer("updateDialogs");
    bool showWarnings = Menu::getInstance()->isOptionChecked(MenuOption::PipelineWarnings);
    PerformanceWarning warn(showWarnings, "Application::updateDialogs()");
    auto dialogsManager = DependencyManager::get<DialogsManager>();

    // Update audio stats dialog, if any
    AudioStatsDialog* audioStatsDialog = dialogsManager->getAudioStatsDialog();
    if(audioStatsDialog) {
        audioStatsDialog->update();
    }

    // Update bandwidth dialog, if any
    BandwidthDialog* bandwidthDialog = dialogsManager->getBandwidthDialog();
    if (bandwidthDialog) {
        bandwidthDialog->update();
    }

    QPointer<OctreeStatsDialog> octreeStatsDialog = dialogsManager->getOctreeStatsDialog();
    if (octreeStatsDialog) {
        octreeStatsDialog->update();
    }
}

void Application::update(float deltaTime) {
    bool showWarnings = Menu::getInstance()->isOptionChecked(MenuOption::PipelineWarnings);
    PerformanceWarning warn(showWarnings, "Application::update()");

    updateLOD();

    {
        PerformanceTimer perfTimer("devices");
        DeviceTracker::updateAll();

        FaceTracker* tracker = getSelectedFaceTracker();
        if (tracker && Menu::getInstance()->isOptionChecked(MenuOption::MuteFaceTracking) != tracker->isMuted()) {
            tracker->toggleMute();
        }

        tracker = getActiveFaceTracker();
        if (tracker && !tracker->isMuted()) {
            tracker->update(deltaTime);

            // Auto-mute microphone after losing face tracking?
            if (tracker->isTracking()) {
                _lastFaceTrackerUpdate = usecTimestampNow();
            } else {
                const quint64 MUTE_MICROPHONE_AFTER_USECS = 5000000;  //5 secs
                Menu* menu = Menu::getInstance();
                if (menu->isOptionChecked(MenuOption::AutoMuteAudio) && !menu->isOptionChecked(MenuOption::MuteAudio)) {
                    if (_lastFaceTrackerUpdate > 0
                        && ((usecTimestampNow() - _lastFaceTrackerUpdate) > MUTE_MICROPHONE_AFTER_USECS)) {
                        menu->triggerOption(MenuOption::MuteAudio);
                        _lastFaceTrackerUpdate = 0;
                    }
                } else {
                    _lastFaceTrackerUpdate = 0;
                }
            }
        } else {
            _lastFaceTrackerUpdate = 0;
        }

    }

    auto myAvatar = getMyAvatar();
    auto userInputMapper = DependencyManager::get<UserInputMapper>();
    userInputMapper->setSensorToWorldMat(myAvatar->getSensorToWorldMatrix());
    userInputMapper->update(deltaTime);

    bool jointsCaptured = false;
    for (auto inputPlugin : PluginManager::getInstance()->getInputPlugins()) {
        if (inputPlugin->isActive()) {
            inputPlugin->pluginUpdate(deltaTime, jointsCaptured);
            if (inputPlugin->isJointController()) {
                jointsCaptured = true;
            }
        }
    }

    _controllerScriptingInterface->updateInputControllers();

    // Transfer the user inputs to the driveKeys
    // FIXME can we drop drive keys and just have the avatar read the action states directly?
    myAvatar->clearDriveKeys();
    if (_myCamera.getMode() != CAMERA_MODE_INDEPENDENT) {
        if (!_controllerScriptingInterface->areActionsCaptured()) {
            myAvatar->setDriveKeys(TRANSLATE_Z, -1.0f * userInputMapper->getActionState(controller::Action::TRANSLATE_Z));
            myAvatar->setDriveKeys(TRANSLATE_Y, userInputMapper->getActionState(controller::Action::TRANSLATE_Y));
            myAvatar->setDriveKeys(TRANSLATE_X, userInputMapper->getActionState(controller::Action::TRANSLATE_X));
            if (deltaTime > FLT_EPSILON) {
                myAvatar->setDriveKeys(PITCH, -1.0f * userInputMapper->getActionState(controller::Action::PITCH));
                myAvatar->setDriveKeys(YAW, -1.0f * userInputMapper->getActionState(controller::Action::YAW));
                myAvatar->setDriveKeys(STEP_YAW, -1.0f * userInputMapper->getActionState(controller::Action::STEP_YAW));
            }
        }
        myAvatar->setDriveKeys(ZOOM, userInputMapper->getActionState(controller::Action::TRANSLATE_CAMERA_Z));
    }

    controller::Pose leftHand = userInputMapper->getPoseState(controller::Action::LEFT_HAND);
    controller::Pose rightHand = userInputMapper->getPoseState(controller::Action::RIGHT_HAND);
    Hand* hand = DependencyManager::get<AvatarManager>()->getMyAvatar()->getHand();
    setPalmData(hand, leftHand, deltaTime, HandData::LeftHand, userInputMapper->getActionState(controller::Action::LEFT_HAND_CLICK));
    setPalmData(hand, rightHand, deltaTime, HandData::RightHand, userInputMapper->getActionState(controller::Action::RIGHT_HAND_CLICK));
    if (Menu::getInstance()->isOptionChecked(MenuOption::EnableHandMouseInput)) {
        emulateMouse(hand, userInputMapper->getActionState(controller::Action::LEFT_HAND_CLICK),
            userInputMapper->getActionState(controller::Action::SHIFT), HandData::LeftHand);
        emulateMouse(hand, userInputMapper->getActionState(controller::Action::RIGHT_HAND_CLICK),
            userInputMapper->getActionState(controller::Action::SHIFT), HandData::RightHand);
    }

    updateThreads(deltaTime); // If running non-threaded, then give the threads some time to process...
    updateDialogs(deltaTime); // update various stats dialogs if present

    _avatarUpdate->synchronousProcess();

    if (_physicsEnabled) {
        PerformanceTimer perfTimer("physics");

        static VectorOfMotionStates motionStates;
        _entitySimulation.getObjectsToDelete(motionStates);
        _physicsEngine->deleteObjects(motionStates);

        getEntities()->getTree()->withWriteLock([&] {
            _entitySimulation.getObjectsToAdd(motionStates);
            _physicsEngine->addObjects(motionStates);

        });
        getEntities()->getTree()->withWriteLock([&] {
            _entitySimulation.getObjectsToChange(motionStates);
            VectorOfMotionStates stillNeedChange = _physicsEngine->changeObjects(motionStates);
            _entitySimulation.setObjectsToChange(stillNeedChange);
        });

        _entitySimulation.applyActionChanges();

        AvatarManager* avatarManager = DependencyManager::get<AvatarManager>().data();
        avatarManager->getObjectsToDelete(motionStates);
        _physicsEngine->deleteObjects(motionStates);
        avatarManager->getObjectsToAdd(motionStates);
        _physicsEngine->addObjects(motionStates);
        avatarManager->getObjectsToChange(motionStates);
        _physicsEngine->changeObjects(motionStates);

        myAvatar->prepareForPhysicsSimulation();

        getEntities()->getTree()->withWriteLock([&] {
            _physicsEngine->stepSimulation();
        });

        if (_physicsEngine->hasOutgoingChanges()) {
            getEntities()->getTree()->withWriteLock([&] {
                _entitySimulation.handleOutgoingChanges(_physicsEngine->getOutgoingChanges(), _physicsEngine->getSessionID());
                avatarManager->handleOutgoingChanges(_physicsEngine->getOutgoingChanges());
            });

            auto collisionEvents = _physicsEngine->getCollisionEvents();
            avatarManager->handleCollisionEvents(collisionEvents);

            _physicsEngine->dumpStatsIfNecessary();

            if (!_aboutToQuit) {
                PerformanceTimer perfTimer("entities");
                // Collision events (and their scripts) must not be handled when we're locked, above. (That would risk
                // deadlock.)
                _entitySimulation.handleCollisionEvents(collisionEvents);
                // NOTE: the getEntities()->update() call below will wait for lock
                // and will simulate entity motion (the EntityTree has been given an EntitySimulation).
                getEntities()->update(); // update the models...
            }

            myAvatar->harvestResultsFromPhysicsSimulation();
            myAvatar->simulateAttachments(deltaTime);
        }
    }

    {
        PerformanceTimer perfTimer("overlays");
        _overlays.update(deltaTime);
    }

    // Update _viewFrustum with latest camera and view frustum data...
    // NOTE: we get this from the view frustum, to make it simpler, since the
    // loadViewFrumstum() method will get the correct details from the camera
    // We could optimize this to not actually load the viewFrustum, since we don't
    // actually need to calculate the view frustum planes to send these details
    // to the server.
    {
        PerformanceTimer perfTimer("loadViewFrustum");
        loadViewFrustum(_myCamera, _viewFrustum);
    }

    quint64 now = usecTimestampNow();

    // Update my voxel servers with my current voxel query...
    {
        PerformanceTimer perfTimer("queryOctree");
        quint64 sinceLastQuery = now - _lastQueriedTime;
        const quint64 TOO_LONG_SINCE_LAST_QUERY = 3 * USECS_PER_SECOND;
        bool queryIsDue = sinceLastQuery > TOO_LONG_SINCE_LAST_QUERY;
        bool viewIsDifferentEnough = !_lastQueriedViewFrustum.isVerySimilar(_viewFrustum);

        // if it's been a while since our last query or the view has significantly changed then send a query, otherwise suppress it
        if (queryIsDue || viewIsDifferentEnough) {
            _lastQueriedTime = now;

            if (DependencyManager::get<SceneScriptingInterface>()->shouldRenderEntities()) {
                queryOctree(NodeType::EntityServer, PacketType::EntityQuery, _entityServerJurisdictions);
            }
            _lastQueriedViewFrustum = _viewFrustum;
        }
    }

    // sent nack packets containing missing sequence numbers of received packets from nodes
    {
        quint64 sinceLastNack = now - _lastNackTime;
        const quint64 TOO_LONG_SINCE_LAST_NACK = 1 * USECS_PER_SECOND;
        if (sinceLastNack > TOO_LONG_SINCE_LAST_NACK) {
            _lastNackTime = now;
            sendNackPackets();
        }
    }

    // send packet containing downstream audio stats to the AudioMixer
    {
        quint64 sinceLastNack = now - _lastSendDownstreamAudioStats;
        if (sinceLastNack > TOO_LONG_SINCE_LAST_SEND_DOWNSTREAM_AUDIO_STATS) {
            _lastSendDownstreamAudioStats = now;

            QMetaObject::invokeMethod(DependencyManager::get<AudioClient>().data(), "sendDownstreamAudioStatsPacket", Qt::QueuedConnection);
        }
    }

    // update sensorToWorldMatrix for rendering camera.
    myAvatar->updateSensorToWorldMatrix();
}


int Application::sendNackPackets() {

    if (Menu::getInstance()->isOptionChecked(MenuOption::DisableNackPackets)) {
        return 0;
    }

    // iterates through all nodes in NodeList
    auto nodeList = DependencyManager::get<NodeList>();

    int packetsSent = 0;

    nodeList->eachNode([&](const SharedNodePointer& node){

        if (node->getActiveSocket() && node->getType() == NodeType::EntityServer) {

            auto nackPacketList = NLPacketList::create(PacketType::OctreeDataNack);

            QUuid nodeUUID = node->getUUID();

            // if there are octree packets from this node that are waiting to be processed,
            // don't send a NACK since the missing packets may be among those waiting packets.
            if (_octreeProcessor.hasPacketsToProcessFrom(nodeUUID)) {
                return;
            }

            QSet<OCTREE_PACKET_SEQUENCE> missingSequenceNumbers;
            _octreeServerSceneStats.withReadLock([&] {
                // retreive octree scene stats of this node
                if (_octreeServerSceneStats.find(nodeUUID) == _octreeServerSceneStats.end()) {
                    return;
                }
                // get sequence number stats of node, prune its missing set, and make a copy of the missing set
                SequenceNumberStats& sequenceNumberStats = _octreeServerSceneStats[nodeUUID].getIncomingOctreeSequenceNumberStats();
                sequenceNumberStats.pruneMissingSet();
                missingSequenceNumbers = sequenceNumberStats.getMissingSet();
            });

            // construct nack packet(s) for this node
            foreach(const OCTREE_PACKET_SEQUENCE& missingNumber, missingSequenceNumbers) {
                nackPacketList->writePrimitive(missingNumber);
            }

            if (nackPacketList->getNumPackets()) {
                packetsSent += (int)nackPacketList->getNumPackets();

                // send the packet list
                nodeList->sendPacketList(std::move(nackPacketList), *node);
            }
        }
    });


    return packetsSent;
}

void Application::queryOctree(NodeType_t serverType, PacketType packetType, NodeToJurisdictionMap& jurisdictions) {

    //qCDebug(interfaceapp) << ">>> inside... queryOctree()... _viewFrustum.getFieldOfView()=" << _viewFrustum.getFieldOfView();
    bool wantExtraDebugging = getLogger()->extraDebugging();

    _octreeQuery.setCameraPosition(_viewFrustum.getPosition());
    _octreeQuery.setCameraOrientation(_viewFrustum.getOrientation());
    _octreeQuery.setCameraFov(_viewFrustum.getFieldOfView());
    _octreeQuery.setCameraAspectRatio(_viewFrustum.getAspectRatio());
    _octreeQuery.setCameraNearClip(_viewFrustum.getNearClip());
    _octreeQuery.setCameraFarClip(_viewFrustum.getFarClip());
    _octreeQuery.setCameraEyeOffsetPosition(glm::vec3());
    _octreeQuery.setKeyholeRadius(_viewFrustum.getKeyholeRadius());
    auto lodManager = DependencyManager::get<LODManager>();
    _octreeQuery.setOctreeSizeScale(lodManager->getOctreeSizeScale());
    _octreeQuery.setBoundaryLevelAdjust(lodManager->getBoundaryLevelAdjust());

    // Iterate all of the nodes, and get a count of how many octree servers we have...
    int totalServers = 0;
    int inViewServers = 0;
    int unknownJurisdictionServers = 0;

    auto nodeList = DependencyManager::get<NodeList>();

    nodeList->eachNode([&](const SharedNodePointer& node) {
        // only send to the NodeTypes that are serverType
        if (node->getActiveSocket() && node->getType() == serverType) {
            totalServers++;

            // get the server bounds for this server
            QUuid nodeUUID = node->getUUID();

            // if we haven't heard from this voxel server, go ahead and send it a query, so we
            // can get the jurisdiction...
            if (jurisdictions.find(nodeUUID) == jurisdictions.end()) {
                unknownJurisdictionServers++;
            } else {
                const JurisdictionMap& map = (jurisdictions)[nodeUUID];

                unsigned char* rootCode = map.getRootOctalCode();

                if (rootCode) {
                    VoxelPositionSize rootDetails;
                    voxelDetailsForCode(rootCode, rootDetails);
                    AACube serverBounds(glm::vec3(rootDetails.x * TREE_SCALE,
                                                  rootDetails.y * TREE_SCALE,
                                                  rootDetails.z * TREE_SCALE) - glm::vec3(HALF_TREE_SCALE),
                                        rootDetails.s * TREE_SCALE);
                    ViewFrustum::location serverFrustumLocation = _viewFrustum.cubeInFrustum(serverBounds);

                    if (serverFrustumLocation != ViewFrustum::OUTSIDE) {
                        inViewServers++;
                    }
                }
            }
        }
    });

    if (wantExtraDebugging) {
        qCDebug(interfaceapp, "Servers: total %d, in view %d, unknown jurisdiction %d",
            totalServers, inViewServers, unknownJurisdictionServers);
    }

    int perServerPPS = 0;
    const int SMALL_BUDGET = 10;
    int perUnknownServer = SMALL_BUDGET;
    int totalPPS = getMaxOctreePacketsPerSecond();

    // determine PPS based on number of servers
    if (inViewServers >= 1) {
        // set our preferred PPS to be exactly evenly divided among all of the voxel servers... and allocate 1 PPS
        // for each unknown jurisdiction server
        perServerPPS = (totalPPS / inViewServers) - (unknownJurisdictionServers * perUnknownServer);
    } else {
        if (unknownJurisdictionServers > 0) {
            perUnknownServer = (totalPPS / unknownJurisdictionServers);
        }
    }

    if (wantExtraDebugging) {
        qCDebug(interfaceapp, "perServerPPS: %d perUnknownServer: %d", perServerPPS, perUnknownServer);
    }

    auto queryPacket = NLPacket::create(packetType);

    nodeList->eachNode([&](const SharedNodePointer& node){
        // only send to the NodeTypes that are serverType
        if (node->getActiveSocket() && node->getType() == serverType) {

            // get the server bounds for this server
            QUuid nodeUUID = node->getUUID();

            bool inView = false;
            bool unknownView = false;

            // if we haven't heard from this voxel server, go ahead and send it a query, so we
            // can get the jurisdiction...
            if (jurisdictions.find(nodeUUID) == jurisdictions.end()) {
                unknownView = true; // assume it's in view
                if (wantExtraDebugging) {
                    qCDebug(interfaceapp) << "no known jurisdiction for node " << *node << ", assume it's visible.";
                }
            } else {
                const JurisdictionMap& map = (jurisdictions)[nodeUUID];

                unsigned char* rootCode = map.getRootOctalCode();

                if (rootCode) {
                    VoxelPositionSize rootDetails;
                    voxelDetailsForCode(rootCode, rootDetails);
                    AACube serverBounds(glm::vec3(rootDetails.x * TREE_SCALE,
                                                  rootDetails.y * TREE_SCALE,
                                                  rootDetails.z * TREE_SCALE) - glm::vec3(HALF_TREE_SCALE),
                                        rootDetails.s * TREE_SCALE);


                    ViewFrustum::location serverFrustumLocation = _viewFrustum.cubeInFrustum(serverBounds);
                    if (serverFrustumLocation != ViewFrustum::OUTSIDE) {
                        inView = true;
                    } else {
                        inView = false;
                    }
                } else {
                    if (wantExtraDebugging) {
                        qCDebug(interfaceapp) << "Jurisdiction without RootCode for node " << *node << ". That's unusual!";
                    }
                }
            }

            if (inView) {
                _octreeQuery.setMaxQueryPacketsPerSecond(perServerPPS);
            } else if (unknownView) {
                if (wantExtraDebugging) {
                    qCDebug(interfaceapp) << "no known jurisdiction for node " << *node << ", give it budget of "
                                            << perUnknownServer << " to send us jurisdiction.";
                }

                // set the query's position/orientation to be degenerate in a manner that will get the scene quickly
                // If there's only one server, then don't do this, and just let the normal voxel query pass through
                // as expected... this way, we will actually get a valid scene if there is one to be seen
                if (totalServers > 1) {
                    _octreeQuery.setCameraPosition(glm::vec3(-0.1,-0.1,-0.1));
                    const glm::quat OFF_IN_NEGATIVE_SPACE = glm::quat(-0.5, 0, -0.5, 1.0);
                    _octreeQuery.setCameraOrientation(OFF_IN_NEGATIVE_SPACE);
                    _octreeQuery.setCameraNearClip(0.1f);
                    _octreeQuery.setCameraFarClip(0.1f);
                    if (wantExtraDebugging) {
                        qCDebug(interfaceapp) << "Using 'minimal' camera position for node" << *node;
                    }
                } else {
                    if (wantExtraDebugging) {
                        qCDebug(interfaceapp) << "Using regular camera position for node" << *node;
                    }
                }
                _octreeQuery.setMaxQueryPacketsPerSecond(perUnknownServer);
            } else {
                _octreeQuery.setMaxQueryPacketsPerSecond(0);
            }

            // encode the query data
            int packetSize = _octreeQuery.getBroadcastData(reinterpret_cast<unsigned char*>(queryPacket->getPayload()));
            queryPacket->setPayloadSize(packetSize);

            // make sure we still have an active socket
            nodeList->sendUnreliablePacket(*queryPacket, *node);
        }
    });
}


bool Application::isHMDMode() const {
    return getActiveDisplayPlugin()->isHmd();
}
float Application::getTargetFrameRate() { return getActiveDisplayPlugin()->getTargetFrameRate(); }

QRect Application::getDesirableApplicationGeometry() {
    QRect applicationGeometry = getWindow()->geometry();

    // If our parent window is on the HMD, then don't use its geometry, instead use
    // the "main screen" geometry.
    HMDToolsDialog* hmdTools = DependencyManager::get<DialogsManager>()->getHMDToolsDialog();
    if (hmdTools && hmdTools->hasHMDScreen()) {
        QScreen* hmdScreen = hmdTools->getHMDScreen();
        QWindow* appWindow = getWindow()->windowHandle();
        QScreen* appScreen = appWindow->screen();

        // if our app's screen is the hmd screen, we don't want to place the
        // running scripts widget on it. So we need to pick a better screen.
        // we will use the screen for the HMDTools since it's a guarenteed
        // better screen.
        if (appScreen == hmdScreen) {
            QScreen* betterScreen = hmdTools->windowHandle()->screen();
            applicationGeometry = betterScreen->geometry();
        }
    }
    return applicationGeometry;
}

/////////////////////////////////////////////////////////////////////////////////////
// loadViewFrustum()
//
// Description: this will load the view frustum bounds for EITHER the head
//                 or the "myCamera".
//
void Application::loadViewFrustum(Camera& camera, ViewFrustum& viewFrustum) {
    PROFILE_RANGE(__FUNCTION__);
    // We will use these below, from either the camera or head vectors calculated above
    viewFrustum.setProjection(camera.getProjection());

    // Set the viewFrustum up with the correct position and orientation of the camera
    viewFrustum.setPosition(camera.getPosition());
    viewFrustum.setOrientation(camera.getRotation());

    // Ask the ViewFrustum class to calculate our corners
    viewFrustum.calculate();
}

glm::vec3 Application::getSunDirection() {
    // Sun direction is in fact just the location of the sun relative to the origin
    auto skyStage = DependencyManager::get<SceneScriptingInterface>()->getSkyStage();
    return skyStage->getSunLight()->getDirection();
}

// FIXME, preprocessor guard this check to occur only in DEBUG builds
static QThread * activeRenderingThread = nullptr;

float Application::getSizeScale() const {
    return DependencyManager::get<LODManager>()->getOctreeSizeScale();
}

int Application::getBoundaryLevelAdjust() const {
    return DependencyManager::get<LODManager>()->getBoundaryLevelAdjust();
}

PickRay Application::computePickRay(float x, float y) const {
    vec2 pickPoint{ x, y };
    PickRay result;
    if (isHMDMode()) {
        getApplicationCompositor().computeHmdPickRay(pickPoint, result.origin, result.direction);
    } else {
        pickPoint /= getCanvasSize();
        getViewFrustum()->computePickRay(pickPoint.x, pickPoint.y, result.origin, result.direction);
    }
    return result;
}

MyAvatar* Application::getMyAvatar() const {
    return DependencyManager::get<AvatarManager>()->getMyAvatar();
}

glm::vec3 Application::getAvatarPosition() const {
    return getMyAvatar()->getPosition();
}

QImage Application::renderAvatarBillboard(RenderArgs* renderArgs) {

    const int BILLBOARD_SIZE = 64;

    // Need to make sure the gl context is current here
    _offscreenContext->makeCurrent();

    renderArgs->_renderMode = RenderArgs::DEFAULT_RENDER_MODE;
    renderRearViewMirror(renderArgs, QRect(0, 0, BILLBOARD_SIZE, BILLBOARD_SIZE), true);

    auto primaryFbo = DependencyManager::get<FramebufferCache>()->getPrimaryFramebufferDepthColor();
    QImage image(BILLBOARD_SIZE, BILLBOARD_SIZE, QImage::Format_ARGB32);
    renderArgs->_context->downloadFramebuffer(primaryFbo, glm::ivec4(0, 0, BILLBOARD_SIZE, BILLBOARD_SIZE), image);

    return image;
}

ViewFrustum* Application::getViewFrustum() {
#ifdef DEBUG
    if (QThread::currentThread() == activeRenderingThread) {
        // FIXME, figure out a better way to do this
        //qWarning() << "Calling Application::getViewFrustum() from the active rendering thread, did you mean Application::getDisplayViewFrustum()?";
    }
#endif
    return &_viewFrustum;
}

const ViewFrustum* Application::getViewFrustum() const {
#ifdef DEBUG
    if (QThread::currentThread() == activeRenderingThread) {
        // FIXME, figure out a better way to do this
        //qWarning() << "Calling Application::getViewFrustum() from the active rendering thread, did you mean Application::getDisplayViewFrustum()?";
    }
#endif
    return &_viewFrustum;
}

ViewFrustum* Application::getDisplayViewFrustum() {
#ifdef DEBUG
    if (QThread::currentThread() != activeRenderingThread) {
        // FIXME, figure out a better way to do this
        // qWarning() << "Calling Application::getDisplayViewFrustum() from outside the active rendering thread or outside rendering, did you mean Application::getViewFrustum()?";
    }
#endif
    return &_displayViewFrustum;
}

const ViewFrustum* Application::getDisplayViewFrustum() const {
#ifdef DEBUG
    if (QThread::currentThread() != activeRenderingThread) {
        // FIXME, figure out a better way to do this
        // qWarning() << "Calling Application::getDisplayViewFrustum() from outside the active rendering thread or outside rendering, did you mean Application::getViewFrustum()?";
    }
#endif
    return &_displayViewFrustum;
}

// WorldBox Render Data & rendering functions

class WorldBoxRenderData {
public:
    typedef render::Payload<WorldBoxRenderData> Payload;
    typedef Payload::DataPointer Pointer;

    int _val = 0;
    static render::ItemID _item; // unique WorldBoxRenderData
};

render::ItemID WorldBoxRenderData::_item = 0;

namespace render {
    template <> const ItemKey payloadGetKey(const WorldBoxRenderData::Pointer& stuff) { return ItemKey::Builder::opaqueShape(); }
    template <> const Item::Bound payloadGetBound(const WorldBoxRenderData::Pointer& stuff) { return Item::Bound(); }
    template <> void payloadRender(const WorldBoxRenderData::Pointer& stuff, RenderArgs* args) {
        if (args->_renderMode != RenderArgs::MIRROR_RENDER_MODE && Menu::getInstance()->isOptionChecked(MenuOption::WorldAxes)) {
            PerformanceTimer perfTimer("worldBox");

            auto& batch = *args->_batch;
            DependencyManager::get<DeferredLightingEffect>()->bindSimpleProgram(batch);
            renderWorldBox(batch);
        }
    }
}

// Background Render Data & rendering functions
class BackgroundRenderData {
public:
    typedef render::Payload<BackgroundRenderData> Payload;
    typedef Payload::DataPointer Pointer;

    Stars _stars;
    Environment* _environment;

    BackgroundRenderData(Environment* environment) : _environment(environment) {
    }

    static render::ItemID _item; // unique WorldBoxRenderData
};

render::ItemID BackgroundRenderData::_item = 0;

namespace render {
    template <> const ItemKey payloadGetKey(const BackgroundRenderData::Pointer& stuff) { return ItemKey::Builder::background(); }
    template <> const Item::Bound payloadGetBound(const BackgroundRenderData::Pointer& stuff) { return Item::Bound(); }
    template <> void payloadRender(const BackgroundRenderData::Pointer& background, RenderArgs* args) {

        Q_ASSERT(args->_batch);
        gpu::Batch& batch = *args->_batch;

        // Background rendering decision
        auto skyStage = DependencyManager::get<SceneScriptingInterface>()->getSkyStage();
        if (skyStage->getBackgroundMode() == model::SunSkyStage::NO_BACKGROUND) {
            // this line intentionally left blank
        } else if (skyStage->getBackgroundMode() == model::SunSkyStage::SKY_DOME) {
            if (Menu::getInstance()->isOptionChecked(MenuOption::Stars)) {
                PerformanceTimer perfTimer("stars");
                PerformanceWarning warn(Menu::getInstance()->isOptionChecked(MenuOption::PipelineWarnings),
                    "Application::payloadRender<BackgroundRenderData>() ... stars...");
                // should be the first rendering pass - w/o depth buffer / lighting

                // compute starfield alpha based on distance from atmosphere
                float alpha = 1.0f;
                bool hasStars = true;

                if (Menu::getInstance()->isOptionChecked(MenuOption::Atmosphere)) {
                    // TODO: handle this correctly for zones
                    const EnvironmentData& closestData = background->_environment->getClosestData(args->_viewFrustum->getPosition()); // was theCamera instead of  _viewFrustum

                    if (closestData.getHasStars()) {
                        const float APPROXIMATE_DISTANCE_FROM_HORIZON = 0.1f;
                        const float DOUBLE_APPROXIMATE_DISTANCE_FROM_HORIZON = 0.2f;

                        glm::vec3 sunDirection = (args->_viewFrustum->getPosition()/*getAvatarPosition()*/ - closestData.getSunLocation())
                                                        / closestData.getAtmosphereOuterRadius();
                        float height = glm::distance(args->_viewFrustum->getPosition()/*theCamera.getPosition()*/, closestData.getAtmosphereCenter());
                        if (height < closestData.getAtmosphereInnerRadius()) {
                            // If we're inside the atmosphere, then determine if our keyLight is below the horizon
                            alpha = 0.0f;

                            if (sunDirection.y > -APPROXIMATE_DISTANCE_FROM_HORIZON) {
                                float directionY = glm::clamp(sunDirection.y,
                                                    -APPROXIMATE_DISTANCE_FROM_HORIZON, APPROXIMATE_DISTANCE_FROM_HORIZON)
                                                    + APPROXIMATE_DISTANCE_FROM_HORIZON;
                                alpha = (directionY / DOUBLE_APPROXIMATE_DISTANCE_FROM_HORIZON);
                            }


                        } else if (height < closestData.getAtmosphereOuterRadius()) {
                            alpha = (height - closestData.getAtmosphereInnerRadius()) /
                                (closestData.getAtmosphereOuterRadius() - closestData.getAtmosphereInnerRadius());

                            if (sunDirection.y > -APPROXIMATE_DISTANCE_FROM_HORIZON) {
                                float directionY = glm::clamp(sunDirection.y,
                                                    -APPROXIMATE_DISTANCE_FROM_HORIZON, APPROXIMATE_DISTANCE_FROM_HORIZON)
                                                    + APPROXIMATE_DISTANCE_FROM_HORIZON;
                                alpha = (directionY / DOUBLE_APPROXIMATE_DISTANCE_FROM_HORIZON);
                            }
                        }
                    } else {
                        hasStars = false;
                    }
                }

                // finally render the starfield
                if (hasStars) {
                    background->_stars.render(args, alpha);
                }

                // draw the sky dome
                if (/*!selfAvatarOnly &&*/ Menu::getInstance()->isOptionChecked(MenuOption::Atmosphere)) {
                    PerformanceTimer perfTimer("atmosphere");
                    PerformanceWarning warn(Menu::getInstance()->isOptionChecked(MenuOption::PipelineWarnings),
                        "Application::displaySide() ... atmosphere...");

                    background->_environment->renderAtmospheres(batch, *(args->_viewFrustum));
                }

            }
        } else if (skyStage->getBackgroundMode() == model::SunSkyStage::SKY_BOX) {
            PerformanceTimer perfTimer("skybox");
            auto skybox = skyStage->getSkybox();
            if (skybox) {
                skybox->render(batch, *(args->_viewFrustum));
            }
        }
    }
}


void Application::displaySide(RenderArgs* renderArgs, Camera& theCamera, bool selfAvatarOnly, bool billboard) {

    // FIXME: This preRender call is temporary until we create a separate render::scene for the mirror rendering.
    // Then we can move this logic into the Avatar::simulate call.
    auto myAvatar = getMyAvatar();
    myAvatar->startRender();
    myAvatar->preRender(renderArgs);
    myAvatar->endRender();

    // Update animation debug draw renderer
    AnimDebugDraw::getInstance().update();

    activeRenderingThread = QThread::currentThread();
    PROFILE_RANGE(__FUNCTION__);
    PerformanceTimer perfTimer("display");
    PerformanceWarning warn(Menu::getInstance()->isOptionChecked(MenuOption::PipelineWarnings), "Application::displaySide()");

    // load the view frustum
    loadViewFrustum(theCamera, _displayViewFrustum);

    // TODO fix shadows and make them use the GPU library

    // The pending changes collecting the changes here
    render::PendingChanges pendingChanges;

    // Background rendering decision
    if (BackgroundRenderData::_item == 0) {
        auto backgroundRenderData = make_shared<BackgroundRenderData>(&_environment);
        auto backgroundRenderPayload = make_shared<BackgroundRenderData::Payload>(backgroundRenderData);
        BackgroundRenderData::_item = _main3DScene->allocateID();
        pendingChanges.resetItem(WorldBoxRenderData::_item, backgroundRenderPayload);
    } else {

    }

   // Assuming nothing get's rendered through that
    if (!selfAvatarOnly) {
        if (DependencyManager::get<SceneScriptingInterface>()->shouldRenderEntities()) {
            // render models...
            PerformanceTimer perfTimer("entities");
            PerformanceWarning warn(Menu::getInstance()->isOptionChecked(MenuOption::PipelineWarnings),
                "Application::displaySide() ... entities...");

            RenderArgs::DebugFlags renderDebugFlags = RenderArgs::RENDER_DEBUG_NONE;

            if (Menu::getInstance()->isOptionChecked(MenuOption::PhysicsShowHulls)) {
                renderDebugFlags = (RenderArgs::DebugFlags) (renderDebugFlags | (int)RenderArgs::RENDER_DEBUG_HULLS);
            }
            renderArgs->_debugFlags = renderDebugFlags;
            //ViveControllerManager::getInstance().updateRendering(renderArgs, _main3DScene, pendingChanges);
        }
    }

    // Make sure the WorldBox is in the scene
    if (WorldBoxRenderData::_item == 0) {
        auto worldBoxRenderData = make_shared<WorldBoxRenderData>();
        auto worldBoxRenderPayload = make_shared<WorldBoxRenderData::Payload>(worldBoxRenderData);

        WorldBoxRenderData::_item = _main3DScene->allocateID();

        pendingChanges.resetItem(WorldBoxRenderData::_item, worldBoxRenderPayload);
    } else {
        pendingChanges.updateItem<WorldBoxRenderData>(WorldBoxRenderData::_item,
                [](WorldBoxRenderData& payload) {
                    payload._val++;
                });
    }

    if (!billboard) {
        DependencyManager::get<DeferredLightingEffect>()->setAmbientLightMode(getRenderAmbientLight());
        auto skyStage = DependencyManager::get<SceneScriptingInterface>()->getSkyStage();
        DependencyManager::get<DeferredLightingEffect>()->setGlobalLight(skyStage->getSunLight()->getDirection(), skyStage->getSunLight()->getColor(), skyStage->getSunLight()->getIntensity(), skyStage->getSunLight()->getAmbientIntensity());
        DependencyManager::get<DeferredLightingEffect>()->setGlobalAtmosphere(skyStage->getAtmosphere());

        auto skybox = model::SkyboxPointer();
        if (skyStage->getBackgroundMode() == model::SunSkyStage::SKY_BOX) {
            skybox = skyStage->getSkybox();
        }
        DependencyManager::get<DeferredLightingEffect>()->setGlobalSkybox(skybox);
    }

    {
        PerformanceTimer perfTimer("SceneProcessPendingChanges");
        _main3DScene->enqueuePendingChanges(pendingChanges);

        _main3DScene->processPendingChangesQueue();
    }

    // For now every frame pass the renderContext
    {
        PerformanceTimer perfTimer("EngineRun");
        render::RenderContext renderContext;

        auto sceneInterface = DependencyManager::get<SceneScriptingInterface>();

        renderContext._cullOpaque = sceneInterface->doEngineCullOpaque();
        renderContext._sortOpaque = sceneInterface->doEngineSortOpaque();
        renderContext._renderOpaque = sceneInterface->doEngineRenderOpaque();
        renderContext._cullTransparent = sceneInterface->doEngineCullTransparent();
        renderContext._sortTransparent = sceneInterface->doEngineSortTransparent();
        renderContext._renderTransparent = sceneInterface->doEngineRenderTransparent();

        renderContext._maxDrawnOpaqueItems = sceneInterface->getEngineMaxDrawnOpaqueItems();
        renderContext._maxDrawnTransparentItems = sceneInterface->getEngineMaxDrawnTransparentItems();
        renderContext._maxDrawnOverlay3DItems = sceneInterface->getEngineMaxDrawnOverlay3DItems();
        
        renderContext._deferredDebugMode = sceneInterface->getEngineDeferredDebugMode();
        renderContext._deferredDebugSize = sceneInterface->getEngineDeferredDebugSize();
        
        renderContext._drawItemStatus = sceneInterface->doEngineDisplayItemStatus();
        if (Menu::getInstance()->isOptionChecked(MenuOption::PhysicsShowOwned)) {
            renderContext._drawItemStatus |= render::showNetworkStatusFlag;
        }
        renderContext._drawHitEffect = sceneInterface->doEngineDisplayHitEffect();

        renderContext._occlusionStatus = Menu::getInstance()->isOptionChecked(MenuOption::DebugAmbientOcclusion);
        renderContext._fxaaStatus = Menu::getInstance()->isOptionChecked(MenuOption::Antialiasing);

        renderArgs->_shouldRender = LODManager::shouldRender;

        renderContext.args = renderArgs;
        renderArgs->_viewFrustum = getDisplayViewFrustum();
        _renderEngine->setRenderContext(renderContext);

        // Before the deferred pass, let's try to use the render engine
        myAvatar->startRenderRun();
        _renderEngine->run();
        myAvatar->endRenderRun();

        auto engineRC = _renderEngine->getRenderContext();
        sceneInterface->setEngineFeedOpaqueItems(engineRC->_numFeedOpaqueItems);
        sceneInterface->setEngineDrawnOpaqueItems(engineRC->_numDrawnOpaqueItems);

        sceneInterface->setEngineFeedTransparentItems(engineRC->_numFeedTransparentItems);
        sceneInterface->setEngineDrawnTransparentItems(engineRC->_numDrawnTransparentItems);

        sceneInterface->setEngineFeedOverlay3DItems(engineRC->_numFeedOverlay3DItems);
        sceneInterface->setEngineDrawnOverlay3DItems(engineRC->_numDrawnOverlay3DItems);
    }

    activeRenderingThread = nullptr;
}

void Application::renderRearViewMirror(RenderArgs* renderArgs, const QRect& region, bool billboard) {
    auto originalViewport = renderArgs->_viewport;
    // Grab current viewport to reset it at the end

    float aspect = (float)region.width() / region.height();
    float fov = MIRROR_FIELD_OF_VIEW;

    auto myAvatar = getMyAvatar();

    // bool eyeRelativeCamera = false;
    if (billboard) {
        fov = BILLBOARD_FIELD_OF_VIEW;  // degees
        _mirrorCamera.setPosition(myAvatar->getPosition() +
                                  myAvatar->getOrientation() * glm::vec3(0.0f, 0.0f, -1.0f) * BILLBOARD_DISTANCE * myAvatar->getScale());

    } else if (!AvatarInputs::getInstance()->mirrorZoomed()) {
        _mirrorCamera.setPosition(myAvatar->getChestPosition() +
                                  myAvatar->getOrientation() * glm::vec3(0.0f, 0.0f, -1.0f) * MIRROR_REARVIEW_BODY_DISTANCE * myAvatar->getScale());

    } else { // HEAD zoom level
        // FIXME note that the positioing of the camera relative to the avatar can suffer limited
        // precision as the user's position moves further away from the origin.  Thus at
        // /1e7,1e7,1e7 (well outside the buildable volume) the mirror camera veers and sways
        // wildly as you rotate your avatar because the floating point values are becoming
        // larger, squeezing out the available digits of precision you have available at the
        // human scale for camera positioning.

        // Previously there was a hack to correct this using the mechanism of repositioning
        // the avatar at the origin of the world for the purposes of rendering the mirror,
        // but it resulted in failing to render the avatar's head model in the mirror view
        // when in first person mode.  Presumably this was because of some missed culling logic
        // that was not accounted for in the hack.

        // This was removed in commit 71e59cfa88c6563749594e25494102fe01db38e9 but could be further
        // investigated in order to adapt the technique while fixing the head rendering issue,
        // but the complexity of the hack suggests that a better approach
        _mirrorCamera.setPosition(myAvatar->getDefaultEyePosition() +
                                    myAvatar->getOrientation() * glm::vec3(0.0f, 0.0f, -1.0f) * MIRROR_REARVIEW_DISTANCE * myAvatar->getScale());
    }
    _mirrorCamera.setProjection(glm::perspective(glm::radians(fov), aspect, DEFAULT_NEAR_CLIP, DEFAULT_FAR_CLIP));
    _mirrorCamera.setRotation(myAvatar->getWorldAlignedOrientation() * glm::quat(glm::vec3(0.0f, PI, 0.0f)));


    // set the bounds of rear mirror view
    gpu::Vec4i viewport;
    if (billboard) {
        viewport = gpu::Vec4i(0, 0, region.width(), region.height());
    } else {
        // if not rendering the billboard, the region is in device independent coordinates; must convert to device
        float ratio = (float)QApplication::desktop()->windowHandle()->devicePixelRatio() * getRenderResolutionScale();
        int width = region.width() * ratio;
        int height = region.height() * ratio;
        viewport = gpu::Vec4i(0, 0, width, height);
    }
    renderArgs->_viewport = viewport;

    // render rear mirror view
    displaySide(renderArgs, _mirrorCamera, true, billboard);

    renderArgs->_viewport =  originalViewport;
}

void Application::resetSensors(bool andReload) {
    DependencyManager::get<Faceshift>()->reset();
    DependencyManager::get<DdeFaceTracker>()->reset();
    DependencyManager::get<EyeTracker>()->reset();

    getActiveDisplayPlugin()->resetSensors();

    QScreen* currentScreen = _window->windowHandle()->screen();
    QWindow* mainWindow = _window->windowHandle();
    QPoint windowCenter = mainWindow->geometry().center();
    _glWidget->cursor().setPos(currentScreen, windowCenter);

    getMyAvatar()->reset(andReload);

    QMetaObject::invokeMethod(DependencyManager::get<AudioClient>().data(), "reset", Qt::QueuedConnection);
}

void Application::updateWindowTitle(){

    QString buildVersion = " (build " + applicationVersion() + ")";
    auto nodeList = DependencyManager::get<NodeList>();

    QString connectionStatus = nodeList->getDomainHandler().isConnected() ? "" : " (NOT CONNECTED) ";
    QString username = AccountManager::getInstance().getAccountInfo().getUsername();
    QString currentPlaceName = DependencyManager::get<AddressManager>()->getHost();

    if (currentPlaceName.isEmpty()) {
        currentPlaceName = nodeList->getDomainHandler().getHostname();
    }

    QString title = QString() + (!username.isEmpty() ? username + " @ " : QString())
        + currentPlaceName + connectionStatus + buildVersion;

#ifndef WIN32
    // crashes with vs2013/win32
    qCDebug(interfaceapp, "Application title set to: %s", title.toStdString().c_str());
#endif
    _window->setWindowTitle(title);
}

void Application::clearDomainOctreeDetails() {
    qCDebug(interfaceapp) << "Clearing domain octree details...";
    // reset the environment so that we don't erroneously end up with multiple

    // reset our node to stats and node to jurisdiction maps... since these must be changing...
    _entityServerJurisdictions.withWriteLock([&] {
        _entityServerJurisdictions.clear();
    });

    _octreeServerSceneStats.withWriteLock([&] {
        _octreeServerSceneStats.clear();
    });

    // reset the model renderer
    getEntities()->clear();

    auto skyStage = DependencyManager::get<SceneScriptingInterface>()->getSkyStage();
    skyStage->setBackgroundMode(model::SunSkyStage::SKY_DOME);

}

void Application::domainChanged(const QString& domainHostname) {
    updateWindowTitle();
    clearDomainOctreeDetails();
    _domainConnectionRefusals.clear();
    // disable physics until we have enough information about our new location to not cause craziness.
    _physicsEnabled = false;
}

void Application::handleDomainConnectionDeniedPacket(QSharedPointer<ReceivedMessage> message) {
    // Read deny reason from packet
    quint16 reasonSize;
    message->readPrimitive(&reasonSize);
    QString reason = QString::fromUtf8(message->readWithoutCopy(reasonSize));

    // output to the log so the user knows they got a denied connection request
    // and check and signal for an access token so that we can make sure they are logged in
    qCDebug(interfaceapp) << "The domain-server denied a connection request: " << reason;
    qCDebug(interfaceapp) << "You may need to re-log to generate a keypair so you can provide a username signature.";

    if (!_domainConnectionRefusals.contains(reason)) {
        _domainConnectionRefusals.append(reason);
        emit domainConnectionRefused(reason);
    }

    AccountManager::getInstance().checkAndSignalForAccessToken();
}

void Application::connectedToDomain(const QString& hostname) {
    AccountManager& accountManager = AccountManager::getInstance();
    const QUuid& domainID = DependencyManager::get<NodeList>()->getDomainHandler().getUUID();

    if (accountManager.isLoggedIn() && !domainID.isNull()) {
        _notifiedPacketVersionMismatchThisDomain = false;
    }
}

void Application::nodeAdded(SharedNodePointer node) {
    if (node->getType() == NodeType::AvatarMixer) {
        // new avatar mixer, send off our identity packet right away
        getMyAvatar()->sendIdentityPacket();
    } else if (node->getType() == NodeType::AssetServer) {
        // the addition of an asset-server always re-enables the upload to asset server menu option
        Menu::getInstance()->getActionForOption(MenuOption::UploadAsset)->setEnabled(true);
    }
}

void Application::nodeKilled(SharedNodePointer node) {

    // These are here because connecting NodeList::nodeKilled to OctreePacketProcessor::nodeKilled doesn't work:
    // OctreePacketProcessor::nodeKilled is not being called when NodeList::nodeKilled is emitted.
    // This may have to do with GenericThread::threadRoutine() blocking the QThread event loop

    _octreeProcessor.nodeKilled(node);

    _entityEditSender.nodeKilled(node);

    if (node->getType() == NodeType::AudioMixer) {
        QMetaObject::invokeMethod(DependencyManager::get<AudioClient>().data(), "audioMixerKilled");
    }

    if (node->getType() == NodeType::EntityServer) {

        QUuid nodeUUID = node->getUUID();
        // see if this is the first we've heard of this node...
        _entityServerJurisdictions.withReadLock([&] {
            if (_entityServerJurisdictions.find(nodeUUID) == _entityServerJurisdictions.end()) {
                return;
            }

            unsigned char* rootCode = _entityServerJurisdictions[nodeUUID].getRootOctalCode();
            VoxelPositionSize rootDetails;
            voxelDetailsForCode(rootCode, rootDetails);

            qCDebug(interfaceapp, "model server going away...... v[%f, %f, %f, %f]",
                (double)rootDetails.x, (double)rootDetails.y, (double)rootDetails.z, (double)rootDetails.s);

        });

        // If the model server is going away, remove it from our jurisdiction map so we don't send voxels to a dead server
        _entityServerJurisdictions.withWriteLock([&] {
            _entityServerJurisdictions.erase(_entityServerJurisdictions.find(nodeUUID));
        });

        // also clean up scene stats for that server
        _octreeServerSceneStats.withWriteLock([&] {
            if (_octreeServerSceneStats.find(nodeUUID) != _octreeServerSceneStats.end()) {
                _octreeServerSceneStats.erase(nodeUUID);
            }
        });
    } else if (node->getType() == NodeType::AvatarMixer) {
        // our avatar mixer has gone away - clear the hash of avatars
        DependencyManager::get<AvatarManager>()->clearOtherAvatars();
    } else if (node->getType() == NodeType::AssetServer
               && !DependencyManager::get<NodeList>()->soloNodeOfType(NodeType::AssetServer)) {
        // this was our last asset server - disable the menu option to upload an asset
        Menu::getInstance()->getActionForOption(MenuOption::UploadAsset)->setEnabled(false);
    }
}
void Application::trackIncomingOctreePacket(ReceivedMessage& message, SharedNodePointer sendingNode, bool wasStatsPacket) {
    // Attempt to identify the sender from its address.
    if (sendingNode) {
        const QUuid& nodeUUID = sendingNode->getUUID();

        // now that we know the node ID, let's add these stats to the stats for that node...
        _octreeServerSceneStats.withWriteLock([&] {
            if (_octreeServerSceneStats.find(nodeUUID) != _octreeServerSceneStats.end()) {
                OctreeSceneStats& stats = _octreeServerSceneStats[nodeUUID];
                stats.trackIncomingOctreePacket(message, wasStatsPacket, sendingNode->getClockSkewUsec());
            }
        });
    }
}

bool Application::nearbyEntitiesAreReadyForPhysics() {
    // this is used to avoid the following scenario:
    // A table has some items sitting on top of it.  The items are at rest, meaning they aren't active in bullet.
    // Someone logs in close to the table.  They receive information about the items on the table before they
    // receive information about the table.  The items are very close to the avatar's capsule, so they become
    // activated in bullet.  This causes them to fall to the floor, because the table's shape isn't yet in bullet.
    EntityTreePointer entityTree = getEntities()->getTree();
    if (!entityTree) {
        return false;
    }

    QVector<EntityItemPointer> entities;
    entityTree->withReadLock([&] {
        AABox box(getMyAvatar()->getPosition() - glm::vec3(PHYSICS_READY_RANGE), glm::vec3(2 * PHYSICS_READY_RANGE));
        entityTree->findEntities(box, entities);
    });

    foreach (EntityItemPointer entity, entities) {
        if (!entity->isReadyToComputeShape()) {
            static QString repeatedMessage =
                LogHandler::getInstance().addRepeatedMessageRegex("Physics disabled until entity loads: .*");
            qCDebug(interfaceapp) << "Physics disabled until entity loads: " << entity->getID() << entity->getName();
            return false;
        }
    }
    return true;
}

int Application::processOctreeStats(ReceivedMessage& message, SharedNodePointer sendingNode) {
    // But, also identify the sender, and keep track of the contained jurisdiction root for this server

    // parse the incoming stats datas stick it in a temporary object for now, while we
    // determine which server it belongs to
    int statsMessageLength = 0;

    const QUuid& nodeUUID = sendingNode->getUUID();

    // now that we know the node ID, let's add these stats to the stats for that node...
    _octreeServerSceneStats.withWriteLock([&] {
        OctreeSceneStats& octreeStats = _octreeServerSceneStats[nodeUUID];
        statsMessageLength = octreeStats.unpackFromPacket(message);

        // see if this is the first we've heard of this node...
        NodeToJurisdictionMap* jurisdiction = NULL;
        QString serverType;
        if (sendingNode->getType() == NodeType::EntityServer) {
            jurisdiction = &_entityServerJurisdictions;
            serverType = "Entity";
        }

        jurisdiction->withReadLock([&] {
            if (jurisdiction->find(nodeUUID) != jurisdiction->end()) {
                return;
            }

            VoxelPositionSize rootDetails;
            voxelDetailsForCode(octreeStats.getJurisdictionRoot(), rootDetails);

            qCDebug(interfaceapp, "stats from new %s server... [%f, %f, %f, %f]",
                qPrintable(serverType),
                (double)rootDetails.x, (double)rootDetails.y, (double)rootDetails.z, (double)rootDetails.s);
        });
        // store jurisdiction details for later use
        // This is bit of fiddling is because JurisdictionMap assumes it is the owner of the values used to construct it
        // but OctreeSceneStats thinks it's just returning a reference to its contents. So we need to make a copy of the
        // details from the OctreeSceneStats to construct the JurisdictionMap
        JurisdictionMap jurisdictionMap;
        jurisdictionMap.copyContents(octreeStats.getJurisdictionRoot(), octreeStats.getJurisdictionEndNodes());
        jurisdiction->withWriteLock([&] {
            (*jurisdiction)[nodeUUID] = jurisdictionMap;
        });
    });

    if (!_physicsEnabled) {
        if (nearbyEntitiesAreReadyForPhysics()) {
            // These stats packets are sent in between full sends of a scene.
            // We keep physics disabled until we've recieved a full scene and everything near the avatar in that
            // scene is ready to compute its collision shape.
            _physicsEnabled = true;
            getMyAvatar()->updateMotionBehaviorFromMenu();
        } else {
            auto characterController = getMyAvatar()->getCharacterController();
            if (characterController) {
                // if we have a character controller, disable it here so the avatar doesn't get stuck due to
                // a non-loading collision hull.
                characterController->setEnabled(false);
            }
        }
    }

    return statsMessageLength;
}

void Application::packetSent(quint64 length) {
}

const QString SETTINGS_KEY = "Settings";

void Application::loadScripts() {
    // loads all saved scripts
    Settings settings;
    int size = settings.beginReadArray(SETTINGS_KEY);
    for (int i = 0; i < size; ++i){
        settings.setArrayIndex(i);
        QString string = settings.value("script").toString();
        if (!string.isEmpty()) {
            loadScript(string);
        }
    }
    settings.endArray();
}

void Application::clearScriptsBeforeRunning() {
    // clears all scripts from the settingsSettings settings;
    Settings settings;
    settings.beginWriteArray(SETTINGS_KEY);
    settings.remove("");
}

void Application::saveScripts() {
    // Saves all currently running user-loaded scripts
    Settings settings;
    settings.beginWriteArray(SETTINGS_KEY);
    settings.remove("");

    QStringList runningScripts = getRunningScripts();
    int i = 0;
    for (auto it = runningScripts.begin(); it != runningScripts.end(); ++it) {
        if (getScriptEngine(*it)->isUserLoaded()) {
            settings.setArrayIndex(i);
            settings.setValue("script", *it);
            ++i;
        }
    }
    settings.endArray();
}


void Application::registerScriptEngineWithApplicationServices(ScriptEngine* scriptEngine) {
    // setup the packet senders and jurisdiction listeners of the script engine's scripting interfaces so
    // we can use the same ones from the application.
    auto entityScriptingInterface = DependencyManager::get<EntityScriptingInterface>();
    entityScriptingInterface->setPacketSender(&_entityEditSender);
    entityScriptingInterface->setEntityTree(getEntities()->getTree());

    // AvatarManager has some custom types
    AvatarManager::registerMetaTypes(scriptEngine);

    // hook our avatar and avatar hash map object into this script engine
    scriptEngine->registerGlobalObject("MyAvatar", getMyAvatar());
    qScriptRegisterMetaType(scriptEngine, audioListenModeToScriptValue, audioListenModeFromScriptValue);

    scriptEngine->registerGlobalObject("AvatarList", DependencyManager::get<AvatarManager>().data());

    scriptEngine->registerGlobalObject("Camera", &_myCamera);

#if defined(Q_OS_MAC) || defined(Q_OS_WIN)
    scriptEngine->registerGlobalObject("SpeechRecognizer", DependencyManager::get<SpeechRecognizer>().data());
#endif

    ClipboardScriptingInterface* clipboardScriptable = new ClipboardScriptingInterface();
    scriptEngine->registerGlobalObject("Clipboard", clipboardScriptable);
    connect(scriptEngine, SIGNAL(finished(const QString&)), clipboardScriptable, SLOT(deleteLater()));

    connect(scriptEngine, &ScriptEngine::finished, this, &Application::scriptFinished, Qt::DirectConnection);

    connect(scriptEngine, SIGNAL(loadScript(const QString&, bool)), this, SLOT(loadScript(const QString&, bool)));
    connect(scriptEngine, SIGNAL(reloadScript(const QString&, bool)), this, SLOT(reloadScript(const QString&, bool)));

    scriptEngine->registerGlobalObject("Overlays", &_overlays);
    qScriptRegisterMetaType(scriptEngine, OverlayPropertyResultToScriptValue, OverlayPropertyResultFromScriptValue);
    qScriptRegisterMetaType(scriptEngine, RayToOverlayIntersectionResultToScriptValue,
                            RayToOverlayIntersectionResultFromScriptValue);

    scriptEngine->registerGlobalObject("Desktop", DependencyManager::get<DesktopScriptingInterface>().data());

    scriptEngine->registerGlobalObject("Window", DependencyManager::get<WindowScriptingInterface>().data());
    scriptEngine->registerGetterSetter("location", LocationScriptingInterface::locationGetter,
                        LocationScriptingInterface::locationSetter, "Window");
    // register `location` on the global object.
    scriptEngine->registerGetterSetter("location", LocationScriptingInterface::locationGetter,
                                       LocationScriptingInterface::locationSetter);

    scriptEngine->registerFunction("WebWindow", WebWindowClass::constructor, 1);

    scriptEngine->registerGlobalObject("Menu", MenuScriptingInterface::getInstance());
    scriptEngine->registerGlobalObject("Stats", Stats::getInstance());
    scriptEngine->registerGlobalObject("Settings", SettingsScriptingInterface::getInstance());
    scriptEngine->registerGlobalObject("AudioDevice", AudioDeviceScriptingInterface::getInstance());
    scriptEngine->registerGlobalObject("AnimationCache", DependencyManager::get<AnimationCache>().data());
    scriptEngine->registerGlobalObject("SoundCache", DependencyManager::get<SoundCache>().data());
    scriptEngine->registerGlobalObject("Account", AccountScriptingInterface::getInstance());
    scriptEngine->registerGlobalObject("DialogsManager", _dialogsManagerScriptingInterface);

    scriptEngine->registerGlobalObject("GlobalServices", GlobalServicesScriptingInterface::getInstance());
    qScriptRegisterMetaType(scriptEngine, DownloadInfoResultToScriptValue, DownloadInfoResultFromScriptValue);

    scriptEngine->registerGlobalObject("FaceTracker", DependencyManager::get<DdeFaceTracker>().data());

    scriptEngine->registerGlobalObject("AvatarManager", DependencyManager::get<AvatarManager>().data());

    scriptEngine->registerGlobalObject("UndoStack", &_undoStackScriptingInterface);

    scriptEngine->registerGlobalObject("LODManager", DependencyManager::get<LODManager>().data());

    scriptEngine->registerGlobalObject("Paths", DependencyManager::get<PathUtils>().data());

    scriptEngine->registerGlobalObject("HMD", DependencyManager::get<HMDScriptingInterface>().data());
    scriptEngine->registerFunction("HMD", "getHUDLookAtPosition2D", HMDScriptingInterface::getHUDLookAtPosition2D, 0);
    scriptEngine->registerFunction("HMD", "getHUDLookAtPosition3D", HMDScriptingInterface::getHUDLookAtPosition3D, 0);

    scriptEngine->registerGlobalObject("Scene", DependencyManager::get<SceneScriptingInterface>().data());

    scriptEngine->registerGlobalObject("ScriptDiscoveryService", this->getRunningScriptsWidget());
}

bool Application::canAcceptURL(const QString& urlString) {
    QUrl url(urlString);
    if (urlString.startsWith(HIFI_URL_SCHEME)) {
        return true;
    }
    QHashIterator<QString, AcceptURLMethod> i(_acceptedExtensions);
    QString lowerPath = url.path().toLower();
    while (i.hasNext()) {
        i.next();
        if (lowerPath.endsWith(i.key(), Qt::CaseInsensitive)) {
            return true;
        }
    }
    return false;
}

bool Application::acceptURL(const QString& urlString, bool defaultUpload) {
    if (urlString.startsWith(HIFI_URL_SCHEME)) {
        // this is a hifi URL - have the AddressManager handle it
        QMetaObject::invokeMethod(DependencyManager::get<AddressManager>().data(), "handleLookupString",
                                  Qt::AutoConnection, Q_ARG(const QString&, urlString));
        return true;
    }

    QUrl url(urlString);
    QHashIterator<QString, AcceptURLMethod> i(_acceptedExtensions);
    QString lowerPath = url.path().toLower();
    while (i.hasNext()) {
        i.next();
        if (lowerPath.endsWith(i.key(), Qt::CaseInsensitive)) {
            AcceptURLMethod method = i.value();
            return (this->*method)(urlString);
        }
    }

    return defaultUpload && askToUploadAsset(urlString);
}

void Application::setSessionUUID(const QUuid& sessionUUID) {
    _physicsEngine->setSessionUUID(sessionUUID);
}

bool Application::askToSetAvatarUrl(const QString& url) {
    QUrl realUrl(url);
    if (realUrl.isLocalFile()) {
        QString message = "You can not use local files for avatar components.";

        QMessageBox msgBox;
        msgBox.setText(message);
        msgBox.setStandardButtons(QMessageBox::Ok);
        msgBox.setIcon(QMessageBox::Warning);
        msgBox.exec();
        return false;
    }

    // Download the FST file, to attempt to determine its model type
    QVariantHash fstMapping = FSTReader::downloadMapping(url);

    FSTReader::ModelType modelType = FSTReader::predictModelType(fstMapping);

    QMessageBox msgBox;
    msgBox.setIcon(QMessageBox::Question);
    msgBox.setWindowTitle("Set Avatar");
    QPushButton* bodyAndHeadButton = NULL;

    QString modelName = fstMapping["name"].toString();
    QString message;
    QString typeInfo;
    switch (modelType) {

        case FSTReader::HEAD_AND_BODY_MODEL:
            message = QString("Would you like to use '") + modelName + QString("' for your avatar?");
            bodyAndHeadButton = msgBox.addButton(tr("Yes"), QMessageBox::ActionRole);
        break;

        default:
            message = QString(modelName + QString("Does not support a head and body as required."));
        break;
    }

    msgBox.setText(message);
    msgBox.addButton(QMessageBox::Cancel);

    msgBox.exec();

    if (msgBox.clickedButton() == bodyAndHeadButton) {
        getMyAvatar()->useFullAvatarURL(url, modelName);
        emit fullAvatarURLChanged(url, modelName);
    } else {
        qCDebug(interfaceapp) << "Declined to use the avatar: " << url;
    }

    return true;
}


bool Application::askToLoadScript(const QString& scriptFilenameOrURL) {
    QMessageBox::StandardButton reply;
    QString message = "Would you like to run this script:\n" + scriptFilenameOrURL;
    reply = QMessageBox::question(getWindow(), "Run Script", message, QMessageBox::Yes|QMessageBox::No);

    if (reply == QMessageBox::Yes) {
        qCDebug(interfaceapp) << "Chose to run the script: " << scriptFilenameOrURL;
        loadScript(scriptFilenameOrURL);
    } else {
        qCDebug(interfaceapp) << "Declined to run the script: " << scriptFilenameOrURL;
    }
    return true;
}

bool Application::askToUploadAsset(const QString& filename) {
    if (!DependencyManager::get<NodeList>()->getThisNodeCanRez()) {
        QMessageBox::warning(_window, "Failed Upload",
                             QString("You don't have upload rights on that domain.\n\n"));
        return false;
    }

    QUrl url { filename };
    if (auto upload = DependencyManager::get<AssetClient>()->createUpload(url.toLocalFile())) {

        QMessageBox messageBox;
        messageBox.setWindowTitle("Asset upload");
        messageBox.setText("You are about to upload the following file to the asset server:\n" +
                           url.toDisplayString());
        messageBox.setInformativeText("Do you want to continue?");
        messageBox.setStandardButtons(QMessageBox::Ok | QMessageBox::Cancel);
        messageBox.setDefaultButton(QMessageBox::Ok);

        // Option to drop model in world for models
        if (filename.endsWith(FBX_EXTENSION, Qt::CaseInsensitive) || filename.endsWith(OBJ_EXTENSION, Qt::CaseInsensitive)) {
            auto checkBox = new QCheckBox(&messageBox);
            checkBox->setText("Add to scene");
            messageBox.setCheckBox(checkBox);
        }

        if (messageBox.exec() != QMessageBox::Ok) {
            upload->deleteLater();
            return false;
        }

        // connect to the finished signal so we know when the AssetUpload is done
        if (messageBox.checkBox() && (messageBox.checkBox()->checkState() == Qt::Checked)) {
            // Custom behavior for models
            QObject::connect(upload, &AssetUpload::finished, this, &Application::modelUploadFinished);
        } else {
            QObject::connect(upload, &AssetUpload::finished,
                             &AssetUploadDialogFactory::getInstance(),
                             &AssetUploadDialogFactory::handleUploadFinished);
        }

        // start the upload now
        upload->start();
        return true;
    }

    // display a message box with the error
    QMessageBox::warning(_window, "Failed Upload", QString("Failed to upload %1.\n\n").arg(filename));
    return false;
}

void Application::modelUploadFinished(AssetUpload* upload, const QString& hash) {
    auto filename = QFileInfo(upload->getFilename()).fileName();

    if ((upload->getError() == AssetUpload::NoError) &&
        (upload->getExtension().endsWith(FBX_EXTENSION, Qt::CaseInsensitive) ||
         upload->getExtension().endsWith(OBJ_EXTENSION, Qt::CaseInsensitive))) {

        auto entities = DependencyManager::get<EntityScriptingInterface>();

        EntityItemProperties properties;
        properties.setType(EntityTypes::Model);
        properties.setModelURL(QString("%1:%2.%3").arg(URL_SCHEME_ATP).arg(hash).arg(upload->getExtension()));
        properties.setPosition(_myCamera.getPosition() + _myCamera.getOrientation() * Vectors::FRONT * 2.0f);
        properties.setName(QUrl(upload->getFilename()).fileName());

        entities->addEntity(properties);

        upload->deleteLater();
    } else {
        AssetUploadDialogFactory::getInstance().handleUploadFinished(upload, hash);
    }
}

ScriptEngine* Application::loadScript(const QString& scriptFilename, bool isUserLoaded,
                                      bool loadScriptFromEditor, bool activateMainWindow, bool reload) {

    if (isAboutToQuit()) {
        return NULL;
    }

    QUrl scriptUrl(scriptFilename);
    const QString& scriptURLString = scriptUrl.toString();
    {
        QReadLocker lock(&_scriptEnginesHashLock);
        if (_scriptEnginesHash.contains(scriptURLString) && loadScriptFromEditor
            && !_scriptEnginesHash[scriptURLString]->isFinished()) {

            return _scriptEnginesHash[scriptURLString];
        }
    }

    ScriptEngine* scriptEngine = new ScriptEngine(NO_SCRIPT, "", &_controllerScriptingInterface);
    scriptEngine->setUserLoaded(isUserLoaded);

    if (scriptFilename.isNull()) {
        // This appears to be the script engine used by the script widget's evaluation window before the file has been saved...

        // this had better be the script editor (we should de-couple so somebody who thinks they are loading a script
        // doesn't just get an empty script engine)

        // we can complete setup now since there isn't a script we have to load
        registerScriptEngineWithApplicationServices(scriptEngine);
        scriptEngine->runInThread();
    } else {
        // connect to the appropriate signals of this script engine
        connect(scriptEngine, &ScriptEngine::scriptLoaded, this, &Application::handleScriptEngineLoaded);
        connect(scriptEngine, &ScriptEngine::errorLoadingScript, this, &Application::handleScriptLoadError);

        // get the script engine object to load the script at the designated script URL
        scriptEngine->loadURL(scriptUrl, reload);
    }

    // restore the main window's active state
    if (activateMainWindow && !loadScriptFromEditor) {
        _window->activateWindow();
    }

    return scriptEngine;
}

void Application::reloadScript(const QString& scriptName, bool isUserLoaded) {
    loadScript(scriptName, isUserLoaded, false, false, true);
}

// FIXME - change to new version of ScriptCache loading notification
void Application::handleScriptEngineLoaded(const QString& scriptFilename) {
    ScriptEngine* scriptEngine = qobject_cast<ScriptEngine*>(sender());

    {
        QWriteLocker lock(&_scriptEnginesHashLock);
        _scriptEnginesHash.insertMulti(scriptFilename, scriptEngine);
    }

    _runningScriptsWidget->setRunningScripts(getRunningScripts());
    UserActivityLogger::getInstance().loadedScript(scriptFilename);

    // register our application services and set it off on its own thread
    registerScriptEngineWithApplicationServices(scriptEngine);
    scriptEngine->runInThread();
}

// FIXME - change to new version of ScriptCache loading notification
void Application::handleScriptLoadError(const QString& scriptFilename) {
    qCDebug(interfaceapp) << "Application::loadScript(), script failed to load...";
    QMessageBox::warning(getWindow(), "Error Loading Script", scriptFilename + " failed to load.");
}

QStringList Application::getRunningScripts() {
    QReadLocker lock(&_scriptEnginesHashLock);
    return _scriptEnginesHash.keys();
}

ScriptEngine* Application::getScriptEngine(const QString& scriptHash) {
    QReadLocker lock(&_scriptEnginesHashLock);
    return _scriptEnginesHash.value(scriptHash, nullptr);
}

void Application::scriptFinished(const QString& scriptName, ScriptEngine* engine) {
    bool removed = false;
    {
        QWriteLocker lock(&_scriptEnginesHashLock);
        const QString& scriptURLString = QUrl(scriptName).toString();
        for (auto it = _scriptEnginesHash.find(scriptURLString); it != _scriptEnginesHash.end(); ++it) {
            if (it.value() == engine) {
                _scriptEnginesHash.erase(it);
                removed = true;
                break;
            }
        }
    }
    if (removed) {
        postLambdaEvent([this, scriptName]() {
            _runningScriptsWidget->scriptStopped(scriptName);
            _runningScriptsWidget->setRunningScripts(getRunningScripts());
        });
    }
}

void Application::stopAllScripts(bool restart) {
    {
        QReadLocker lock(&_scriptEnginesHashLock);

        if (restart) {
            // Delete all running scripts from cache so that they are re-downloaded when they are restarted
            auto scriptCache = DependencyManager::get<ScriptCache>();
            for (QHash<QString, ScriptEngine*>::const_iterator it = _scriptEnginesHash.constBegin();
            it != _scriptEnginesHash.constEnd(); it++) {
                if (!it.value()->isFinished()) {
                    scriptCache->deleteScript(it.key());
                }
            }
        }

        // Stop and possibly restart all currently running scripts
        for (QHash<QString, ScriptEngine*>::const_iterator it = _scriptEnginesHash.constBegin();
                it != _scriptEnginesHash.constEnd(); it++) {
            if (it.value()->isFinished()) {
                continue;
            }
            if (restart && it.value()->isUserLoaded()) {
                connect(it.value(), &ScriptEngine::finished, this, [this](QString scriptName, ScriptEngine* engine) {
                    reloadScript(scriptName);
                });
            }
            QMetaObject::invokeMethod(it.value(), "stop");
            //it.value()->stop();
            qCDebug(interfaceapp) << "stopping script..." << it.key();
        }
    }
    getMyAvatar()->clearScriptableSettings();
}

bool Application::stopScript(const QString& scriptHash, bool restart) {
    bool stoppedScript = false;
    {
        QReadLocker lock(&_scriptEnginesHashLock);
        if (_scriptEnginesHash.contains(scriptHash)) {
            ScriptEngine* scriptEngine = _scriptEnginesHash[scriptHash];
            if (restart) {
                auto scriptCache = DependencyManager::get<ScriptCache>();
                scriptCache->deleteScript(QUrl(scriptHash));
                connect(scriptEngine, &ScriptEngine::finished, this, [this](QString scriptName, ScriptEngine* engine) {
                    reloadScript(scriptName);
                });
            }
            scriptEngine->stop();
            stoppedScript = true;
            qCDebug(interfaceapp) << "stopping script..." << scriptHash;
        }
    }
    if (_scriptEnginesHash.empty()) {
        getMyAvatar()->clearScriptableSettings();
    }
    return stoppedScript;
}

void Application::reloadAllScripts() {
    DependencyManager::get<ScriptCache>()->clearCache();
    getEntities()->reloadEntityScripts();
    stopAllScripts(true);
}

void Application::reloadOneScript(const QString& scriptName) {
    stopScript(scriptName, true);
}

void Application::loadDefaultScripts() {
    QReadLocker lock(&_scriptEnginesHashLock);
    if (!_scriptEnginesHash.contains(DEFAULT_SCRIPTS_JS_URL)) {
        loadScript(DEFAULT_SCRIPTS_JS_URL);
    }
}

void Application::toggleRunningScriptsWidget() {
    if (_runningScriptsWidget->isVisible()) {
        if (_runningScriptsWidget->hasFocus()) {
            _runningScriptsWidget->hide();
        } else {
            _runningScriptsWidget->raise();
            setActiveWindow(_runningScriptsWidget);
            _runningScriptsWidget->setFocus();
        }
    } else {
        _runningScriptsWidget->show();
        _runningScriptsWidget->setFocus();
    }
}

void Application::packageModel() {
    ModelPackager::package();
}

void Application::openUrl(const QUrl& url) {
    if (!url.isEmpty()) {
        if (url.scheme() == HIFI_URL_SCHEME) {
            DependencyManager::get<AddressManager>()->handleLookupString(url.toString());
        } else {
            // address manager did not handle - ask QDesktopServices to handle
            QDesktopServices::openUrl(url);
        }
    }
}

void Application::domainSettingsReceived(const QJsonObject& domainSettingsObject) {
    // from the domain-handler, figure out the satoshi cost per voxel and per meter cubed
    const QString VOXEL_SETTINGS_KEY = "voxels";
    const QString PER_VOXEL_COST_KEY = "per-voxel-credits";
    const QString PER_METER_CUBED_COST_KEY = "per-meter-cubed-credits";
    const QString VOXEL_WALLET_UUID = "voxel-wallet";

    const QJsonObject& voxelObject = domainSettingsObject[VOXEL_SETTINGS_KEY].toObject();

    qint64 satoshisPerVoxel = 0;
    qint64 satoshisPerMeterCubed = 0;
    QUuid voxelWalletUUID;

    if (!domainSettingsObject.isEmpty()) {
        float perVoxelCredits = (float) voxelObject[PER_VOXEL_COST_KEY].toDouble();
        float perMeterCubedCredits = (float) voxelObject[PER_METER_CUBED_COST_KEY].toDouble();

        satoshisPerVoxel = (qint64) floorf(perVoxelCredits * SATOSHIS_PER_CREDIT);
        satoshisPerMeterCubed = (qint64) floorf(perMeterCubedCredits * SATOSHIS_PER_CREDIT);

        voxelWalletUUID = QUuid(voxelObject[VOXEL_WALLET_UUID].toString());
    }

    qCDebug(interfaceapp) << "Octree edits costs are" << satoshisPerVoxel << "per octree cell and" << satoshisPerMeterCubed << "per meter cubed";
    qCDebug(interfaceapp) << "Destination wallet UUID for edit payments is" << voxelWalletUUID;
}

QString Application::getPreviousScriptLocation() {
    return _previousScriptLocation.get();
}

void Application::setPreviousScriptLocation(const QString& previousScriptLocation) {
    _previousScriptLocation.set(previousScriptLocation);
}

void Application::loadDialog() {

    QString fileNameString = QFileDialog::getOpenFileName(_glWidget,
                                                          tr("Open Script"),
                                                          getPreviousScriptLocation(),
                                                          tr("JavaScript Files (*.js)"));
    if (!fileNameString.isEmpty()) {
        setPreviousScriptLocation(fileNameString);
        loadScript(fileNameString);
    }
}

void Application::loadScriptURLDialog() {
    QInputDialog scriptURLDialog(getWindow());
    scriptURLDialog.setWindowTitle("Open and Run Script URL");
    scriptURLDialog.setLabelText("Script:");
    scriptURLDialog.setWindowFlags(Qt::Sheet);
    const float DIALOG_RATIO_OF_WINDOW = 0.30f;
    scriptURLDialog.resize(scriptURLDialog.parentWidget()->size().width() * DIALOG_RATIO_OF_WINDOW,
                        scriptURLDialog.size().height());

    int dialogReturn = scriptURLDialog.exec();
    QString newScript;
    if (dialogReturn == QDialog::Accepted) {
        if (scriptURLDialog.textValue().size() > 0) {
            // the user input a new hostname, use that
            newScript = scriptURLDialog.textValue();
        }
        loadScript(newScript);
    }
}

QString Application::getScriptsLocation() {
    return _scriptsLocationHandle.get();
}

void Application::setScriptsLocation(const QString& scriptsLocation) {
    _scriptsLocationHandle.set(scriptsLocation);
    emit scriptLocationChanged(scriptsLocation);
}

void Application::toggleLogDialog() {
    if (! _logDialog) {
        _logDialog = new LogDialog(_glWidget, getLogger());
    }

    if (_logDialog->isVisible()) {
        _logDialog->hide();
    } else {
        _logDialog->show();
    }
}

void Application::takeSnapshot() {
    QMediaPlayer* player = new QMediaPlayer();
    QFileInfo inf = QFileInfo(PathUtils::resourcesPath() + "sounds/snap.wav");
    player->setMedia(QUrl::fromLocalFile(inf.absoluteFilePath()));
    player->play();

    QString fileName = Snapshot::saveSnapshot(getActiveDisplayPlugin()->getScreenshot());

    AccountManager& accountManager = AccountManager::getInstance();
    if (!accountManager.isLoggedIn()) {
        return;
    }

    if (!_snapshotShareDialog) {
        _snapshotShareDialog = new SnapshotShareDialog(fileName, _glWidget);
    }
    _snapshotShareDialog->show();
}

float Application::getRenderResolutionScale() const {
    if (Menu::getInstance()->isOptionChecked(MenuOption::RenderResolutionOne)) {
        return 1.0f;
    } else if (Menu::getInstance()->isOptionChecked(MenuOption::RenderResolutionTwoThird)) {
        return 0.666f;
    } else if (Menu::getInstance()->isOptionChecked(MenuOption::RenderResolutionHalf)) {
        return 0.5f;
    } else if (Menu::getInstance()->isOptionChecked(MenuOption::RenderResolutionThird)) {
        return 0.333f;
    } else if (Menu::getInstance()->isOptionChecked(MenuOption::RenderResolutionQuarter)) {
        return 0.25f;
    } else {
        return 1.0f;
    }
}

int Application::getRenderAmbientLight() const {
    if (Menu::getInstance()->isOptionChecked(MenuOption::RenderAmbientLightGlobal)) {
        return -1;
    } else if (Menu::getInstance()->isOptionChecked(MenuOption::RenderAmbientLight0)) {
        return 0;
    } else if (Menu::getInstance()->isOptionChecked(MenuOption::RenderAmbientLight1)) {
        return 1;
    } else if (Menu::getInstance()->isOptionChecked(MenuOption::RenderAmbientLight2)) {
        return 2;
    } else if (Menu::getInstance()->isOptionChecked(MenuOption::RenderAmbientLight3)) {
        return 3;
    } else if (Menu::getInstance()->isOptionChecked(MenuOption::RenderAmbientLight4)) {
        return 4;
    } else if (Menu::getInstance()->isOptionChecked(MenuOption::RenderAmbientLight5)) {
        return 5;
    } else if (Menu::getInstance()->isOptionChecked(MenuOption::RenderAmbientLight6)) {
        return 6;
    } else if (Menu::getInstance()->isOptionChecked(MenuOption::RenderAmbientLight7)) {
        return 7;
    } else if (Menu::getInstance()->isOptionChecked(MenuOption::RenderAmbientLight8)) {
        return 8;
    } else if (Menu::getInstance()->isOptionChecked(MenuOption::RenderAmbientLight9)) {
        return 9;
    } else {
        return -1;
    }
}

void Application::notifyPacketVersionMismatch() {
    if (!_notifiedPacketVersionMismatchThisDomain) {
        _notifiedPacketVersionMismatchThisDomain = true;

        QString message = "The location you are visiting is running an incompatible server version.\n";
        message += "Content may not display properly.";

        QMessageBox msgBox;
        msgBox.setText(message);
        msgBox.setStandardButtons(QMessageBox::Ok);
        msgBox.setIcon(QMessageBox::Warning);
        msgBox.exec();
    }
}

void Application::checkSkeleton() {
    if (getMyAvatar()->getSkeletonModel().isActive() && !getMyAvatar()->getSkeletonModel().hasSkeleton()) {
        qCDebug(interfaceapp) << "MyAvatar model has no skeleton";

        QString message = "Your selected avatar body has no skeleton.\n\nThe default body will be loaded...";
        QMessageBox msgBox;
        msgBox.setText(message);
        msgBox.setStandardButtons(QMessageBox::Ok);
        msgBox.setIcon(QMessageBox::Warning);
        msgBox.exec();

        getMyAvatar()->useFullAvatarURL(AvatarData::defaultFullAvatarModelUrl(), DEFAULT_FULL_AVATAR_MODEL_NAME);
    } else {
        _physicsEngine->setCharacterController(getMyAvatar()->getCharacterController());
    }
}

void Application::activeChanged(Qt::ApplicationState state) {
    switch (state) {
        case Qt::ApplicationActive:
            _isForeground = true;
            break;

        case Qt::ApplicationSuspended:
        case Qt::ApplicationHidden:
        case Qt::ApplicationInactive:
        default:
            _isForeground = false;
            break;
    }
}
void Application::showFriendsWindow() {
    const QString FRIENDS_WINDOW_OBJECT_NAME = "FriendsWindow";
    const QString FRIENDS_WINDOW_TITLE = "Add/Remove Friends";
    const QString FRIENDS_WINDOW_URL = "https://metaverse.highfidelity.com/user/friends";
    const int FRIENDS_WINDOW_WIDTH = 290;
    const int FRIENDS_WINDOW_HEIGHT = 500;
    auto webWindowClass = _window->findChildren<WebWindowClass>(FRIENDS_WINDOW_OBJECT_NAME);
    if (webWindowClass.empty()) {
        auto friendsWindow = new WebWindowClass(FRIENDS_WINDOW_TITLE, FRIENDS_WINDOW_URL, FRIENDS_WINDOW_WIDTH,
                                                FRIENDS_WINDOW_HEIGHT, false);
        friendsWindow->setParent(_window);
        friendsWindow->setObjectName(FRIENDS_WINDOW_OBJECT_NAME);
        connect(friendsWindow, &WebWindowClass::closed, &WebWindowClass::deleteLater);
        friendsWindow->setVisible(true);
    }
}

void Application::postLambdaEvent(std::function<void()> f) {
    if (this->thread() == QThread::currentThread()) {
        f();
    } else {
        QCoreApplication::postEvent(this, new LambdaEvent(f));
    }
}

void Application::initPlugins() {
}

void Application::shutdownPlugins() {
}

glm::uvec2 Application::getCanvasSize() const {
    return glm::uvec2(_glWidget->width(), _glWidget->height());
}

glm::uvec2 Application::getUiSize() const {
    return getActiveDisplayPlugin()->getRecommendedUiSize();
}

QSize Application::getDeviceSize() const {
    return fromGlm(getActiveDisplayPlugin()->getRecommendedRenderSize());
}

PickRay Application::computePickRay() const {
    return computePickRay(getTrueMouse().x, getTrueMouse().y);
}

bool Application::isThrottleRendering() const {
    return getActiveDisplayPlugin()->isThrottled();
}

ivec2 Application::getTrueMouse() const {
    return toGlm(_glWidget->mapFromGlobal(QCursor::pos()));
}

bool Application::hasFocus() const {
    return getActiveDisplayPlugin()->hasFocus();
}

glm::vec2 Application::getViewportDimensions() const {
    return toGlm(getDeviceSize());
}

void Application::setMaxOctreePacketsPerSecond(int maxOctreePPS) {
    if (maxOctreePPS != _maxOctreePPS) {
        _maxOctreePPS = maxOctreePPS;
        maxOctreePacketsPerSecond.set(_maxOctreePPS);
    }
}

int Application::getMaxOctreePacketsPerSecond() {
    return _maxOctreePPS;
}

qreal Application::getDevicePixelRatio() {
    return (_window && _window->windowHandle()) ? _window->windowHandle()->devicePixelRatio() : 1.0;
}

DisplayPlugin* Application::getActiveDisplayPlugin() {
    if (nullptr == _displayPlugin) {
        updateDisplayMode();
        Q_ASSERT(_displayPlugin);
    }
    return _displayPlugin.get();
}

const DisplayPlugin* Application::getActiveDisplayPlugin() const {
    return ((Application*)this)->getActiveDisplayPlugin();
}

static void addDisplayPluginToMenu(DisplayPluginPointer displayPlugin, bool active = false) {
    auto menu = Menu::getInstance();
    QString name = displayPlugin->getName();
    Q_ASSERT(!menu->menuItemExists(MenuOption::OutputMenu, name));

    static QActionGroup* displayPluginGroup = nullptr;
    if (!displayPluginGroup) {
        displayPluginGroup = new QActionGroup(menu);
        displayPluginGroup->setExclusive(true);
    }
    auto parent = menu->getMenu(MenuOption::OutputMenu);
    auto action = menu->addActionToQMenuAndActionHash(parent,
        name, 0, qApp,
        SLOT(updateDisplayMode()));
    action->setCheckable(true);
    action->setChecked(active);
    displayPluginGroup->addAction(action);
    Q_ASSERT(menu->menuItemExists(MenuOption::OutputMenu, name));
}

void Application::updateDisplayMode() {
    auto menu = Menu::getInstance();
    auto displayPlugins = PluginManager::getInstance()->getDisplayPlugins();

    static std::once_flag once;
    std::call_once(once, [&] {
        bool first = true;
        foreach(auto displayPlugin, displayPlugins) {
            addDisplayPluginToMenu(displayPlugin, first);
            // This must be a queued connection to avoid a deadlock
            QObject::connect(displayPlugin.get(), &DisplayPlugin::requestRender, 
                this, &Application::paintGL, Qt::QueuedConnection);

            QObject::connect(displayPlugin.get(), &DisplayPlugin::recommendedFramebufferSizeChanged, [this](const QSize & size) {
                resizeGL();
            });

            first = false;
        }
    });


    // Default to the first item on the list, in case none of the menu items match
    DisplayPluginPointer newDisplayPlugin = displayPlugins.at(0);
    foreach(DisplayPluginPointer displayPlugin, PluginManager::getInstance()->getDisplayPlugins()) {
        QString name = displayPlugin->getName();
        QAction* action = menu->getActionForOption(name);
        if (action->isChecked()) {
            newDisplayPlugin = displayPlugin;
            break;
        }
    }

    auto offscreenUi = DependencyManager::get<OffscreenUi>();
    DisplayPluginPointer oldDisplayPlugin = _displayPlugin;
    if (newDisplayPlugin == oldDisplayPlugin) {
        return;
    }

    // Some plugins *cough* Oculus *cough* process message events from inside their
    // display function, and we don't want to change the display plugin underneath
    // the paintGL call, so we need to guard against that
    if (_inPaint) {
        qDebug() << "Deferring plugin switch until out of painting";
        // Have the old plugin stop requesting renders
        oldDisplayPlugin->stop();
        QTimer* timer = new QTimer();
        timer->singleShot(500, [this, timer] {
            timer->deleteLater();
            updateDisplayMode();
        });
        return;
    }


    if (!_pluginContainer->currentDisplayActions().isEmpty()) {
        auto menu = Menu::getInstance();
        foreach(auto itemInfo, _pluginContainer->currentDisplayActions()) {
            menu->removeMenuItem(itemInfo.first, itemInfo.second);
        }
        _pluginContainer->currentDisplayActions().clear();
    }

    if (newDisplayPlugin) {
        _offscreenContext->makeCurrent();
        newDisplayPlugin->activate();
        _offscreenContext->makeCurrent();
        offscreenUi->resize(fromGlm(newDisplayPlugin->getRecommendedUiSize()));
        _offscreenContext->makeCurrent();
    }

    oldDisplayPlugin = _displayPlugin;
    _displayPlugin = newDisplayPlugin;

    // If the displayPlugin is a screen based HMD, then it will want the HMDTools displayed
    // Direct Mode HMDs (like windows Oculus) will be isHmd() but will have a screen of -1
    bool newPluginWantsHMDTools = newDisplayPlugin ?
                                    (newDisplayPlugin->isHmd() && (newDisplayPlugin->getHmdScreen() >= 0)) : false;
    bool oldPluginWantedHMDTools = oldDisplayPlugin ?
                                    (oldDisplayPlugin->isHmd() && (oldDisplayPlugin->getHmdScreen() >= 0)) : false;

    // Only show the hmd tools after the correct plugin has
    // been activated so that it's UI is setup correctly
    if (newPluginWantsHMDTools) {
        _pluginContainer->showDisplayPluginsTools();
    }

    if (oldDisplayPlugin) {
        oldDisplayPlugin->deactivate();
        _offscreenContext->makeCurrent();

        // if the old plugin was HMD and the new plugin is not HMD, then hide our hmdtools
        if (oldPluginWantedHMDTools && !newPluginWantsHMDTools) {
            DependencyManager::get<DialogsManager>()->hmdTools(false);
        }
    }
    emit activeDisplayPluginChanged();
    resetSensors();
    Q_ASSERT_X(_displayPlugin, "Application::updateDisplayMode", "could not find an activated display plugin");
}

static void addInputPluginToMenu(InputPluginPointer inputPlugin, bool active = false) {
    auto menu = Menu::getInstance();
    QString name = inputPlugin->getName();
    Q_ASSERT(!menu->menuItemExists(MenuOption::InputMenu, name));

    static QActionGroup* inputPluginGroup = nullptr;
    if (!inputPluginGroup) {
        inputPluginGroup = new QActionGroup(menu);
    }
    auto parent = menu->getMenu(MenuOption::InputMenu);
    auto action = menu->addCheckableActionToQMenuAndActionHash(parent,
        name, 0, active, qApp,
        SLOT(updateInputModes()));
    inputPluginGroup->addAction(action);
    inputPluginGroup->setExclusive(false);
    Q_ASSERT(menu->menuItemExists(MenuOption::InputMenu, name));
}


void Application::updateInputModes() {
    auto menu = Menu::getInstance();
    auto inputPlugins = PluginManager::getInstance()->getInputPlugins();
    static std::once_flag once;
    std::call_once(once, [&] {
        bool first = true;
        foreach(auto inputPlugin, inputPlugins) {
            addInputPluginToMenu(inputPlugin, first);
            first = false;
        }
    });
    auto offscreenUi = DependencyManager::get<OffscreenUi>();

    InputPluginList newInputPlugins;
    InputPluginList removedInputPlugins;
    foreach(auto inputPlugin, inputPlugins) {
        QString name = inputPlugin->getName();
        QAction* action = menu->getActionForOption(name);

        auto it = std::find(std::begin(_activeInputPlugins), std::end(_activeInputPlugins), inputPlugin);
        if (action->isChecked() && it == std::end(_activeInputPlugins)) {
            _activeInputPlugins.push_back(inputPlugin);
            newInputPlugins.push_back(inputPlugin);
        } else if (!action->isChecked() && it != std::end(_activeInputPlugins)) {
            _activeInputPlugins.erase(it);
            removedInputPlugins.push_back(inputPlugin);
        }
    }

    // A plugin was checked
    if (newInputPlugins.size() > 0) {
        foreach(auto newInputPlugin, newInputPlugins) {
            newInputPlugin->activate();
            //newInputPlugin->installEventFilter(qApp);
            //newInputPlugin->installEventFilter(offscreenUi.data());
        }
    }
    if (removedInputPlugins.size() > 0) { // A plugin was unchecked
        foreach(auto removedInputPlugin, removedInputPlugins) {
            removedInputPlugin->deactivate();
            //removedInputPlugin->removeEventFilter(qApp);
            //removedInputPlugin->removeEventFilter(offscreenUi.data());
        }
    }

    //if (newInputPlugins.size() > 0 || removedInputPlugins.size() > 0) {
    //    if (!_currentInputPluginActions.isEmpty()) {
    //        auto menu = Menu::getInstance();
    //        foreach(auto itemInfo, _currentInputPluginActions) {
    //            menu->removeMenuItem(itemInfo.first, itemInfo.second);
    //        }
    //        _currentInputPluginActions.clear();
    //    }
    //}
}

mat4 Application::getEyeProjection(int eye) const {
    if (isHMDMode()) {
        return getActiveDisplayPlugin()->getProjection((Eye)eye, _viewFrustum.getProjection());
    }

    return _viewFrustum.getProjection();
}

mat4 Application::getEyeOffset(int eye) const {
    // FIXME invert?
    return getActiveDisplayPlugin()->getEyeToHeadTransform((Eye)eye);
}

mat4 Application::getHMDSensorPose() const {
    if (isHMDMode()) {
        return getActiveDisplayPlugin()->getHeadPose(_frameCount);
    }
    return mat4();
}

void Application::setPalmData(Hand* hand, const controller::Pose& pose, float deltaTime, HandData::Hand whichHand, float triggerValue) {

    // NOTE: the Hand::modifyPalm() will allow the lambda to modify the palm data while ensuring some other user isn't
    // reading or writing to the Palms. This is definitely not the best way of handling this, and I'd like to see more
    // of this palm manipulation in the Hand class itself. But unfortunately the Hand and Palm don't knbow about
    // controller::Pose. More work is needed to clean this up.
    hand->modifyPalm(whichHand, [&](PalmData& palm) {
        auto myAvatar = DependencyManager::get<AvatarManager>()->getMyAvatar();
        palm.setActive(pose.isValid());

        // transform from sensor space, to world space, to avatar model space.
        glm::mat4 poseMat = createMatFromQuatAndPos(pose.getRotation(), pose.getTranslation());
        glm::mat4 sensorToWorldMat = myAvatar->getSensorToWorldMatrix();
        glm::mat4 modelMat = createMatFromQuatAndPos(myAvatar->getOrientation(), myAvatar->getPosition());
        glm::mat4 objectPose = glm::inverse(modelMat) * sensorToWorldMat * poseMat;

        glm::vec3 position = extractTranslation(objectPose);
        glm::quat rotation = glm::quat_cast(objectPose);

        //  Compute current velocity from position change
        glm::vec3 rawVelocity;
        if (deltaTime > 0.0f) {
            rawVelocity = (position - palm.getRawPosition()) / deltaTime;
        } else {
            rawVelocity = glm::vec3(0.0f);
        }
        palm.setRawVelocity(rawVelocity);   //  meters/sec

        //  Angular Velocity of Palm
        glm::quat deltaRotation = rotation * glm::inverse(palm.getRawRotation());
        glm::vec3 angularVelocity(0.0f);
        float rotationAngle = glm::angle(deltaRotation);
        if ((rotationAngle > EPSILON) && (deltaTime > 0.0f)) {
            angularVelocity = glm::normalize(glm::axis(deltaRotation));
            angularVelocity *= (rotationAngle / deltaTime);
            palm.setRawAngularVelocity(angularVelocity);
        } else {
            palm.setRawAngularVelocity(glm::vec3(0.0f));
        }

        if (controller::InputDevice::getLowVelocityFilter()) {
            //  Use a velocity sensitive filter to damp small motions and preserve large ones with
            //  no latency.
            float velocityFilter = glm::clamp(1.0f - glm::length(rawVelocity), 0.0f, 1.0f);
            position = palm.getRawPosition() * velocityFilter + position * (1.0f - velocityFilter);
            rotation = safeMix(palm.getRawRotation(), rotation, 1.0f - velocityFilter);
        }
        palm.setRawPosition(position);
        palm.setRawRotation(rotation);

        // Store the one fingertip in the palm structure so we can track velocity
        const float FINGER_LENGTH = 0.3f;   //  meters
        const glm::vec3 FINGER_VECTOR(0.0f, FINGER_LENGTH, 0.0f);
        const glm::vec3 newTipPosition = position + rotation * FINGER_VECTOR;
        glm::vec3 oldTipPosition = palm.getTipRawPosition();
        if (deltaTime > 0.0f) {
            palm.setTipVelocity((newTipPosition - oldTipPosition) / deltaTime);
        } else {
            palm.setTipVelocity(glm::vec3(0.0f));
        }
        palm.setTipPosition(newTipPosition);
        palm.setTrigger(triggerValue); // FIXME - we want to get rid of this idea of PalmData having a trigger
    });
}

void Application::emulateMouse(Hand* hand, float click, float shift, HandData::Hand whichHand) {
    auto palms = hand->getCopyOfPalms();

    // Locate the palm, if it exists and is active
    PalmData* palm;
    bool foundHand = false;
    for (size_t j = 0; j < palms.size(); j++) {
        if (palms[j].whichHand() == whichHand) {
            palm = &(palms[j]);
            foundHand = true;
            break;
        }
    }
    if (!foundHand || !palm->isActive()) {
        return;
    }

    // Process the mouse events
    QPoint pos;


    // FIXME - this mouse emulation stuff needs to be reworked for new controller input plugins
    unsigned int deviceID = whichHand == HandData::LeftHand ? CONTROLLER_0_EVENT : CONTROLLER_1_EVENT;
    int index = (int)whichHand; // FIXME - hack attack

    if (isHMDMode()) {
        pos = getApplicationCompositor().getPalmClickLocation(palm);
    } else {
        // Get directon relative to avatar orientation
        glm::vec3 direction = glm::inverse(getMyAvatar()->getOrientation()) * palm->getFingerDirection();

        // Get the angles, scaled between (-0.5,0.5)
        float xAngle = (atan2f(direction.z, direction.x) + (float)M_PI_2);
        float yAngle = 0.5f - ((atan2f(direction.z, direction.y) + (float)M_PI_2));
        auto canvasSize = getCanvasSize();
        // Get the pixel range over which the xAngle and yAngle are scaled
        float cursorRange = canvasSize.x * controller::InputDevice::getCursorPixelRangeMult();

        pos.setX(canvasSize.x / 2.0f + cursorRange * xAngle);
        pos.setY(canvasSize.y / 2.0f + cursorRange * yAngle);

    }

    //If we are off screen then we should stop processing, and if a trigger or bumper is pressed,
    //we should unpress them.
    if (pos.x() == INT_MAX) {
        if (_oldHandLeftClick[index]) {
            QMouseEvent mouseEvent(QEvent::MouseButtonRelease, pos, Qt::LeftButton, Qt::LeftButton, 0);

            mouseReleaseEvent(&mouseEvent, deviceID);

            _oldHandLeftClick[index] = false;
        }
        if (_oldHandRightClick[index]) {
            QMouseEvent mouseEvent(QEvent::MouseButtonRelease, pos, Qt::RightButton, Qt::RightButton, 0);

            mouseReleaseEvent(&mouseEvent, deviceID);

            _oldHandRightClick[index] = false;
        }
        return;
    }

    //If position has changed, emit a mouse move to the application
    if (pos.x() != _oldHandMouseX[index] || pos.y() != _oldHandMouseY[index]) {
        QMouseEvent mouseEvent(QEvent::MouseMove, pos, Qt::NoButton, Qt::NoButton, 0);

        // Only send the mouse event if the opposite left button isnt held down.
        // Is this check necessary?
        if (!_oldHandLeftClick[(int)(!index)]) {
            mouseMoveEvent(&mouseEvent, deviceID);
        }
    }
    _oldHandMouseX[index] = pos.x();
    _oldHandMouseY[index] = pos.y();

    //We need separate coordinates for clicks, since we need to check if
    //a magnification window was clicked on
    int clickX = pos.x();
    int clickY = pos.y();
    //Set pos to the new click location, which may be the same if no magnification window is open
    pos.setX(clickX);
    pos.setY(clickY);

    // Right click
    if (shift == 1.0f && click == 1.0f) {
        if (!_oldHandRightClick[index]) {
            _oldHandRightClick[index] = true;

            QMouseEvent mouseEvent(QEvent::MouseButtonPress, pos, Qt::RightButton, Qt::RightButton, 0);

            mousePressEvent(&mouseEvent, deviceID);
        }
    } else if (_oldHandRightClick[index]) {
        QMouseEvent mouseEvent(QEvent::MouseButtonRelease, pos, Qt::RightButton, Qt::RightButton, 0);

        mouseReleaseEvent(&mouseEvent, deviceID);

        _oldHandRightClick[index] = false;
    }

    // Left click
    if (shift != 1.0f && click == 1.0f) {
        if (!_oldHandLeftClick[index]) {
            _oldHandLeftClick[index] = true;

            QMouseEvent mouseEvent(QEvent::MouseButtonPress, pos, Qt::LeftButton, Qt::LeftButton, 0);

            mousePressEvent(&mouseEvent, deviceID);
        }
    } else if (_oldHandLeftClick[index]) {
        QMouseEvent mouseEvent(QEvent::MouseButtonRelease, pos, Qt::LeftButton, Qt::LeftButton, 0);

        mouseReleaseEvent(&mouseEvent, deviceID);

        _oldHandLeftClick[index] = false;
    }
}

void Application::crashApplication() {
    qCDebug(interfaceapp) << "Intentionally crashed Interface";
    QObject* object = nullptr;
    bool value = object->isWindowType();
    Q_UNUSED(value);
}

void Application::setActiveDisplayPlugin(const QString& pluginName) {
    auto menu = Menu::getInstance();
    foreach(DisplayPluginPointer displayPlugin, PluginManager::getInstance()->getDisplayPlugins()) {
        QString name = displayPlugin->getName();
        QAction* action = menu->getActionForOption(name);
        if (pluginName == name) {
            action->setChecked(true);
        }
    }
    updateDisplayMode();
}<|MERGE_RESOLUTION|>--- conflicted
+++ resolved
@@ -1150,7 +1150,7 @@
 
     if (Menu::getInstance()->isOptionChecked(MenuOption::Mirror)) {
         PerformanceTimer perfTimer("Mirror");
-        auto primaryFbo = DependencyManager::get<FramebufferCache>()->getPrimaryFramebufferDepthColor();
+        auto primaryFbo = DependencyManager::get<FramebufferCache>()->getPrimaryFramebuffer();
 
         renderArgs._renderMode = RenderArgs::MIRROR_RENDER_MODE;
         renderRearViewMirror(&renderArgs, _mirrorViewRect);
@@ -1407,11 +1407,9 @@
     {
         PROFILE_RANGE(__FUNCTION__ "/compositor");
         PerformanceTimer perfTimer("compositor");
-<<<<<<< HEAD
-        auto primaryFbo = framebufferCache->getPrimaryFramebufferDepthColor();
-=======
+
         auto primaryFbo = finalFramebuffer;
->>>>>>> 1bcf275b
+
         glBindFramebuffer(GL_DRAW_FRAMEBUFFER, gpu::GLBackend::getFramebufferID(primaryFbo));
         if (displayPlugin->isStereo()) {
             QRect currentViewport(QPoint(0, 0), QSize(size.width() / 2, size.height()));
@@ -1436,23 +1434,9 @@
     {
         PROFILE_RANGE(__FUNCTION__ "/pluginOutput");
         PerformanceTimer perfTimer("pluginOutput");
-<<<<<<< HEAD
-
-        auto primaryFramebuffer = framebufferCache->getPrimaryFramebufferDepthColor();
-        auto scratchFramebuffer = framebufferCache->getFramebuffer();
-        gpu::doInBatch(renderArgs._context, [=](gpu::Batch& batch) {
-            gpu::Vec4i rect;
-            rect.z = size.width();
-            rect.w = size.height();
-            batch.setFramebuffer(scratchFramebuffer);
-            batch.clearColorFramebuffer(gpu::Framebuffer::BUFFER_COLOR0, glm::vec4(0.0f, 0.0f, 0.0f, 0.0f));
-            batch.blit(primaryFramebuffer, rect, scratchFramebuffer, rect);
-            batch.setFramebuffer(nullptr);
-        });
-        auto finalTexturePointer = scratchFramebuffer->getRenderBuffer(0);
-=======
+
         auto finalTexturePointer = finalFramebuffer->getRenderBuffer(0);
->>>>>>> 1bcf275b
+
         GLuint finalTexture = gpu::GLBackend::getTextureID(finalTexturePointer);
         Q_ASSERT(0 != finalTexture);
 
@@ -3410,7 +3394,7 @@
     renderArgs->_renderMode = RenderArgs::DEFAULT_RENDER_MODE;
     renderRearViewMirror(renderArgs, QRect(0, 0, BILLBOARD_SIZE, BILLBOARD_SIZE), true);
 
-    auto primaryFbo = DependencyManager::get<FramebufferCache>()->getPrimaryFramebufferDepthColor();
+    auto primaryFbo = DependencyManager::get<FramebufferCache>()->getPrimaryFramebuffer();
     QImage image(BILLBOARD_SIZE, BILLBOARD_SIZE, QImage::Format_ARGB32);
     renderArgs->_context->downloadFramebuffer(primaryFbo, glm::ivec4(0, 0, BILLBOARD_SIZE, BILLBOARD_SIZE), image);
 

--- conflicted
+++ resolved
@@ -1914,16 +1914,11 @@
 
 void Application::updateAvatar(float deltaTime) {
 
-<<<<<<< HEAD
-    // Update my avatar's state position from gyros and/or webcam
-    _myAvatar.updateFromGyrosAndOrWebcam();
-=======
-    // Update my avatar's head position from gyros and/or webcam
-    _myAvatar.updateHeadFromGyrosAndOrWebcam(_gyroLook->isChecked(),
-                                             glm::vec3(_headCameraPitchYawScale,
-                                                       _headCameraPitchYawScale,
-                                                       _headCameraPitchYawScale));
->>>>>>> ab249d6c
+    // Update my avatar's state from gyros and/or webcam
+    _myAvatar.updateFromGyrosAndOrWebcam(_gyroLook->isChecked(),
+                                         glm::vec3(_headCameraPitchYawScale,
+                                                   _headCameraPitchYawScale,
+                                                   _headCameraPitchYawScale));
         
     if (_serialHeadSensor.isActive()) {
       

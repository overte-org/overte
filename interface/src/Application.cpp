--- conflicted
+++ resolved
@@ -246,15 +246,8 @@
     // allow you to move a particle around in your hand
     _particleEditSender.setPacketsPerSecond(3000); // super high!!
     
-<<<<<<< HEAD
-    
-    printf("Application::Application() _voxelEditSender=%p\n", &_voxelEditSender);
-    printf("Application::Application() _particleEditSender=%p\n", &_particleEditSender);
-    
-=======
     // Set the sixense filtering
     _sixenseManager.setFilter(Menu::getInstance()->isOptionChecked(MenuOption::FilterSixense));
->>>>>>> 4e618fc3
 }
 
 Application::~Application() {

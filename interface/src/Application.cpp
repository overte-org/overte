--- conflicted
+++ resolved
@@ -339,12 +339,8 @@
     DependencyManager::set<InterfaceActionFactory>();
     DependencyManager::set<AssetClient>();
     DependencyManager::set<UserInputMapper>();
-<<<<<<< HEAD
+    DependencyManager::set<controller::ScriptingInterface, ControllerScriptingInterface>();
     DependencyManager::set<InterfaceParentFinder>();
-
-=======
-    DependencyManager::set<controller::ScriptingInterface, ControllerScriptingInterface>();
->>>>>>> 9c23f255
     return true;
 }
 

--- conflicted
+++ resolved
@@ -309,20 +309,8 @@
     AddressManager::SharedPointer addressManager = DependencyManager::get<AddressManager>();
     
     // use our MyAvatar position and quat for address manager path
-<<<<<<< HEAD
-    addressManager->setPositionGetter(getPositionForPath);
-    addressManager->setOrientationGetter(getOrientationForPath);
-    
-    // handle domain change signals from AddressManager
-    connect(addressManager.data(), &AddressManager::possibleDomainChangeRequiredToHostname,
-            this, &Application::changeDomainHostname);
-    
-    connect(addressManager.data(), &AddressManager::possibleDomainChangeRequiredViaICEForID,
-            &domainHandler, &DomainHandler::setIceServerHostnameAndID);
-=======
     addressManager.setPositionGetter(getPositionForPath);
     addressManager.setOrientationGetter(getOrientationForPath);
->>>>>>> 0ef26b14
 
     _settings = new QSettings(this);
     _numChangedSettings = 0;

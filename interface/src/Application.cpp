--- conflicted
+++ resolved
@@ -2237,14 +2237,9 @@
         _myAvatar.getHead().setLookAtPosition(lookAtSpot);
     } else {
         //  Just look in direction of the mouse ray
-<<<<<<< HEAD
-        lookAtSpot = mouseRayOrigin + mouseRayDirection;
+        const float FAR_AWAY_STARE = TREE_SCALE;
+        lookAtSpot = mouseRayOrigin + mouseRayDirection * FAR_AWAY_STARE);
         _myAvatar.getHead().setLookAtPosition(lookAtSpot);
-=======
-        const float FAR_AWAY_STARE = TREE_SCALE;
-        glm::vec3 myLookAtFromMouse(mouseRayOrigin + mouseRayDirection * FAR_AWAY_STARE);
-        _myAvatar.getHead().setLookAtPosition(myLookAtFromMouse);
->>>>>>> 1309e725
     }
     
     //  Find the voxel we are hovering over, and respond if clicked

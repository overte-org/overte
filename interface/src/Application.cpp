--- conflicted
+++ resolved
@@ -194,11 +194,8 @@
         _isVSyncOn(true),
         _aboutToQuit(false)
 {
-<<<<<<< HEAD
     GLCanvas::SharedPointer glCanvas = DependencyManager::get<GLCanvas>();
     
-=======
->>>>>>> d322f587
     // read the ApplicationInfo.ini file for Name/Version/Domain information
     QSettings applicationInfo(Application::resourcesPath() + "info/ApplicationInfo.ini", QSettings::IniFormat);
 
@@ -626,13 +623,8 @@
     if (OculusManager::isConnected()) {
         DependencyManager::get<TextureCache>()->setFrameBufferSize(OculusManager::getRenderTargetSize());
     } else {
-<<<<<<< HEAD
         QSize fbSize = DependencyManager::get<GLCanvas>()->getDeviceSize() * getRenderResolutionScale();
-        _textureCache.setFrameBufferSize(fbSize);
-=======
-        QSize fbSize = _glWidget->getDeviceSize() * getRenderResolutionScale();
         DependencyManager::get<TextureCache>()->setFrameBufferSize(fbSize);
->>>>>>> d322f587
     }
 
     glEnable(GL_LINE_SMOOTH);
@@ -2059,7 +2051,7 @@
     connect(_myAvatar, &MyAvatar::transformChanged, this, &Application::bumpSettings);
 
     // make sure our texture cache knows about window size changes    
-    DependencyManager::get<TextureCache>()->associateWithWidget(getGLWidget());
+    DependencyManager::get<TextureCache>()->associateWithWidget(glCanvas.data());
 }
 
 void Application::closeMirrorView() {

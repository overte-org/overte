//
//  Application.cpp
//  interface
//
//  Created by Andrzej Kapolka on 5/10/13.
//  Copyright (c) 2013 High Fidelity, Inc. All rights reserved.

#ifdef WIN32
#include <Systime.h>
#endif

#include <sstream>

#include <stdlib.h>
#include <cmath>
#include <math.h>


#include <glm/gtx/component_wise.hpp>
#include <glm/gtx/quaternion.hpp>
#include <glm/gtx/vector_angle.hpp>

// include this before QGLWidget, which includes an earlier version of OpenGL
#include "InterfaceConfig.h"

#include <QActionGroup>
#include <QColorDialog>
#include <QDesktopWidget>
#include <QCheckBox>
#include <QImage>
#include <QKeyEvent>
#include <QMainWindow>
#include <QMenuBar>
#include <QMouseEvent>
#include <QNetworkAccessManager>
#include <QNetworkReply>
#include <QNetworkDiskCache>
#include <QOpenGLFramebufferObject>
#include <QObject>
#include <QWheelEvent>
#include <QSettings>
#include <QShortcut>
#include <QTimer>
#include <QUrl>
#include <QtDebug>
#include <QFileDialog>
#include <QDesktopServices>
#include <QXmlStreamReader>
#include <QXmlStreamAttributes>

#include <AudioInjector.h>
#include <NodeTypes.h>
#include <Logging.h>
#include <OctalCode.h>
#include <PacketHeaders.h>
#include <PairingHandler.h>
#include <ParticlesScriptingInterface.h>
#include <PerfStat.h>
#include <UUID.h>
#include <VoxelSceneStats.h>

#include "Application.h"
#include "DataServerClient.h"
#include "InterfaceVersion.h"
#include "Menu.h"
#include "Swatch.h"
#include "Util.h"
#include "devices/OculusManager.h"
#include "devices/TV3DManager.h"
#include "renderer/ProgramObject.h"
#include "ui/TextRenderer.h"
#include "InfoView.h"

using namespace std;

//  Starfield information
static unsigned STARFIELD_NUM_STARS = 50000;
static unsigned STARFIELD_SEED = 1;

static const int BANDWIDTH_METER_CLICK_MAX_DRAG_LENGTH = 6; // farther dragged clicks are ignored

const int IDLE_SIMULATE_MSECS = 16;              //  How often should call simulate and other stuff
                                                 //  in the idle loop?  (60 FPS is default)
static QTimer* idleTimer = NULL;

const int STARTUP_JITTER_SAMPLES = NETWORK_BUFFER_LENGTH_SAMPLES_PER_CHANNEL / 2;
                                                 //  Startup optimistically with small jitter buffer that
                                                 //  will start playback on the second received audio packet.

const int MIRROR_VIEW_TOP_PADDING = 5;
const int MIRROR_VIEW_LEFT_PADDING = 10;
const int MIRROR_VIEW_WIDTH = 265;
const int MIRROR_VIEW_HEIGHT = 215;
const float MIRROR_FULLSCREEN_DISTANCE = 0.35f;
const float MIRROR_REARVIEW_DISTANCE = 0.65f;
const float MIRROR_REARVIEW_BODY_DISTANCE = 2.3f;

const QString CHECK_VERSION_URL = "http://highfidelity.io/latestVersion.xml";
const QString SKIP_FILENAME = QStandardPaths::writableLocation(QStandardPaths::DataLocation) + "/hifi.skipversion";

const int STATS_PELS_PER_LINE = 20;

void messageHandler(QtMsgType type, const QMessageLogContext& context, const QString &message) {
    QString messageWithNewLine = message + "\n";
    fprintf(stdout, "%s", messageWithNewLine.toLocal8Bit().constData());
    Application::getInstance()->getLogger()->addMessage(messageWithNewLine.toLocal8Bit().constData());
}

Application::Application(int& argc, char** argv, timeval &startup_time) :
        QApplication(argc, argv),
        _window(new QMainWindow(desktop())),
        _glWidget(new GLCanvas()),
        _nodeThread(new QThread(this)),
        _datagramProcessor(),
        _frameCount(0),
        _fps(120.0f),
        _justStarted(true),
        _voxelImporter(_window),
        _wantToKillLocalVoxels(false),
        _audioScope(256, 200, true),
        _avatarManager(),
        _profile(QString()),
        _mirrorViewRect(QRect(MIRROR_VIEW_LEFT_PADDING, MIRROR_VIEW_TOP_PADDING, MIRROR_VIEW_WIDTH, MIRROR_VIEW_HEIGHT)),
        _mouseX(0),
        _mouseY(0),
        _lastMouseMove(usecTimestampNow()),
        _mouseHidden(false),
        _seenMouseMove(false),
        _touchAvgX(0.0f),
        _touchAvgY(0.0f),
        _isTouchPressed(false),
        _yawFromTouch(0.0f),
        _pitchFromTouch(0.0f),
        _mousePressed(false),
        _isHoverVoxel(false),
        _isHoverVoxelSounding(false),
        _mouseVoxelScale(1.0f / 1024.0f),
        _mouseVoxelScaleInitialized(false),
        _justEditedVoxel(false),
        _isHighlightVoxel(false),
        _nudgeStarted(false),
        _lookingAlongX(false),
        _lookingAwayFromOrigin(true),
        _chatEntryOn(false),
        _audio(&_audioScope, STARTUP_JITTER_SAMPLES),
        _enableProcessVoxelsThread(true),
        _voxelProcessor(),
        _voxelHideShowThread(&_voxels),
        _packetsPerSecond(0),
        _bytesPerSecond(0),
        _recentMaxPackets(0),
        _resetRecentMaxPacketsSoon(true),
        _swatch(NULL),
        _pasteMode(false),
        _logger(new FileLogger()),
        _persistThread(NULL),
        _statsExpanded(false)
{
    _applicationStartupTime = startup_time;

    switchToResourcesParentIfRequired();
    QFontDatabase::addApplicationFont("resources/styles/Inconsolata.otf");
    _window->setWindowTitle("Interface");

    qInstallMessageHandler(messageHandler);

    // call Menu getInstance static method to set up the menu
    _window->setMenuBar(Menu::getInstance());

    unsigned int listenPort = 0; // bind to an ephemeral port by default
    const char** constArgv = const_cast<const char**>(argv);
    const char* portStr = getCmdOption(argc, constArgv, "--listenPort");
    if (portStr) {
        listenPort = atoi(portStr);
    }
    
    // start the nodeThread so its event loop is running
    _nodeThread->start();
    
    // make sure the node thread is given highest priority
    _nodeThread->setPriority(QThread::TimeCriticalPriority);
    
    // put the NodeList and datagram processing on the node thread
    NodeList* nodeList = NodeList::createInstance(NODE_TYPE_AGENT, listenPort);
    
    nodeList->moveToThread(_nodeThread);
    _datagramProcessor.moveToThread(_nodeThread);
    
    // connect the DataProcessor processDatagrams slot to the QUDPSocket readyRead() signal
    connect(&nodeList->getNodeSocket(), SIGNAL(readyRead()), &_datagramProcessor, SLOT(processDatagrams()));

    // put the audio processing on a separate thread
    QThread* audioThread = new QThread(this);

    _audio.moveToThread(audioThread);
    connect(audioThread, SIGNAL(started()), &_audio, SLOT(start()));

    audioThread->start();

    connect(nodeList, SIGNAL(domainChanged(const QString&)), SLOT(domainChanged(const QString&)));

    connect(nodeList, SIGNAL(nodeKilled(SharedNodePointer)), SLOT(nodeKilled(SharedNodePointer)));
    connect(nodeList, SIGNAL(nodeAdded(SharedNodePointer)), &_voxels, SLOT(nodeAdded(SharedNodePointer)));
    connect(nodeList, SIGNAL(nodeKilled(SharedNodePointer)), &_voxels, SLOT(nodeKilled(SharedNodePointer)));
    
    // read the ApplicationInfo.ini file for Name/Version/Domain information
    QSettings applicationInfo("resources/info/ApplicationInfo.ini", QSettings::IniFormat);

    // set the associated application properties
    applicationInfo.beginGroup("INFO");

    setApplicationName(applicationInfo.value("name").toString());
    setApplicationVersion(BUILD_VERSION);
    setOrganizationName(applicationInfo.value("organizationName").toString());
    setOrganizationDomain(applicationInfo.value("organizationDomain").toString());
    
    qDebug() << "[VERSION] Build sequence: " << qPrintable(applicationVersion());

    _settings = new QSettings(this);

    // Check to see if the user passed in a command line option for loading a local
    // Voxel File.
    _voxelsFilename = getCmdOption(argc, constArgv, "-i");

    #ifdef _WIN32
    WSADATA WsaData;
    int wsaresult = WSAStartup(MAKEWORD(2,2), &WsaData);
    #endif

    // tell the NodeList instance who to tell the domain server we care about
    nodeList->addSetOfNodeTypesToNodeInterestSet(QSet<NODE_TYPE>() << NODE_TYPE_AUDIO_MIXER << NODE_TYPE_AVATAR_MIXER
                                                 << NODE_TYPE_VOXEL_SERVER << NODE_TYPE_PARTICLE_SERVER
                                                 << NODE_TYPE_METAVOXEL_SERVER);
    
    // connect to the packet sent signal of the _voxelEditSender and the _particleEditSender
    connect(&_voxelEditSender, &VoxelEditPacketSender::packetSent, this, &Application::packetSent);
    connect(&_particleEditSender, &ParticleEditPacketSender::packetSent, this, &Application::packetSent);

    // move the silentNodeTimer to the _nodeThread
    QTimer* silentNodeTimer = new QTimer();
    connect(silentNodeTimer, SIGNAL(timeout()), nodeList, SLOT(removeSilentNodes()));
    silentNodeTimer->moveToThread(_nodeThread);
    silentNodeTimer->start(NODE_SILENCE_THRESHOLD_USECS / 1000);

    QString cachePath = QStandardPaths::writableLocation(QStandardPaths::DataLocation);

    _networkAccessManager = new QNetworkAccessManager(this);
    QNetworkDiskCache* cache = new QNetworkDiskCache(_networkAccessManager);
    cache->setCacheDirectory(!cachePath.isEmpty() ? cachePath : "interfaceCache");
    _networkAccessManager->setCache(cache);

    _window->setCentralWidget(_glWidget);

    restoreSizeAndPosition();
    loadScripts();

    QFontDatabase fontDatabase; 
    fontDatabase.addApplicationFont("resources/styles/Inconsolata.otf");

    _window->setVisible(true);
    _glWidget->setFocusPolicy(Qt::StrongFocus);
    _glWidget->setFocus();

    // enable mouse tracking; otherwise, we only get drag events
    _glWidget->setMouseTracking(true);

    // initialization continues in initializeGL when OpenGL context is ready

    // Tell our voxel edit sender about our known jurisdictions
    _voxelEditSender.setVoxelServerJurisdictions(&_voxelServerJurisdictions);
    _particleEditSender.setServerJurisdictions(&_particleServerJurisdictions);

    Particle::setVoxelEditPacketSender(&_voxelEditSender);
    Particle::setParticleEditPacketSender(&_particleEditSender);

    // For now we're going to set the PPS for outbound packets to be super high, this is
    // probably not the right long term solution. But for now, we're going to do this to
    // allow you to move a particle around in your hand
    _particleEditSender.setPacketsPerSecond(3000); // super high!!

    // Set the sixense filtering
    _sixenseManager.setFilter(Menu::getInstance()->isOptionChecked(MenuOption::FilterSixense));
    
    checkVersion();
}

Application::~Application() {

    qInstallMessageHandler(NULL);
    
    // make sure we don't call the idle timer any more
    delete idleTimer;
    
    Menu::getInstance()->saveSettings();
    
    _rearMirrorTools->saveSettings(_settings);
    _settings->sync();
    
    // let the avatar mixer know we're out
    MyAvatar::sendKillAvatar();
    
    // ask the datagram processing thread to quit and wait until it is done
    _nodeThread->quit();
    _nodeThread->wait();
    
    // ask the audio thread to quit and wait until it is done
    _audio.thread()->quit();
    _audio.thread()->wait();
    
    _voxelProcessor.terminate();
    _voxelHideShowThread.terminate();
    _voxelEditSender.terminate();
    _particleEditSender.terminate();
    if (_persistThread) {
        _persistThread->terminate();
        _persistThread->deleteLater();
        _persistThread = NULL;
    }

    storeSizeAndPosition();
    saveScripts();
    _sharedVoxelSystem.changeTree(new VoxelTree);

    VoxelTreeElement::removeDeleteHook(&_voxels); // we don't need to do this processing on shutdown
    Menu::getInstance()->deleteLater();

    delete _logger;
    delete _settings;
    delete _glWidget;
}

void Application::restoreSizeAndPosition() {
    QSettings* settings = new QSettings(this);
    QRect available = desktop()->availableGeometry();

    settings->beginGroup("Window");

    int x = (int)loadSetting(settings, "x", 0);
    int y = (int)loadSetting(settings, "y", 0);
    _window->move(x, y);

    int width = (int)loadSetting(settings, "width", available.width());
    int height = (int)loadSetting(settings, "height", available.height());
    _window->resize(width, height);

    settings->endGroup();
}

void Application::storeSizeAndPosition() {
    QSettings* settings = new QSettings(this);

    settings->beginGroup("Window");

    settings->setValue("width", _window->rect().width());
    settings->setValue("height", _window->rect().height());

    settings->setValue("x", _window->pos().x());
    settings->setValue("y", _window->pos().y());

    settings->endGroup();
}

void Application::initializeGL() {
    qDebug( "Created Display Window.");

    // initialize glut for shape drawing; Qt apparently initializes it on OS X
    #ifndef __APPLE__
    int argc = 0;
    glutInit(&argc, 0);
    #endif

    #ifdef WIN32
    GLenum err = glewInit();
    if (GLEW_OK != err) {
      /* Problem: glewInit failed, something is seriously wrong. */
      qDebug("Error: %s\n", glewGetErrorString(err));
    }
    qDebug("Status: Using GLEW %s\n", glewGetString(GLEW_VERSION));
    #endif


    // Before we render anything, let's set up our viewFrustumOffsetCamera with a sufficiently large
    // field of view and near and far clip to make it interesting.
    //viewFrustumOffsetCamera.setFieldOfView(90.0);
    _viewFrustumOffsetCamera.setNearClip(0.1f);
    _viewFrustumOffsetCamera.setFarClip(500.0f * TREE_SCALE);

    initDisplay();
    qDebug( "Initialized Display.");

    init();
    qDebug( "init() complete.");

    // create thread for parsing of voxel data independent of the main network and rendering threads
    _voxelProcessor.initialize(_enableProcessVoxelsThread);
    _voxelEditSender.initialize(_enableProcessVoxelsThread);
    _voxelHideShowThread.initialize(_enableProcessVoxelsThread);
    _particleEditSender.initialize(_enableProcessVoxelsThread);
    if (_enableProcessVoxelsThread) {
        qDebug("Voxel parsing thread created.");
    }

    // call our timer function every second
    QTimer* timer = new QTimer(this);
    connect(timer, SIGNAL(timeout()), SLOT(timer()));
    timer->start(1000);

    // call our idle function whenever we can
    idleTimer = new QTimer(this);
    connect(idleTimer, SIGNAL(timeout()), SLOT(idle()));
    idleTimer->start(0);
    _idleLoopStdev.reset();

    if (_justStarted) {
        float startupTime = (usecTimestampNow() - usecTimestamp(&_applicationStartupTime)) / 1000000.0;
        _justStarted = false;
        qDebug("Startup time: %4.2f seconds.", startupTime);
        const char LOGSTASH_INTERFACE_START_TIME_KEY[] = "interface-start-time";

        // ask the Logstash class to record the startup time
        Logging::stashValue(STAT_TYPE_TIMER, LOGSTASH_INTERFACE_START_TIME_KEY, startupTime);
    }

    // update before the first render
    update(0.0f);

    InfoView::showFirstTime();
}

void Application::paintGL() {
    PerformanceWarning::setSuppressShortTimings(Menu::getInstance()->isOptionChecked(MenuOption::SuppressShortTimings));
    bool showWarnings = Menu::getInstance()->isOptionChecked(MenuOption::PipelineWarnings);
    PerformanceWarning warn(showWarnings, "Application::paintGL()");

    glEnable(GL_LINE_SMOOTH);

    if (OculusManager::isConnected()) {
        _myCamera.setUpShift       (0.0f);
        _myCamera.setDistance      (0.0f);
        _myCamera.setTightness     (0.0f);     //  Camera is directly connected to head without smoothing
        _myCamera.setTargetPosition(_myAvatar.getHead().calculateAverageEyePosition());
        _myCamera.setTargetRotation(_myAvatar.getHead().getOrientation());

    } else if (_myCamera.getMode() == CAMERA_MODE_FIRST_PERSON) {
        _myCamera.setTightness(0.0f);  //  In first person, camera follows head exactly without delay
        _myCamera.setTargetPosition(_myAvatar.getHead().calculateAverageEyePosition());
        _myCamera.setTargetRotation(_myAvatar.getHead().getCameraOrientation());

    } else if (_myCamera.getMode() == CAMERA_MODE_THIRD_PERSON) {
        _myCamera.setTightness     (0.0f);     //  Camera is directly connected to head without smoothing
        _myCamera.setTargetPosition(_myAvatar.getUprightHeadPosition());
        _myCamera.setTargetRotation(_myAvatar.getHead().getCameraOrientation());

    } else if (_myCamera.getMode() == CAMERA_MODE_MIRROR) {
        _myCamera.setTightness(0.0f);
        float headHeight = _myAvatar.getHead().calculateAverageEyePosition().y - _myAvatar.getPosition().y;
        _myCamera.setDistance(MIRROR_FULLSCREEN_DISTANCE * _myAvatar.getScale());
        _myCamera.setTargetPosition(_myAvatar.getPosition() + glm::vec3(0, headHeight, 0));
        _myCamera.setTargetRotation(_myAvatar.getWorldAlignedOrientation() * glm::quat(glm::vec3(0.0f, PIf, 0.0f)));
    }

    // Update camera position
    _myCamera.update( 1.f/_fps );


    // Note: whichCamera is used to pick between the normal camera myCamera for our
    // main camera, vs, an alternate camera. The alternate camera we support right now
    // is the viewFrustumOffsetCamera. But theoretically, we could use this same mechanism
    // to add other cameras.
    //
    // Why have two cameras? Well, one reason is that because in the case of the renderViewFrustum()
    // code, we want to keep the state of "myCamera" intact, so we can render what the view frustum of
    // myCamera is. But we also want to do meaningful camera transforms on OpenGL for the offset camera
    Camera whichCamera = _myCamera;

    if (Menu::getInstance()->isOptionChecked(MenuOption::DisplayFrustum)) {

        ViewFrustumOffset viewFrustumOffset = Menu::getInstance()->getViewFrustumOffset();

        // set the camera to third-person view but offset so we can see the frustum
        _viewFrustumOffsetCamera.setTargetPosition(_myCamera.getTargetPosition());
        _viewFrustumOffsetCamera.setTargetRotation(_myCamera.getTargetRotation() * glm::quat(glm::radians(glm::vec3(
            viewFrustumOffset.pitch, viewFrustumOffset.yaw, viewFrustumOffset.roll))));
        _viewFrustumOffsetCamera.setUpShift(viewFrustumOffset.up);
        _viewFrustumOffsetCamera.setDistance(viewFrustumOffset.distance);
        _viewFrustumOffsetCamera.initialize(); // force immediate snap to ideal position and orientation
        _viewFrustumOffsetCamera.update(1.f/_fps);
        whichCamera = _viewFrustumOffsetCamera;
    }

    if (Menu::getInstance()->isOptionChecked(MenuOption::Shadows)) {
        updateShadowMap();
    }

    if (OculusManager::isConnected()) {
        OculusManager::display(whichCamera);
    } else if (TV3DManager::isConnected()) {
        _glowEffect.prepare();
        TV3DManager::display(whichCamera);
        _glowEffect.render();
    } else {
        _glowEffect.prepare();

        glMatrixMode(GL_MODELVIEW);
        glPushMatrix();
        glLoadIdentity();
        displaySide(whichCamera);
        glPopMatrix();

        _glowEffect.render();

        if (Menu::getInstance()->isOptionChecked(MenuOption::Mirror)) {

            bool eyeRelativeCamera = false;
            if (_rearMirrorTools->getZoomLevel() == BODY) {
                _mirrorCamera.setDistance(MIRROR_REARVIEW_BODY_DISTANCE * _myAvatar.getScale());
                _mirrorCamera.setTargetPosition(_myAvatar.getChestPosition());
            } else { // HEAD zoom level
                _mirrorCamera.setDistance(MIRROR_REARVIEW_DISTANCE * _myAvatar.getScale());
                if (_myAvatar.getSkeletonModel().isActive() && _myAvatar.getHead().getFaceModel().isActive()) {
                    // as a hack until we have a better way of dealing with coordinate precision issues, reposition the
                    // face/body so that the average eye position lies at the origin
                    eyeRelativeCamera = true;
                    _mirrorCamera.setTargetPosition(glm::vec3());

                } else {
                    _mirrorCamera.setTargetPosition(_myAvatar.getHead().calculateAverageEyePosition());
                }
            }

            _mirrorCamera.setTargetRotation(_myAvatar.getWorldAlignedOrientation() * glm::quat(glm::vec3(0.0f, PIf, 0.0f)));
            _mirrorCamera.update(1.0f/_fps);

            // set the bounds of rear mirror view
            glViewport(_mirrorViewRect.x(), _glWidget->height() - _mirrorViewRect.y() - _mirrorViewRect.height(),
                        _mirrorViewRect.width(), _mirrorViewRect.height());
            glScissor(_mirrorViewRect.x(), _glWidget->height() - _mirrorViewRect.y() - _mirrorViewRect.height(),
                        _mirrorViewRect.width(), _mirrorViewRect.height());
            bool updateViewFrustum = false;
            updateProjectionMatrix(_mirrorCamera, updateViewFrustum);
            glEnable(GL_SCISSOR_TEST);
            glClear(GL_COLOR_BUFFER_BIT | GL_DEPTH_BUFFER_BIT);

            // render rear mirror view
            glPushMatrix();
            if (eyeRelativeCamera) {
                // save absolute translations
                glm::vec3 absoluteSkeletonTranslation = _myAvatar.getSkeletonModel().getTranslation();
                glm::vec3 absoluteFaceTranslation = _myAvatar.getHead().getFaceModel().getTranslation();

                // get the eye positions relative to the neck and use them to set the face translation
                glm::vec3 leftEyePosition, rightEyePosition;
                _myAvatar.getHead().getFaceModel().setTranslation(glm::vec3());
                _myAvatar.getHead().getFaceModel().getEyePositions(leftEyePosition, rightEyePosition);
                _myAvatar.getHead().getFaceModel().setTranslation((leftEyePosition + rightEyePosition) * -0.5f);

                // get the neck position relative to the body and use it to set the skeleton translation
                glm::vec3 neckPosition;
                _myAvatar.getSkeletonModel().setTranslation(glm::vec3());
                _myAvatar.getSkeletonModel().getNeckPosition(neckPosition);
                _myAvatar.getSkeletonModel().setTranslation(_myAvatar.getHead().getFaceModel().getTranslation() -
                    neckPosition);

                displaySide(_mirrorCamera, true);

                // restore absolute translations
                _myAvatar.getSkeletonModel().setTranslation(absoluteSkeletonTranslation);
                _myAvatar.getHead().getFaceModel().setTranslation(absoluteFaceTranslation);
            } else {
                displaySide(_mirrorCamera, true);
            }
            glPopMatrix();

            _rearMirrorTools->render(false);

            // reset Viewport and projection matrix
            glViewport(0, 0, _glWidget->width(), _glWidget->height());
            glDisable(GL_SCISSOR_TEST);
            updateProjectionMatrix(_myCamera, updateViewFrustum);
        } else if (Menu::getInstance()->isOptionChecked(MenuOption::FullscreenMirror)) {
            _rearMirrorTools->render(true);
        }

        displayOverlay();
    }

    _frameCount++;
}

void Application::resetCamerasOnResizeGL(Camera& camera, int width, int height) {
    if (OculusManager::isConnected()) {
        OculusManager::configureCamera(camera, width, height);
    } else if (TV3DManager::isConnected()) {
        TV3DManager::configureCamera(camera, width, height);
    } else {
        camera.setAspectRatio((float)width / height);
        camera.setFieldOfView(Menu::getInstance()->getFieldOfView());
    }
}

void Application::resizeGL(int width, int height) {
    resetCamerasOnResizeGL(_viewFrustumOffsetCamera, width, height);
    resetCamerasOnResizeGL(_myCamera, width, height);

    glViewport(0, 0, width, height); // shouldn't this account for the menu???

    updateProjectionMatrix();
    glLoadIdentity();
}

void Application::updateProjectionMatrix() {
    updateProjectionMatrix(_myCamera);
}

void Application::updateProjectionMatrix(Camera& camera, bool updateViewFrustum) {
    glMatrixMode(GL_PROJECTION);
    glLoadIdentity();

    float left, right, bottom, top, nearVal, farVal;
    glm::vec4 nearClipPlane, farClipPlane;

    // Tell our viewFrustum about this change, using the application camera
    if (updateViewFrustum) {
        loadViewFrustum(camera, _viewFrustum);
        computeOffAxisFrustum(left, right, bottom, top, nearVal, farVal, nearClipPlane, farClipPlane);

        // If we're in Display Frustum mode, then we want to use the slightly adjust near/far clip values of the
        // _viewFrustumOffsetCamera, so that we can see more of the application content in the application's frustum
        if (Menu::getInstance()->isOptionChecked(MenuOption::DisplayFrustum)) {
            nearVal = _viewFrustumOffsetCamera.getNearClip();
            farVal = _viewFrustumOffsetCamera.getFarClip();
        }
    } else {
        ViewFrustum tempViewFrustum;
        loadViewFrustum(camera, tempViewFrustum);
        tempViewFrustum.computeOffAxisFrustum(left, right, bottom, top, nearVal, farVal, nearClipPlane, farClipPlane);
    }
    glFrustum(left, right, bottom, top, nearVal, farVal);

    glMatrixMode(GL_MODELVIEW);
}

void Application::resetProfile(const QString& username) {
    // call the destructor on the old profile and construct a new one
    (&_profile)->~Profile();
    new (&_profile) Profile(username);
    updateWindowTitle();
}

void Application::controlledBroadcastToNodes(unsigned char* broadcastData, size_t dataBytes,
                                             const QSet<NODE_TYPE>& destinationNodeTypes) {
    foreach(NODE_TYPE type, destinationNodeTypes) {
        // Intercept data to voxel server when voxels are disabled
        if (type == NODE_TYPE_VOXEL_SERVER && !Menu::getInstance()->isOptionChecked(MenuOption::Voxels)) {
            continue;
        }
        
        // Perform the broadcast for one type
        int nReceivingNodes = NodeList::getInstance()->broadcastToNodes(broadcastData, dataBytes,
                                                                        QSet<NODE_TYPE>() << type);
        
        // Feed number of bytes to corresponding channel of the bandwidth meter, if any (done otherwise)
        BandwidthMeter::ChannelIndex channel;
        switch (type) {
            case NODE_TYPE_AGENT:
            case NODE_TYPE_AVATAR_MIXER:
                channel = BandwidthMeter::AVATARS;
                break;
            case NODE_TYPE_VOXEL_SERVER:
                channel = BandwidthMeter::VOXELS;
                break;
            default:
                continue;
        }
        _bandwidthMeter.outputStream(channel).updateValue(nReceivingNodes * dataBytes);
    }
}

void Application::keyPressEvent(QKeyEvent* event) {
    if (activeWindow() == _window) {
        if (_chatEntryOn) {
            if (_chatEntry.keyPressEvent(event)) {
                _myAvatar.setKeyState(event->key() == Qt::Key_Backspace || event->key() == Qt::Key_Delete ?
                                      DELETE_KEY_DOWN : INSERT_KEY_DOWN);
                _myAvatar.setChatMessage(string(_chatEntry.getContents().size(), SOLID_BLOCK_CHAR));

            } else {
                _myAvatar.setChatMessage(_chatEntry.getContents());
                _chatEntry.clear();
                _chatEntryOn = false;
                setMenuShortcutsEnabled(true);
            }
            return;
        }

        bool isShifted = event->modifiers().testFlag(Qt::ShiftModifier);
        bool isMeta = event->modifiers().testFlag(Qt::ControlModifier);
        switch (event->key()) {
                break;
            case Qt::Key_Shift:
                if (Menu::getInstance()->isOptionChecked(MenuOption::VoxelSelectMode)) {
                    _pasteMode = true;
                }
                break;
            case Qt::Key_BracketLeft:
            case Qt::Key_BracketRight:
            case Qt::Key_BraceLeft:
            case Qt::Key_BraceRight:
            case Qt::Key_ParenLeft:
            case Qt::Key_ParenRight:
            case Qt::Key_Less:
            case Qt::Key_Greater:
            case Qt::Key_Comma:
            case Qt::Key_Period:
                Menu::getInstance()->handleViewFrustumOffsetKeyModifier(event->key());
                break;
            case Qt::Key_Apostrophe:
                _audioScope.inputPaused = !_audioScope.inputPaused;
                break;
            case Qt::Key_L:
                if (isShifted) {
                    Menu::getInstance()->triggerOption(MenuOption::LodTools);
                } else if (isMeta) {
                    Menu::getInstance()->triggerOption(MenuOption::Log);
                }
                break;

            case Qt::Key_E:
                if (_nudgeStarted) {
                    _nudgeGuidePosition.y += _mouseVoxel.s;
                } else {
                   if (!_myAvatar.getDriveKeys(UP)) {
                        _myAvatar.jump();
                    }
                    _myAvatar.setDriveKeys(UP, 1);
                }
                break;

            case Qt::Key_Asterisk:
                Menu::getInstance()->triggerOption(MenuOption::Stars);
                break;

            case Qt::Key_C:
                if (_nudgeStarted) {
                    _nudgeGuidePosition.y -= _mouseVoxel.s;
                } else {
                    _myAvatar.setDriveKeys(DOWN, 1);
                }
                break;

            case Qt::Key_W:
                if (_nudgeStarted) {
                    if (_lookingAlongX) {
                        if (_lookingAwayFromOrigin) {
                            _nudgeGuidePosition.x += _mouseVoxel.s;
                        } else {
                            _nudgeGuidePosition.x -= _mouseVoxel.s;
                        }
                    } else {
                        if (_lookingAwayFromOrigin) {
                            _nudgeGuidePosition.z += _mouseVoxel.s;
                        } else {
                            _nudgeGuidePosition.z -= _mouseVoxel.s;
                        }
                    }
                } else {
                    _myAvatar.setDriveKeys(FWD, 1);
                }
                break;

            case Qt::Key_S:
                if (isShifted && !isMeta)  {
                    _voxels.collectStatsForTreesAndVBOs();
                } else if (isShifted && isMeta)  {
                    Menu::getInstance()->triggerOption(MenuOption::SuppressShortTimings);
                } else if (_nudgeStarted) {
                    if (_lookingAlongX) {
                        if (_lookingAwayFromOrigin) {
                            _nudgeGuidePosition.x -= _mouseVoxel.s;
                        } else {
                            _nudgeGuidePosition.x += _mouseVoxel.s;
                        }
                    } else {
                        if (_lookingAwayFromOrigin) {
                            _nudgeGuidePosition.z -= _mouseVoxel.s;
                        } else {
                            _nudgeGuidePosition.z += _mouseVoxel.s;
                        }
                    }
                } else {
                    _myAvatar.setDriveKeys(BACK, 1);
                }
                break;

            case Qt::Key_Space:
                resetSensors();
                break;

            case Qt::Key_G:
                if (isShifted) {
                    Menu::getInstance()->triggerOption(MenuOption::Gravity);
                } else {
                    Menu::getInstance()->triggerOption(MenuOption::VoxelGetColorMode);
                }
                break;

            case Qt::Key_A:
                if (isShifted) {
                    Menu::getInstance()->triggerOption(MenuOption::Atmosphere);
                } else if (_nudgeStarted) {
                    if (_lookingAlongX) {
                        if (_lookingAwayFromOrigin) {
                            _nudgeGuidePosition.z -= _mouseVoxel.s;
                        } else {
                            _nudgeGuidePosition.z += _mouseVoxel.s;
                        }
                    } else {
                        if (_lookingAwayFromOrigin) {
                            _nudgeGuidePosition.x += _mouseVoxel.s;
                        } else {
                            _nudgeGuidePosition.x -= _mouseVoxel.s;
                        }
                    }
                } else {
                    _myAvatar.setDriveKeys(ROT_LEFT, 1);
                }
                break;

            case Qt::Key_D:
                if (_nudgeStarted) {
                    if (_lookingAlongX) {
                        if (_lookingAwayFromOrigin) {
                            _nudgeGuidePosition.z += _mouseVoxel.s;
                        } else {
                            _nudgeGuidePosition.z -= _mouseVoxel.s;
                        }
                    } else {
                        if (_lookingAwayFromOrigin) {
                            _nudgeGuidePosition.x -= _mouseVoxel.s;
                        } else {
                            _nudgeGuidePosition.x += _mouseVoxel.s;
                        }
                    }
                } else {
                    _myAvatar.setDriveKeys(ROT_RIGHT, 1);
                }
                break;

            case Qt::Key_Return:
            case Qt::Key_Enter:
                if (_nudgeStarted) {
                    nudgeVoxels();
                } else {
                    _chatEntryOn = true;
                    _myAvatar.setKeyState(NO_KEY_DOWN);
                    _myAvatar.setChatMessage(string());
                    setMenuShortcutsEnabled(false);
                }
                break;

            case Qt::Key_Up:
                if (_nudgeStarted && !isShifted) {
                    if (_lookingAlongX) {
                        if (_lookingAwayFromOrigin) {
                            _nudgeGuidePosition.x += _mouseVoxel.s;
                        } else {
                            _nudgeGuidePosition.x -= _mouseVoxel.s;
                        }
                    } else {
                        if (_lookingAwayFromOrigin) {
                            _nudgeGuidePosition.z += _mouseVoxel.s;
                        } else {
                            _nudgeGuidePosition.z -= _mouseVoxel.s;
                        }
                    }
                } else if (_nudgeStarted && isShifted) {
                    _nudgeGuidePosition.y += _mouseVoxel.s;
                } else {
                    _myAvatar.setDriveKeys(isShifted ? UP : FWD, 1);
                }
                break;

            case Qt::Key_Down:
                if (_nudgeStarted && !isShifted) {
                    if (_lookingAlongX) {
                        if (_lookingAwayFromOrigin) {
                            _nudgeGuidePosition.x -= _mouseVoxel.s;
                        } else {
                            _nudgeGuidePosition.x += _mouseVoxel.s;
                        }
                    } else {
                        if (_lookingAwayFromOrigin) {
                            _nudgeGuidePosition.z -= _mouseVoxel.s;
                        } else {
                            _nudgeGuidePosition.z += _mouseVoxel.s;
                        }
                    }
                } else if (_nudgeStarted && isShifted) {
                    _nudgeGuidePosition.y -= _mouseVoxel.s;
                } else {
                    _myAvatar.setDriveKeys(isShifted ? DOWN : BACK, 1);
                }
                break;

            case Qt::Key_Left:
                if (_nudgeStarted) {
                    if (_lookingAlongX) {
                        if (_lookingAwayFromOrigin) {
                            _nudgeGuidePosition.z -= _mouseVoxel.s;
                        } else {
                            _nudgeGuidePosition.z += _mouseVoxel.s;
                        }
                    } else {
                        if (_lookingAwayFromOrigin) {
                            _nudgeGuidePosition.x += _mouseVoxel.s;
                        } else {
                            _nudgeGuidePosition.x -= _mouseVoxel.s;
                        }
                    }
                } else {
                    _myAvatar.setDriveKeys(isShifted ? LEFT : ROT_LEFT, 1);
                }
                break;

            case Qt::Key_Right:
                if (_nudgeStarted) {
                    if (_lookingAlongX) {
                        if (_lookingAwayFromOrigin) {
                            _nudgeGuidePosition.z += _mouseVoxel.s;
                        } else {
                            _nudgeGuidePosition.z -= _mouseVoxel.s;
                        }
                    } else {
                        if (_lookingAwayFromOrigin) {
                            _nudgeGuidePosition.x -= _mouseVoxel.s;
                        } else {
                            _nudgeGuidePosition.x += _mouseVoxel.s;
                        }
                    }
                } else {
                    _myAvatar.setDriveKeys(isShifted ? RIGHT : ROT_RIGHT, 1);
                }
                break;

            case Qt::Key_I:
                if (isShifted) {
                    _myCamera.setEyeOffsetOrientation(glm::normalize(
                                                                     glm::quat(glm::vec3(0.002f, 0, 0)) * _myCamera.getEyeOffsetOrientation()));
                } else {
                    _myCamera.setEyeOffsetPosition(_myCamera.getEyeOffsetPosition() + glm::vec3(0, 0.001, 0));
                }
                updateProjectionMatrix();
                break;

            case Qt::Key_K:
                if (isShifted) {
                    _myCamera.setEyeOffsetOrientation(glm::normalize(
                                                                     glm::quat(glm::vec3(-0.002f, 0, 0)) * _myCamera.getEyeOffsetOrientation()));
                } else {
                    _myCamera.setEyeOffsetPosition(_myCamera.getEyeOffsetPosition() + glm::vec3(0, -0.001, 0));
                }
                updateProjectionMatrix();
                break;

            case Qt::Key_J:
                if (isShifted) {
                    _viewFrustum.setFocalLength(_viewFrustum.getFocalLength() - 0.1f);
                    if (TV3DManager::isConnected()) {
                        TV3DManager::configureCamera(_myCamera, _glWidget->width(),_glWidget->height());
                    }
                } else {
                    _myCamera.setEyeOffsetPosition(_myCamera.getEyeOffsetPosition() + glm::vec3(-0.001, 0, 0));
                }
                updateProjectionMatrix();
                break;

            case Qt::Key_M:
                if (isShifted) {
                    _viewFrustum.setFocalLength(_viewFrustum.getFocalLength() + 0.1f);
                    if (TV3DManager::isConnected()) {
                        TV3DManager::configureCamera(_myCamera, _glWidget->width(),_glWidget->height());
                    }

                } else {
                    _myCamera.setEyeOffsetPosition(_myCamera.getEyeOffsetPosition() + glm::vec3(0.001, 0, 0));
                }
                updateProjectionMatrix();
                break;

            case Qt::Key_U:
                if (isShifted) {
                    _myCamera.setEyeOffsetOrientation(glm::normalize(
                                                                     glm::quat(glm::vec3(0, 0, -0.002f)) * _myCamera.getEyeOffsetOrientation()));
                } else {
                    _myCamera.setEyeOffsetPosition(_myCamera.getEyeOffsetPosition() + glm::vec3(0, 0, -0.001));
                }
                updateProjectionMatrix();
                break;

            case Qt::Key_Y:
                if (isShifted) {
                    _myCamera.setEyeOffsetOrientation(glm::normalize(
                                                                     glm::quat(glm::vec3(0, 0, 0.002f)) * _myCamera.getEyeOffsetOrientation()));
                } else {
                    _myCamera.setEyeOffsetPosition(_myCamera.getEyeOffsetPosition() + glm::vec3(0, 0, 0.001));
                }
                updateProjectionMatrix();
                break;
            case Qt::Key_H:
                if (isShifted) {
                    Menu::getInstance()->triggerOption(MenuOption::Mirror);
                } else {
                    Menu::getInstance()->triggerOption(MenuOption::FullscreenMirror);
                }
                break;
            case Qt::Key_F:
                if (isShifted)  {
                    Menu::getInstance()->triggerOption(MenuOption::DisplayFrustum);
                }
                break;
            case Qt::Key_V:
                if (isShifted) {
                    Menu::getInstance()->triggerOption(MenuOption::Voxels);
                } else {
                    Menu::getInstance()->triggerOption(MenuOption::VoxelAddMode);
                    _nudgeStarted = false;
                }
                break;
            case Qt::Key_P:
                 Menu::getInstance()->triggerOption(MenuOption::FirstPerson);
                 break;
            case Qt::Key_R:
                if (isShifted)  {
                    Menu::getInstance()->triggerOption(MenuOption::FrustumRenderMode);
                } else {
                    Menu::getInstance()->triggerOption(MenuOption::VoxelDeleteMode);
                    _nudgeStarted = false;
                }
                break;
            case Qt::Key_B:
                Menu::getInstance()->triggerOption(MenuOption::VoxelColorMode);
                _nudgeStarted = false;
                break;
            case Qt::Key_O:
                Menu::getInstance()->triggerOption(MenuOption::VoxelSelectMode);
                _nudgeStarted = false;
                break;
            case Qt::Key_Slash:
                Menu::getInstance()->triggerOption(MenuOption::Stats);
                break;
            case Qt::Key_Backspace:
            case Qt::Key_Delete:
                if (Menu::getInstance()->isOptionChecked(MenuOption::VoxelDeleteMode) ||
                    Menu::getInstance()->isOptionChecked(MenuOption::VoxelSelectMode)) {
                    deleteVoxelUnderCursor();
                }
                break;
            case Qt::Key_Plus:
                _myAvatar.increaseSize();
                break;
            case Qt::Key_Minus:
                _myAvatar.decreaseSize();
                break;
            case Qt::Key_Equal:
                _myAvatar.resetSize();
                break;

            case Qt::Key_1:
            case Qt::Key_2:
            case Qt::Key_3:
            case Qt::Key_4:
            case Qt::Key_5:
            case Qt::Key_6:
            case Qt::Key_7:
            case Qt::Key_8:
                _swatch.handleEvent(event->key(), Menu::getInstance()->isOptionChecked(MenuOption::VoxelGetColorMode));
                break;
            case Qt::Key_At:
                Menu::getInstance()->goToUser();
                break;
            default:
                event->ignore();
                break;
        }
    }
}

void Application::keyReleaseEvent(QKeyEvent* event) {
    if (activeWindow() == _window) {
        if (_chatEntryOn) {
            _myAvatar.setKeyState(NO_KEY_DOWN);
            return;
        }

        switch (event->key()) {
            case Qt::Key_Shift:
                _pasteMode = false;
                break;
            case Qt::Key_E:
                _myAvatar.setDriveKeys(UP, 0);
                break;

            case Qt::Key_C:
                _myAvatar.setDriveKeys(DOWN, 0);
                break;

            case Qt::Key_W:
                _myAvatar.setDriveKeys(FWD, 0);
                break;

            case Qt::Key_S:
                _myAvatar.setDriveKeys(BACK, 0);
                break;

            case Qt::Key_A:
                _myAvatar.setDriveKeys(ROT_LEFT, 0);
                break;

            case Qt::Key_D:
                _myAvatar.setDriveKeys(ROT_RIGHT, 0);
                break;

            case Qt::Key_Up:
                _myAvatar.setDriveKeys(FWD, 0);
                _myAvatar.setDriveKeys(UP, 0);
                break;

            case Qt::Key_Down:
                _myAvatar.setDriveKeys(BACK, 0);
                _myAvatar.setDriveKeys(DOWN, 0);
                break;

            case Qt::Key_Left:
                _myAvatar.setDriveKeys(LEFT, 0);
                _myAvatar.setDriveKeys(ROT_LEFT, 0);
                break;

            case Qt::Key_Right:
                _myAvatar.setDriveKeys(RIGHT, 0);
                _myAvatar.setDriveKeys(ROT_RIGHT, 0);
                break;

            default:
                event->ignore();
                break;
        }
    }
}

void Application::mouseMoveEvent(QMouseEvent* event) {
    _lastMouseMove = usecTimestampNow();
    if (_mouseHidden) {
        getGLWidget()->setCursor(Qt::ArrowCursor);
        _mouseHidden = false;
        _seenMouseMove = true;
    }

    int deltaX = event->x() - _mouseX;
    int deltaY = event->y() - _mouseY;
    _mouseX = event->x();
    _mouseY = event->y();
        
    if (activeWindow() == _window) {
        // orbit behavior
        if (_mousePressed && !Menu::getInstance()->isVoxelModeActionChecked()) {
            if (_avatarManager.getLookAtTargetAvatar()) {
                _myAvatar.orbit(_avatarManager.getLookAtTargetAvatar()->getPosition(), deltaX, deltaY);
                return;
            }
            if (_isHoverVoxel) {
                _myAvatar.orbit(getMouseVoxelWorldCoordinates(_hoverVoxel), deltaX, deltaY);
                return;
            }
        }

        // detect drag
        glm::vec3 mouseVoxelPos(_mouseVoxel.x, _mouseVoxel.y, _mouseVoxel.z);
        if (!_justEditedVoxel && mouseVoxelPos != _lastMouseVoxelPos) {
            if (event->buttons().testFlag(Qt::LeftButton)) {
                maybeEditVoxelUnderCursor();

            } else if (event->buttons().testFlag(Qt::RightButton) && Menu::getInstance()->isVoxelModeActionChecked()) {
                deleteVoxelUnderCursor();
            }
        }

        _pieMenu.mouseMoveEvent(_mouseX, _mouseY);
    }
}

const bool MAKE_SOUND_ON_VOXEL_HOVER = false;
const bool MAKE_SOUND_ON_VOXEL_CLICK = true;
const float HOVER_VOXEL_FREQUENCY = 7040.f;
const float HOVER_VOXEL_DECAY = 0.999f;

void Application::mousePressEvent(QMouseEvent* event) {
    if (activeWindow() == _window) {
        if (event->button() == Qt::LeftButton) {
            _mouseX = event->x();
            _mouseY = event->y();
            _mouseDragStartedX = _mouseX;
            _mouseDragStartedY = _mouseY;
            _mouseVoxelDragging = _mouseVoxel;
            _mousePressed = true;

            maybeEditVoxelUnderCursor();

            if (_audio.mousePressEvent(_mouseX, _mouseY)) {
                // stop propagation
                return;
            }

            if (_rearMirrorTools->mousePressEvent(_mouseX, _mouseY)) {
                // stop propagation
                return;
            }

            if (!_palette.isActive() && (!_isHoverVoxel || _avatarManager.getLookAtTargetAvatar())) {
                // disable for now
                // _pieMenu.mousePressEvent(_mouseX, _mouseY);
            }

            if (Menu::getInstance()->isOptionChecked(MenuOption::VoxelSelectMode) && _pasteMode) {
                pasteVoxels();
            }

            if (MAKE_SOUND_ON_VOXEL_CLICK && _isHoverVoxel && !_isHoverVoxelSounding) {
                _hoverVoxelOriginalColor[0] = _hoverVoxel.red;
                _hoverVoxelOriginalColor[1] = _hoverVoxel.green;
                _hoverVoxelOriginalColor[2] = _hoverVoxel.blue;
                _hoverVoxelOriginalColor[3] = 1;
                const float RED_CLICK_FREQUENCY = 1000.f;
                const float GREEN_CLICK_FREQUENCY = 1250.f;
                const float BLUE_CLICK_FREQUENCY = 1330.f;
                const float MIDDLE_A_FREQUENCY = 440.f;
                float frequency = MIDDLE_A_FREQUENCY +
                    (_hoverVoxel.red / 255.f * RED_CLICK_FREQUENCY +
                    _hoverVoxel.green / 255.f * GREEN_CLICK_FREQUENCY +
                    _hoverVoxel.blue / 255.f * BLUE_CLICK_FREQUENCY) / 3.f;

                _audio.startCollisionSound(1.0, frequency, 0.0, HOVER_VOXEL_DECAY, false);
                _isHoverVoxelSounding = true;

                const float PERCENTAGE_TO_MOVE_TOWARD = 0.90f;
                glm::vec3 newTarget = getMouseVoxelWorldCoordinates(_hoverVoxel);
                glm::vec3 myPosition = _myAvatar.getPosition();

                // If there is not an action tool set (add, delete, color), move to this voxel
                if (Menu::getInstance()->isOptionChecked(MenuOption::ClickToFly) &&
                     !(Menu::getInstance()->isOptionChecked(MenuOption::VoxelAddMode) ||
                     Menu::getInstance()->isOptionChecked(MenuOption::VoxelDeleteMode) ||
                     Menu::getInstance()->isOptionChecked(MenuOption::VoxelColorMode))) {
                    _myAvatar.setMoveTarget(myPosition + (newTarget - myPosition) * PERCENTAGE_TO_MOVE_TOWARD);
                }
            }

        } else if (event->button() == Qt::RightButton && Menu::getInstance()->isVoxelModeActionChecked()) {
            deleteVoxelUnderCursor();
        }
    }
}

void Application::mouseReleaseEvent(QMouseEvent* event) {
    if (activeWindow() == _window) {
        if (event->button() == Qt::LeftButton) {
            _mouseX = event->x();
            _mouseY = event->y();
            _mousePressed = false;
            checkBandwidthMeterClick();
            if (Menu::getInstance()->isOptionChecked(MenuOption::Stats)) {
                checkStatsClick();
            }            

            _pieMenu.mouseReleaseEvent(_mouseX, _mouseY);
        }
    }
}

void Application::touchUpdateEvent(QTouchEvent* event) {
    bool validTouch = false;
    if (activeWindow() == _window) {
        const QList<QTouchEvent::TouchPoint>& tPoints = event->touchPoints();
        _touchAvgX = 0.0f;
        _touchAvgY = 0.0f;
        int numTouches = tPoints.count();
        if (numTouches > 1) {
            for (int i = 0; i < numTouches; ++i) {
                _touchAvgX += tPoints[i].pos().x();
                _touchAvgY += tPoints[i].pos().y();
            }
            _touchAvgX /= (float)(numTouches);
            _touchAvgY /= (float)(numTouches);
            validTouch = true;
        }
    }
    if (!_isTouchPressed) {
        _touchDragStartedAvgX = _touchAvgX;
        _touchDragStartedAvgY = _touchAvgY;
    }
    _isTouchPressed = validTouch;
}

void Application::touchBeginEvent(QTouchEvent* event) {
    touchUpdateEvent(event);
    _lastTouchAvgX = _touchAvgX;
    _lastTouchAvgY = _touchAvgY;
}

void Application::touchEndEvent(QTouchEvent* event) {
    _touchDragStartedAvgX = _touchAvgX;
    _touchDragStartedAvgY = _touchAvgY;
    _isTouchPressed = false;
}

const bool USE_MOUSEWHEEL = false;
void Application::wheelEvent(QWheelEvent* event) {
    //  Wheel Events disabled for now because they are also activated by touch look pitch up/down.
    if (USE_MOUSEWHEEL && (activeWindow() == _window)) {
        if (!Menu::getInstance()->isVoxelModeActionChecked()) {
            event->ignore();
            return;
        }
        if (event->delta() > 0) {
            increaseVoxelSize();
        } else {
            decreaseVoxelSize();
        }
    }
}

void Application::sendPingPackets() {
    unsigned char pingPacket[MAX_PACKET_SIZE];
    int length = NodeList::getInstance()->fillPingPacket(pingPacket);

    getInstance()->controlledBroadcastToNodes(pingPacket, length, QSet<NODE_TYPE>()
                                              << NODE_TYPE_VOXEL_SERVER << NODE_TYPE_PARTICLE_SERVER
                                              << NODE_TYPE_AUDIO_MIXER << NODE_TYPE_AVATAR_MIXER
                                              << NODE_TYPE_METAVOXEL_SERVER);
}

//  Every second, check the frame rates and other stuff
void Application::timer() {
    gettimeofday(&_timerEnd, NULL);

    if (Menu::getInstance()->isOptionChecked(MenuOption::TestPing)) {
        sendPingPackets();
    }

    _fps = (float)_frameCount / ((float)diffclock(&_timerStart, &_timerEnd) / 1000.f);
    
    _packetsPerSecond = (float) _datagramProcessor.getPacketCount() / ((float)diffclock(&_timerStart, &_timerEnd) / 1000.f);
    _bytesPerSecond = (float) _datagramProcessor.getByteCount() / ((float)diffclock(&_timerStart, &_timerEnd) / 1000.f);
    _frameCount = 0;
    
    _datagramProcessor.resetCounters();

    gettimeofday(&_timerStart, NULL);

    // ask the node list to check in with the domain server
    NodeList::getInstance()->sendDomainServerCheckIn();
    
    // send unmatched DataServerClient packets
    DataServerClient::resendUnmatchedPackets();

    // give the MyAvatar object position, orientation to the Profile so it can propagate to the data-server
    _profile.updatePosition(_myAvatar.getPosition());
    _profile.updateOrientation(_myAvatar.getOrientation());
}

static glm::vec3 getFaceVector(BoxFace face) {
    switch (face) {
        case MIN_X_FACE:
            return glm::vec3(-1, 0, 0);

        case MAX_X_FACE:
            return glm::vec3(1, 0, 0);

        case MIN_Y_FACE:
            return glm::vec3(0, -1, 0);

        case MAX_Y_FACE:
            return glm::vec3(0, 1, 0);

        case MIN_Z_FACE:
            return glm::vec3(0, 0, -1);

		default: // quiet windows warnings
        case MAX_Z_FACE:
            return glm::vec3(0, 0, 1);
    }
}

void Application::idle() {
    // Normally we check PipelineWarnings, but since idle will often take more than 10ms we only show these idle timing
    // details if we're in ExtraDebugging mode. However, the ::update() and it's subcomponents will show their timing
    // details normally.
    bool showWarnings = getLogger()->extraDebugging();
    PerformanceWarning warn(showWarnings, "Application::idle()");

    timeval check;
    gettimeofday(&check, NULL);

    //  Only run simulation code if more than IDLE_SIMULATE_MSECS have passed since last time we ran

    double timeSinceLastUpdate = diffclock(&_lastTimeUpdated, &check);
    if (timeSinceLastUpdate > IDLE_SIMULATE_MSECS) {
        {
            PerformanceWarning warn(showWarnings, "Application::idle()... update()");
            const float BIGGEST_DELTA_TIME_SECS = 0.25f;
            update(glm::clamp((float)timeSinceLastUpdate / 1000.f, 0.f, BIGGEST_DELTA_TIME_SECS));
        }
        {
            PerformanceWarning warn(showWarnings, "Application::idle()... updateGL()");
            _glWidget->updateGL();
        }
        {
            PerformanceWarning warn(showWarnings, "Application::idle()... rest of it");
            _lastTimeUpdated = check;
            _idleLoopStdev.addValue(timeSinceLastUpdate);

            //  Record standard deviation and reset counter if needed
            const int STDEV_SAMPLES = 500;
            if (_idleLoopStdev.getSamples() > STDEV_SAMPLES) {
                _idleLoopMeasuredJitter = _idleLoopStdev.getStDev();
                _idleLoopStdev.reset();
            }

            // After finishing all of the above work, restart the idle timer, allowing 2ms to process events.
            idleTimer->start(2);
        }
    }
}

void Application::checkBandwidthMeterClick() {
    // ... to be called upon button release

    if (Menu::getInstance()->isOptionChecked(MenuOption::Bandwidth) &&
        glm::compMax(glm::abs(glm::ivec2(_mouseX - _mouseDragStartedX, _mouseY - _mouseDragStartedY)))
            <= BANDWIDTH_METER_CLICK_MAX_DRAG_LENGTH
            && _bandwidthMeter.isWithinArea(_mouseX, _mouseY, _glWidget->width(), _glWidget->height())) {

        // The bandwidth meter is visible, the click didn't get dragged too far and
        // we actually hit the bandwidth meter
        Menu::getInstance()->bandwidthDetails();
    }
}

void Application::setFullscreen(bool fullscreen) {
    _window->setWindowState(fullscreen ? (_window->windowState() | Qt::WindowFullScreen) :
        (_window->windowState() & ~Qt::WindowFullScreen));
}

void Application::setEnable3DTVMode(bool enable3DTVMode) {
    resizeGL(_glWidget->width(),_glWidget->height());
}


void Application::setRenderVoxels(bool voxelRender) {
    _voxelEditSender.setShouldSend(voxelRender);
    if (!voxelRender) {
        doKillLocalVoxels();
    }
}

void Application::doKillLocalVoxels() {
    _wantToKillLocalVoxels = true;
}

void Application::removeVoxel(glm::vec3 position,
                              float scale) {
    VoxelDetail voxel;
    voxel.x = position.x / TREE_SCALE;
    voxel.y = position.y / TREE_SCALE;
    voxel.z = position.z / TREE_SCALE;
    voxel.s = scale / TREE_SCALE;
    _voxelEditSender.sendVoxelEditMessage(PACKET_TYPE_VOXEL_ERASE, voxel);

    // delete it locally to see the effect immediately (and in case no voxel server is present)
    _voxels.deleteVoxelAt(voxel.x, voxel.y, voxel.z, voxel.s);
}


void Application::makeVoxel(glm::vec3 position,
                            float scale,
                            unsigned char red,
                            unsigned char green,
                            unsigned char blue,
                            bool isDestructive) {
    VoxelDetail voxel;
    voxel.x = position.x / TREE_SCALE;
    voxel.y = position.y / TREE_SCALE;
    voxel.z = position.z / TREE_SCALE;
    voxel.s = scale / TREE_SCALE;
    voxel.red = red;
    voxel.green = green;
    voxel.blue = blue;
    PACKET_TYPE message = isDestructive ? PACKET_TYPE_VOXEL_SET_DESTRUCTIVE : PACKET_TYPE_VOXEL_SET;
    _voxelEditSender.sendVoxelEditMessage(message, voxel);

    // create the voxel locally so it appears immediately

    _voxels.createVoxel(voxel.x, voxel.y, voxel.z, voxel.s,
                        voxel.red, voxel.green, voxel.blue,
                        isDestructive);
   }

glm::vec3 Application::getMouseVoxelWorldCoordinates(const VoxelDetail& mouseVoxel) {
    return glm::vec3((mouseVoxel.x + mouseVoxel.s / 2.f) * TREE_SCALE, (mouseVoxel.y + mouseVoxel.s / 2.f) * TREE_SCALE,
        (mouseVoxel.z + mouseVoxel.s / 2.f) * TREE_SCALE);
}

const float NUDGE_PRECISION_MIN = 1 / pow(2.0, 12.0);

void Application::decreaseVoxelSize() {
    if (_nudgeStarted) {
        if (_mouseVoxelScale >= NUDGE_PRECISION_MIN) {
            _mouseVoxelScale /= 2;
        }
    } else {
        _mouseVoxelScale /= 2;
    }
}

void Application::increaseVoxelSize() {
    if (_nudgeStarted) {
        if (_mouseVoxelScale < _nudgeVoxel.s) {
            _mouseVoxelScale *= 2;
        }
    } else {
        _mouseVoxelScale *= 2;
    }
}

const int MAXIMUM_EDIT_VOXEL_MESSAGE_SIZE = 1500;
struct SendVoxelsOperationArgs {
    const unsigned char*  newBaseOctCode;
};

bool Application::sendVoxelsOperation(OctreeElement* element, void* extraData) {
    VoxelTreeElement* voxel = (VoxelTreeElement*)element;
    SendVoxelsOperationArgs* args = (SendVoxelsOperationArgs*)extraData;
    if (voxel->isColored()) {
        const unsigned char* nodeOctalCode = voxel->getOctalCode();
        unsigned char* codeColorBuffer = NULL;
        int codeLength  = 0;
        int bytesInCode = 0;
        int codeAndColorLength;

        // If the newBase is NULL, then don't rebase
        if (args->newBaseOctCode) {
            codeColorBuffer = rebaseOctalCode(nodeOctalCode, args->newBaseOctCode, true);
            codeLength  = numberOfThreeBitSectionsInCode(codeColorBuffer);
            bytesInCode = bytesRequiredForCodeLength(codeLength);
            codeAndColorLength = bytesInCode + SIZE_OF_COLOR_DATA;
        } else {
            codeLength  = numberOfThreeBitSectionsInCode(nodeOctalCode);
            bytesInCode = bytesRequiredForCodeLength(codeLength);
            codeAndColorLength = bytesInCode + SIZE_OF_COLOR_DATA;
            codeColorBuffer = new unsigned char[codeAndColorLength];
            memcpy(codeColorBuffer, nodeOctalCode, bytesInCode);
        }

        // copy the colors over
        codeColorBuffer[bytesInCode + RED_INDEX] = voxel->getColor()[RED_INDEX];
        codeColorBuffer[bytesInCode + GREEN_INDEX] = voxel->getColor()[GREEN_INDEX];
        codeColorBuffer[bytesInCode + BLUE_INDEX] = voxel->getColor()[BLUE_INDEX];
        getInstance()->_voxelEditSender.queueVoxelEditMessage(PACKET_TYPE_VOXEL_SET_DESTRUCTIVE,
                codeColorBuffer, codeAndColorLength);

        delete[] codeColorBuffer;
    }
    return true; // keep going
}

void Application::exportVoxels() {
    QString desktopLocation = QStandardPaths::writableLocation(QStandardPaths::DesktopLocation);
    QString suggestedName = desktopLocation.append("/voxels.svo");

    QString fileNameString = QFileDialog::getSaveFileName(_glWidget, tr("Export Voxels"), suggestedName,
                                                          tr("Sparse Voxel Octree Files (*.svo)"));
    QByteArray fileNameAscii = fileNameString.toLocal8Bit();
    const char* fileName = fileNameAscii.data();
    VoxelTreeElement* selectedNode = _voxels.getVoxelAt(_mouseVoxel.x, _mouseVoxel.y, _mouseVoxel.z, _mouseVoxel.s);
    if (selectedNode) {
        VoxelTree exportTree;
        _voxels.copySubTreeIntoNewTree(selectedNode, &exportTree, true);
        exportTree.writeToSVOFile(fileName);
    }

    // restore the main window's active state
    _window->activateWindow();
}

void Application::importVoxels() {
    if (_voxelImporter.exec()) {
        qDebug("[DEBUG] Import succeeded.");
    } else {
        qDebug("[DEBUG] Import failed.");
    }

    // restore the main window's active state
    _window->activateWindow();
}

void Application::cutVoxels() {
    copyVoxels();
    deleteVoxelUnderCursor();
}

void Application::copyVoxels() {
    // switch to and clear the clipboard first...
    _sharedVoxelSystem.killLocalVoxels();
    if (_sharedVoxelSystem.getTree() != &_clipboard) {
        _clipboard.eraseAllOctreeElements();
        _sharedVoxelSystem.changeTree(&_clipboard);
    }

    // then copy onto it if there is something to copy
    VoxelTreeElement* selectedNode = _voxels.getVoxelAt(_mouseVoxel.x, _mouseVoxel.y, _mouseVoxel.z, _mouseVoxel.s);
    if (selectedNode) {
        _voxels.copySubTreeIntoNewTree(selectedNode, &_sharedVoxelSystem, true);
    }
}

void Application::pasteVoxelsToOctalCode(const unsigned char* octalCodeDestination) {
    // Recurse the clipboard tree, where everything is root relative, and send all the colored voxels to
    // the server as an set voxel message, this will also rebase the voxels to the new location
    SendVoxelsOperationArgs args;
    args.newBaseOctCode = octalCodeDestination;
    _sharedVoxelSystem.getTree()->recurseTreeWithOperation(sendVoxelsOperation, &args);

    if (_sharedVoxelSystem.getTree() != &_clipboard) {
        _sharedVoxelSystem.killLocalVoxels();
        _sharedVoxelSystem.changeTree(&_clipboard);
    }

    _voxelEditSender.releaseQueuedMessages();
}

void Application::pasteVoxels() {
    unsigned char* calculatedOctCode = NULL;
    VoxelTreeElement* selectedNode = _voxels.getVoxelAt(_mouseVoxel.x, _mouseVoxel.y, _mouseVoxel.z, _mouseVoxel.s);

    // we only need the selected voxel to get the newBaseOctCode, which we can actually calculate from the
    // voxel size/position details. If we don't have an actual selectedNode then use the mouseVoxel to create a
    // target octalCode for where the user is pointing.
    const unsigned char* octalCodeDestination;
    if (selectedNode) {
        octalCodeDestination = selectedNode->getOctalCode();
    } else {
        octalCodeDestination = calculatedOctCode = pointToVoxel(_mouseVoxel.x, _mouseVoxel.y, _mouseVoxel.z, _mouseVoxel.s);
    }

    pasteVoxelsToOctalCode(octalCodeDestination);

    if (calculatedOctCode) {
        delete[] calculatedOctCode;
    }
}

void Application::findAxisAlignment() {
    glm::vec3 direction = _myAvatar.getMouseRayDirection();
    if (fabs(direction.z) > fabs(direction.x)) {
        _lookingAlongX = false;
        if (direction.z < 0) {
            _lookingAwayFromOrigin = false;
        } else {
            _lookingAwayFromOrigin = true;
        }
    } else {
        _lookingAlongX = true;
        if (direction.x < 0) {
            _lookingAwayFromOrigin = false;
        } else {
            _lookingAwayFromOrigin = true;
        }
    }
}

void Application::nudgeVoxels() {
    VoxelTreeElement* selectedNode = _voxels.getVoxelAt(_mouseVoxel.x, _mouseVoxel.y, _mouseVoxel.z, _mouseVoxel.s);
    if (!Menu::getInstance()->isOptionChecked(MenuOption::VoxelSelectMode) && selectedNode) {
        Menu::getInstance()->triggerOption(MenuOption::VoxelSelectMode);
    }

    if (!_nudgeStarted && selectedNode) {
        _nudgeVoxel = _mouseVoxel;
        _nudgeStarted = true;
        _nudgeGuidePosition = glm::vec3(_nudgeVoxel.x, _nudgeVoxel.y, _nudgeVoxel.z);
        findAxisAlignment();
    } else {
        // calculate nudgeVec
        glm::vec3 nudgeVec(_nudgeGuidePosition.x - _nudgeVoxel.x, _nudgeGuidePosition.y - _nudgeVoxel.y, _nudgeGuidePosition.z - _nudgeVoxel.z);

        VoxelTreeElement* nodeToNudge = _voxels.getVoxelAt(_nudgeVoxel.x, _nudgeVoxel.y, _nudgeVoxel.z, _nudgeVoxel.s);

        if (nodeToNudge) {
            _voxels.getTree()->nudgeSubTree(nodeToNudge, nudgeVec, _voxelEditSender);
            _nudgeStarted = false;
        }
    }
}

void Application::deleteVoxels() {
    deleteVoxelUnderCursor();
}

void Application::initDisplay() {
    glEnable(GL_BLEND);
    glBlendFuncSeparate(GL_SRC_ALPHA, GL_ONE_MINUS_SRC_ALPHA, GL_CONSTANT_ALPHA, GL_ONE);
    glShadeModel(GL_SMOOTH);
    glEnable(GL_LIGHTING);
    glEnable(GL_LIGHT0);
    glEnable(GL_DEPTH_TEST);
}

void Application::init() {
    _sharedVoxelSystemViewFrustum.setPosition(glm::vec3(TREE_SCALE / 2.0f,
                                                        TREE_SCALE / 2.0f,
                                                        3.0f * TREE_SCALE / 2.0f));
    _sharedVoxelSystemViewFrustum.setNearClip(TREE_SCALE / 2.0f);
    _sharedVoxelSystemViewFrustum.setFarClip(3.0f * TREE_SCALE / 2.0f);
    _sharedVoxelSystemViewFrustum.setFieldOfView(90);
    _sharedVoxelSystemViewFrustum.setOrientation(glm::quat());
    _sharedVoxelSystemViewFrustum.calculate();
    _sharedVoxelSystem.setViewFrustum(&_sharedVoxelSystemViewFrustum);

    VoxelTreeElement::removeUpdateHook(&_sharedVoxelSystem);

    _sharedVoxelSystem.init();
    VoxelTree* tmpTree = _sharedVoxelSystem.getTree();
    _sharedVoxelSystem.changeTree(&_clipboard);
    delete tmpTree;

    _voxelImporter.init();

    _environment.init();

    _glowEffect.init();
    _ambientOcclusionEffect.init();
    _voxelShader.init();
    _pointShader.init();

    _headMouseX = _mouseX = _glWidget->width() / 2;
    _headMouseY = _mouseY = _glWidget->height() / 2;
    QCursor::setPos(_headMouseX, _headMouseY);

    _myAvatar.init();
    _myAvatar.setPosition(START_LOCATION);
    _myCamera.setMode(CAMERA_MODE_FIRST_PERSON);
    _myCamera.setModeShiftRate(1.0f);
    _myAvatar.setDisplayingLookatVectors(false);

    _mirrorCamera.setMode(CAMERA_MODE_MIRROR);
    _mirrorCamera.setAspectRatio((float)MIRROR_VIEW_WIDTH / (float)MIRROR_VIEW_HEIGHT);
    _mirrorCamera.setFieldOfView(30);

    OculusManager::connect();
    if (OculusManager::isConnected()) {
        QMetaObject::invokeMethod(Menu::getInstance()->getActionForOption(MenuOption::Fullscreen),
                                  "trigger",
                                  Qt::QueuedConnection);
    }

    TV3DManager::connect();
    if (TV3DManager::isConnected()) {
        QMetaObject::invokeMethod(Menu::getInstance()->getActionForOption(MenuOption::Fullscreen),
                                  "trigger",
                                  Qt::QueuedConnection);
    }

    gettimeofday(&_timerStart, NULL);
    gettimeofday(&_lastTimeUpdated, NULL);

    Menu::getInstance()->loadSettings();
    if (Menu::getInstance()->getAudioJitterBufferSamples() != 0) {
        _audio.setJitterBufferSamples(Menu::getInstance()->getAudioJitterBufferSamples());
    }
    qDebug("Loaded settings");

    if (!_profile.getUsername().isEmpty()) {
        // we have a username for this avatar, ask the data-server for the mesh URL for this avatar
        DataServerClient::getValueForKeyAndUserString(DataServerKey::FaceMeshURL, _profile.getUserString(), &_profile);
        DataServerClient::getValueForKeyAndUserString(DataServerKey::SkeletonURL, _profile.getUserString(), &_profile);
    }

    // Set up VoxelSystem after loading preferences so we can get the desired max voxel count
    _voxels.setMaxVoxels(Menu::getInstance()->getMaxVoxels());
    _voxels.setUseVoxelShader(Menu::getInstance()->isOptionChecked(MenuOption::UseVoxelShader));
    _voxels.setVoxelsAsPoints(Menu::getInstance()->isOptionChecked(MenuOption::VoxelsAsPoints));
    _voxels.setDisableFastVoxelPipeline(false);
    _voxels.init();

    _particles.init();
    _particles.setViewFrustum(getViewFrustum());

    _metavoxels.init();

    _particleCollisionSystem.init(&_particleEditSender, _particles.getTree(), _voxels.getTree(), &_audio, &_myAvatar);

    _palette.init(_glWidget->width(), _glWidget->height());
    _palette.addAction(Menu::getInstance()->getActionForOption(MenuOption::VoxelAddMode), 0, 0);
    _palette.addAction(Menu::getInstance()->getActionForOption(MenuOption::VoxelDeleteMode), 0, 1);
    _palette.addTool(&_swatch);
    _palette.addAction(Menu::getInstance()->getActionForOption(MenuOption::VoxelColorMode), 0, 2);
    _palette.addAction(Menu::getInstance()->getActionForOption(MenuOption::VoxelGetColorMode), 0, 3);
    _palette.addAction(Menu::getInstance()->getActionForOption(MenuOption::VoxelSelectMode), 0, 4);

    _pieMenu.init("./resources/images/hifi-interface-tools-v2-pie.svg",
                  _glWidget->width(),
                  _glWidget->height());

    _audio.init(_glWidget);

    _rearMirrorTools = new RearMirrorTools(_glWidget, _mirrorViewRect, _settings);
    connect(_rearMirrorTools, SIGNAL(closeView()), SLOT(closeMirrorView()));
    connect(_rearMirrorTools, SIGNAL(restoreView()), SLOT(restoreMirrorView()));
    connect(_rearMirrorTools, SIGNAL(shrinkView()), SLOT(shrinkMirrorView()));
    connect(_rearMirrorTools, SIGNAL(resetView()), SLOT(resetSensors()));


    updateLocalOctreeCache(true);
}

void Application::closeMirrorView() {
    if (Menu::getInstance()->isOptionChecked(MenuOption::Mirror)) {
        Menu::getInstance()->triggerOption(MenuOption::Mirror);;
    }
}

void Application::restoreMirrorView() {
    if (Menu::getInstance()->isOptionChecked(MenuOption::Mirror)) {
        Menu::getInstance()->triggerOption(MenuOption::Mirror);;
    }

    if (!Menu::getInstance()->isOptionChecked(MenuOption::FullscreenMirror)) {
        Menu::getInstance()->triggerOption(MenuOption::FullscreenMirror);
    }
}

void Application::shrinkMirrorView() {
    if (!Menu::getInstance()->isOptionChecked(MenuOption::Mirror)) {
        Menu::getInstance()->triggerOption(MenuOption::Mirror);;
    }

    if (Menu::getInstance()->isOptionChecked(MenuOption::FullscreenMirror)) {
        Menu::getInstance()->triggerOption(MenuOption::FullscreenMirror);
    }
}

const float MAX_AVATAR_EDIT_VELOCITY = 1.0f;
const float MAX_VOXEL_EDIT_DISTANCE = 50.0f;
const float HEAD_SPHERE_RADIUS = 0.07f;

bool Application::isLookingAtMyAvatar(Avatar* avatar) {
    glm::vec3 theirLookat = avatar->getHead().getLookAtPosition();
    glm::vec3 myHeadPosition = _myAvatar.getHead().getPosition();

    if (pointInSphere(theirLookat, myHeadPosition, HEAD_SPHERE_RADIUS * _myAvatar.getScale())) {
        return true;
    }
    return false;
}

void Application::renderHighlightVoxel(VoxelDetail voxel) {
    glDisable(GL_LIGHTING);
    glPushMatrix();
    glScalef(TREE_SCALE, TREE_SCALE, TREE_SCALE);
    const float EDGE_EXPAND = 1.02f;
    glColor3ub(voxel.red + 128, voxel.green + 128, voxel.blue + 128);
    glTranslatef(voxel.x + voxel.s * 0.5f,
                 voxel.y + voxel.s * 0.5f,
                 voxel.z + voxel.s * 0.5f);
    glLineWidth(2.0f);
    glutWireCube(voxel.s * EDGE_EXPAND);
    glPopMatrix();
}

void Application::updateMouseRay() {

    bool showWarnings = Menu::getInstance()->isOptionChecked(MenuOption::PipelineWarnings);
    PerformanceWarning warn(showWarnings, "Application::updateMouseRay()");

    _viewFrustum.computePickRay(_mouseX / (float)_glWidget->width(), _mouseY / (float)_glWidget->height(),
        _mouseRayOrigin, _mouseRayDirection);

    // adjust for mirroring
    if (_myCamera.getMode() == CAMERA_MODE_MIRROR) {
        glm::vec3 mouseRayOffset = _mouseRayOrigin - _viewFrustum.getPosition();
        _mouseRayOrigin -= 2.0f * (_viewFrustum.getDirection() * glm::dot(_viewFrustum.getDirection(), mouseRayOffset) +
            _viewFrustum.getRight() * glm::dot(_viewFrustum.getRight(), mouseRayOffset));
        _mouseRayDirection -= 2.0f * (_viewFrustum.getDirection() * glm::dot(_viewFrustum.getDirection(), _mouseRayDirection) +
            _viewFrustum.getRight() * glm::dot(_viewFrustum.getRight(), _mouseRayDirection));
    }

    // tell my avatar if the mouse is being pressed...
    _myAvatar.setMousePressed(_mousePressed);

    // tell my avatar the posiion and direction of the ray projected ino the world based on the mouse position
    _myAvatar.setMouseRay(_mouseRayOrigin, _mouseRayDirection);
}

void Application::updateFaceshift() {

    bool showWarnings = Menu::getInstance()->isOptionChecked(MenuOption::PipelineWarnings);
    PerformanceWarning warn(showWarnings, "Application::updateFaceshift()");

    //  Update faceshift
    _faceshift.update();

    //  Copy angular velocity if measured by faceshift, to the head
    if (_faceshift.isActive()) {
        _myAvatar.getHead().setAngularVelocity(_faceshift.getHeadAngularVelocity());
    }
}

void Application::updateMyAvatarLookAtPosition(glm::vec3& lookAtSpot) {

    bool showWarnings = Menu::getInstance()->isOptionChecked(MenuOption::PipelineWarnings);
    PerformanceWarning warn(showWarnings, "Application::updateMyAvatarLookAtPosition()");

    const float FAR_AWAY_STARE = TREE_SCALE;
    if (_myCamera.getMode() == CAMERA_MODE_MIRROR) {
        lookAtSpot = _myCamera.getPosition();

    } else if (_mouseHidden) {
        // if the mouse cursor is hidden, just look straight ahead
        glm::vec3 rayOrigin, rayDirection;
        _viewFrustum.computePickRay(0.5f, 0.5f, rayOrigin, rayDirection);
        lookAtSpot = rayOrigin + rayDirection * FAR_AWAY_STARE;
    } else {
        // just look in direction of the mouse ray
        lookAtSpot = _mouseRayOrigin + _mouseRayDirection * FAR_AWAY_STARE;
    }
    if (_faceshift.isActive()) {
        // deflect using Faceshift gaze data
        glm::vec3 origin = _myAvatar.getHead().calculateAverageEyePosition();
        float pitchSign = (_myCamera.getMode() == CAMERA_MODE_MIRROR) ? -1.0f : 1.0f;
        float deflection = Menu::getInstance()->getFaceshiftEyeDeflection();
        lookAtSpot = origin + _myCamera.getRotation() * glm::quat(glm::radians(glm::vec3(
            _faceshift.getEstimatedEyePitch() * pitchSign * deflection, _faceshift.getEstimatedEyeYaw() * deflection, 0.0f))) *
                glm::inverse(_myCamera.getRotation()) * (lookAtSpot - origin);
    }
    _myAvatar.getHead().setLookAtPosition(lookAtSpot);
}

void Application::updateHoverVoxels(float deltaTime, float& distance, BoxFace& face) {

    bool showWarnings = Menu::getInstance()->isOptionChecked(MenuOption::PipelineWarnings);
    PerformanceWarning warn(showWarnings, "Application::updateHoverVoxels()");

    //  If we have clicked on a voxel, update it's color
    if (_isHoverVoxelSounding) {
        VoxelTreeElement* hoveredNode = _voxels.getVoxelAt(_hoverVoxel.x, _hoverVoxel.y, _hoverVoxel.z, _hoverVoxel.s);
        if (hoveredNode) {
            float bright = _audio.getCollisionSoundMagnitude();
            nodeColor clickColor = { 255 * bright + _hoverVoxelOriginalColor[0] * (1.f - bright),
                                    _hoverVoxelOriginalColor[1] * (1.f - bright),
                                    _hoverVoxelOriginalColor[2] * (1.f - bright), 1 };
            hoveredNode->setColor(clickColor);
            if (bright < 0.01f) {
                hoveredNode->setColor(_hoverVoxelOriginalColor);
                _isHoverVoxelSounding = false;
            }
        } else {
            //  Voxel is not found, clear all
            _isHoverVoxelSounding = false;
            _isHoverVoxel = false;
        }
    } else {
        //  Check for a new hover voxel
        glm::vec4 oldVoxel(_hoverVoxel.x, _hoverVoxel.y, _hoverVoxel.z, _hoverVoxel.s);
        // only do this work if MAKE_SOUND_ON_VOXEL_HOVER or MAKE_SOUND_ON_VOXEL_CLICK is enabled,
        // and make sure the tree is not already busy... because otherwise you'll have to wait.
        if (!(_voxels.treeIsBusy() || _mousePressed)) {
            {
                PerformanceWarning warn(showWarnings, "Application::updateHoverVoxels() _voxels.findRayIntersection()");
                _isHoverVoxel = _voxels.findRayIntersection(_mouseRayOrigin, _mouseRayDirection, _hoverVoxel, distance, face);
            }
            if (MAKE_SOUND_ON_VOXEL_HOVER && _isHoverVoxel &&
                    glm::vec4(_hoverVoxel.x, _hoverVoxel.y, _hoverVoxel.z, _hoverVoxel.s) != oldVoxel) {

                _hoverVoxelOriginalColor[0] = _hoverVoxel.red;
                _hoverVoxelOriginalColor[1] = _hoverVoxel.green;
                _hoverVoxelOriginalColor[2] = _hoverVoxel.blue;
                _hoverVoxelOriginalColor[3] = 1;
                _audio.startCollisionSound(1.0, HOVER_VOXEL_FREQUENCY * _hoverVoxel.s * TREE_SCALE, 0.0, HOVER_VOXEL_DECAY, false);
                _isHoverVoxelSounding = true;
            }
        }
    }
}

void Application::updateMouseVoxels(float deltaTime, float& distance, BoxFace& face) {

    bool showWarnings = Menu::getInstance()->isOptionChecked(MenuOption::PipelineWarnings);
    PerformanceWarning warn(showWarnings, "Application::updateMouseVoxels()");

    _mouseVoxel.s = 0.0f;
    bool wasInitialized = _mouseVoxelScaleInitialized;
    if (Menu::getInstance()->isVoxelModeActionChecked() &&
        (fabs(_myAvatar.getVelocity().x) +
         fabs(_myAvatar.getVelocity().y) +
         fabs(_myAvatar.getVelocity().z)) / 3 < MAX_AVATAR_EDIT_VELOCITY) {

        if (_voxels.findRayIntersection(_mouseRayOrigin, _mouseRayDirection, _mouseVoxel, distance, face)) {
            if (distance < MAX_VOXEL_EDIT_DISTANCE) {
                // set the voxel scale to that of the first moused-over voxel
                if (!wasInitialized) {
                    _mouseVoxelScale = _mouseVoxel.s;
                }
                _mouseVoxelScaleInitialized = true;

                // find the nearest voxel with the desired scale
                if (_mouseVoxelScale > _mouseVoxel.s) {
                    // choose the larger voxel that encompasses the one selected
                    _mouseVoxel.x = _mouseVoxelScale * floorf(_mouseVoxel.x / _mouseVoxelScale);
                    _mouseVoxel.y = _mouseVoxelScale * floorf(_mouseVoxel.y / _mouseVoxelScale);
                    _mouseVoxel.z = _mouseVoxelScale * floorf(_mouseVoxel.z / _mouseVoxelScale);
                    _mouseVoxel.s = _mouseVoxelScale;

                } else {
                    glm::vec3 faceVector = getFaceVector(face);
                    if (_mouseVoxelScale < _mouseVoxel.s) {
                        // find the closest contained voxel
                        glm::vec3 pt = (_mouseRayOrigin + _mouseRayDirection * distance) / (float)TREE_SCALE -
                        faceVector * (_mouseVoxelScale * 0.5f);
                        _mouseVoxel.x = _mouseVoxelScale * floorf(pt.x / _mouseVoxelScale);
                        _mouseVoxel.y = _mouseVoxelScale * floorf(pt.y / _mouseVoxelScale);
                        _mouseVoxel.z = _mouseVoxelScale * floorf(pt.z / _mouseVoxelScale);
                        _mouseVoxel.s = _mouseVoxelScale;
                    }
                    if (Menu::getInstance()->isOptionChecked(MenuOption::VoxelAddMode)) {
                        // use the face to determine the side on which to create a neighbor
                        _mouseVoxel.x += faceVector.x * _mouseVoxel.s;
                        _mouseVoxel.y += faceVector.y * _mouseVoxel.s;
                        _mouseVoxel.z += faceVector.z * _mouseVoxel.s;
                    }
                }
            } else {
                _mouseVoxel.s = 0.0f;
            }
        } else if (Menu::getInstance()->isOptionChecked(MenuOption::VoxelAddMode)
                   || Menu::getInstance()->isOptionChecked(MenuOption::VoxelSelectMode)) {
            // place the voxel a fixed distance away
            float worldMouseVoxelScale = _mouseVoxelScale * TREE_SCALE;
            glm::vec3 pt = _mouseRayOrigin + _mouseRayDirection * (2.0f + worldMouseVoxelScale * 0.5f);
            _mouseVoxel.x = _mouseVoxelScale * floorf(pt.x / worldMouseVoxelScale);
            _mouseVoxel.y = _mouseVoxelScale * floorf(pt.y / worldMouseVoxelScale);
            _mouseVoxel.z = _mouseVoxelScale * floorf(pt.z / worldMouseVoxelScale);
            _mouseVoxel.s = _mouseVoxelScale;
        }

        if (Menu::getInstance()->isOptionChecked(MenuOption::VoxelDeleteMode)) {
            // red indicates deletion
            _mouseVoxel.red = 255;
            _mouseVoxel.green = _mouseVoxel.blue = 0;
        } else if (Menu::getInstance()->isOptionChecked(MenuOption::VoxelSelectMode)) {
            if (_nudgeStarted) {
                _mouseVoxel.red = _mouseVoxel.green = _mouseVoxel.blue = 255;
            } else {
                // yellow indicates selection
                _mouseVoxel.red = _mouseVoxel.green = 255;
                _mouseVoxel.blue = 0;
            }
        } else { // _addVoxelMode->isChecked() || _colorVoxelMode->isChecked()
            QColor paintColor = Menu::getInstance()->getActionForOption(MenuOption::VoxelPaintColor)->data().value<QColor>();
            _mouseVoxel.red = paintColor.red();
            _mouseVoxel.green = paintColor.green();
            _mouseVoxel.blue = paintColor.blue();
        }

        // if we just edited, use the currently selected voxel as the "last" for drag detection
        if (_justEditedVoxel) {
            _lastMouseVoxelPos = glm::vec3(_mouseVoxel.x, _mouseVoxel.y, _mouseVoxel.z);
            _justEditedVoxel = false;
        }
    }
}


void Application::updateHandAndTouch(float deltaTime) {
    bool showWarnings = Menu::getInstance()->isOptionChecked(MenuOption::PipelineWarnings);
    PerformanceWarning warn(showWarnings, "Application::updateHandAndTouch()");

    //  Update from Touch
    if (_isTouchPressed) {
        float TOUCH_YAW_SCALE = -0.25f;
        float TOUCH_PITCH_SCALE = -12.5f;
        float FIXED_TOUCH_TIMESTEP = 0.016f;
        _yawFromTouch += ((_touchAvgX - _lastTouchAvgX) * TOUCH_YAW_SCALE * FIXED_TOUCH_TIMESTEP);
        _pitchFromTouch += ((_touchAvgY - _lastTouchAvgY) * TOUCH_PITCH_SCALE * FIXED_TOUCH_TIMESTEP);
        _lastTouchAvgX = _touchAvgX;
        _lastTouchAvgY = _touchAvgY;
    }
}

void Application::updateLeap(float deltaTime) {
    bool showWarnings = Menu::getInstance()->isOptionChecked(MenuOption::PipelineWarnings);
    PerformanceWarning warn(showWarnings, "Application::updateLeap()");
}

void Application::updateSixense(float deltaTime) {
    bool showWarnings = Menu::getInstance()->isOptionChecked(MenuOption::PipelineWarnings);
    PerformanceWarning warn(showWarnings, "Application::updateSixense()");

    _sixenseManager.update(deltaTime);
}

void Application::updateSerialDevices(float deltaTime) {
    bool showWarnings = Menu::getInstance()->isOptionChecked(MenuOption::PipelineWarnings);
    PerformanceWarning warn(showWarnings, "Application::updateSerialDevices()");
}

void Application::updateThreads(float deltaTime) {
    bool showWarnings = Menu::getInstance()->isOptionChecked(MenuOption::PipelineWarnings);
    PerformanceWarning warn(showWarnings, "Application::updateThreads()");

    // parse voxel packets
    if (!_enableProcessVoxelsThread) {
        _voxelProcessor.threadRoutine();
        _voxelHideShowThread.threadRoutine();
        _voxelEditSender.threadRoutine();
        _particleEditSender.threadRoutine();
        if (_persistThread) {
            _persistThread->threadRoutine();
        }
    }
}

void Application::updateMyAvatarSimulation(float deltaTime) {
    bool showWarnings = Menu::getInstance()->isOptionChecked(MenuOption::PipelineWarnings);
    PerformanceWarning warn(showWarnings, "Application::updateMyAvatarSimulation()");

    if (Menu::getInstance()->isOptionChecked(MenuOption::Gravity)) {
        _myAvatar.setGravity(_environment.getGravity(_myAvatar.getPosition()));
    }
    else {
        _myAvatar.setGravity(glm::vec3(0.0f, 0.0f, 0.0f));
    }

    if (Menu::getInstance()->isOptionChecked(MenuOption::TransmitterDrive) && _myTransmitter.isConnected()) {
        _myAvatar.simulate(deltaTime, &_myTransmitter);
    } else {
        _myAvatar.simulate(deltaTime, NULL);
    }
}

void Application::updateParticles(float deltaTime) {
    bool showWarnings = Menu::getInstance()->isOptionChecked(MenuOption::PipelineWarnings);
    PerformanceWarning warn(showWarnings, "Application::updateParticles()");

    if (Menu::getInstance()->isOptionChecked(MenuOption::ParticleCloud)) {
        _cloud.simulate(deltaTime);
    }
}

void Application::updateMetavoxels(float deltaTime) {
    bool showWarnings = Menu::getInstance()->isOptionChecked(MenuOption::PipelineWarnings);
    PerformanceWarning warn(showWarnings, "Application::updateMetavoxels()");

    if (Menu::getInstance()->isOptionChecked(MenuOption::Metavoxels)) {
        _metavoxels.simulate(deltaTime);
    }
}

void Application::updateTransmitter(float deltaTime) {
    bool showWarnings = Menu::getInstance()->isOptionChecked(MenuOption::PipelineWarnings);
    PerformanceWarning warn(showWarnings, "Application::updateTransmitter()");

    // no transmitter drive implies transmitter pick
    if (!Menu::getInstance()->isOptionChecked(MenuOption::TransmitterDrive) && _myTransmitter.isConnected()) {
        _transmitterPickStart = _myAvatar.getChestPosition();
        glm::vec3 direction = _myAvatar.getOrientation() *
            glm::quat(glm::radians(_myTransmitter.getEstimatedRotation())) * IDENTITY_FRONT;

        // check against voxels, avatars
        const float MAX_PICK_DISTANCE = 100.0f;
        float minDistance = MAX_PICK_DISTANCE;
        VoxelDetail detail;
        float distance;
        BoxFace face;
        if (_voxels.findRayIntersection(_transmitterPickStart, direction, detail, distance, face)) {
            minDistance = min(minDistance, distance);
        }
        _transmitterPickEnd = _transmitterPickStart + direction * minDistance;

    } else {
        _transmitterPickStart = _transmitterPickEnd = glm::vec3();
    }
}

void Application::updateCamera(float deltaTime) {
    bool showWarnings = Menu::getInstance()->isOptionChecked(MenuOption::PipelineWarnings);
    PerformanceWarning warn(showWarnings, "Application::updateCamera()");

    if (!OculusManager::isConnected() && !TV3DManager::isConnected()) {
        if (Menu::getInstance()->isOptionChecked(MenuOption::FullscreenMirror)) {
            if (_myCamera.getMode() != CAMERA_MODE_MIRROR) {
                _myCamera.setMode(CAMERA_MODE_MIRROR);
                _myCamera.setModeShiftRate(100.0f);
            }
        } else if (Menu::getInstance()->isOptionChecked(MenuOption::FirstPerson)) {
            if (_myCamera.getMode() != CAMERA_MODE_FIRST_PERSON) {
                _myCamera.setMode(CAMERA_MODE_FIRST_PERSON);
                _myCamera.setModeShiftRate(1.0f);
            }
        } else {
            if (_myCamera.getMode() != CAMERA_MODE_THIRD_PERSON) {
                _myCamera.setMode(CAMERA_MODE_THIRD_PERSON);
                _myCamera.setModeShiftRate(1.0f);
            }
        }

        if (Menu::getInstance()->isOptionChecked(MenuOption::OffAxisProjection)) {
            float xSign = _myCamera.getMode() == CAMERA_MODE_MIRROR ? 1.0f : -1.0f;
            if (_faceshift.isActive()) {
                const float EYE_OFFSET_SCALE = 0.025f;
                glm::vec3 position = _faceshift.getHeadTranslation() * EYE_OFFSET_SCALE;
                _myCamera.setEyeOffsetPosition(glm::vec3(position.x * xSign, position.y, -position.z));
                updateProjectionMatrix();
            }
        }
    }
}

void Application::updateDialogs(float deltaTime) {
    bool showWarnings = Menu::getInstance()->isOptionChecked(MenuOption::PipelineWarnings);
    PerformanceWarning warn(showWarnings, "Application::updateDialogs()");

    // Update bandwidth dialog, if any
    BandwidthDialog* bandwidthDialog = Menu::getInstance()->getBandwidthDialog();
    if (bandwidthDialog) {
        bandwidthDialog->update();
    }

    VoxelStatsDialog* voxelStatsDialog = Menu::getInstance()->getVoxelStatsDialog();
    if (voxelStatsDialog) {
        voxelStatsDialog->update();
    }
}

void Application::updateAudio(float deltaTime) {
    bool showWarnings = Menu::getInstance()->isOptionChecked(MenuOption::PipelineWarnings);
    PerformanceWarning warn(showWarnings, "Application::updateAudio()");

    //  Update audio stats for procedural sounds
    _audio.setLastAcceleration(_myAvatar.getThrust());
    _audio.setLastVelocity(_myAvatar.getVelocity());
}

void Application::updateCursor(float deltaTime) {
    bool showWarnings = Menu::getInstance()->isOptionChecked(MenuOption::PipelineWarnings);
    PerformanceWarning warn(showWarnings, "Application::updateCursor()");

    // watch mouse position, if it hasn't moved, hide the cursor
    bool underMouse = _glWidget->underMouse();
    if (!_mouseHidden) {
        uint64_t now = usecTimestampNow();
        int elapsed = now - _lastMouseMove;
        const int HIDE_CURSOR_TIMEOUT = 1 * 1000 * 1000; // 1 second
        if (elapsed > HIDE_CURSOR_TIMEOUT && (underMouse || !_seenMouseMove)) {
            getGLWidget()->setCursor(Qt::BlankCursor);
            _mouseHidden = true;
        }
    } else {
        // if the mouse is hidden, but we're not inside our window, then consider ourselves to be moving
        if (!underMouse && _seenMouseMove) {
            _lastMouseMove = usecTimestampNow();
            getGLWidget()->setCursor(Qt::ArrowCursor);
            _mouseHidden = false;
        }
    }
}

void Application::update(float deltaTime) {
    bool showWarnings = Menu::getInstance()->isOptionChecked(MenuOption::PipelineWarnings);
    PerformanceWarning warn(showWarnings, "Application::update()");

    // check what's under the mouse and update the mouse voxel
    updateMouseRay();

    // Set where I am looking based on my mouse ray (so that other people can see)
    glm::vec3 lookAtSpot;

    updateFaceshift();
    _avatarManager.updateLookAtTargetAvatar(lookAtSpot);
    updateMyAvatarLookAtPosition(lookAtSpot);

    //  Find the voxel we are hovering over, and respond if clicked
    float distance;
    BoxFace face;

    updateHoverVoxels(deltaTime, distance, face); // clicking on voxels and making sounds
    updateMouseVoxels(deltaTime, distance, face); // UI/UX related to voxels
    updateHandAndTouch(deltaTime); // Update state for touch sensors
    updateLeap(deltaTime); // Leap finger-sensing device
    updateSixense(deltaTime); // Razer Hydra controllers
    updateSerialDevices(deltaTime); // Read serial port interface devices
    updateAvatar(deltaTime); // Sample hardware, update view frustum if needed, and send avatar data to mixer/nodes
    updateThreads(deltaTime); // If running non-threaded, then give the threads some time to process...
    _avatarManager.updateAvatars(deltaTime); //loop through all the other avatars and simulate them...
    updateMyAvatarSimulation(deltaTime); // Simulate myself
    updateParticles(deltaTime); // Simulate particle cloud movements
    updateMetavoxels(deltaTime); // update metavoxels
    updateTransmitter(deltaTime); // transmitter drive or pick
    updateCamera(deltaTime); // handle various camera tweaks like off axis projection
    updateDialogs(deltaTime); // update various stats dialogs if present
    updateAudio(deltaTime); // Update audio stats for procedural sounds
    updateCursor(deltaTime); // Handle cursor updates

    _particles.update(); // update the particles...
    _particleCollisionSystem.update(); // handle collisions for the particles...
}

void Application::updateAvatar(float deltaTime) {
    bool showWarnings = Menu::getInstance()->isOptionChecked(MenuOption::PipelineWarnings);
    PerformanceWarning warn(showWarnings, "Application::updateAvatar()");

    // rotate body yaw for yaw received from multitouch
    _myAvatar.setOrientation(_myAvatar.getOrientation()
                             * glm::quat(glm::vec3(0, _yawFromTouch, 0)));
    _yawFromTouch = 0.f;

    // apply pitch from touch
    _myAvatar.getHead().setMousePitch(_myAvatar.getHead().getMousePitch() +
                                      _myAvatar.getHand().getPitchUpdate() +
                                      _pitchFromTouch);
    _myAvatar.getHand().setPitchUpdate(0.f);
    _pitchFromTouch = 0.0f;

    // Update my avatar's state from gyros
    _myAvatar.updateFromGyros(Menu::getInstance()->isOptionChecked(MenuOption::TurnWithHead));

    // Update head mouse from faceshift if active
    if (_faceshift.isActive()) {
        glm::vec3 headVelocity = _faceshift.getHeadAngularVelocity();

        // sets how quickly head angular rotation moves the head mouse
        const float HEADMOUSE_FACESHIFT_YAW_SCALE = 40.f;
        const float HEADMOUSE_FACESHIFT_PITCH_SCALE = 30.f;
        _headMouseX -= headVelocity.y * HEADMOUSE_FACESHIFT_YAW_SCALE;
        _headMouseY -= headVelocity.x * HEADMOUSE_FACESHIFT_PITCH_SCALE;
    }

    //  Constrain head-driven mouse to edges of screen
    _headMouseX = glm::clamp(_headMouseX, 0, _glWidget->width());
    _headMouseY = glm::clamp(_headMouseY, 0, _glWidget->height());

    if (OculusManager::isConnected()) {
        float yaw, pitch, roll;
        OculusManager::getEulerAngles(yaw, pitch, roll);

        _myAvatar.getHead().setYaw(yaw);
        _myAvatar.getHead().setPitch(pitch);
        _myAvatar.getHead().setRoll(roll);
    }

    //  Get audio loudness data from audio input device
    _myAvatar.getHead().setAudioLoudness(_audio.getLastInputLoudness());

    // send head/hand data to the avatar mixer and voxel server
    unsigned char broadcastString[MAX_PACKET_SIZE];
    unsigned char* endOfBroadcastStringWrite = broadcastString;

    endOfBroadcastStringWrite += populateTypeAndVersion(endOfBroadcastStringWrite, PACKET_TYPE_HEAD_DATA);

    // pack the NodeList owner UUID
    endOfBroadcastStringWrite += NodeList::getInstance()->packOwnerUUID(endOfBroadcastStringWrite);

    endOfBroadcastStringWrite += _myAvatar.getBroadcastData(endOfBroadcastStringWrite);

    controlledBroadcastToNodes(broadcastString, endOfBroadcastStringWrite - broadcastString,
                               QSet<NODE_TYPE>() << NODE_TYPE_AVATAR_MIXER);

    // Update _viewFrustum with latest camera and view frustum data...
    // NOTE: we get this from the view frustum, to make it simpler, since the
    // loadViewFrumstum() method will get the correct details from the camera
    // We could optimize this to not actually load the viewFrustum, since we don't
    // actually need to calculate the view frustum planes to send these details
    // to the server.
    loadViewFrustum(_myCamera, _viewFrustum);

    // Update my voxel servers with my current voxel query...
    queryOctree(NODE_TYPE_VOXEL_SERVER, PACKET_TYPE_VOXEL_QUERY, _voxelServerJurisdictions);
    queryOctree(NODE_TYPE_PARTICLE_SERVER, PACKET_TYPE_PARTICLE_QUERY, _particleServerJurisdictions);
}

void Application::queryOctree(NODE_TYPE serverType, PACKET_TYPE packetType, NodeToJurisdictionMap& jurisdictions) {

    // if voxels are disabled, then don't send this at all...
    if (!Menu::getInstance()->isOptionChecked(MenuOption::Voxels)) {
        return;
    }

    bool wantExtraDebugging = getLogger()->extraDebugging();

    // These will be the same for all servers, so we can set them up once and then reuse for each server we send to.
    _voxelQuery.setWantLowResMoving(!Menu::getInstance()->isOptionChecked(MenuOption::DisableLowRes));
    _voxelQuery.setWantColor(!Menu::getInstance()->isOptionChecked(MenuOption::DisableColorVoxels));
    _voxelQuery.setWantDelta(!Menu::getInstance()->isOptionChecked(MenuOption::DisableDeltaSending));
    _voxelQuery.setWantOcclusionCulling(Menu::getInstance()->isOptionChecked(MenuOption::EnableOcclusionCulling));
    _voxelQuery.setWantCompression(Menu::getInstance()->isOptionChecked(MenuOption::EnableVoxelPacketCompression));

    _voxelQuery.setCameraPosition(_viewFrustum.getPosition());
    _voxelQuery.setCameraOrientation(_viewFrustum.getOrientation());
    _voxelQuery.setCameraFov(_viewFrustum.getFieldOfView());
    _voxelQuery.setCameraAspectRatio(_viewFrustum.getAspectRatio());
    _voxelQuery.setCameraNearClip(_viewFrustum.getNearClip());
    _voxelQuery.setCameraFarClip(_viewFrustum.getFarClip());
    _voxelQuery.setCameraEyeOffsetPosition(_viewFrustum.getEyeOffsetPosition());
    _voxelQuery.setOctreeSizeScale(Menu::getInstance()->getVoxelSizeScale());
    _voxelQuery.setBoundaryLevelAdjust(Menu::getInstance()->getBoundaryLevelAdjust());

    unsigned char voxelQueryPacket[MAX_PACKET_SIZE];

    // Iterate all of the nodes, and get a count of how many voxel servers we have...
    int totalServers = 0;
    int inViewServers = 0;
    int unknownJurisdictionServers = 0;

    foreach (const SharedNodePointer& node, NodeList::getInstance()->getNodeHash()) {
        // only send to the NodeTypes that are serverType
        if (node->getActiveSocket() != NULL && node->getType() == serverType) {
            totalServers++;

            // get the server bounds for this server
            QUuid nodeUUID = node->getUUID();

            // if we haven't heard from this voxel server, go ahead and send it a query, so we
            // can get the jurisdiction...
            if (jurisdictions.find(nodeUUID) == jurisdictions.end()) {
                unknownJurisdictionServers++;
            } else {
                const JurisdictionMap& map = (jurisdictions)[nodeUUID];

                unsigned char* rootCode = map.getRootOctalCode();

                if (rootCode) {
                    VoxelPositionSize rootDetails;
                    voxelDetailsForCode(rootCode, rootDetails);
                    AABox serverBounds(glm::vec3(rootDetails.x, rootDetails.y, rootDetails.z), rootDetails.s);
                    serverBounds.scale(TREE_SCALE);

                    ViewFrustum::location serverFrustumLocation = _viewFrustum.boxInFrustum(serverBounds);

                    if (serverFrustumLocation != ViewFrustum::OUTSIDE) {
                        inViewServers++;
                    }
                }
            }
        }
    }

    if (wantExtraDebugging && unknownJurisdictionServers > 0) {
        qDebug("Servers: total %d, in view %d, unknown jurisdiction %d",
            totalServers, inViewServers, unknownJurisdictionServers);
    }

    int perServerPPS = 0;
    const int SMALL_BUDGET = 10;
    int perUnknownServer = SMALL_BUDGET;
    int totalPPS = Menu::getInstance()->getMaxVoxelPacketsPerSecond();

    // determine PPS based on number of servers
    if (inViewServers >= 1) {
        // set our preferred PPS to be exactly evenly divided among all of the voxel servers... and allocate 1 PPS
        // for each unknown jurisdiction server
        perServerPPS = (totalPPS / inViewServers) - (unknownJurisdictionServers * perUnknownServer);
    } else {
        if (unknownJurisdictionServers > 0) {
            perUnknownServer = (totalPPS / unknownJurisdictionServers);
        }
    }

    if (wantExtraDebugging && unknownJurisdictionServers > 0) {
        qDebug("perServerPPS: %d perUnknownServer: %d", perServerPPS, perUnknownServer);
    }

    NodeList* nodeList = NodeList::getInstance();

    foreach (const SharedNodePointer& node, nodeList->getNodeHash()) {
        // only send to the NodeTypes that are serverType
        if (node->getActiveSocket() != NULL && node->getType() == serverType) {


            // get the server bounds for this server
            QUuid nodeUUID = node->getUUID();

            bool inView = false;
            bool unknownView = false;

            // if we haven't heard from this voxel server, go ahead and send it a query, so we
            // can get the jurisdiction...
            if (jurisdictions.find(nodeUUID) == jurisdictions.end()) {
                unknownView = true; // assume it's in view
                if (wantExtraDebugging) {
                    qDebug() << "no known jurisdiction for node " << *node << ", assume it's visible.";
                }
            } else {
                const JurisdictionMap& map = (jurisdictions)[nodeUUID];

                unsigned char* rootCode = map.getRootOctalCode();

                if (rootCode) {
                    VoxelPositionSize rootDetails;
                    voxelDetailsForCode(rootCode, rootDetails);
                    AABox serverBounds(glm::vec3(rootDetails.x, rootDetails.y, rootDetails.z), rootDetails.s);
                    serverBounds.scale(TREE_SCALE);

                    ViewFrustum::location serverFrustumLocation = _viewFrustum.boxInFrustum(serverBounds);
                    if (serverFrustumLocation != ViewFrustum::OUTSIDE) {
                        inView = true;
                    } else {
                        inView = false;
                    }
                } else {
                    if (wantExtraDebugging) {
                        qDebug() << "Jurisdiction without RootCode for node " << *node << ". That's unusual!";
                    }
                }
            }

            if (inView) {
                _voxelQuery.setMaxOctreePacketsPerSecond(perServerPPS);
            } else if (unknownView) {
                if (wantExtraDebugging) {
                    qDebug() << "no known jurisdiction for node " << *node << ", give it budget of "
                            << perUnknownServer << " to send us jurisdiction.";
                }

                // set the query's position/orientation to be degenerate in a manner that will get the scene quickly
                // If there's only one server, then don't do this, and just let the normal voxel query pass through
                // as expected... this way, we will actually get a valid scene if there is one to be seen
                if (totalServers > 1) {
                    _voxelQuery.setCameraPosition(glm::vec3(-0.1,-0.1,-0.1));
                    const glm::quat OFF_IN_NEGATIVE_SPACE = glm::quat(-0.5, 0, -0.5, 1.0);
                    _voxelQuery.setCameraOrientation(OFF_IN_NEGATIVE_SPACE);
                    _voxelQuery.setCameraNearClip(0.1f);
                    _voxelQuery.setCameraFarClip(0.1f);
                    if (wantExtraDebugging) {
                        qDebug() << "Using 'minimal' camera position for node" << *node;
                    }
                } else {
                    if (wantExtraDebugging) {
                        qDebug() << "Using regular camera position for node" << *node;
                    }
                }
                _voxelQuery.setMaxOctreePacketsPerSecond(perUnknownServer);
            } else {
                _voxelQuery.setMaxOctreePacketsPerSecond(0);
            }
            // set up the packet for sending...
            unsigned char* endOfVoxelQueryPacket = voxelQueryPacket;

            // insert packet type/version and node UUID
            endOfVoxelQueryPacket += populateTypeAndVersion(endOfVoxelQueryPacket, packetType);
            QByteArray ownerUUID = nodeList->getOwnerUUID().toRfc4122();
            memcpy(endOfVoxelQueryPacket, ownerUUID.constData(), ownerUUID.size());
            endOfVoxelQueryPacket += ownerUUID.size();

            // encode the query data...
            endOfVoxelQueryPacket += _voxelQuery.getBroadcastData(endOfVoxelQueryPacket);

            int packetLength = endOfVoxelQueryPacket - voxelQueryPacket;

            // make sure we still have an active socket
            if (node->getActiveSocket()) {
                nodeList->getNodeSocket().writeDatagram((char*) voxelQueryPacket, packetLength,
                                                        node->getActiveSocket()->getAddress(), node->getActiveSocket()->getPort());
            }

            // Feed number of bytes to corresponding channel of the bandwidth meter
            _bandwidthMeter.outputStream(BandwidthMeter::VOXELS).updateValue(packetLength);
        }
    }
}

/////////////////////////////////////////////////////////////////////////////////////
// loadViewFrustum()
//
// Description: this will load the view frustum bounds for EITHER the head
//                 or the "myCamera".
//
void Application::loadViewFrustum(Camera& camera, ViewFrustum& viewFrustum) {
    // We will use these below, from either the camera or head vectors calculated above
    glm::vec3 position(camera.getPosition());
    float fov         = camera.getFieldOfView();
    float nearClip    = camera.getNearClip();
    float farClip     = camera.getFarClip();
    float aspectRatio = camera.getAspectRatio();

    glm::quat rotation = camera.getRotation();

    // Set the viewFrustum up with the correct position and orientation of the camera
    viewFrustum.setPosition(position);
    viewFrustum.setOrientation(rotation);

    // Also make sure it's got the correct lens details from the camera
    viewFrustum.setAspectRatio(aspectRatio);
    viewFrustum.setFieldOfView(fov);
    viewFrustum.setNearClip(nearClip);
    viewFrustum.setFarClip(farClip);
    viewFrustum.setEyeOffsetPosition(camera.getEyeOffsetPosition());
    viewFrustum.setEyeOffsetOrientation(camera.getEyeOffsetOrientation());

    // Ask the ViewFrustum class to calculate our corners
    viewFrustum.calculate();
}

glm::vec3 Application::getSunDirection() {
    return glm::normalize(_environment.getClosestData(_myCamera.getPosition()).getSunLocation() - _myCamera.getPosition());
}

void Application::updateShadowMap() {
    QOpenGLFramebufferObject* fbo = _textureCache.getShadowFramebufferObject();
    fbo->bind();
    glEnable(GL_DEPTH_TEST);
    glClear(GL_COLOR_BUFFER_BIT | GL_DEPTH_BUFFER_BIT);

    glViewport(0, 0, fbo->width(), fbo->height());

    glm::vec3 lightDirection = -getSunDirection();
    glm::quat rotation = glm::inverse(rotationBetween(IDENTITY_FRONT, lightDirection));
    glm::vec3 translation = glm::vec3();
    float nearScale = 0.0f;
    const float MAX_SHADOW_DISTANCE = 2.0f;
    float farScale = (MAX_SHADOW_DISTANCE - _viewFrustum.getNearClip()) / (_viewFrustum.getFarClip() - _viewFrustum.getNearClip());
    loadViewFrustum(_myCamera, _viewFrustum);
    glm::vec3 points[] = {
        rotation * (glm::mix(_viewFrustum.getNearTopLeft(), _viewFrustum.getFarTopLeft(), nearScale) + translation),
        rotation * (glm::mix(_viewFrustum.getNearTopRight(), _viewFrustum.getFarTopRight(), nearScale) + translation),
        rotation * (glm::mix(_viewFrustum.getNearBottomLeft(), _viewFrustum.getFarBottomLeft(), nearScale) + translation),
        rotation * (glm::mix(_viewFrustum.getNearBottomRight(), _viewFrustum.getFarBottomRight(), nearScale) + translation),
        rotation * (glm::mix(_viewFrustum.getNearTopLeft(), _viewFrustum.getFarTopLeft(), farScale) + translation),
        rotation * (glm::mix(_viewFrustum.getNearTopRight(), _viewFrustum.getFarTopRight(), farScale) + translation),
        rotation * (glm::mix(_viewFrustum.getNearBottomLeft(), _viewFrustum.getFarBottomLeft(), farScale) + translation),
        rotation * (glm::mix(_viewFrustum.getNearBottomRight(), _viewFrustum.getFarBottomRight(), farScale) + translation) };
    glm::vec3 minima(FLT_MAX, FLT_MAX, FLT_MAX), maxima(-FLT_MAX, -FLT_MAX, -FLT_MAX);
    for (int i = 0; i < sizeof(points) / sizeof(points[0]); i++) {
        minima = glm::min(minima, points[i]);
        maxima = glm::max(maxima, points[i]);
    }

    // stretch out our extents in z so that we get all of the avatars
    minima.z -= _viewFrustum.getFarClip() * 0.5f;
    maxima.z += _viewFrustum.getFarClip() * 0.5f;

    // save the combined matrix for rendering
    _shadowMatrix = glm::transpose(glm::translate(0.5f, 0.5f, 0.5f) * glm::scale(0.5f, 0.5f, 0.5f) *
        glm::ortho(minima.x, maxima.x, minima.y, maxima.y, -maxima.z, -minima.z) *
        glm::mat4_cast(rotation) * glm::translate(translation));

    glMatrixMode(GL_PROJECTION);
    glPushMatrix();
    glLoadIdentity();
    glOrtho(minima.x, maxima.x, minima.y, maxima.y, -maxima.z, -minima.z);

    glMatrixMode(GL_MODELVIEW);
    glPushMatrix();
    glLoadIdentity();
    glm::vec3 axis = glm::axis(rotation);
    glRotatef(glm::angle(rotation), axis.x, axis.y, axis.z);

    // store view matrix without translation, which we'll use for precision-sensitive objects
    glGetFloatv(GL_MODELVIEW_MATRIX, (GLfloat*)&_untranslatedViewMatrix);
    _viewMatrixTranslation = translation;

    glTranslatef(translation.x, translation.y, translation.z);

    _avatarManager.renderAvatars(true);
    _particles.render();

    glPopMatrix();

    glMatrixMode(GL_PROJECTION);
    glPopMatrix();

    glMatrixMode(GL_MODELVIEW);

    fbo->release();

    glViewport(0, 0, _glWidget->width(), _glWidget->height());
}

const GLfloat WHITE_SPECULAR_COLOR[] = { 1.0f, 1.0f, 1.0f, 1.0f };
const GLfloat NO_SPECULAR_COLOR[] = { 0.0f, 0.0f, 0.0f, 1.0f };

void Application::setupWorldLight() {

    //  Setup 3D lights (after the camera transform, so that they are positioned in world space)
    glEnable(GL_COLOR_MATERIAL);
    glColorMaterial(GL_FRONT_AND_BACK, GL_AMBIENT_AND_DIFFUSE);

    glm::vec3 sunDirection = getSunDirection();
    GLfloat light_position0[] = { sunDirection.x, sunDirection.y, sunDirection.z, 0.0 };
    glLightfv(GL_LIGHT0, GL_POSITION, light_position0);
    GLfloat ambient_color[] = { 0.7f, 0.7f, 0.8f };
    glLightfv(GL_LIGHT0, GL_AMBIENT, ambient_color);
    GLfloat diffuse_color[] = { 0.8f, 0.7f, 0.7f };
    glLightfv(GL_LIGHT0, GL_DIFFUSE, diffuse_color);

    glLightfv(GL_LIGHT0, GL_SPECULAR, WHITE_SPECULAR_COLOR);
    glMaterialfv(GL_FRONT, GL_SPECULAR, WHITE_SPECULAR_COLOR);
    glMateriali(GL_FRONT, GL_SHININESS, 96);
}

void Application::displaySide(Camera& whichCamera, bool selfAvatarOnly) {
    PerformanceWarning warn(Menu::getInstance()->isOptionChecked(MenuOption::PipelineWarnings), "Application::displaySide()");
    // transform by eye offset

    // flip x if in mirror mode (also requires reversing winding order for backface culling)
    if (whichCamera.getMode() == CAMERA_MODE_MIRROR) {
        glScalef(-1.0f, 1.0f, 1.0f);
        glFrontFace(GL_CW);

    } else {
        glFrontFace(GL_CCW);
    }

    glm::vec3 eyeOffsetPos = whichCamera.getEyeOffsetPosition();
    glm::quat eyeOffsetOrient = whichCamera.getEyeOffsetOrientation();
    glm::vec3 eyeOffsetAxis = glm::axis(eyeOffsetOrient);
    glRotatef(-glm::angle(eyeOffsetOrient), eyeOffsetAxis.x, eyeOffsetAxis.y, eyeOffsetAxis.z);
    glTranslatef(-eyeOffsetPos.x, -eyeOffsetPos.y, -eyeOffsetPos.z);

    // transform view according to whichCamera
    // could be myCamera (if in normal mode)
    // or could be viewFrustumOffsetCamera if in offset mode

    glm::quat rotation = whichCamera.getRotation();
    glm::vec3 axis = glm::axis(rotation);
    glRotatef(-glm::angle(rotation), axis.x, axis.y, axis.z);

    // store view matrix without translation, which we'll use for precision-sensitive objects
    glGetFloatv(GL_MODELVIEW_MATRIX, (GLfloat*)&_untranslatedViewMatrix);
    _viewMatrixTranslation = -whichCamera.getPosition();

    glTranslatef(_viewMatrixTranslation.x, _viewMatrixTranslation.y, _viewMatrixTranslation.z);

    //  Setup 3D lights (after the camera transform, so that they are positioned in world space)
    setupWorldLight();

    if (!selfAvatarOnly && Menu::getInstance()->isOptionChecked(MenuOption::Stars)) {
        PerformanceWarning warn(Menu::getInstance()->isOptionChecked(MenuOption::PipelineWarnings),
            "Application::displaySide() ... stars...");
        if (!_stars.isStarsLoaded()) {
            _stars.generate(STARFIELD_NUM_STARS, STARFIELD_SEED);
        }
        // should be the first rendering pass - w/o depth buffer / lighting

        // compute starfield alpha based on distance from atmosphere
        float alpha = 1.0f;
        if (Menu::getInstance()->isOptionChecked(MenuOption::Atmosphere)) {
            const EnvironmentData& closestData = _environment.getClosestData(whichCamera.getPosition());
            float height = glm::distance(whichCamera.getPosition(), closestData.getAtmosphereCenter());
            if (height < closestData.getAtmosphereInnerRadius()) {
                alpha = 0.0f;

            } else if (height < closestData.getAtmosphereOuterRadius()) {
                alpha = (height - closestData.getAtmosphereInnerRadius()) /
                    (closestData.getAtmosphereOuterRadius() - closestData.getAtmosphereInnerRadius());
            }
        }

        // finally render the starfield
        _stars.render(whichCamera.getFieldOfView(), whichCamera.getAspectRatio(), whichCamera.getNearClip(), alpha);
    }

    // draw the sky dome
    if (!selfAvatarOnly && Menu::getInstance()->isOptionChecked(MenuOption::Atmosphere)) {
        PerformanceWarning warn(Menu::getInstance()->isOptionChecked(MenuOption::PipelineWarnings),
            "Application::displaySide() ... atmosphere...");
        _environment.renderAtmospheres(whichCamera);
    }

    glEnable(GL_LIGHTING);
    glEnable(GL_DEPTH_TEST);

    //  Enable to show line from me to the voxel I am touching
    //renderThrustAtVoxel(_voxelThrust);

    if (!selfAvatarOnly) {
        // draw a red sphere
        float originSphereRadius = 0.05f;
        glColor3f(1,0,0);
        glPushMatrix();
            glutSolidSphere(originSphereRadius, 15, 15);
        glPopMatrix();

        // disable specular lighting for ground and voxels
        glMaterialfv(GL_FRONT, GL_SPECULAR, NO_SPECULAR_COLOR);

        //  Draw Cloud Particles
        if (Menu::getInstance()->isOptionChecked(MenuOption::ParticleCloud)) {
            _cloud.render();
        }
        //  Draw voxels
        if (Menu::getInstance()->isOptionChecked(MenuOption::Voxels)) {
            PerformanceWarning warn(Menu::getInstance()->isOptionChecked(MenuOption::PipelineWarnings),
                "Application::displaySide() ... voxels...");
            if (!Menu::getInstance()->isOptionChecked(MenuOption::DontRenderVoxels)) {
                _voxels.render(Menu::getInstance()->isOptionChecked(MenuOption::VoxelTextures));
            }
        }

        // also, metavoxels
        if (Menu::getInstance()->isOptionChecked(MenuOption::Metavoxels)) {
            PerformanceWarning warn(Menu::getInstance()->isOptionChecked(MenuOption::PipelineWarnings),
                "Application::displaySide() ... metavoxels...");
            _metavoxels.render();
        }

        // render particles...
        _particles.render();

        // render the ambient occlusion effect if enabled
        if (Menu::getInstance()->isOptionChecked(MenuOption::AmbientOcclusion)) {
            PerformanceWarning warn(Menu::getInstance()->isOptionChecked(MenuOption::PipelineWarnings),
                "Application::displaySide() ... AmbientOcclusion...");
            _ambientOcclusionEffect.render();
        }

        // restore default, white specular
        glMaterialfv(GL_FRONT, GL_SPECULAR, WHITE_SPECULAR_COLOR);

        //  Render the highlighted voxel
        if (_isHighlightVoxel) {
            renderHighlightVoxel(_highlightVoxel);
        }

        // indicate what we'll be adding/removing in mouse mode, if anything
        if (_mouseVoxel.s != 0 && whichCamera.getMode() != CAMERA_MODE_MIRROR) {
            PerformanceWarning warn(Menu::getInstance()->isOptionChecked(MenuOption::PipelineWarnings),
                "Application::displaySide() ... voxels TOOLS UX...");

            glDisable(GL_LIGHTING);
            glPushMatrix();
            glScalef(TREE_SCALE, TREE_SCALE, TREE_SCALE);
            const float CUBE_EXPANSION = 1.01f;
            if (_nudgeStarted) {
                renderNudgeGuide(_nudgeGuidePosition.x, _nudgeGuidePosition.y, _nudgeGuidePosition.z, _nudgeVoxel.s);
                renderNudgeGrid(_nudgeVoxel.x, _nudgeVoxel.y, _nudgeVoxel.z, _nudgeVoxel.s, _mouseVoxel.s);
                glPushMatrix();
                glTranslatef(_nudgeVoxel.x + _nudgeVoxel.s * 0.5f,
                    _nudgeVoxel.y + _nudgeVoxel.s * 0.5f,
                    _nudgeVoxel.z + _nudgeVoxel.s * 0.5f);
                glColor3ub(255, 255, 255);
                glLineWidth(4.0f);
                glutWireCube(_nudgeVoxel.s * CUBE_EXPANSION);
                glPopMatrix();
            } else {
                renderMouseVoxelGrid(_mouseVoxel.x, _mouseVoxel.y, _mouseVoxel.z, _mouseVoxel.s);
            }

            if (Menu::getInstance()->isOptionChecked(MenuOption::VoxelAddMode)) {
                // use a contrasting color so that we can see what we're doing
                glColor3ub(_mouseVoxel.red + 128, _mouseVoxel.green + 128, _mouseVoxel.blue + 128);
            } else {
                glColor3ub(_mouseVoxel.red, _mouseVoxel.green, _mouseVoxel.blue);
            }

            if (_nudgeStarted) {
                // render nudge guide cube
                glTranslatef(_nudgeGuidePosition.x + _nudgeVoxel.s*0.5f,
                    _nudgeGuidePosition.y + _nudgeVoxel.s*0.5f,
                    _nudgeGuidePosition.z + _nudgeVoxel.s*0.5f);
                glLineWidth(4.0f);
                glutWireCube(_nudgeVoxel.s * CUBE_EXPANSION);
            } else {
                glTranslatef(_mouseVoxel.x + _mouseVoxel.s*0.5f,
                    _mouseVoxel.y + _mouseVoxel.s*0.5f,
                    _mouseVoxel.z + _mouseVoxel.s*0.5f);
                glLineWidth(4.0f);
                glutWireCube(_mouseVoxel.s * CUBE_EXPANSION);
            }
            glLineWidth(1.0f);
            glPopMatrix();
            glEnable(GL_LIGHTING);
        }

        if (Menu::getInstance()->isOptionChecked(MenuOption::VoxelSelectMode) && _pasteMode && whichCamera.getMode() != CAMERA_MODE_MIRROR) {
            PerformanceWarning warn(Menu::getInstance()->isOptionChecked(MenuOption::PipelineWarnings),
                "Application::displaySide() ... PASTE Preview...");

            glPushMatrix();
            glTranslatef(_mouseVoxel.x * TREE_SCALE,
                         _mouseVoxel.y * TREE_SCALE,
                         _mouseVoxel.z * TREE_SCALE);
            glScalef(_mouseVoxel.s,
                     _mouseVoxel.s,
                     _mouseVoxel.s);

            _sharedVoxelSystem.render(true);
            glPopMatrix();
        }
    }

    _avatarManager.renderAvatars(whichCamera.getMode() == CAMERA_MODE_MIRROR, selfAvatarOnly);

    if (!selfAvatarOnly) {
        //  Render the world box
        if (whichCamera.getMode() != CAMERA_MODE_MIRROR && Menu::getInstance()->isOptionChecked(MenuOption::Stats)) {
            renderWorldBox();
        }

        // brad's frustum for debugging
        if (Menu::getInstance()->isOptionChecked(MenuOption::DisplayFrustum) && whichCamera.getMode() != CAMERA_MODE_MIRROR) {
            PerformanceWarning warn(Menu::getInstance()->isOptionChecked(MenuOption::PipelineWarnings),
                "Application::displaySide() ... renderViewFrustum...");
            renderViewFrustum(_viewFrustum);
        }

        // render voxel fades if they exist
        if (_voxelFades.size() > 0) {
            PerformanceWarning warn(Menu::getInstance()->isOptionChecked(MenuOption::PipelineWarnings),
                "Application::displaySide() ... voxel fades...");
            for(std::vector<VoxelFade>::iterator fade = _voxelFades.begin(); fade != _voxelFades.end();) {
                fade->render();
                if(fade->isDone()) {
                    fade = _voxelFades.erase(fade);
                } else {
                    ++fade;
                }
            }
        }

        // render transmitter pick ray, if non-empty
        if (_transmitterPickStart != _transmitterPickEnd) {
            PerformanceWarning warn(Menu::getInstance()->isOptionChecked(MenuOption::PipelineWarnings),
                "Application::displaySide() ... transmitter pick ray...");

            Glower glower;
            const float TRANSMITTER_PICK_COLOR[] = { 1.0f, 1.0f, 0.0f };
            glColor3fv(TRANSMITTER_PICK_COLOR);
            glLineWidth(3.0f);
            glBegin(GL_LINES);
            glVertex3f(_transmitterPickStart.x, _transmitterPickStart.y, _transmitterPickStart.z);
            glVertex3f(_transmitterPickEnd.x, _transmitterPickEnd.y, _transmitterPickEnd.z);
            glEnd();
            glLineWidth(1.0f);

            glPushMatrix();
            glTranslatef(_transmitterPickEnd.x, _transmitterPickEnd.y, _transmitterPickEnd.z);

            const float PICK_END_RADIUS = 0.025f;
            glutSolidSphere(PICK_END_RADIUS, 8, 8);

            glPopMatrix();
        }
        
        // give external parties a change to hook in
        emit renderingInWorldInterface();
    }
}

void Application::loadTranslatedViewMatrix(const glm::vec3& translation) {
    glLoadMatrixf((const GLfloat*)&_untranslatedViewMatrix);
    glTranslatef(translation.x + _viewMatrixTranslation.x, translation.y + _viewMatrixTranslation.y,
        translation.z + _viewMatrixTranslation.z);
}

void Application::computeOffAxisFrustum(float& left, float& right, float& bottom, float& top, float& nearVal,
    float& farVal, glm::vec4& nearClipPlane, glm::vec4& farClipPlane) const {

    _viewFrustum.computeOffAxisFrustum(left, right, bottom, top, nearVal, farVal, nearClipPlane, farClipPlane);
}

void Application::displayOverlay() {
    PerformanceWarning warn(Menu::getInstance()->isOptionChecked(MenuOption::PipelineWarnings), "Application::displayOverlay()");

    //  Render 2D overlay:  I/O level bar graphs and text
    glMatrixMode(GL_PROJECTION);
    glPushMatrix();
        glLoadIdentity();
        gluOrtho2D(0, _glWidget->width(), _glWidget->height(), 0);
        glDisable(GL_DEPTH_TEST);
        glDisable(GL_LIGHTING);

        //  Display a single screen-size quad to create an alpha blended 'collision' flash
        if (_audio.getCollisionFlashesScreen()) {
            float collisionSoundMagnitude = _audio.getCollisionSoundMagnitude();
            const float VISIBLE_COLLISION_SOUND_MAGNITUDE = 0.5f;
            if (collisionSoundMagnitude > VISIBLE_COLLISION_SOUND_MAGNITUDE) {
                    renderCollisionOverlay(_glWidget->width(), _glWidget->height(), _audio.getCollisionSoundMagnitude());
            }
        }

        if (Menu::getInstance()->isOptionChecked(MenuOption::Stats)) {
            displayStatsBackground(0x33333399, 0, _glWidget->height() - 68, 296, 68);
            _audio.render(_glWidget->width(), _glWidget->height());
            if (Menu::getInstance()->isOptionChecked(MenuOption::Oscilloscope)) {
                int oscilloscopeTop = Menu::getInstance()->isOptionChecked(MenuOption::Mirror) ? 130 : 25;
                _audioScope.render(25, oscilloscopeTop);
            }
        }

       //noiseTest(_glWidget->width(), _glWidget->height());

    if (Menu::getInstance()->isOptionChecked(MenuOption::HeadMouse)) {
        //  Display small target box at center or head mouse target that can also be used to measure LOD
        glColor3f(1.0, 1.0, 1.0);
        glDisable(GL_LINE_SMOOTH);
        const int PIXEL_BOX = 16;
        glBegin(GL_LINES);
        glVertex2f(_headMouseX - PIXEL_BOX/2, _headMouseY);
        glVertex2f(_headMouseX + PIXEL_BOX/2, _headMouseY);
        glVertex2f(_headMouseX, _headMouseY - PIXEL_BOX/2);
        glVertex2f(_headMouseX, _headMouseY + PIXEL_BOX/2);
        glEnd();
        glEnable(GL_LINE_SMOOTH);
        glColor3f(1.f, 0.f, 0.f);
        glPointSize(3.0f);
        glDisable(GL_POINT_SMOOTH);
        glBegin(GL_POINTS);
        glVertex2f(_headMouseX - 1, _headMouseY + 1);
        glEnd();
        //  If Faceshift is active, show eye pitch and yaw as separate pointer
        if (_faceshift.isActive()) {
            const float EYE_TARGET_PIXELS_PER_DEGREE = 40.0;
            int eyeTargetX = (_glWidget->width() / 2) -  _faceshift.getEstimatedEyeYaw() * EYE_TARGET_PIXELS_PER_DEGREE;
            int eyeTargetY = (_glWidget->height() / 2) -  _faceshift.getEstimatedEyePitch() * EYE_TARGET_PIXELS_PER_DEGREE;

            glColor3f(0.0, 1.0, 1.0);
            glDisable(GL_LINE_SMOOTH);
            glBegin(GL_LINES);
            glVertex2f(eyeTargetX - PIXEL_BOX/2, eyeTargetY);
            glVertex2f(eyeTargetX + PIXEL_BOX/2, eyeTargetY);
            glVertex2f(eyeTargetX, eyeTargetY - PIXEL_BOX/2);
            glVertex2f(eyeTargetX, eyeTargetY + PIXEL_BOX/2);
            glEnd();

        }
    }

    //  Show hand transmitter data if detected
    if (_myTransmitter.isConnected()) {
        _myTransmitter.renderLevels(_glWidget->width(), _glWidget->height());
    }
    //  Display stats and log text onscreen
    glLineWidth(1.0f);
    glPointSize(1.0f);

    if (Menu::getInstance()->isOptionChecked(MenuOption::Stats)) {
        //  Onscreen text about position, servers, etc
        displayStats();
        //  Bandwidth meter
        if (Menu::getInstance()->isOptionChecked(MenuOption::Bandwidth)) {
            displayStatsBackground(0x33333399, _glWidget->width() - 296, _glWidget->height() - 68, 296, 68);
            _bandwidthMeter.render(_glWidget->width(), _glWidget->height());
        }
<<<<<<< HEAD
=======
        //  Stats at upper right of screen about who domain server is telling us about
        glPointSize(1.0f);
        char nodes[100];

        int totalAvatars = _avatarManager.size();
        int totalServers = NodeList::getInstance()->size();

        sprintf(nodes, "Servers: %d, Avatars: %d\n", totalServers, totalAvatars);
        drawtext(_glWidget->width() - 150, 20, 0.10f, 0, 1.0f, 0, nodes, 1, 0, 0);
>>>>>>> ea681f0d
    }

    // testing rendering coverage map
    if (Menu::getInstance()->isOptionChecked(MenuOption::CoverageMapV2)) {
        renderCoverageMapV2();
    }

    if (Menu::getInstance()->isOptionChecked(MenuOption::CoverageMap)) {
        renderCoverageMap();
    }

    //  Show chat entry field
    if (_chatEntryOn) {
        _chatEntry.render(_glWidget->width(), _glWidget->height());
    }

    //  Show on-screen msec timer
    if (Menu::getInstance()->isOptionChecked(MenuOption::FrameTimer)) {
        char frameTimer[10];
        uint64_t mSecsNow = floor(usecTimestampNow() / 1000.0 + 0.5);
        sprintf(frameTimer, "%d\n", (int)(mSecsNow % 1000));
        int timerBottom = 
            (Menu::getInstance()->isOptionChecked(MenuOption::Stats) && 
            Menu::getInstance()->isOptionChecked(MenuOption::Bandwidth))
                ? 80 : 20;
        drawtext(_glWidget->width() - 100, _glWidget->height() - timerBottom, 0.30f, 0, 1.0f, 0, frameTimer, 0, 0, 0);
        drawtext(_glWidget->width() - 102, _glWidget->height() - timerBottom - 2, 0.30f, 0, 1.0f, 0, frameTimer, 1, 1, 1);
    }

    _palette.render(_glWidget->width(), _glWidget->height());

    QAction* paintColorAction = NULL;
    if (Menu::getInstance()->isOptionChecked(MenuOption::VoxelGetColorMode)
        && (paintColorAction = Menu::getInstance()->getActionForOption(MenuOption::VoxelPaintColor))->data().value<QColor>()
            != _swatch.getColor()) {
        QColor color = paintColorAction->data().value<QColor>();
        TextRenderer textRenderer(SANS_FONT_FAMILY, 11, 50);
        const char line1[] = "Assign this color to a swatch";
        const char line2[] = "by choosing a key from 1 to 8.";

        int left = (_glWidget->width() - POPUP_WIDTH - 2 * POPUP_MARGIN) / 2;
        int top = _glWidget->height() / 40;

        glBegin(GL_POLYGON);
        glColor3f(0.0f, 0.0f, 0.0f);
        for (double a = M_PI; a < 1.5f * M_PI; a += POPUP_STEP) {
            glVertex2f(left + POPUP_MARGIN * cos(a)              , top + POPUP_MARGIN * sin(a));
        }
        for (double a = 1.5f * M_PI; a < 2.0f * M_PI; a += POPUP_STEP) {
            glVertex2f(left + POPUP_WIDTH + POPUP_MARGIN * cos(a), top + POPUP_MARGIN * sin(a));
        }
        for (double a = 0.0f; a < 0.5f * M_PI; a += POPUP_STEP) {
            glVertex2f(left + POPUP_WIDTH + POPUP_MARGIN * cos(a), top + POPUP_HEIGHT + POPUP_MARGIN * sin(a));
        }
        for (double a = 0.5f * M_PI; a < 1.0f * M_PI; a += POPUP_STEP) {
            glVertex2f(left + POPUP_MARGIN * cos(a)              , top + POPUP_HEIGHT + POPUP_MARGIN * sin(a));
        }
        glEnd();

        glBegin(GL_QUADS);
        glColor3f(color.redF(),
                  color.greenF(),
                  color.blueF());
        glVertex2f(left               , top);
        glVertex2f(left + SWATCH_WIDTH, top);
        glVertex2f(left + SWATCH_WIDTH, top + SWATCH_HEIGHT);
        glVertex2f(left               , top + SWATCH_HEIGHT);
        glEnd();

        glColor3f(1.0f, 1.0f, 1.0f);
        textRenderer.draw(left + SWATCH_WIDTH + POPUP_MARGIN, top + FIRST_LINE_OFFSET , line1);
        textRenderer.draw(left + SWATCH_WIDTH + POPUP_MARGIN, top + SECOND_LINE_OFFSET, line2);
    }
    else {
        _swatch.checkColor();
    }

    if (_pieMenu.isDisplayed()) {
        _pieMenu.render();
    }

    glPopMatrix();
}

// translucent background box that makes stats more readable
void Application::displayStatsBackground(unsigned int rgba, int x, int y, int width, int height) {
    glBegin(GL_QUADS);
    glColor4f(((rgba >> 24) & 0xff) / 255.0f,
              ((rgba >> 16) & 0xff) / 255.0f, 
              ((rgba >> 8) & 0xff)  / 255.0f,
              (rgba & 0xff) / 255.0f);
    glVertex3f(x, y, 0);
    glVertex3f(x + width, y, 0);
    glVertex3f(x + width, y + height, 0);
    glVertex3f(x , y + height, 0);
    glEnd();
    glColor4f(1, 1, 1, 1); 
}

// display expanded or contracted stats
void Application::displayStats() {
    unsigned int backgroundColor = 0x33333399;
    int verticalOffset = 0, horizontalOffset = 0, lines = 0;
    bool mirrorEnabled = Menu::getInstance()->isOptionChecked(MenuOption::Mirror);

    QLocale locale(QLocale::English);
    std::stringstream voxelStats;

    glPointSize(1.0f);

    int totalAvatars = 0, totalServers = 0;
    foreach (const SharedNodePointer& node, NodeList::getInstance()->getNodeHash()) {
        node->getType() == NODE_TYPE_AGENT ? totalAvatars++ : totalServers++;
    }

    if (mirrorEnabled) {
        horizontalOffset += MIRROR_VIEW_WIDTH + MIRROR_VIEW_LEFT_PADDING * 2;
    }

    lines = _statsExpanded ? 5 : 3;
    displayStatsBackground(backgroundColor, horizontalOffset, 0, 165, lines * STATS_PELS_PER_LINE + 10);
    horizontalOffset += 5;

    char serverNodes[30];
    sprintf(serverNodes, "Servers: %d", totalServers);
    char avatarNodes[30];
    sprintf(avatarNodes, "Avatars: %d", totalAvatars);
    char framesPerSecond[30];
    sprintf(framesPerSecond, "Framerate: %3.0f FPS", _fps);

    verticalOffset += STATS_PELS_PER_LINE;
    drawtext(horizontalOffset, verticalOffset, 0.10f, 0, 1.0f, 2, serverNodes, .93f, .93f, .93f);
    verticalOffset += STATS_PELS_PER_LINE;
    drawtext(horizontalOffset, verticalOffset, 0.10f, 0, 1.0f, 2, avatarNodes, .93f, .93f, .93f);
    verticalOffset += STATS_PELS_PER_LINE;
    drawtext(horizontalOffset, verticalOffset, 0.10f, 0, 1.0, 2, framesPerSecond, .93f, .93f, .93f);

    if (_statsExpanded) {
        char packetsPerSecond[30];
        sprintf(packetsPerSecond, "Pkts/sec: %d", _packetsPerSecond);
        char averageMegabitsPerSecond[30];
        sprintf(averageMegabitsPerSecond, "Avg Mbps: %3.2f", (float)_bytesPerSecond * 8.f / 1000000.f);        

        verticalOffset += STATS_PELS_PER_LINE;
        drawtext(horizontalOffset, verticalOffset, 0.10f, 0, 1.0, 2, packetsPerSecond, .93f, .93f, .93f);
        verticalOffset += STATS_PELS_PER_LINE;
        drawtext(horizontalOffset, verticalOffset, 0.10f, 0, 1.0, 2, averageMegabitsPerSecond, .93f, .93f, .93f);
    }

    verticalOffset = 0;
    horizontalOffset += 161;

    if (Menu::getInstance()->isOptionChecked(MenuOption::TestPing)) {
        int pingAudio = 0, pingAvatar = 0, pingVoxel = 0, pingVoxelMax = 0;

        NodeList* nodeList = NodeList::getInstance();
        SharedNodePointer audioMixerNode = nodeList->soloNodeOfType(NODE_TYPE_AUDIO_MIXER);
        SharedNodePointer avatarMixerNode = nodeList->soloNodeOfType(NODE_TYPE_AVATAR_MIXER);

        pingAudio = audioMixerNode ? audioMixerNode->getPingMs() : 0;
        pingAvatar = avatarMixerNode ? avatarMixerNode->getPingMs() : 0;

        // Now handle voxel servers, since there could be more than one, we average their ping times
        unsigned long totalPingVoxel = 0;
        int voxelServerCount = 0;

        foreach (const SharedNodePointer& node, nodeList->getNodeHash()) {
            if (node->getType() == NODE_TYPE_VOXEL_SERVER) {
                totalPingVoxel += node->getPingMs();
                voxelServerCount++;
                if (pingVoxelMax < node->getPingMs()) {
                    pingVoxelMax = node->getPingMs();
                }
            }
        }

        if (voxelServerCount) {
            pingVoxel = totalPingVoxel/voxelServerCount;
        }

        lines = _statsExpanded ? 4 : 3;
        displayStatsBackground(backgroundColor, horizontalOffset, 0, 175, lines * STATS_PELS_PER_LINE + 10);
        horizontalOffset += 5;

        char audioPing[30];
        sprintf(audioPing, "Audio ping: %d", pingAudio);
        char avatarPing[30];
        sprintf(avatarPing, "Avatar ping: %d", pingAvatar);
        char voxelAvgPing[30];
        sprintf(voxelAvgPing, "Voxel avg ping: %d", pingVoxel);

        verticalOffset += STATS_PELS_PER_LINE;
        drawtext(horizontalOffset, verticalOffset, 0.10f, 0, 1.0, 2, audioPing, .93f, .93f, .93f);
        verticalOffset += STATS_PELS_PER_LINE;
        drawtext(horizontalOffset, verticalOffset, 0.10f, 0, 1.0, 2, avatarPing, .93f, .93f, .93f);
        verticalOffset += STATS_PELS_PER_LINE;
        drawtext(horizontalOffset, verticalOffset, 0.10f, 0, 1.0, 2, voxelAvgPing, .93f, .93f, .93f);

        if (_statsExpanded) {
            char voxelMaxPing[30];
            sprintf(voxelMaxPing, "Voxel max ping: %d", pingVoxelMax);

            verticalOffset += STATS_PELS_PER_LINE;
            drawtext(horizontalOffset, verticalOffset, 0.10f, 0, 1.0, 2, voxelMaxPing, .93f, .93f, .93f);
        }

        verticalOffset = 0;
        horizontalOffset += 171;
    }

    glm::vec3 avatarPos = _myAvatar.getPosition();

    lines = _statsExpanded ? 4 : 3;
    displayStatsBackground(backgroundColor, horizontalOffset, 0, _glWidget->width() - (mirrorEnabled ? 301 : 411) - horizontalOffset, lines * STATS_PELS_PER_LINE + 10);
    horizontalOffset += 5;

    char avatarPosition[200];
    if (mirrorEnabled) {
        // shorthand formatting
        sprintf(avatarPosition, "Pos: %.0f,%.0f,%.0f", avatarPos.x, avatarPos.y, avatarPos.z);
    } else {
        // longhand way
        sprintf(avatarPosition, "Position: %.3f, %.3f, %.3f", avatarPos.x, avatarPos.y, avatarPos.z);
    }    
    char avatarVelocity[30];
    sprintf(avatarVelocity, "Velocity: %.1f", glm::length(_myAvatar.getVelocity()));
    char avatarBodyYaw[30];
    sprintf(avatarBodyYaw, "Yaw: %.2f", _myAvatar.getBodyYaw());
    char avatarMixerStats[200];

    verticalOffset += STATS_PELS_PER_LINE;
    drawtext(horizontalOffset, verticalOffset, 0.10f, 0, 1.0, 2, avatarPosition, .93f, .93f, .93f);
    verticalOffset += STATS_PELS_PER_LINE;
    drawtext(horizontalOffset, verticalOffset, 0.10f, 0, 1.0, 2, avatarVelocity, .93f, .93f, .93f);
    verticalOffset += STATS_PELS_PER_LINE;
    drawtext(horizontalOffset, verticalOffset, 0.10f, 0, 1.0, 2, avatarBodyYaw, .93f, .93f, .93f);

    if (_statsExpanded) {
        SharedNodePointer avatarMixer = NodeList::getInstance()->soloNodeOfType(NODE_TYPE_AVATAR_MIXER);
        if (avatarMixer) {
            sprintf(avatarMixerStats, "Avatar Mixer: %.f kbps, %.f pps",
                    roundf(avatarMixer->getAverageKilobitsPerSecond()),
                    roundf(avatarMixer->getAveragePacketsPerSecond()));
        } else {
            sprintf(avatarMixerStats, "No Avatar Mixer");
        }

        verticalOffset += STATS_PELS_PER_LINE;
        drawtext(horizontalOffset, verticalOffset, 0.10f, 0, 1.0, 2, avatarMixerStats, .93f, .93f, .93f);
    }

    verticalOffset = 0;
    horizontalOffset = _glWidget->width() - (mirrorEnabled ? 300 : 410);

    lines = _statsExpanded ? 11 : 3;
    displayStatsBackground(backgroundColor, horizontalOffset, 0, _glWidget->width() - horizontalOffset, lines * STATS_PELS_PER_LINE + 10);
    horizontalOffset += 5;

    if (_statsExpanded) {
        // Local Voxel Memory Usage
        voxelStats.str("");
        voxelStats << "Voxels Memory Nodes: " << VoxelTreeElement::getTotalMemoryUsage() / 1000000.f << "MB";
        verticalOffset += STATS_PELS_PER_LINE;
        drawtext(horizontalOffset, verticalOffset, 0.10f, 0, 1.0, 2, (char*)voxelStats.str().c_str(), .93f, .93f, .93f);

        voxelStats.str("");
        voxelStats << 
                "Geometry RAM: " << _voxels.getVoxelMemoryUsageRAM() / 1000000.f << "MB / " <<
                "VBO: " << _voxels.getVoxelMemoryUsageVBO() / 1000000.f << "MB" <<
                _voxels.hasVoxelMemoryUsageGPU() 
                    ? voxelStats << " / GPU: " << _voxels.getVoxelMemoryUsageGPU() / 1000000.f << "MB"
                    : "";
        verticalOffset += STATS_PELS_PER_LINE;
        drawtext(horizontalOffset, verticalOffset, 0.10f, 0, 1.0, 2, (char*)voxelStats.str().c_str(), .93f, .93f, .93f);

        // Voxel Rendering
        voxelStats.str("");
        voxelStats.precision(4);
        voxelStats << "Voxel Rendering Slots Max: " << _voxels.getMaxVoxels() / 1000.f << "K";
        verticalOffset += STATS_PELS_PER_LINE;
        drawtext(horizontalOffset, verticalOffset, 0.10f, 0, 1.0, 2, (char*)voxelStats.str().c_str(), .93f, .93f, .93f);        
    }

    voxelStats.str("");
    voxelStats.precision(4);
    voxelStats << "Drawn: " << _voxels.getVoxelsWritten() / 1000.f << "K " <<
        "Abandoned: " << _voxels.getAbandonedVoxels() / 1000.f << "K ";
    verticalOffset += STATS_PELS_PER_LINE;
    drawtext(horizontalOffset, verticalOffset, 0.10f, 0, 1.0, 2, (char*)voxelStats.str().c_str(), .93f, .93f, .93f);

    // iterate all the current voxel stats, and list their sending modes, and total voxel counts
    std::stringstream sendingMode("");
    sendingMode << "Octree Sending Mode: [";
    int serverCount = 0;
    int movingServerCount = 0;
    unsigned long totalNodes = 0;
    unsigned long totalInternal = 0;
    unsigned long totalLeaves = 0;
    for(NodeToVoxelSceneStatsIterator i = _octreeServerSceneStats.begin(); i != _octreeServerSceneStats.end(); i++) {
        //const QUuid& uuid = i->first;
        VoxelSceneStats& stats = i->second;
        serverCount++;
        if (_statsExpanded) {
            if (serverCount > 1) {
                sendingMode << ",";
            }
            if (stats.isMoving()) {
                sendingMode << "M";
                movingServerCount++;
            } else {
                sendingMode << "S";
            }
        }

        // calculate server node totals
        totalNodes += stats.getTotalElements();
        if (_statsExpanded) {
            totalInternal += stats.getTotalInternal();
            totalLeaves += stats.getTotalLeaves();                
        }
    }
    if (_statsExpanded) {
        if (serverCount == 0) {
            sendingMode << "---";
        }
        sendingMode << "] " << serverCount << " servers";
        if (movingServerCount > 0) {
            sendingMode << " <SCENE NOT STABLE>";
        } else {
            sendingMode << " <SCENE STABLE>";
        }
        verticalOffset += STATS_PELS_PER_LINE;
        drawtext(horizontalOffset, verticalOffset, 0.10f, 0, 1.0, 2, (char*)sendingMode.str().c_str(), .93f, .93f, .93f);
    }

    // Incoming packets
    int voxelPacketsToProcess = _voxelProcessor.packetsToProcessCount();
    if (_statsExpanded) {
        voxelStats.str("");
        QString packetsString = locale.toString((int)voxelPacketsToProcess);
        QString maxString = locale.toString((int)_recentMaxPackets);
        voxelStats << "Voxel Packets to Process: " << packetsString.toLocal8Bit().constData()
                    << " [Recent Max: " << maxString.toLocal8Bit().constData() << "]";        
        verticalOffset += STATS_PELS_PER_LINE;
        drawtext(horizontalOffset, verticalOffset, 0.10f, 0, 1.0, 2, (char*)voxelStats.str().c_str(), .93f, .93f, .93f);
    }

    if (_resetRecentMaxPacketsSoon && voxelPacketsToProcess > 0) {
        _recentMaxPackets = 0;
        _resetRecentMaxPacketsSoon = false;
    }
    if (voxelPacketsToProcess == 0) {
        _resetRecentMaxPacketsSoon = true;
    } else {
        if (voxelPacketsToProcess > _recentMaxPackets) {
            _recentMaxPackets = voxelPacketsToProcess;
        }
    }

    verticalOffset += (_statsExpanded ? STATS_PELS_PER_LINE : 0);

    QString serversTotalString = locale.toString((uint)totalNodes); // consider adding: .rightJustified(10, ' ');

    // Server Voxels
    voxelStats.str("");
    voxelStats << "Server voxels: " << serversTotalString.toLocal8Bit().constData();
    verticalOffset += STATS_PELS_PER_LINE;
    drawtext(horizontalOffset, verticalOffset, 0.10f, 0, 1.0, 2, (char*)voxelStats.str().c_str(), .93f, .93f, .93f);

    if (_statsExpanded) {
        QString serversInternalString = locale.toString((uint)totalInternal);
        QString serversLeavesString = locale.toString((uint)totalLeaves);

        voxelStats.str("");
        voxelStats <<
            "Internal: " << serversInternalString.toLocal8Bit().constData() << "  " <<
            "Leaves: " << serversLeavesString.toLocal8Bit().constData() << "";
        verticalOffset += STATS_PELS_PER_LINE;
        drawtext(horizontalOffset, verticalOffset, 0.10f, 0, 1.0, 2, (char*)voxelStats.str().c_str(), .93f, .93f, .93f);        
    }

    unsigned long localTotal = VoxelTreeElement::getNodeCount();
    QString localTotalString = locale.toString((uint)localTotal); // consider adding: .rightJustified(10, ' ');

    // Local Voxels
    voxelStats.str("");
    voxelStats << "Local voxels: " << localTotalString.toLocal8Bit().constData();
    verticalOffset += STATS_PELS_PER_LINE;
    drawtext(horizontalOffset, verticalOffset, 0.10f, 0, 1.0, 2, (char*)voxelStats.str().c_str(), .93f, .93f, .93f);

    if (_statsExpanded) {
        unsigned long localInternal = VoxelTreeElement::getInternalNodeCount();
        unsigned long localLeaves = VoxelTreeElement::getLeafNodeCount();
        QString localInternalString = locale.toString((uint)localInternal);
        QString localLeavesString = locale.toString((uint)localLeaves);

        voxelStats.str("");
        voxelStats <<
            "Internal: " << localInternalString.toLocal8Bit().constData() << "  " <<
            "Leaves: " << localLeavesString.toLocal8Bit().constData() << "";
        verticalOffset += STATS_PELS_PER_LINE;
        drawtext(horizontalOffset, verticalOffset, 0.10f, 0, 1.0, 2, (char*)voxelStats.str().c_str(), .93f, .93f, .93f);
    }
}

// called on mouse click release
// check for clicks over stats  in order to expand or contract them
void Application::checkStatsClick() {
    if (0 != glm::compMax(glm::abs(glm::ivec2(_mouseX - _mouseDragStartedX, _mouseY - _mouseDragStartedY)))) {
        // not worried about dragging on stats
        return;
    }

    int statsHeight = 0, statsWidth = 0, statsX = 0, statsY = 0, lines = 0;

    if (Menu::getInstance()->isOptionChecked(MenuOption::Mirror)) {
        statsX += MIRROR_VIEW_WIDTH;
    }

    // top-left stats click
    lines = _statsExpanded ? 5 : 3;
    statsHeight = lines * STATS_PELS_PER_LINE + 10;
    statsWidth = 165;
    if (_mouseX > statsX && _mouseX < statsX + statsWidth  && _mouseY > statsY && _mouseY < statsY + statsHeight) {
        toggleStatsExpanded();
        return;
    }

    // ping stats click
    lines = _statsExpanded ? 4 : 3;
    statsX += statsWidth;
    statsHeight = lines * STATS_PELS_PER_LINE + 10;
    statsWidth = 175;
    if (_mouseX > statsX && _mouseX < statsX + statsWidth  && _mouseY > statsY && _mouseY < statsY + statsHeight) {
        toggleStatsExpanded();
        return;
    }

    // top-center stats panel click
    lines = _statsExpanded ? 4 : 3;
    statsX += statsWidth;
    statsHeight = lines * STATS_PELS_PER_LINE + 10;
    statsWidth = _glWidget->width() - 411 - statsX;
    if (_mouseX > statsX && _mouseX < statsX + statsWidth  && _mouseY > statsY && _mouseY < statsY + statsHeight) {
        toggleStatsExpanded();
        return;
    }

    // top-right stats click
    lines = _statsExpanded ? 11 : 3;
    statsX = _glWidget->width() - 410;
    statsHeight = lines * STATS_PELS_PER_LINE + 10;
    statsWidth = _glWidget->width() - statsX;
    if (_mouseX > statsX && _mouseX < statsX + statsWidth  && _mouseY > statsY && _mouseY < statsY + statsHeight) {
        toggleStatsExpanded();
        return;
    }
}

void Application::toggleStatsExpanded() {
    _statsExpanded = !_statsExpanded;
}

void Application::renderThrustAtVoxel(const glm::vec3& thrust) {
    if (_mousePressed) {
        glColor3f(1, 0, 0);
        glLineWidth(2.0f);
        glBegin(GL_LINES);
        glm::vec3 voxelTouched = getMouseVoxelWorldCoordinates(_mouseVoxelDragging);
        glVertex3f(voxelTouched.x, voxelTouched.y, voxelTouched.z);
        glVertex3f(voxelTouched.x + thrust.x, voxelTouched.y + thrust.y, voxelTouched.z + thrust.z);
        glEnd();
    }
}


glm::vec2 Application::getScaledScreenPoint(glm::vec2 projectedPoint) {
    float horizontalScale = _glWidget->width() / 2.0f;
    float verticalScale   = _glWidget->height() / 2.0f;

    // -1,-1 is 0,windowHeight
    // 1,1 is windowWidth,0

    // -1,1                    1,1
    // +-----------------------+
    // |           |           |
    // |           |           |
    // | -1,0      |           |
    // |-----------+-----------|
    // |          0,0          |
    // |           |           |
    // |           |           |
    // |           |           |
    // +-----------------------+
    // -1,-1                   1,-1

    glm::vec2 screenPoint((projectedPoint.x + 1.0) * horizontalScale,
        ((projectedPoint.y + 1.0) * -verticalScale) + _glWidget->height());

    return screenPoint;
}

// render the coverage map on screen
void Application::renderCoverageMapV2() {
    glDisable(GL_LIGHTING);
    glLineWidth(2.0);
    glBegin(GL_LINES);
    glColor3f(0,1,1);

    renderCoverageMapsV2Recursively(&_voxels.myCoverageMapV2);

    glEnd();
    glEnable(GL_LIGHTING);
}

void Application::renderCoverageMapsV2Recursively(CoverageMapV2* map) {
    // render ourselves...
    if (map->isCovered()) {
        BoundingBox box = map->getBoundingBox();

        glm::vec2 firstPoint = getScaledScreenPoint(box.getVertex(0));
        glm::vec2 lastPoint(firstPoint);

        for (int i = 1; i < box.getVertexCount(); i++) {
            glm::vec2 thisPoint = getScaledScreenPoint(box.getVertex(i));

            glVertex2f(lastPoint.x, lastPoint.y);
            glVertex2f(thisPoint.x, thisPoint.y);
            lastPoint = thisPoint;
        }

        glVertex2f(lastPoint.x, lastPoint.y);
        glVertex2f(firstPoint.x, firstPoint.y);
    } else {
        // iterate our children and call render on them.
        for (int i = 0; i < CoverageMapV2::NUMBER_OF_CHILDREN; i++) {
            CoverageMapV2* childMap = map->getChild(i);
            if (childMap) {
                renderCoverageMapsV2Recursively(childMap);
            }
        }
    }
}

// render the coverage map on screen
void Application::renderCoverageMap() {

    glDisable(GL_LIGHTING);
    glLineWidth(2.0);
    glBegin(GL_LINES);
    glColor3f(0,0,1);

    renderCoverageMapsRecursively(&_voxels.myCoverageMap);

    glEnd();
    glEnable(GL_LIGHTING);
}

void Application::renderCoverageMapsRecursively(CoverageMap* map) {
    for (int i = 0; i < map->getPolygonCount(); i++) {

        OctreeProjectedPolygon* polygon = map->getPolygon(i);

        if (polygon->getProjectionType()        == (PROJECTION_RIGHT | PROJECTION_NEAR | PROJECTION_BOTTOM)) {
            glColor3f(.5,0,0); // dark red
        } else if (polygon->getProjectionType() == (PROJECTION_NEAR | PROJECTION_RIGHT)) {
            glColor3f(.5,.5,0); // dark yellow
        } else if (polygon->getProjectionType() == (PROJECTION_NEAR | PROJECTION_LEFT)) {
            glColor3f(.5,.5,.5); // gray
        } else if (polygon->getProjectionType() == (PROJECTION_NEAR | PROJECTION_LEFT | PROJECTION_BOTTOM)) {
            glColor3f(.5,0,.5); // dark magenta
        } else if (polygon->getProjectionType() == (PROJECTION_NEAR | PROJECTION_BOTTOM)) {
            glColor3f(.75,0,0); // red
        } else if (polygon->getProjectionType() == (PROJECTION_NEAR | PROJECTION_TOP)) {
            glColor3f(1,0,1); // magenta
        } else if (polygon->getProjectionType() == (PROJECTION_NEAR | PROJECTION_LEFT | PROJECTION_TOP)) {
            glColor3f(0,0,1); // Blue
        } else if (polygon->getProjectionType() == (PROJECTION_NEAR | PROJECTION_RIGHT | PROJECTION_TOP)) {
            glColor3f(0,1,0); // green
        } else if (polygon->getProjectionType() == (PROJECTION_NEAR)) {
            glColor3f(1,1,0); // yellow
        } else if (polygon->getProjectionType() == (PROJECTION_FAR | PROJECTION_RIGHT | PROJECTION_BOTTOM)) {
            glColor3f(0,.5,.5); // dark cyan
        } else {
            glColor3f(1,0,0);
        }

        glm::vec2 firstPoint = getScaledScreenPoint(polygon->getVertex(0));
        glm::vec2 lastPoint(firstPoint);

        for (int i = 1; i < polygon->getVertexCount(); i++) {
            glm::vec2 thisPoint = getScaledScreenPoint(polygon->getVertex(i));

            glVertex2f(lastPoint.x, lastPoint.y);
            glVertex2f(thisPoint.x, thisPoint.y);
            lastPoint = thisPoint;
        }

        glVertex2f(lastPoint.x, lastPoint.y);
        glVertex2f(firstPoint.x, firstPoint.y);
    }

    // iterate our children and call render on them.
    for (int i = 0; i < CoverageMapV2::NUMBER_OF_CHILDREN; i++) {
        CoverageMap* childMap = map->getChild(i);
        if (childMap) {
            renderCoverageMapsRecursively(childMap);
        }
    }
}

// renderViewFrustum()
//
// Description: this will render the view frustum bounds for EITHER the head
//                 or the "myCamera".
//
// Frustum rendering mode. For debug purposes, we allow drawing the frustum in a couple of different ways.
// We can draw it with each of these parts:
//    * Origin Direction/Up/Right vectors - these will be drawn at the point of the camera
//    * Near plane - this plane is drawn very close to the origin point.
//    * Right/Left planes - these two planes are drawn between the near and far planes.
//    * Far plane - the plane is drawn in the distance.
// Modes - the following modes, will draw the following parts.
//    * All - draws all the parts listed above
//    * Planes - draws the planes but not the origin vectors
//    * Origin Vectors - draws the origin vectors ONLY
//    * Near Plane - draws only the near plane
//    * Far Plane - draws only the far plane
void Application::renderViewFrustum(ViewFrustum& viewFrustum) {
    // Load it with the latest details!
    loadViewFrustum(_myCamera, viewFrustum);

    glm::vec3 position  = viewFrustum.getOffsetPosition();
    glm::vec3 direction = viewFrustum.getOffsetDirection();
    glm::vec3 up        = viewFrustum.getOffsetUp();
    glm::vec3 right     = viewFrustum.getOffsetRight();

    //  Get ready to draw some lines
    glDisable(GL_LIGHTING);
    glColor4f(1.0, 1.0, 1.0, 1.0);
    glLineWidth(1.0);
    glBegin(GL_LINES);

    if (Menu::getInstance()->getFrustumDrawMode() == FRUSTUM_DRAW_MODE_ALL
        || Menu::getInstance()->getFrustumDrawMode() == FRUSTUM_DRAW_MODE_VECTORS) {
        // Calculate the origin direction vectors
        glm::vec3 lookingAt      = position + (direction * 0.2f);
        glm::vec3 lookingAtUp    = position + (up * 0.2f);
        glm::vec3 lookingAtRight = position + (right * 0.2f);

        // Looking At = white
        glColor3f(1,1,1);
        glVertex3f(position.x, position.y, position.z);
        glVertex3f(lookingAt.x, lookingAt.y, lookingAt.z);

        // Looking At Up = purple
        glColor3f(1,0,1);
        glVertex3f(position.x, position.y, position.z);
        glVertex3f(lookingAtUp.x, lookingAtUp.y, lookingAtUp.z);

        // Looking At Right = cyan
        glColor3f(0,1,1);
        glVertex3f(position.x, position.y, position.z);
        glVertex3f(lookingAtRight.x, lookingAtRight.y, lookingAtRight.z);
    }

    if (Menu::getInstance()->getFrustumDrawMode() == FRUSTUM_DRAW_MODE_ALL
        || Menu::getInstance()->getFrustumDrawMode() == FRUSTUM_DRAW_MODE_PLANES
        || Menu::getInstance()->getFrustumDrawMode() == FRUSTUM_DRAW_MODE_NEAR_PLANE) {
        // Drawing the bounds of the frustum
        // viewFrustum.getNear plane - bottom edge
        glColor3f(1,0,0);
        glVertex3f(viewFrustum.getNearBottomLeft().x, viewFrustum.getNearBottomLeft().y, viewFrustum.getNearBottomLeft().z);
        glVertex3f(viewFrustum.getNearBottomRight().x, viewFrustum.getNearBottomRight().y, viewFrustum.getNearBottomRight().z);

        // viewFrustum.getNear plane - top edge
        glVertex3f(viewFrustum.getNearTopLeft().x, viewFrustum.getNearTopLeft().y, viewFrustum.getNearTopLeft().z);
        glVertex3f(viewFrustum.getNearTopRight().x, viewFrustum.getNearTopRight().y, viewFrustum.getNearTopRight().z);

        // viewFrustum.getNear plane - right edge
        glVertex3f(viewFrustum.getNearBottomRight().x, viewFrustum.getNearBottomRight().y, viewFrustum.getNearBottomRight().z);
        glVertex3f(viewFrustum.getNearTopRight().x, viewFrustum.getNearTopRight().y, viewFrustum.getNearTopRight().z);

        // viewFrustum.getNear plane - left edge
        glVertex3f(viewFrustum.getNearBottomLeft().x, viewFrustum.getNearBottomLeft().y, viewFrustum.getNearBottomLeft().z);
        glVertex3f(viewFrustum.getNearTopLeft().x, viewFrustum.getNearTopLeft().y, viewFrustum.getNearTopLeft().z);
    }

    if (Menu::getInstance()->getFrustumDrawMode() == FRUSTUM_DRAW_MODE_ALL
        || Menu::getInstance()->getFrustumDrawMode() == FRUSTUM_DRAW_MODE_PLANES
        || Menu::getInstance()->getFrustumDrawMode() == FRUSTUM_DRAW_MODE_FAR_PLANE) {
        // viewFrustum.getFar plane - bottom edge
        glColor3f(0,1,0);
        glVertex3f(viewFrustum.getFarBottomLeft().x, viewFrustum.getFarBottomLeft().y, viewFrustum.getFarBottomLeft().z);
        glVertex3f(viewFrustum.getFarBottomRight().x, viewFrustum.getFarBottomRight().y, viewFrustum.getFarBottomRight().z);

        // viewFrustum.getFar plane - top edge
        glVertex3f(viewFrustum.getFarTopLeft().x, viewFrustum.getFarTopLeft().y, viewFrustum.getFarTopLeft().z);
        glVertex3f(viewFrustum.getFarTopRight().x, viewFrustum.getFarTopRight().y, viewFrustum.getFarTopRight().z);

        // viewFrustum.getFar plane - right edge
        glVertex3f(viewFrustum.getFarBottomRight().x, viewFrustum.getFarBottomRight().y, viewFrustum.getFarBottomRight().z);
        glVertex3f(viewFrustum.getFarTopRight().x, viewFrustum.getFarTopRight().y, viewFrustum.getFarTopRight().z);

        // viewFrustum.getFar plane - left edge
        glVertex3f(viewFrustum.getFarBottomLeft().x, viewFrustum.getFarBottomLeft().y, viewFrustum.getFarBottomLeft().z);
        glVertex3f(viewFrustum.getFarTopLeft().x, viewFrustum.getFarTopLeft().y, viewFrustum.getFarTopLeft().z);
    }

    if (Menu::getInstance()->getFrustumDrawMode() == FRUSTUM_DRAW_MODE_ALL
        || Menu::getInstance()->getFrustumDrawMode() == FRUSTUM_DRAW_MODE_PLANES) {
        // RIGHT PLANE IS CYAN
        // right plane - bottom edge - viewFrustum.getNear to distant
        glColor3f(0,1,1);
        glVertex3f(viewFrustum.getNearBottomRight().x, viewFrustum.getNearBottomRight().y, viewFrustum.getNearBottomRight().z);
        glVertex3f(viewFrustum.getFarBottomRight().x, viewFrustum.getFarBottomRight().y, viewFrustum.getFarBottomRight().z);

        // right plane - top edge - viewFrustum.getNear to distant
        glVertex3f(viewFrustum.getNearTopRight().x, viewFrustum.getNearTopRight().y, viewFrustum.getNearTopRight().z);
        glVertex3f(viewFrustum.getFarTopRight().x, viewFrustum.getFarTopRight().y, viewFrustum.getFarTopRight().z);

        // LEFT PLANE IS BLUE
        // left plane - bottom edge - viewFrustum.getNear to distant
        glColor3f(0,0,1);
        glVertex3f(viewFrustum.getNearBottomLeft().x, viewFrustum.getNearBottomLeft().y, viewFrustum.getNearBottomLeft().z);
        glVertex3f(viewFrustum.getFarBottomLeft().x, viewFrustum.getFarBottomLeft().y, viewFrustum.getFarBottomLeft().z);

        // left plane - top edge - viewFrustum.getNear to distant
        glVertex3f(viewFrustum.getNearTopLeft().x, viewFrustum.getNearTopLeft().y, viewFrustum.getNearTopLeft().z);
        glVertex3f(viewFrustum.getFarTopLeft().x, viewFrustum.getFarTopLeft().y, viewFrustum.getFarTopLeft().z);

        // focal plane - bottom edge
        glColor3f(1.0f, 0.0f, 1.0f);
        float focalProportion = (viewFrustum.getFocalLength() - viewFrustum.getNearClip()) /
            (viewFrustum.getFarClip() - viewFrustum.getNearClip());
        glm::vec3 focalBottomLeft = glm::mix(viewFrustum.getNearBottomLeft(), viewFrustum.getFarBottomLeft(), focalProportion);
        glm::vec3 focalBottomRight = glm::mix(viewFrustum.getNearBottomRight(),
            viewFrustum.getFarBottomRight(), focalProportion);
        glVertex3f(focalBottomLeft.x, focalBottomLeft.y, focalBottomLeft.z);
        glVertex3f(focalBottomRight.x, focalBottomRight.y, focalBottomRight.z);

        // focal plane - top edge
        glm::vec3 focalTopLeft = glm::mix(viewFrustum.getNearTopLeft(), viewFrustum.getFarTopLeft(), focalProportion);
        glm::vec3 focalTopRight = glm::mix(viewFrustum.getNearTopRight(), viewFrustum.getFarTopRight(), focalProportion);
        glVertex3f(focalTopLeft.x, focalTopLeft.y, focalTopLeft.z);
        glVertex3f(focalTopRight.x, focalTopRight.y, focalTopRight.z);

        // focal plane - left edge
        glVertex3f(focalBottomLeft.x, focalBottomLeft.y, focalBottomLeft.z);
        glVertex3f(focalTopLeft.x, focalTopLeft.y, focalTopLeft.z);

        // focal plane - right edge
        glVertex3f(focalBottomRight.x, focalBottomRight.y, focalBottomRight.z);
        glVertex3f(focalTopRight.x, focalTopRight.y, focalTopRight.z);
    }
    glEnd();
    glEnable(GL_LIGHTING);

    if (Menu::getInstance()->getFrustumDrawMode() == FRUSTUM_DRAW_MODE_ALL
        || Menu::getInstance()->getFrustumDrawMode() == FRUSTUM_DRAW_MODE_KEYHOLE) {
        // Draw the keyhole
        float keyholeRadius = viewFrustum.getKeyholeRadius();
        if (keyholeRadius > 0.0f) {
            glPushMatrix();
            glColor4f(1, 1, 0, 1);
            glTranslatef(position.x, position.y, position.z); // where we actually want it!
            glutWireSphere(keyholeRadius, 20, 20);
            glPopMatrix();
        }
    }
}

bool Application::maybeEditVoxelUnderCursor() {
    if (Menu::getInstance()->isOptionChecked(MenuOption::VoxelAddMode)
        || Menu::getInstance()->isOptionChecked(MenuOption::VoxelColorMode)) {
        if (_mouseVoxel.s != 0) {
            makeVoxel(glm::vec3(_mouseVoxel.x * TREE_SCALE,
                      _mouseVoxel.y * TREE_SCALE,
                      _mouseVoxel.z * TREE_SCALE),
                      _mouseVoxel.s * TREE_SCALE,
                      _mouseVoxel.red,
                      _mouseVoxel.green,
                      _mouseVoxel.blue,
                      Menu::getInstance()->isOptionChecked(MenuOption::DestructiveAddVoxel));

            // remember the position for drag detection
            _justEditedVoxel = true;

        }
    } else if (Menu::getInstance()->isOptionChecked(MenuOption::VoxelDeleteMode)) {
        deleteVoxelUnderCursor();
        VoxelFade fade(VoxelFade::FADE_OUT, 1.0f, 1.0f, 1.0f);
        const float VOXEL_BOUNDS_ADJUST = 0.01f;
        float slightlyBigger = _mouseVoxel.s * VOXEL_BOUNDS_ADJUST;
        fade.voxelDetails.x = _mouseVoxel.x - slightlyBigger;
        fade.voxelDetails.y = _mouseVoxel.y - slightlyBigger;
        fade.voxelDetails.z = _mouseVoxel.z - slightlyBigger;
        fade.voxelDetails.s = _mouseVoxel.s + slightlyBigger + slightlyBigger;
        _voxelFades.push_back(fade);

    } else if (Menu::getInstance()->isOptionChecked(MenuOption::VoxelGetColorMode)) {
        eyedropperVoxelUnderCursor();
    } else {
        return false;
    }

    return true;
}

void Application::deleteVoxelUnderCursor() {
    if (_mouseVoxel.s != 0) {
        // sending delete to the server is sufficient, server will send new version so we see updates soon enough
        _voxelEditSender.sendVoxelEditMessage(PACKET_TYPE_VOXEL_ERASE, _mouseVoxel);

        // delete it locally to see the effect immediately (and in case no voxel server is present)
        _voxels.deleteVoxelAt(_mouseVoxel.x, _mouseVoxel.y, _mouseVoxel.z, _mouseVoxel.s);

    }
    // remember the position for drag detection
    _justEditedVoxel = true;
}

void Application::eyedropperVoxelUnderCursor() {
    VoxelTreeElement* selectedNode = _voxels.getVoxelAt(_mouseVoxel.x, _mouseVoxel.y, _mouseVoxel.z, _mouseVoxel.s);
    if (selectedNode && selectedNode->isColored()) {
        QColor selectedColor(selectedNode->getColor()[RED_INDEX],
                             selectedNode->getColor()[GREEN_INDEX],
                             selectedNode->getColor()[BLUE_INDEX]);

        if (selectedColor.isValid()) {
            QAction* voxelPaintColorAction = Menu::getInstance()->getActionForOption(MenuOption::VoxelPaintColor);
            voxelPaintColorAction->setData(selectedColor);
            voxelPaintColorAction->setIcon(Swatch::createIcon(selectedColor));
        }
    }
}

void Application::resetSensors() {
    _headMouseX = _mouseX = _glWidget->width() / 2;
    _headMouseY = _mouseY = _glWidget->height() / 2;

    _faceshift.reset();

    if (OculusManager::isConnected()) {
        OculusManager::reset();
    }

    QCursor::setPos(_headMouseX, _headMouseY);
    _myAvatar.reset();
    _myTransmitter.resetLevels();
    _myAvatar.setVelocity(glm::vec3(0,0,0));
    _myAvatar.setThrust(glm::vec3(0,0,0));

    QMetaObject::invokeMethod(&_audio, "reset", Qt::QueuedConnection);
}

static void setShortcutsEnabled(QWidget* widget, bool enabled) {
    foreach (QAction* action, widget->actions()) {
        QKeySequence shortcut = action->shortcut();
        if (!shortcut.isEmpty() && (shortcut[0] & (Qt::CTRL | Qt::ALT | Qt::META)) == 0) {
            // it's a shortcut that may coincide with a "regular" key, so switch its context
            action->setShortcutContext(enabled ? Qt::WindowShortcut : Qt::WidgetShortcut);
        }
    }
    foreach (QObject* child, widget->children()) {
        if (child->isWidgetType()) {
            setShortcutsEnabled(static_cast<QWidget*>(child), enabled);
        }
    }
}

void Application::setMenuShortcutsEnabled(bool enabled) {
    setShortcutsEnabled(_window->menuBar(), enabled);
}

void Application::updateWindowTitle(){
    QString title = "";

    QString buildVersion = " (build " + applicationVersion() + ")";

    QString username = _profile.getUsername();
    if(!username.isEmpty()){
        title += username;
        title += " @ ";
    }
    
    title += NodeList::getInstance()->getDomainHostname();
    title += buildVersion;

    qDebug("Application title set to: %s", title.toStdString().c_str());
    _window->setWindowTitle(title);
}

void Application::domainChanged(const QString& domainHostname) {
    // update the user's last domain in their Profile (which will propagate to data-server)
    _profile.updateDomain(domainHostname);

    updateWindowTitle();

    // reset the environment so that we don't erroneously end up with multiple
    _environment.resetToDefault();

    // reset our node to stats and node to jurisdiction maps... since these must be changing...
    _voxelServerJurisdictions.clear();
    _octreeServerSceneStats.clear();
    _particleServerJurisdictions.clear();

    // reset our persist thread
    qDebug() << "Domain changed to" << domainHostname << ". Swapping persist cache.";
    updateLocalOctreeCache();
}

void Application::nodeKilled(SharedNodePointer node) {
    if (node->getType() == NODE_TYPE_VOXEL_SERVER) {
        QUuid nodeUUID = node->getUUID();
        // see if this is the first we've heard of this node...
        if (_voxelServerJurisdictions.find(nodeUUID) != _voxelServerJurisdictions.end()) {
            unsigned char* rootCode = _voxelServerJurisdictions[nodeUUID].getRootOctalCode();
            VoxelPositionSize rootDetails;
            voxelDetailsForCode(rootCode, rootDetails);

            printf("voxel server going away...... v[%f, %f, %f, %f]\n",
                rootDetails.x, rootDetails.y, rootDetails.z, rootDetails.s);

            // Add the jurisditionDetails object to the list of "fade outs"
            if (!Menu::getInstance()->isOptionChecked(MenuOption::DontFadeOnVoxelServerChanges)) {
                VoxelFade fade(VoxelFade::FADE_OUT, NODE_KILLED_RED, NODE_KILLED_GREEN, NODE_KILLED_BLUE);
                fade.voxelDetails = rootDetails;
                const float slightly_smaller = 0.99f;
                fade.voxelDetails.s = fade.voxelDetails.s * slightly_smaller;
                _voxelFades.push_back(fade);
            }

            // If the voxel server is going away, remove it from our jurisdiction map so we don't send voxels to a dead server
            _voxelServerJurisdictions.erase(nodeUUID);
        }

        // also clean up scene stats for that server
        _voxelSceneStatsLock.lockForWrite();
        if (_octreeServerSceneStats.find(nodeUUID) != _octreeServerSceneStats.end()) {
            _octreeServerSceneStats.erase(nodeUUID);
        }
        _voxelSceneStatsLock.unlock();

    } else if (node->getType() == NODE_TYPE_PARTICLE_SERVER) {
        QUuid nodeUUID = node->getUUID();
        // see if this is the first we've heard of this node...
        if (_particleServerJurisdictions.find(nodeUUID) != _particleServerJurisdictions.end()) {
            unsigned char* rootCode = _particleServerJurisdictions[nodeUUID].getRootOctalCode();
            VoxelPositionSize rootDetails;
            voxelDetailsForCode(rootCode, rootDetails);

            printf("particle server going away...... v[%f, %f, %f, %f]\n",
                rootDetails.x, rootDetails.y, rootDetails.z, rootDetails.s);

            // Add the jurisditionDetails object to the list of "fade outs"
            if (!Menu::getInstance()->isOptionChecked(MenuOption::DontFadeOnVoxelServerChanges)) {
                VoxelFade fade(VoxelFade::FADE_OUT, NODE_KILLED_RED, NODE_KILLED_GREEN, NODE_KILLED_BLUE);
                fade.voxelDetails = rootDetails;
                const float slightly_smaller = 0.99f;
                fade.voxelDetails.s = fade.voxelDetails.s * slightly_smaller;
                _voxelFades.push_back(fade);
            }

            // If the voxel server is going away, remove it from our jurisdiction map so we don't send voxels to a dead server
            _particleServerJurisdictions.erase(nodeUUID);
        }

        // also clean up scene stats for that server
        _voxelSceneStatsLock.lockForWrite();
        if (_octreeServerSceneStats.find(nodeUUID) != _octreeServerSceneStats.end()) {
            _octreeServerSceneStats.erase(nodeUUID);
        }
        _voxelSceneStatsLock.unlock();

    } else if (node->getType() == NODE_TYPE_AVATAR_MIXER) {
        // our avatar mixer has gone away - clear the hash of avatars
        _avatarManager.clearHash();
    }
}

void Application::trackIncomingVoxelPacket(unsigned char* messageData, ssize_t messageLength,
                        const HifiSockAddr& senderSockAddr, bool wasStatsPacket) {

    // Attempt to identify the sender from it's address.
    SharedNodePointer serverNode = NodeList::getInstance()->nodeWithAddress(senderSockAddr);
    if (serverNode) {
        QUuid nodeUUID = serverNode->getUUID();

        // now that we know the node ID, let's add these stats to the stats for that node...
        _voxelSceneStatsLock.lockForWrite();
        if (_octreeServerSceneStats.find(nodeUUID) != _octreeServerSceneStats.end()) {
            VoxelSceneStats& stats = _octreeServerSceneStats[nodeUUID];
            stats.trackIncomingOctreePacket(messageData, messageLength, wasStatsPacket, serverNode->getClockSkewUsec());
        }
        _voxelSceneStatsLock.unlock();
    }
}

int Application::parseOctreeStats(unsigned char* messageData, ssize_t messageLength, const HifiSockAddr& senderSockAddr) {

    // But, also identify the sender, and keep track of the contained jurisdiction root for this server
    SharedNodePointer server = NodeList::getInstance()->nodeWithAddress(senderSockAddr);

    // parse the incoming stats datas stick it in a temporary object for now, while we
    // determine which server it belongs to
    VoxelSceneStats temp;
    int statsMessageLength = temp.unpackFromMessage(messageData, messageLength);

    // quick fix for crash... why would voxelServer be NULL?
    if (server) {
        QUuid nodeUUID = server->getUUID();

        // now that we know the node ID, let's add these stats to the stats for that node...
        _voxelSceneStatsLock.lockForWrite();
        if (_octreeServerSceneStats.find(nodeUUID) != _octreeServerSceneStats.end()) {
            _octreeServerSceneStats[nodeUUID].unpackFromMessage(messageData, messageLength);
        } else {
            _octreeServerSceneStats[nodeUUID] = temp;
        }
        _voxelSceneStatsLock.unlock();

        VoxelPositionSize rootDetails;
        voxelDetailsForCode(temp.getJurisdictionRoot(), rootDetails);

        // see if this is the first we've heard of this node...
        NodeToJurisdictionMap* jurisdiction = NULL;
        if (server->getType() == NODE_TYPE_VOXEL_SERVER) {
            jurisdiction = &_voxelServerJurisdictions;
        } else {
            jurisdiction = &_particleServerJurisdictions;
        }


        if (jurisdiction->find(nodeUUID) == jurisdiction->end()) {
            printf("stats from new server... v[%f, %f, %f, %f]\n",
                rootDetails.x, rootDetails.y, rootDetails.z, rootDetails.s);

            // Add the jurisditionDetails object to the list of "fade outs"
            if (!Menu::getInstance()->isOptionChecked(MenuOption::DontFadeOnVoxelServerChanges)) {
                VoxelFade fade(VoxelFade::FADE_OUT, NODE_ADDED_RED, NODE_ADDED_GREEN, NODE_ADDED_BLUE);
                fade.voxelDetails = rootDetails;
                const float slightly_smaller = 0.99f;
                fade.voxelDetails.s = fade.voxelDetails.s * slightly_smaller;
                _voxelFades.push_back(fade);
            }
        }
        // store jurisdiction details for later use
        // This is bit of fiddling is because JurisdictionMap assumes it is the owner of the values used to construct it
        // but VoxelSceneStats thinks it's just returning a reference to it's contents. So we need to make a copy of the
        // details from the VoxelSceneStats to construct the JurisdictionMap
        JurisdictionMap jurisdictionMap;
        jurisdictionMap.copyContents(temp.getJurisdictionRoot(), temp.getJurisdictionEndNodes());
        (*jurisdiction)[nodeUUID] = jurisdictionMap;
    }
    return statsMessageLength;
}

void Application::packetSent(quint64 length) {
    _bandwidthMeter.outputStream(BandwidthMeter::VOXELS).updateValue(length);
}

void Application::loadScripts(){
  // loads all saved scripts
  QSettings* settings = new QSettings(this);
  int size = settings->beginReadArray("Settings");
  for(int i=0; i<size; ++i){
    settings->setArrayIndex(i);
    QString string = settings->value("script").toString();
    loadScript(string);
  }
  settings->endArray();

}

void Application::saveScripts(){
  // saves all current running scripts
  QSettings* settings = new QSettings(this);
  settings->beginWriteArray("Settings");
  for(int i=0; i<_activeScripts.size(); ++i){
    settings->setArrayIndex(i);
    settings->setValue("script", _activeScripts.at(i));
  }
  settings->endArray();

}

void Application::removeScriptName(const QString& fileNameString)
{
  _activeScripts.removeOne(fileNameString);
}

void Application::loadScript(const QString& fileNameString){
    _activeScripts.append(fileNameString);
    QByteArray fileNameAscii = fileNameString.toLocal8Bit();
    const char* fileName = fileNameAscii.data();

    std::ifstream file(fileName, std::ios::in|std::ios::binary|std::ios::ate);
    if(!file.is_open()) {
        qDebug("Error loading file %s", fileName);
        return;
    }
    qDebug("Loading file %s...", fileName);

    // get file length....
    unsigned long fileLength = file.tellg();
    file.seekg( 0, std::ios::beg );

    // read the entire file into a buffer, WHAT!? Why not.
    char* entireFile = new char[fileLength+1];
    file.read((char*)entireFile, fileLength);
    file.close();

    entireFile[fileLength] = 0;// null terminate
    QString script(entireFile);
    delete[] entireFile;

    // start the script on a new thread...
    bool wantMenuItems = true; // tells the ScriptEngine object to add menu items for itself

    ScriptEngine* scriptEngine = new ScriptEngine(script, wantMenuItems, fileName, Menu::getInstance(), &_controllerScriptingInterface);
    scriptEngine->setupMenuItems();

    // setup the packet senders and jurisdiction listeners of the script engine's scripting interfaces so
    // we can use the same ones from the application.
    scriptEngine->getVoxelsScriptingInterface()->setPacketSender(&_voxelEditSender);
    scriptEngine->getParticlesScriptingInterface()->setPacketSender(&_particleEditSender);
    scriptEngine->getParticlesScriptingInterface()->setParticleTree(_particles.getTree());
    
    // hook our avatar object into this script engine
    scriptEngine->setAvatarData(&_myAvatar, "MyAvatar");

    QThread* workerThread = new QThread(this);

    // when the worker thread is started, call our engine's run..
    connect(workerThread, SIGNAL(started()), scriptEngine, SLOT(run()));

    // when the thread is terminated, add both scriptEngine and thread to the deleteLater queue
    connect(scriptEngine, SIGNAL(finished(const QString&)), scriptEngine, SLOT(deleteLater()));
    connect(workerThread, SIGNAL(finished()), workerThread, SLOT(deleteLater()));
    connect(scriptEngine, SIGNAL(finished(const QString&)), this, SLOT(removeScriptName(const QString&)));

    // when the application is about to quit, stop our script engine so it unwinds properly
    connect(this, SIGNAL(aboutToQuit()), scriptEngine, SLOT(stop()));

    scriptEngine->moveToThread(workerThread);

    // Starts an event loop, and emits workerThread->started()
    workerThread->start();

    // restore the main window's active state
    _window->activateWindow();
}

void Application::loadDialog() {
    // shut down and stop any existing script
    QString desktopLocation = QStandardPaths::writableLocation(QStandardPaths::DesktopLocation);
    QString suggestedName = desktopLocation.append("/script.js");

    QString fileNameString = QFileDialog::getOpenFileName(_glWidget, tr("Open Script"), suggestedName, 
                                                          tr("JavaScript Files (*.js)"));
    
    loadScript(fileNameString);
}

void Application::toggleLogDialog() {
    if (! _logDialog) {
        _logDialog = new LogDialog(_glWidget, getLogger());
        _logDialog->show();
    } else {
        _logDialog->close();
    }
}

void Application::initAvatarAndViewFrustum() {
    updateAvatar(0.f);
}

QString Application::getLocalVoxelCacheFileName() {
    QString fileName = QStandardPaths::writableLocation(QStandardPaths::DataLocation);
    QDir logDir(fileName);
    if (!logDir.exists(fileName)) {
        logDir.mkdir(fileName);
    }

    fileName.append(QString("/hifi.voxelscache."));
    fileName.append(_profile.getLastDomain());
    fileName.append(QString(".svo"));

    return fileName;
}


void Application::updateLocalOctreeCache(bool firstTime) {
    // only do this if we've already got a persistThread or we're told this is the first time
    if (firstTime || _persistThread) {

        if (_persistThread) {
            _persistThread->terminate();
            _persistThread->deleteLater();
            _persistThread = NULL;
        }

        QString localVoxelCacheFileName = getLocalVoxelCacheFileName();
        const int LOCAL_CACHE_PERSIST_INTERVAL = 1000 * 10; // every 10 seconds

        if (!Menu::getInstance()->isOptionChecked(MenuOption::DisableLocalVoxelCache)) {
            _persistThread = new OctreePersistThread(_voxels.getTree(),
                                            localVoxelCacheFileName.toLocal8Bit().constData(),LOCAL_CACHE_PERSIST_INTERVAL);

            qDebug() << "updateLocalOctreeCache()... localVoxelCacheFileName=" << localVoxelCacheFileName;
        }

        if (_persistThread) {
            _voxels.beginLoadingLocalVoxelCache(); // while local voxels are importing, don't do individual node VBO updates
            connect(_persistThread, SIGNAL(loadCompleted()), &_voxels, SLOT(localVoxelCacheLoaded()));
            _persistThread->initialize(true);
        }
    }
}

void Application::checkVersion() {
    QNetworkRequest latestVersionRequest((QUrl(CHECK_VERSION_URL)));
    latestVersionRequest.setAttribute(QNetworkRequest::CacheLoadControlAttribute, QNetworkRequest::PreferCache);
    connect(Application::getInstance()->getNetworkAccessManager()->get(latestVersionRequest), SIGNAL(finished()), SLOT(parseVersionXml()));
}

void Application::parseVersionXml() {
    
    #ifdef Q_OS_WIN32
    QString operatingSystem("win");
    #endif
    
    #ifdef Q_OS_MAC
    QString operatingSystem("mac");
    #endif
    
    #ifdef Q_OS_LINUX
    QString operatingSystem("ubuntu");
    #endif
    
    QString releaseDate;
    QString releaseNotes;
    QString latestVersion;
    QUrl downloadUrl;
    QObject* sender = QObject::sender();
    
    QXmlStreamReader xml(qobject_cast<QNetworkReply*>(sender));
    while (!xml.atEnd() && !xml.hasError()) {
        QXmlStreamReader::TokenType token = xml.readNext();
        
        if (token == QXmlStreamReader::StartElement) {
            if (xml.name() == "ReleaseDate") {
                xml.readNext();
                releaseDate = xml.text().toString();
            }
            if (xml.name() == "ReleaseNotes") {
                xml.readNext();
                releaseNotes = xml.text().toString();
            }
            if (xml.name() == "Version") {
                xml.readNext();
                latestVersion = xml.text().toString();
            }
            if (xml.name() == operatingSystem) {
                xml.readNext();
                downloadUrl = QUrl(xml.text().toString());
            }
        }
    }
    if (!shouldSkipVersion(latestVersion) && applicationVersion() != latestVersion) {
        new UpdateDialog(_glWidget, releaseNotes, latestVersion, downloadUrl);
    }
    sender->deleteLater();
}

bool Application::shouldSkipVersion(QString latestVersion) {
    QFile skipFile(SKIP_FILENAME);
    skipFile.open(QIODevice::ReadWrite);
    QString skipVersion(skipFile.readAll());
    return (skipVersion == latestVersion || applicationVersion() == "dev");
}

void Application::skipVersion(QString latestVersion) {
    QFile skipFile(SKIP_FILENAME);
    skipFile.open(QIODevice::WriteOnly | QIODevice::Truncate);
    skipFile.seek(0);
    skipFile.write(latestVersion.toStdString().c_str());
}<|MERGE_RESOLUTION|>--- conflicted
+++ resolved
@@ -3049,8 +3049,6 @@
             displayStatsBackground(0x33333399, _glWidget->width() - 296, _glWidget->height() - 68, 296, 68);
             _bandwidthMeter.render(_glWidget->width(), _glWidget->height());
         }
-<<<<<<< HEAD
-=======
         //  Stats at upper right of screen about who domain server is telling us about
         glPointSize(1.0f);
         char nodes[100];
@@ -3060,7 +3058,6 @@
 
         sprintf(nodes, "Servers: %d, Avatars: %d\n", totalServers, totalAvatars);
         drawtext(_glWidget->width() - 150, 20, 0.10f, 0, 1.0f, 0, nodes, 1, 0, 0);
->>>>>>> ea681f0d
     }
 
     // testing rendering coverage map

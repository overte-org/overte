--- conflicted
+++ resolved
@@ -819,15 +819,12 @@
     bool showWarnings = Menu::getInstance()->isOptionChecked(MenuOption::PipelineWarnings);
     PerformanceWarning warn(showWarnings, "Application::paintGL()");
     resizeGL();
-<<<<<<< HEAD
     Q_ASSERT(_offscreenContext->getContext() == QOpenGLContext::currentContext());
-=======
 
     {
         PerformanceTimer perfTimer("renderOverlay");
         _applicationOverlay.renderOverlay();
     }
->>>>>>> 03bd17ed
 
     glEnable(GL_LINE_SMOOTH);
 
@@ -899,24 +896,7 @@
             renderRearViewMirror(_mirrorViewRect);
         }
 
-<<<<<<< HEAD
         finalFbo = DependencyManager::get<GlowEffect>()->render();
-        {
-            PerformanceTimer perfTimer("renderOverlay");
-            _applicationOverlay.renderOverlay();
-        }
-=======
-        auto finalFbo = DependencyManager::get<GlowEffect>()->render();
-
-        glBindFramebuffer(GL_DRAW_FRAMEBUFFER, 0);
-        glBindFramebuffer(GL_READ_FRAMEBUFFER, gpu::GLBackend::getFramebufferID(finalFbo));
-        glBlitFramebuffer(0, 0, _renderResolution.x, _renderResolution.y,
-                          0, 0, _glWidget->getDeviceSize().width(), _glWidget->getDeviceSize().height(),
-                            GL_COLOR_BUFFER_BIT, GL_NEAREST);
-        glBindFramebuffer(GL_READ_FRAMEBUFFER, 0);
-
-        _applicationOverlay.displayOverlayTexture();
->>>>>>> 03bd17ed
     }
 
     // This might not be needed *right now*.  We want to ensure that the FBO rendering
@@ -965,28 +945,20 @@
 }
 
 void Application::resetCamerasOnResizeGL(Camera& camera, const glm::uvec2& size) {
-<<<<<<< HEAD
 #if 0
-=======
->>>>>>> 03bd17ed
     if (OculusManager::isConnected()) {
         OculusManager::configureCamera(camera, size.x, size.y);
     } else if (TV3DManager::isConnected()) {
         TV3DManager::configureCamera(camera, size.x, size.y);
     } else {
-<<<<<<< HEAD
 #endif
         camera.setAspectRatio(aspect(size));
-=======
-        camera.setAspectRatio((float)size.x / size.y);
->>>>>>> 03bd17ed
         camera.setFieldOfView(_fieldOfView.get());
 #if 0
     }
 #endif
 }
 
-<<<<<<< HEAD
 void Application::resizeEvent(QResizeEvent * event) {
     resizeGL();
 }
@@ -999,19 +971,6 @@
 
     if (_renderResolution == toGlm(renderSize)) {
         return;
-=======
-void Application::resizeGL() {
-    // Set the desired FBO texture size. If it hasn't changed, this does nothing.
-    // Otherwise, it must rebuild the FBOs
-    QSize renderSize;
-    if (OculusManager::isConnected()) {
-        renderSize = OculusManager::getRenderTargetSize();
-    } else {
-        renderSize = _glWidget->getDeviceSize() * getRenderResolutionScale();
-    }
-    if (_renderResolution == toGlm(renderSize)) {
-    	return;
->>>>>>> 03bd17ed
     }
 
     _renderResolution = toGlm(renderSize);
@@ -1024,13 +983,8 @@
     glLoadIdentity();
 
     auto offscreenUi = DependencyManager::get<OffscreenUi>();
-<<<<<<< HEAD
     offscreenUi->resize(fromGlm(getCanvasSize()));
     _offscreenContext->makeCurrent();
-=======
-    offscreenUi->resize(_glWidget->size());
-    _glWidget->makeCurrent();
->>>>>>> 03bd17ed
 
     // update Stats width
     // let's set horizontal offset to give stats some margin to mirror
@@ -4688,7 +4642,6 @@
     return RENDER_PLUGINS;
 }
 
-<<<<<<< HEAD
 void Application::updateDisplayMode() {
     auto menu = Menu::getInstance();
     DisplayPluginPointer newDisplayPlugin;
@@ -4729,8 +4682,4 @@
 
 glm::ivec2 Application::getMouse() const {
     return getActiveDisplayPlugin()->getUiMousePosition();
-=======
-bool Application::hasFocus() const {
-    return _glWidget->hasFocus();
->>>>>>> 03bd17ed
 }
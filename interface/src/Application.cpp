//
//  Application.cpp
//  interface/src
//
//  Created by Andrzej Kapolka on 5/10/13.
//  Copyright 2013 High Fidelity, Inc.
//
//  Distributed under the Apache License, Version 2.0.
//  See the accompanying file LICENSE or http://www.apache.org/licenses/LICENSE-2.0.html
//

#include <sstream>

#include <stdlib.h>
#include <cmath>
#include <math.h>

#include <glm/glm.hpp>
#include <glm/gtx/component_wise.hpp>
#include <glm/gtx/quaternion.hpp>
#include <glm/gtx/vector_angle.hpp>

// include this before QGLWidget, which includes an earlier version of OpenGL
#include "InterfaceConfig.h"

#include <QActionGroup>
#include <QColorDialog>
#include <QDesktopWidget>
#include <QCheckBox>
#include <QImage>
#include <QInputDialog>
#include <QKeyEvent>
#include <QMenuBar>
#include <QMouseEvent>
#include <QNetworkReply>
#include <QNetworkDiskCache>
#include <QOpenGLFramebufferObject>
#include <QObject>
#include <QWheelEvent>
#include <QSettings>
#include <QShortcut>
#include <QTimer>
#include <QUrl>
#include <QWindow>
#include <QtDebug>
#include <QFileDialog>
#include <QDesktopServices>
#include <QXmlStreamReader>
#include <QXmlStreamAttributes>
#include <QMediaPlayer>
#include <QMimeData>
#include <QMessageBox>

#include <AddressManager.h>
#include <AccountManager.h>
#include <AudioInjector.h>
#include <EntityScriptingInterface.h>
#include <HFActionEvent.h>
#include <HFBackEvent.h>
#include <LocalVoxelsList.h>
#include <LogHandler.h>
#include <NetworkAccessManager.h>
#include <OctalCode.h>
#include <OctreeSceneStats.h>
#include <PacketHeaders.h>
#include <PerfStat.h>
#include <ResourceCache.h>
#include <UserActivityLogger.h>
#include <UUID.h>

#include "Application.h"
#include "InterfaceVersion.h"
#include "Menu.h"
#include "ModelUploader.h"
#include "Util.h"

#include "devices/Leapmotion.h"
#include "devices/MIDIManager.h"
#include "devices/OculusManager.h"
#include "devices/TV3DManager.h"

#include "renderer/ProgramObject.h"
#include "gpu/Batch.h"
#include "gpu/GLBackend.h"

#include "scripting/AccountScriptingInterface.h"
#include "scripting/AudioDeviceScriptingInterface.h"
#include "scripting/ClipboardScriptingInterface.h"
#include "scripting/JoystickScriptingInterface.h"
#include "scripting/GlobalServicesScriptingInterface.h"
#include "scripting/LocationScriptingInterface.h"
#include "scripting/MenuScriptingInterface.h"
#include "scripting/SettingsScriptingInterface.h"
#include "scripting/WindowScriptingInterface.h"

#include "ui/DataWebDialog.h"
#include "ui/InfoView.h"
#include "ui/Snapshot.h"
#include "ui/Stats.h"
#include "ui/TextRenderer.h"


using namespace std;

//  Starfield information
static unsigned STARFIELD_NUM_STARS = 50000;
static unsigned STARFIELD_SEED = 1;

static const int BANDWIDTH_METER_CLICK_MAX_DRAG_LENGTH = 6; // farther dragged clicks are ignored

<<<<<<< HEAD
//const unsigned MAXIMUM_CACHE_SIZE = 10737418240;  // 10GB
const quint64 MAXIMUM_CACHE_SIZE = 10737418240L;  // 10GB
=======
const qint64 MAXIMUM_CACHE_SIZE = 10737418240;  // 10GB
>>>>>>> e562f3d7

static QTimer* idleTimer = NULL;

const QString CHECK_VERSION_URL = "https://highfidelity.io/latestVersion.xml";
const QString SKIP_FILENAME = QStandardPaths::writableLocation(QStandardPaths::DataLocation) + "/hifi.skipversion";

const QString DEFAULT_SCRIPTS_JS_URL = "http://public.highfidelity.io/scripts/defaultScripts.js";

void messageHandler(QtMsgType type, const QMessageLogContext& context, const QString& message) {
    QString logMessage = LogHandler::getInstance().printMessage((LogMsgType) type, context, message);
    
    if (!logMessage.isEmpty()) {
        Application::getInstance()->getLogger()->addMessage(qPrintable(logMessage));
    }
}

QString& Application::resourcesPath() {
#ifdef Q_OS_MAC
    static QString staticResourcePath = QCoreApplication::applicationDirPath() + "/../Resources/";
#else
    static QString staticResourcePath = QCoreApplication::applicationDirPath() + "/resources/";
#endif
    return staticResourcePath;
}

Application::Application(int& argc, char** argv, QElapsedTimer &startup_time) :
        QApplication(argc, argv),
        _window(new MainWindow(desktop())),
        _glWidget(new GLCanvas()),
        _nodeThread(new QThread(this)),
        _datagramProcessor(),
        _undoStack(),
        _undoStackScriptingInterface(&_undoStack),
        _frameCount(0),
        _fps(60.0f),
        _justStarted(true),
        _voxelImportDialog(NULL),
        _voxelImporter(),
        _importSucceded(false),
        _sharedVoxelSystem(TREE_SCALE, DEFAULT_MAX_VOXELS_PER_SYSTEM, &_clipboard),
        _entities(true),
        _entityCollisionSystem(),
        _entityClipboardRenderer(false),
        _entityClipboard(),
        _wantToKillLocalVoxels(false),
        _viewFrustum(),
        _lastQueriedViewFrustum(),
        _lastQueriedTime(usecTimestampNow()),
        _mirrorViewRect(QRect(MIRROR_VIEW_LEFT_PADDING, MIRROR_VIEW_TOP_PADDING, MIRROR_VIEW_WIDTH, MIRROR_VIEW_HEIGHT)),
        _scaleMirror(1.0f),
        _rotateMirror(0.0f),
        _raiseMirror(0.0f),
        _mouseX(0),
        _mouseY(0),
        _lastMouseMove(usecTimestampNow()),
        _lastMouseMoveWasSimulated(false),
        _mouseHidden(false),
        _seenMouseMove(false),
        _touchAvgX(0.0f),
        _touchAvgY(0.0f),
        _isTouchPressed(false),
        _mousePressed(false),
        _audio(),
        _enableProcessVoxelsThread(true),
        _octreeProcessor(),
        _voxelHideShowThread(&_voxels),
        _packetsPerSecond(0),
        _bytesPerSecond(0),
        _nodeBoundsDisplay(this),
        _previousScriptLocation(),
        _applicationOverlay(),
        _runningScriptsWidget(NULL),
        _runningScriptsWidgetWasVisible(false),
        _trayIcon(new QSystemTrayIcon(_window)),
        _lastNackTime(usecTimestampNow()),
        _lastSendDownstreamAudioStats(usecTimestampNow()),
        _isVSyncOn(true),
        _aboutToQuit(false),
        _viewTransform(new gpu::Transform())
{

    // read the ApplicationInfo.ini file for Name/Version/Domain information
    QSettings applicationInfo(Application::resourcesPath() + "info/ApplicationInfo.ini", QSettings::IniFormat);

    // set the associated application properties
    applicationInfo.beginGroup("INFO");

    setApplicationName(applicationInfo.value("name").toString());
    setApplicationVersion(BUILD_VERSION);
    setOrganizationName(applicationInfo.value("organizationName").toString());
    setOrganizationDomain(applicationInfo.value("organizationDomain").toString());

    _logger = new FileLogger(this);  // After setting organization name in order to get correct directory

    QSettings::setDefaultFormat(QSettings::IniFormat);

    _myAvatar = _avatarManager.getMyAvatar();

    _applicationStartupTime = startup_time;

    QFontDatabase::addApplicationFont(Application::resourcesPath() + "styles/Inconsolata.otf");
    _window->setWindowTitle("Interface");

    qInstallMessageHandler(messageHandler);

    qDebug() << "[VERSION] Build sequence: " << qPrintable(applicationVersion());

    // call Menu getInstance static method to set up the menu
    _window->setMenuBar(Menu::getInstance());

    _runningScriptsWidget = new RunningScriptsWidget(_window);

    unsigned int listenPort = 0; // bind to an ephemeral port by default
    const char** constArgv = const_cast<const char**>(argv);
    const char* portStr = getCmdOption(argc, constArgv, "--listenPort");
    if (portStr) {
        listenPort = atoi(portStr);
    }
    
    // start the nodeThread so its event loop is running
    _nodeThread->start();

    // make sure the node thread is given highest priority
    _nodeThread->setPriority(QThread::TimeCriticalPriority);

    // put the NodeList and datagram processing on the node thread
    NodeList* nodeList = NodeList::createInstance(NodeType::Agent, listenPort);

    nodeList->moveToThread(_nodeThread);
    _datagramProcessor.moveToThread(_nodeThread);

    // connect the DataProcessor processDatagrams slot to the QUDPSocket readyRead() signal
    connect(&nodeList->getNodeSocket(), SIGNAL(readyRead()), &_datagramProcessor, SLOT(processDatagrams()));

    // put the audio processing on a separate thread
    QThread* audioThread = new QThread(this);

    _audio.moveToThread(audioThread);
    connect(audioThread, SIGNAL(started()), &_audio, SLOT(start()));

    audioThread->start();
    
    const DomainHandler& domainHandler = nodeList->getDomainHandler();

    connect(&domainHandler, SIGNAL(hostnameChanged(const QString&)), SLOT(domainChanged(const QString&)));
    connect(&domainHandler, SIGNAL(connectedToDomain(const QString&)), SLOT(connectedToDomain(const QString&)));
    connect(&domainHandler, SIGNAL(connectedToDomain(const QString&)), SLOT(updateWindowTitle()));
    connect(&domainHandler, SIGNAL(disconnectedFromDomain()), SLOT(updateWindowTitle()));
    connect(&domainHandler, SIGNAL(disconnectedFromDomain()), SLOT(clearDomainOctreeDetails()));
    connect(&domainHandler, &DomainHandler::settingsReceived, this, &Application::domainSettingsReceived);
    connect(&domainHandler, &DomainHandler::hostnameChanged, Menu::getInstance(), &Menu::clearLoginDialogDisplayedFlag);

    // update our location every 5 seconds in the data-server, assuming that we are authenticated with one
    const qint64 DATA_SERVER_LOCATION_CHANGE_UPDATE_MSECS = 5 * 1000;

    QTimer* locationUpdateTimer = new QTimer(this);
    connect(locationUpdateTimer, &QTimer::timeout, this, &Application::updateLocationInServer);
    locationUpdateTimer->start(DATA_SERVER_LOCATION_CHANGE_UPDATE_MSECS);

    connect(nodeList, &NodeList::nodeAdded, this, &Application::nodeAdded);
    connect(nodeList, &NodeList::nodeKilled, this, &Application::nodeKilled);
    connect(nodeList, SIGNAL(nodeKilled(SharedNodePointer)), SLOT(nodeKilled(SharedNodePointer)));
    connect(nodeList, SIGNAL(nodeAdded(SharedNodePointer)), &_voxels, SLOT(nodeAdded(SharedNodePointer)));
    connect(nodeList, SIGNAL(nodeKilled(SharedNodePointer)), &_voxels, SLOT(nodeKilled(SharedNodePointer)));
    connect(nodeList, &NodeList::uuidChanged, _myAvatar, &MyAvatar::setSessionUUID);
    connect(nodeList, &NodeList::limitOfSilentDomainCheckInsReached, nodeList, &NodeList::reset);

    // connect to appropriate slots on AccountManager
    AccountManager& accountManager = AccountManager::getInstance();

    const qint64 BALANCE_UPDATE_INTERVAL_MSECS = 5 * 1000;

    QTimer* balanceUpdateTimer = new QTimer(this);
    connect(balanceUpdateTimer, &QTimer::timeout, &accountManager, &AccountManager::updateBalance);
    balanceUpdateTimer->start(BALANCE_UPDATE_INTERVAL_MSECS);

    connect(&accountManager, &AccountManager::balanceChanged, this, &Application::updateWindowTitle);

    connect(&accountManager, &AccountManager::authRequired, Menu::getInstance(), &Menu::loginForCurrentDomain);
    connect(&accountManager, &AccountManager::usernameChanged, this, &Application::updateWindowTitle);
    
    // once we have a profile in account manager make sure we generate a new keypair
    connect(&accountManager, &AccountManager::profileChanged, &accountManager, &AccountManager::generateNewKeypair);

    // set the account manager's root URL and trigger a login request if we don't have the access token
    accountManager.setAuthURL(DEFAULT_NODE_AUTH_URL);
    UserActivityLogger::getInstance().launch(applicationVersion());

    // once the event loop has started, check and signal for an access token
    QMetaObject::invokeMethod(&accountManager, "checkAndSignalForAccessToken", Qt::QueuedConnection);
    
    AddressManager& addressManager = AddressManager::getInstance();
    
    // use our MyAvatar position and quat for address manager path
    addressManager.setPositionGetter(getPositionForPath);
    addressManager.setOrientationGetter(getOrientationForPath);
    
    // handle domain change signals from AddressManager
    connect(&addressManager, &AddressManager::possibleDomainChangeRequiredToHostname,
            this, &Application::changeDomainHostname);
    
    connect(&addressManager, &AddressManager::possibleDomainChangeRequiredViaICEForID,
            &domainHandler, &DomainHandler::setIceServerHostnameAndID);

    _settings = new QSettings(this);
    _numChangedSettings = 0;

    // Check to see if the user passed in a command line option for loading a local
    // Voxel File.
    _voxelsFilename = getCmdOption(argc, constArgv, "-i");

    #ifdef _WIN32
    WSADATA WsaData;
    int wsaresult = WSAStartup(MAKEWORD(2,2), &WsaData);
    #endif

    // tell the NodeList instance who to tell the domain server we care about
    nodeList->addSetOfNodeTypesToNodeInterestSet(NodeSet() << NodeType::AudioMixer << NodeType::AvatarMixer
                                                 << NodeType::VoxelServer << NodeType::EntityServer
                                                 << NodeType::MetavoxelServer);

    // connect to the packet sent signal of the _voxelEditSender and the _entityEditSender
    connect(&_voxelEditSender, &VoxelEditPacketSender::packetSent, this, &Application::packetSent);
    connect(&_entityEditSender, &EntityEditPacketSender::packetSent, this, &Application::packetSent);

    // move the silentNodeTimer to the _nodeThread
    QTimer* silentNodeTimer = new QTimer();
    connect(silentNodeTimer, SIGNAL(timeout()), nodeList, SLOT(removeSilentNodes()));
    silentNodeTimer->start(NODE_SILENCE_THRESHOLD_MSECS);
    silentNodeTimer->moveToThread(_nodeThread);

    // send the identity packet for our avatar each second to our avatar mixer
    QTimer* identityPacketTimer = new QTimer();
    connect(identityPacketTimer, &QTimer::timeout, _myAvatar, &MyAvatar::sendIdentityPacket);
    identityPacketTimer->start(AVATAR_IDENTITY_PACKET_SEND_INTERVAL_MSECS);

    // send the billboard packet for our avatar every few seconds
    QTimer* billboardPacketTimer = new QTimer();
    connect(billboardPacketTimer, &QTimer::timeout, _myAvatar, &MyAvatar::sendBillboardPacket);
    billboardPacketTimer->start(AVATAR_BILLBOARD_PACKET_SEND_INTERVAL_MSECS);

    QString cachePath = QStandardPaths::writableLocation(QStandardPaths::DataLocation);
    QNetworkAccessManager& networkAccessManager = NetworkAccessManager::getInstance();
    QNetworkDiskCache* cache = new QNetworkDiskCache();
    cache->setMaximumCacheSize(MAXIMUM_CACHE_SIZE);
    cache->setCacheDirectory(!cachePath.isEmpty() ? cachePath : "interfaceCache");
    networkAccessManager.setCache(cache);

    ResourceCache::setRequestLimit(3);

    _window->setCentralWidget(_glWidget);

    restoreSizeAndPosition();

    _window->setVisible(true);
    _glWidget->setFocusPolicy(Qt::StrongFocus);
    _glWidget->setFocus();

    // enable mouse tracking; otherwise, we only get drag events
    _glWidget->setMouseTracking(true);

    // initialization continues in initializeGL when OpenGL context is ready

    // Tell our voxel edit sender about our known jurisdictions
    _voxelEditSender.setVoxelServerJurisdictions(&_voxelServerJurisdictions);
    _entityEditSender.setServerJurisdictions(&_entityServerJurisdictions);

    // For now we're going to set the PPS for outbound packets to be super high, this is
    // probably not the right long term solution. But for now, we're going to do this to
    // allow you to move an entity around in your hand
    _entityEditSender.setPacketsPerSecond(3000); // super high!!

    checkVersion();

    _overlays.init(_glWidget); // do this before scripts load

    LocalVoxelsList::getInstance()->addPersistantTree(DOMAIN_TREE_NAME, _voxels.getTree());
    LocalVoxelsList::getInstance()->addPersistantTree(CLIPBOARD_TREE_NAME, &_clipboard);

    _runningScriptsWidget->setRunningScripts(getRunningScripts());
    connect(_runningScriptsWidget, &RunningScriptsWidget::stopScriptName, this, &Application::stopScript);

    connect(this, SIGNAL(aboutToQuit()), this, SLOT(saveScripts()));
    connect(this, SIGNAL(aboutToQuit()), this, SLOT(aboutToQuit()));

    // check first run...
    QVariant firstRunValue = _settings->value("firstRun",QVariant(true));
    if (firstRunValue.isValid() && firstRunValue.toBool()) {
        qDebug() << "This is a first run...";
        // clear the scripts, and set out script to our default scripts
        clearScriptsBeforeRunning();
        loadScript(DEFAULT_SCRIPTS_JS_URL);

        QMutexLocker locker(&_settingsMutex);
        _settings->setValue("firstRun",QVariant(false));
    } else {
        // do this as late as possible so that all required subsystems are initialized
        loadScripts();

        QMutexLocker locker(&_settingsMutex);
        _previousScriptLocation = _settings->value("LastScriptLocation", QVariant("")).toString();
    }

    connect(_window, &MainWindow::windowGeometryChanged,
            _runningScriptsWidget, &RunningScriptsWidget::setBoundary);

    _trayIcon->show();
    
    // set the local loopback interface for local sounds from audio scripts
    AudioScriptingInterface::getInstance().setLocalLoopbackInterface(&_audio);
    
#ifdef HAVE_RTMIDI
    // setup the MIDIManager
    MIDIManager& midiManagerInstance = MIDIManager::getInstance();
    midiManagerInstance.openDefaultPort();
#endif

    this->installEventFilter(this);
}

void Application::aboutToQuit() {
    _aboutToQuit = true;
}

Application::~Application() {
    qInstallMessageHandler(NULL);
    
    saveSettings();
    storeSizeAndPosition();
    
    int DELAY_TIME = 1000;
    UserActivityLogger::getInstance().close(DELAY_TIME);
    
    // make sure we don't call the idle timer any more
    delete idleTimer;
    
    _sharedVoxelSystem.changeTree(new VoxelTree);
    delete _voxelImportDialog;

    // let the avatar mixer know we're out
    MyAvatar::sendKillAvatar();

    // ask the datagram processing thread to quit and wait until it is done
    _nodeThread->quit();
    _nodeThread->wait();

    // stop the audio process
    QMetaObject::invokeMethod(&_audio, "stop");

    // ask the audio thread to quit and wait until it is done
    _audio.thread()->quit();
    _audio.thread()->wait();

    // kill any audio injectors that are still around
    AudioScriptingInterface::getInstance().stopAllInjectors();
    
    _octreeProcessor.terminate();
    _voxelHideShowThread.terminate();
    _voxelEditSender.terminate();
    _entityEditSender.terminate();


    VoxelTreeElement::removeDeleteHook(&_voxels); // we don't need to do this processing on shutdown
    Menu::getInstance()->deleteLater();

    _myAvatar = NULL;

    delete _glWidget;
}

void Application::saveSettings() {
    Menu::getInstance()->saveSettings();
    _rearMirrorTools->saveSettings(_settings);

    if (_voxelImportDialog) {
        _voxelImportDialog->saveSettings(_settings);
    }
    _settings->sync();
    _numChangedSettings = 0;
}


void Application::restoreSizeAndPosition() {
    QRect available = desktop()->availableGeometry();

    QMutexLocker locker(&_settingsMutex);
    _settings->beginGroup("Window");

    int x = (int)loadSetting(_settings, "x", 0);
    int y = (int)loadSetting(_settings, "y", 0);
    _window->move(x, y);

    int width = (int)loadSetting(_settings, "width", available.width());
    int height = (int)loadSetting(_settings, "height", available.height());
    _window->resize(width, height);

    _settings->endGroup();
}

void Application::storeSizeAndPosition() {
    QMutexLocker locker(&_settingsMutex);
    _settings->beginGroup("Window");

    _settings->setValue("width", _window->rect().width());
    _settings->setValue("height", _window->rect().height());

    _settings->setValue("x", _window->pos().x());
    _settings->setValue("y", _window->pos().y());

    _settings->endGroup();
}

void Application::initializeGL() {
    qDebug( "Created Display Window.");

    // initialize glut for shape drawing; Qt apparently initializes it on OS X
    #ifndef __APPLE__
    static bool isInitialized = false;
    if (isInitialized) {
        return;
    } else {
        isInitialized = true;
    }
    int argc = 0;
    glutInit(&argc, 0);
    #endif

    #ifdef WIN32
    GLenum err = glewInit();
    if (GLEW_OK != err) {
      /* Problem: glewInit failed, something is seriously wrong. */
      qDebug("Error: %s\n", glewGetErrorString(err));
    }
    qDebug("Status: Using GLEW %s\n", glewGetString(GLEW_VERSION));

    if (wglewGetExtension("WGL_EXT_swap_control")) {
        int swapInterval = wglGetSwapIntervalEXT();
        qDebug("V-Sync is %s\n", (swapInterval > 0 ? "ON" : "OFF"));
    }
    #endif

#if defined(Q_OS_LINUX)
    // TODO: Write the correct  code for Linux...
    /* if (wglewGetExtension("WGL_EXT_swap_control")) {
        int swapInterval = wglGetSwapIntervalEXT();
        qDebug("V-Sync is %s\n", (swapInterval > 0 ? "ON" : "OFF"));
    }*/
#endif

    // Before we render anything, let's set up our viewFrustumOffsetCamera with a sufficiently large
    // field of view and near and far clip to make it interesting.
    //viewFrustumOffsetCamera.setFieldOfView(90.0);
    _viewFrustumOffsetCamera.setNearClip(DEFAULT_NEAR_CLIP);
    _viewFrustumOffsetCamera.setFarClip(DEFAULT_FAR_CLIP);

    initDisplay();
    qDebug( "Initialized Display.");

    init();
    qDebug( "init() complete.");

    // create thread for parsing of voxel data independent of the main network and rendering threads
    _octreeProcessor.initialize(_enableProcessVoxelsThread);
    _voxelEditSender.initialize(_enableProcessVoxelsThread);
    _voxelHideShowThread.initialize(_enableProcessVoxelsThread);
    _entityEditSender.initialize(_enableProcessVoxelsThread);

    if (_enableProcessVoxelsThread) {
        qDebug("Voxel parsing thread created.");
    }

    // call our timer function every second
    QTimer* timer = new QTimer(this);
    connect(timer, SIGNAL(timeout()), SLOT(timer()));
    timer->start(1000);

    // call our idle function whenever we can
    idleTimer = new QTimer(this);
    connect(idleTimer, SIGNAL(timeout()), SLOT(idle()));
    idleTimer->start(0);
    _idleLoopStdev.reset();

    if (_justStarted) {
        float startupTime = (float)_applicationStartupTime.elapsed() / 1000.0;
        _justStarted = false;
        qDebug("Startup time: %4.2f seconds.", startupTime);
    }

    // update before the first render
    update(1.f / _fps);

    InfoView::showFirstTime(INFO_HELP_PATH);
}

void Application::paintGL() {
    PROFILE_RANGE(__FUNCTION__);
    PerformanceTimer perfTimer("paintGL");

    PerformanceWarning::setSuppressShortTimings(Menu::getInstance()->isOptionChecked(MenuOption::SuppressShortTimings));
    bool showWarnings = Menu::getInstance()->isOptionChecked(MenuOption::PipelineWarnings);
    PerformanceWarning warn(showWarnings, "Application::paintGL()");

    // Set the desired FBO texture size. If it hasn't changed, this does nothing.
    // Otherwise, it must rebuild the FBOs
    if (OculusManager::isConnected()) {
        _textureCache.setFrameBufferSize(OculusManager::getRenderTargetSize());
    } else {
        QSize fbSize = _glWidget->getDeviceSize() * getRenderResolutionScale();
        _textureCache.setFrameBufferSize(fbSize);
    }

    glEnable(GL_LINE_SMOOTH);

    if (_myCamera.getMode() == CAMERA_MODE_FIRST_PERSON) {
        if (!OculusManager::isConnected()) {
            //  If there isn't an HMD, match exactly to avatar's head
            _myCamera.setPosition(_myAvatar->getHead()->getEyePosition());
            _myCamera.setRotation(_myAvatar->getHead()->getCameraOrientation());
        } else {
            //  For an HMD, set the base position and orientation to that of the avatar body
            _myCamera.setPosition(_myAvatar->getDefaultEyePosition());
            _myCamera.setRotation(_myAvatar->getWorldAlignedOrientation());
        }

    } else if (_myCamera.getMode() == CAMERA_MODE_THIRD_PERSON) {
        static const float THIRD_PERSON_CAMERA_DISTANCE = 1.5f;
        _myCamera.setPosition(_myAvatar->getDefaultEyePosition() +
            _myAvatar->getOrientation() * glm::vec3(0.0f, 0.0f, 1.0f) * THIRD_PERSON_CAMERA_DISTANCE * _myAvatar->getScale());
        if (OculusManager::isConnected()) {
            _myCamera.setRotation(_myAvatar->getWorldAlignedOrientation());
        } else {
            _myCamera.setRotation(_myAvatar->getHead()->getOrientation());
        }

    } else if (_myCamera.getMode() == CAMERA_MODE_MIRROR) {
        //Only behave like a true mirror when in the OR
        if (OculusManager::isConnected()) {
            _myCamera.setRotation(_myAvatar->getWorldAlignedOrientation() * glm::quat(glm::vec3(0.0f, PI + _rotateMirror, 0.0f)));
            _myCamera.setPosition(_myAvatar->getHead()->getEyePosition() +
                                  glm::vec3(0, _raiseMirror * _myAvatar->getScale(), 0) +
                                  (_myAvatar->getOrientation() * glm::quat(glm::vec3(0.0f, _rotateMirror, 0.0f))) *
                                   glm::vec3(0.0f, 0.0f, -1.0f) * MIRROR_FULLSCREEN_DISTANCE * _scaleMirror);
        } else {
            _myCamera.setRotation(_myAvatar->getWorldAlignedOrientation() * glm::quat(glm::vec3(0.0f, PI + _rotateMirror, 0.0f)));
            _myCamera.setPosition(_myAvatar->getHead()->getEyePosition() +
                                  glm::vec3(0, _raiseMirror * _myAvatar->getScale(), 0) +
                                  (_myAvatar->getOrientation() * glm::quat(glm::vec3(0.0f, _rotateMirror, 0.0f))) *
                                  glm::vec3(0.0f, 0.0f, -1.0f) * MIRROR_FULLSCREEN_DISTANCE * _scaleMirror);
        }
    }

    // Update camera position
    if (!OculusManager::isConnected()) {
        _myCamera.update(1.f / _fps);
    }

    // Note: whichCamera is used to pick between the normal camera myCamera for our
    // main camera, vs, an alternate camera. The alternate camera we support right now
    // is the viewFrustumOffsetCamera. But theoretically, we could use this same mechanism
    // to add other cameras.
    //
    // Why have two cameras? Well, one reason is that because in the case of the renderViewFrustum()
    // code, we want to keep the state of "myCamera" intact, so we can render what the view frustum of
    // myCamera is. But we also want to do meaningful camera transforms on OpenGL for the offset camera
    Camera* whichCamera = &_myCamera;

    if (Menu::getInstance()->isOptionChecked(MenuOption::DisplayFrustum)) {

        ViewFrustumOffset viewFrustumOffset = Menu::getInstance()->getViewFrustumOffset();

        // set the camera to third-person view but offset so we can see the frustum
        glm::quat frustumRotation = glm::quat(glm::radians(glm::vec3(viewFrustumOffset.pitch, viewFrustumOffset.yaw, viewFrustumOffset.roll)));
        
        _viewFrustumOffsetCamera.setPosition(_myCamera.getPosition() +
                                             frustumRotation * glm::vec3(0.0f, viewFrustumOffset.up, -viewFrustumOffset.distance));
        
        _viewFrustumOffsetCamera.setRotation(_myCamera.getRotation() * frustumRotation);
        
        _viewFrustumOffsetCamera.update(1.f/_fps);
        whichCamera = &_viewFrustumOffsetCamera;
    }

    if (Menu::getInstance()->getShadowsEnabled()) {
        updateShadowMap();
    }

    if (OculusManager::isConnected()) {
        //Clear the color buffer to ensure that there isnt any residual color
        //Left over from when OR was not connected.
        glClear(GL_COLOR_BUFFER_BIT);
        
        //When in mirror mode, use camera rotation. Otherwise, use body rotation
        if (whichCamera->getMode() == CAMERA_MODE_MIRROR) {
            OculusManager::display(whichCamera->getRotation(), whichCamera->getPosition(), *whichCamera);
        } else {
            OculusManager::display(_myAvatar->getWorldAlignedOrientation(), _myAvatar->getDefaultEyePosition(), *whichCamera);
        }
        _myCamera.update(1.f / _fps);

    } else if (TV3DManager::isConnected()) {
       
        TV3DManager::display(*whichCamera);

    } else {
        _glowEffect.prepare();

        // Viewport is assigned to the size of the framebuffer
        QSize size = Application::getInstance()->getTextureCache()->getPrimaryFramebufferObject()->size();
        glViewport(0, 0, size.width(), size.height());

        glMatrixMode(GL_MODELVIEW);
        glPushMatrix();
        glLoadIdentity();
        displaySide(*whichCamera);
        glPopMatrix();

        if (Menu::getInstance()->isOptionChecked(MenuOption::Mirror)) {
            renderRearViewMirror(_mirrorViewRect);

        } else if (Menu::getInstance()->isOptionChecked(MenuOption::FullscreenMirror)) {
            _rearMirrorTools->render(true);
        }

        _glowEffect.render();

        {
            PerformanceTimer perfTimer("renderOverlay");
            // PrioVR will only work if renderOverlay is called, calibration is connected to Application::renderingOverlay() 
            _applicationOverlay.renderOverlay(true);
            if (Menu::getInstance()->isOptionChecked(MenuOption::UserInterface)) {
                _applicationOverlay.displayOverlayTexture();
            }
        }
    }

    _frameCount++;
}

void Application::resetCamerasOnResizeGL(Camera& camera, int width, int height) {
    if (OculusManager::isConnected()) {
        OculusManager::configureCamera(camera, width, height);
    } else if (TV3DManager::isConnected()) {
        TV3DManager::configureCamera(camera, width, height);
    } else {
        camera.setAspectRatio((float)width / height);
        camera.setFieldOfView(Menu::getInstance()->getFieldOfView());
    }
}

void Application::resizeGL(int width, int height) {
    resetCamerasOnResizeGL(_viewFrustumOffsetCamera, width, height);
    resetCamerasOnResizeGL(_myCamera, width, height);

    glViewport(0, 0, width, height); // shouldn't this account for the menu???

    updateProjectionMatrix();
    glLoadIdentity();

    // update Stats width
    // let's set horizontal offset to give stats some margin to mirror
    int horizontalOffset = MIRROR_VIEW_WIDTH + MIRROR_VIEW_LEFT_PADDING * 2;
    Stats::getInstance()->resetWidth(width, horizontalOffset);
}

void Application::updateProjectionMatrix() {
    updateProjectionMatrix(_myCamera);
}

void Application::updateProjectionMatrix(Camera& camera, bool updateViewFrustum) {
    glMatrixMode(GL_PROJECTION);
    glLoadIdentity();

    float left, right, bottom, top, nearVal, farVal;
    glm::vec4 nearClipPlane, farClipPlane;

    // Tell our viewFrustum about this change, using the application camera
    if (updateViewFrustum) {
        loadViewFrustum(camera, _viewFrustum);
        computeOffAxisFrustum(left, right, bottom, top, nearVal, farVal, nearClipPlane, farClipPlane);

        // If we're in Display Frustum mode, then we want to use the slightly adjust near/far clip values of the
        // _viewFrustumOffsetCamera, so that we can see more of the application content in the application's frustum
        if (Menu::getInstance()->isOptionChecked(MenuOption::DisplayFrustum)) {
            nearVal = _viewFrustumOffsetCamera.getNearClip();
            farVal = _viewFrustumOffsetCamera.getFarClip();
        }
    } else {
        ViewFrustum tempViewFrustum;
        loadViewFrustum(camera, tempViewFrustum);
        tempViewFrustum.computeOffAxisFrustum(left, right, bottom, top, nearVal, farVal, nearClipPlane, farClipPlane);
    }
    glFrustum(left, right, bottom, top, nearVal, farVal);

    // save matrix
    glGetFloatv(GL_PROJECTION_MATRIX, (GLfloat*)&_projectionMatrix);

    glMatrixMode(GL_MODELVIEW);
}

void Application::controlledBroadcastToNodes(const QByteArray& packet, const NodeSet& destinationNodeTypes) {
    foreach(NodeType_t type, destinationNodeTypes) {
        // Intercept data to voxel server when voxels are disabled
        if (type == NodeType::VoxelServer && !Menu::getInstance()->isOptionChecked(MenuOption::Voxels)) {
            continue;
        }

        // Perform the broadcast for one type
        int nReceivingNodes = NodeList::getInstance()->broadcastToNodes(packet, NodeSet() << type);

        // Feed number of bytes to corresponding channel of the bandwidth meter, if any (done otherwise)
        BandwidthMeter::ChannelIndex channel;
        switch (type) {
            case NodeType::Agent:
            case NodeType::AvatarMixer:
                channel = BandwidthMeter::AVATARS;
                break;
            case NodeType::VoxelServer:
            case NodeType::EntityServer:
                channel = BandwidthMeter::VOXELS;
                break;
            default:
                continue;
        }
        _bandwidthMeter.outputStream(channel).updateValue(nReceivingNodes * packet.size());
    }
}

bool Application::event(QEvent* event) {

    // handle custom URL
    if (event->type() == QEvent::FileOpen) {
        
        QFileOpenEvent* fileEvent = static_cast<QFileOpenEvent*>(event);
        
        if (!fileEvent->url().isEmpty()) {
            AddressManager::getInstance().handleLookupString(fileEvent->url().toLocalFile());
        }
        
        return false;
    }
    
    if (HFActionEvent::types().contains(event->type())) {
        _controllerScriptingInterface.handleMetaEvent(static_cast<HFMetaEvent*>(event));
    }
     
    return QApplication::event(event);
}

bool Application::eventFilter(QObject* object, QEvent* event) {

    if (event->type() == QEvent::ShortcutOverride) {
        // Filter out captured keys before they're used for shortcut actions.
        if (_controllerScriptingInterface.isKeyCaptured(static_cast<QKeyEvent*>(event))) {
            event->accept();
            return true;
        }
    }

    return false;
}

void Application::keyPressEvent(QKeyEvent* event) {

    _keysPressed.insert(event->key());

    _controllerScriptingInterface.emitKeyPressEvent(event); // send events to any registered scripts

    // if one of our scripts have asked to capture this event, then stop processing it
    if (_controllerScriptingInterface.isKeyCaptured(event)) {
        return;
    }

    if (activeWindow() == _window) {
        bool isShifted = event->modifiers().testFlag(Qt::ShiftModifier);
        bool isMeta = event->modifiers().testFlag(Qt::ControlModifier);
        bool isOption = event->modifiers().testFlag(Qt::AltModifier);
        switch (event->key()) {
                break;
            case Qt::Key_BracketLeft:
            case Qt::Key_BracketRight:
            case Qt::Key_BraceLeft:
            case Qt::Key_BraceRight:
            case Qt::Key_ParenLeft:
            case Qt::Key_ParenRight:
            case Qt::Key_Less:
            case Qt::Key_Greater:
            case Qt::Key_Comma:
            case Qt::Key_Period:
                Menu::getInstance()->handleViewFrustumOffsetKeyModifier(event->key());
                break;
            case Qt::Key_L:
                if (isShifted) {
                    Menu::getInstance()->triggerOption(MenuOption::LodTools);
                } else if (isMeta) {
                    Menu::getInstance()->triggerOption(MenuOption::Log);
                }
                break;

            case Qt::Key_E:
            case Qt::Key_PageUp:
               if (!_myAvatar->getDriveKeys(UP)) {
                    _myAvatar->jump();
                }
                _myAvatar->setDriveKeys(UP, 1.f);
                break;

            case Qt::Key_Asterisk:
                Menu::getInstance()->triggerOption(MenuOption::Stars);
                break;

            case Qt::Key_C:
            case Qt::Key_PageDown:
                _myAvatar->setDriveKeys(DOWN, 1.f);
                break;

            case Qt::Key_W:
                if (isOption && !isShifted && !isMeta) {
                    Menu::getInstance()->triggerOption(MenuOption::Wireframe);
                } else {
                    _myAvatar->setDriveKeys(FWD, 1.f);
                }
                break;

            case Qt::Key_S:
                if (isShifted && isMeta && !isOption) {
                    Menu::getInstance()->triggerOption(MenuOption::SuppressShortTimings);
                } else if (isOption && !isShifted && !isMeta) {
                    Menu::getInstance()->triggerOption(MenuOption::ScriptEditor);
                } else if (!isOption && !isShifted && isMeta) {
                    takeSnapshot();
                } else {
                    _myAvatar->setDriveKeys(BACK, 1.f);
                }
                break;

            case Qt::Key_Apostrophe:
                resetSensors();
                break;

            case Qt::Key_G:
                if (isShifted) {
                    Menu::getInstance()->triggerOption(MenuOption::ObeyEnvironmentalGravity);
                }
                break;

            case Qt::Key_A:
                if (isShifted) {
                    Menu::getInstance()->triggerOption(MenuOption::Atmosphere);
                } else {
                    _myAvatar->setDriveKeys(ROT_LEFT, 1.f);
                }
                break;

            case Qt::Key_D:
                if (!isMeta) {
                    _myAvatar->setDriveKeys(ROT_RIGHT, 1.f);
                }
                break;

            case Qt::Key_Return:
            case Qt::Key_Enter:
                Menu::getInstance()->triggerOption(MenuOption::AddressBar);
                break;
                
            case Qt::Key_Backslash:
                Menu::getInstance()->triggerOption(MenuOption::Chat);
                break;
                
            case Qt::Key_N:
                if (isMeta) {
                    Menu::getInstance()->triggerOption(MenuOption::NameLocation);
                }
                
                break;

            case Qt::Key_Up:
                if (_myCamera.getMode() == CAMERA_MODE_MIRROR) {
                    if (!isShifted) {
                        _scaleMirror *= 0.95f;
                    } else {
                        _raiseMirror += 0.05f;
                    }
                } else {
                    _myAvatar->setDriveKeys(isShifted ? UP : FWD, 1.f);
                }
                break;

            case Qt::Key_Down:
                if (_myCamera.getMode() == CAMERA_MODE_MIRROR) {
                    if (!isShifted) {
                        _scaleMirror *= 1.05f;
                    } else {
                        _raiseMirror -= 0.05f;
                    }
                } else {
                    _myAvatar->setDriveKeys(isShifted ? DOWN : BACK, 1.f);
                }
                break;

            case Qt::Key_Left:
                if (_myCamera.getMode() == CAMERA_MODE_MIRROR) {
                    _rotateMirror += PI / 20.f;
                } else {
                    _myAvatar->setDriveKeys(isShifted ? LEFT : ROT_LEFT, 1.f);
                }
                break;

            case Qt::Key_Right:
                if (_myCamera.getMode() == CAMERA_MODE_MIRROR) {
                    _rotateMirror -= PI / 20.f;
                } else {
                    _myAvatar->setDriveKeys(isShifted ? RIGHT : ROT_RIGHT, 1.f);
                }
                break;

            case Qt::Key_I:
                if (isShifted) {
                    _myCamera.setEyeOffsetOrientation(glm::normalize(
                                                                     glm::quat(glm::vec3(0.002f, 0, 0)) * _myCamera.getEyeOffsetOrientation()));
                } else {
                    _myCamera.setEyeOffsetPosition(_myCamera.getEyeOffsetPosition() + glm::vec3(0, 0.001, 0));
                }
                updateProjectionMatrix();
                break;

            case Qt::Key_K:
                if (isShifted) {
                    _myCamera.setEyeOffsetOrientation(glm::normalize(
                                                                     glm::quat(glm::vec3(-0.002f, 0, 0)) * _myCamera.getEyeOffsetOrientation()));
                } else {
                    _myCamera.setEyeOffsetPosition(_myCamera.getEyeOffsetPosition() + glm::vec3(0, -0.001, 0));
                }
                updateProjectionMatrix();
                break;

            case Qt::Key_J:
                if (isShifted) {
                    _viewFrustum.setFocalLength(_viewFrustum.getFocalLength() - 0.1f);
                    if (TV3DManager::isConnected()) {
                        TV3DManager::configureCamera(_myCamera, _glWidget->getDeviceWidth(), _glWidget->getDeviceHeight());
                    }
                } else {
                    _myCamera.setEyeOffsetPosition(_myCamera.getEyeOffsetPosition() + glm::vec3(-0.001, 0, 0));
                }
                updateProjectionMatrix();
                break;

            case Qt::Key_M:
                if (isShifted) {
                    _viewFrustum.setFocalLength(_viewFrustum.getFocalLength() + 0.1f);
                    if (TV3DManager::isConnected()) {
                        TV3DManager::configureCamera(_myCamera, _glWidget->getDeviceWidth(), _glWidget->getDeviceHeight());
                    }

                } else {
                    _myCamera.setEyeOffsetPosition(_myCamera.getEyeOffsetPosition() + glm::vec3(0.001, 0, 0));
                }
                updateProjectionMatrix();
                break;

            case Qt::Key_U:
                if (isShifted) {
                    _myCamera.setEyeOffsetOrientation(glm::normalize(
                                                                     glm::quat(glm::vec3(0, 0, -0.002f)) * _myCamera.getEyeOffsetOrientation()));
                } else {
                    _myCamera.setEyeOffsetPosition(_myCamera.getEyeOffsetPosition() + glm::vec3(0, 0, -0.001));
                }
                updateProjectionMatrix();
                break;

            case Qt::Key_Y:
                if (isShifted) {
                    _myCamera.setEyeOffsetOrientation(glm::normalize(
                                                                     glm::quat(glm::vec3(0, 0, 0.002f)) * _myCamera.getEyeOffsetOrientation()));
                } else {
                    _myCamera.setEyeOffsetPosition(_myCamera.getEyeOffsetPosition() + glm::vec3(0, 0, 0.001));
                }
                updateProjectionMatrix();
                break;
            case Qt::Key_H:
                if (isShifted) {
                    Menu::getInstance()->triggerOption(MenuOption::Mirror);
                } else {
                    Menu::getInstance()->triggerOption(MenuOption::FullscreenMirror);
                }
                break;
            case Qt::Key_Slash:
                Menu::getInstance()->triggerOption(MenuOption::UserInterface);
                break;
            case Qt::Key_F:
                if (isShifted)  {
                    Menu::getInstance()->triggerOption(MenuOption::DisplayFrustum);
                }
                break;
            case Qt::Key_V:
                if (isShifted) {
                    Menu::getInstance()->triggerOption(MenuOption::Voxels);
                }
                break;
            case Qt::Key_P:
                 Menu::getInstance()->triggerOption(MenuOption::FirstPerson);
                 break;
            case Qt::Key_R:
                if (isShifted)  {
                    Menu::getInstance()->triggerOption(MenuOption::FrustumRenderMode);
                }
                break;
            case Qt::Key_Percent:
                Menu::getInstance()->triggerOption(MenuOption::Stats);
                break;
            case Qt::Key_Plus:
                _myAvatar->increaseSize();
                break;
            case Qt::Key_Minus:
                _myAvatar->decreaseSize();
                break;
            case Qt::Key_Equal:
                _myAvatar->resetSize();
                break;
            case Qt::Key_Space: {
                if (!event->isAutoRepeat()) {
                    // this starts an HFActionEvent
                    HFActionEvent startActionEvent(HFActionEvent::startType(),
                                                   _viewFrustum.computePickRay(0.5f, 0.5f));
                    sendEvent(this, &startActionEvent);
                }
                
                break;
            }
            case Qt::Key_Escape: {
                OculusManager::abandonCalibration();
                
                if (!event->isAutoRepeat()) {
                    // this starts the HFCancelEvent
                    HFBackEvent startBackEvent(HFBackEvent::startType());
                    sendEvent(this, &startBackEvent);
                }
                
                break;
            }
            
            default:
                event->ignore();
                break;
        }
    }
}

void Application::keyReleaseEvent(QKeyEvent* event) {

    _keysPressed.remove(event->key());

    _controllerScriptingInterface.emitKeyReleaseEvent(event); // send events to any registered scripts
    
    // if one of our scripts have asked to capture this event, then stop processing it
    if (_controllerScriptingInterface.isKeyCaptured(event)) {
        return;
    }

    switch (event->key()) {
        case Qt::Key_E:
        case Qt::Key_PageUp:
            _myAvatar->setDriveKeys(UP, 0.f);
            break;

        case Qt::Key_C:
        case Qt::Key_PageDown:
            _myAvatar->setDriveKeys(DOWN, 0.f);
            break;

        case Qt::Key_W:
            _myAvatar->setDriveKeys(FWD, 0.f);
            break;

        case Qt::Key_S:
            _myAvatar->setDriveKeys(BACK, 0.f);
            break;

        case Qt::Key_A:
            _myAvatar->setDriveKeys(ROT_LEFT, 0.f);
            break;

        case Qt::Key_D:
            _myAvatar->setDriveKeys(ROT_RIGHT, 0.f);
            break;

        case Qt::Key_Up:
            _myAvatar->setDriveKeys(FWD, 0.f);
            _myAvatar->setDriveKeys(UP, 0.f);
            break;

        case Qt::Key_Down:
            _myAvatar->setDriveKeys(BACK, 0.f);
            _myAvatar->setDriveKeys(DOWN, 0.f);
            break;

        case Qt::Key_Left:
            _myAvatar->setDriveKeys(LEFT, 0.f);
            _myAvatar->setDriveKeys(ROT_LEFT, 0.f);
            break;

        case Qt::Key_Right:
            _myAvatar->setDriveKeys(RIGHT, 0.f);
            _myAvatar->setDriveKeys(ROT_RIGHT, 0.f);
            break;
        case Qt::Key_Control:
        case Qt::Key_Shift:
        case Qt::Key_Meta:
        case Qt::Key_Alt:
            _myAvatar->clearDriveKeys();
            break;
        case Qt::Key_Space: {
            if (!event->isAutoRepeat()) {
                // this ends the HFActionEvent
                HFActionEvent endActionEvent(HFActionEvent::endType(), _viewFrustum.computePickRay(0.5f, 0.5f));
                sendEvent(this, &endActionEvent);
            }
            
            break;
        }
        case Qt::Key_Escape: {
            if (!event->isAutoRepeat()) {
                // this ends the HFCancelEvent
                HFBackEvent endBackEvent(HFBackEvent::endType());
                sendEvent(this, &endBackEvent);
            }
            
            break;
        }
        default:
            event->ignore();
            break;
    }
}

void Application::focusOutEvent(QFocusEvent* event) {
    // synthesize events for keys currently pressed, since we may not get their release events
    foreach (int key, _keysPressed) {
        QKeyEvent event(QEvent::KeyRelease, key, Qt::NoModifier);
        keyReleaseEvent(&event);
    }
    _keysPressed.clear();
}

void Application::mouseMoveEvent(QMouseEvent* event, unsigned int deviceID) {

    bool showMouse = true;

    // Used by application overlay to determine how to draw cursor(s)
    _lastMouseMoveWasSimulated = deviceID > 0;

    // If this mouse move event is emitted by a controller, dont show the mouse cursor
    if (_lastMouseMoveWasSimulated) {
        showMouse = false;
    }
    
    if (!_aboutToQuit) {
        _entities.mouseMoveEvent(event, deviceID);
    }

    _controllerScriptingInterface.emitMouseMoveEvent(event, deviceID); // send events to any registered scripts

    // if one of our scripts have asked to capture this event, then stop processing it
    if (_controllerScriptingInterface.isMouseCaptured()) {
        return;
    }

    _lastMouseMove = usecTimestampNow();

    if (_mouseHidden && showMouse && !OculusManager::isConnected() && !TV3DManager::isConnected()) {
        getGLWidget()->setCursor(Qt::ArrowCursor);
        _mouseHidden = false;
        _seenMouseMove = true;
    }

    _mouseX = event->x();
    _mouseY = event->y();
}

void Application::mousePressEvent(QMouseEvent* event, unsigned int deviceID) {

    if (!_aboutToQuit) {
        _entities.mousePressEvent(event, deviceID);
    }

    _controllerScriptingInterface.emitMousePressEvent(event); // send events to any registered scripts

    // if one of our scripts have asked to capture this event, then stop processing it
    if (_controllerScriptingInterface.isMouseCaptured()) {
        return;
    }


    if (activeWindow() == _window) {
        if (event->button() == Qt::LeftButton) {
            _mouseX = event->x();
            _mouseY = event->y();
            _mouseDragStartedX = _mouseX;
            _mouseDragStartedY = _mouseY;
            _mousePressed = true;

            if (_audio.mousePressEvent(_mouseX, _mouseY)) {
                // stop propagation
                return;
            }

            if (_rearMirrorTools->mousePressEvent(_mouseX, _mouseY)) {
                // stop propagation
                return;
            }
            
            // nobody handled this - make it an action event on the _window object
            HFActionEvent actionEvent(HFActionEvent::startType(),
                                      _myCamera.computePickRay(event->x(), event->y()));
            sendEvent(this, &actionEvent);

        } else if (event->button() == Qt::RightButton) {
            // right click items here
        }
    }
}

void Application::mouseReleaseEvent(QMouseEvent* event, unsigned int deviceID) {

    if (!_aboutToQuit) {
        _entities.mouseReleaseEvent(event, deviceID);
    }

    _controllerScriptingInterface.emitMouseReleaseEvent(event); // send events to any registered scripts

    // if one of our scripts have asked to capture this event, then stop processing it
    if (_controllerScriptingInterface.isMouseCaptured()) {
        return;
    }

    if (activeWindow() == _window) {
        if (event->button() == Qt::LeftButton) {
            _mouseX = event->x();
            _mouseY = event->y();
            _mousePressed = false;
            
            checkBandwidthMeterClick();
            if (Menu::getInstance()->isOptionChecked(MenuOption::Stats)) {
                // let's set horizontal offset to give stats some margin to mirror
                int horizontalOffset = MIRROR_VIEW_WIDTH;
                Stats::getInstance()->checkClick(_mouseX, _mouseY, _mouseDragStartedX, _mouseDragStartedY, horizontalOffset);
            }
            
            // fire an action end event
            HFActionEvent actionEvent(HFActionEvent::endType(),
                                      _myCamera.computePickRay(event->x(), event->y()));
            sendEvent(this, &actionEvent);
        }
    }
}

void Application::touchUpdateEvent(QTouchEvent* event) {
    TouchEvent thisEvent(*event, _lastTouchEvent);
    _controllerScriptingInterface.emitTouchUpdateEvent(thisEvent); // send events to any registered scripts
    _lastTouchEvent = thisEvent;

    // if one of our scripts have asked to capture this event, then stop processing it
    if (_controllerScriptingInterface.isTouchCaptured()) {
        return;
    }

    bool validTouch = false;
    if (activeWindow() == _window) {
        const QList<QTouchEvent::TouchPoint>& tPoints = event->touchPoints();
        _touchAvgX = 0.0f;
        _touchAvgY = 0.0f;
        int numTouches = tPoints.count();
        if (numTouches > 1) {
            for (int i = 0; i < numTouches; ++i) {
                _touchAvgX += tPoints[i].pos().x();
                _touchAvgY += tPoints[i].pos().y();
            }
            _touchAvgX /= (float)(numTouches);
            _touchAvgY /= (float)(numTouches);
            validTouch = true;
        }
    }
    if (!_isTouchPressed) {
        _touchDragStartedAvgX = _touchAvgX;
        _touchDragStartedAvgY = _touchAvgY;
    }
    _isTouchPressed = validTouch;
}

void Application::touchBeginEvent(QTouchEvent* event) {
    TouchEvent thisEvent(*event); // on touch begin, we don't compare to last event
    _controllerScriptingInterface.emitTouchBeginEvent(thisEvent); // send events to any registered scripts

    _lastTouchEvent = thisEvent; // and we reset our last event to this event before we call our update
    touchUpdateEvent(event);

    // if one of our scripts have asked to capture this event, then stop processing it
    if (_controllerScriptingInterface.isTouchCaptured()) {
        return;
    }

}

void Application::touchEndEvent(QTouchEvent* event) {
    TouchEvent thisEvent(*event, _lastTouchEvent);
    _controllerScriptingInterface.emitTouchEndEvent(thisEvent); // send events to any registered scripts
    _lastTouchEvent = thisEvent;

    // if one of our scripts have asked to capture this event, then stop processing it
    if (_controllerScriptingInterface.isTouchCaptured()) {
        return;
    }
    // put any application specific touch behavior below here..
    _touchDragStartedAvgX = _touchAvgX;
    _touchDragStartedAvgY = _touchAvgY;
    _isTouchPressed = false;

}

void Application::wheelEvent(QWheelEvent* event) {

    _controllerScriptingInterface.emitWheelEvent(event); // send events to any registered scripts

    // if one of our scripts have asked to capture this event, then stop processing it
    if (_controllerScriptingInterface.isWheelCaptured()) {
        return;
    }
}

void Application::dropEvent(QDropEvent *event) {
    QString snapshotPath;
    const QMimeData *mimeData = event->mimeData();
    foreach (QUrl url, mimeData->urls()) {
        if (url.url().toLower().endsWith(SNAPSHOT_EXTENSION)) {
            snapshotPath = url.toLocalFile();
            break;
        }
    }

    SnapshotMetaData* snapshotData = Snapshot::parseSnapshotData(snapshotPath);
    if (snapshotData) {
        if (!snapshotData->getDomain().isEmpty()) {
            changeDomainHostname(snapshotData->getDomain());
        }

        _myAvatar->setPosition(snapshotData->getLocation());
        _myAvatar->setOrientation(snapshotData->getOrientation());
    } else {
        QMessageBox msgBox;
        msgBox.setText("No location details were found in this JPG, try dragging in an authentic Hifi snapshot.");
        msgBox.setStandardButtons(QMessageBox::Ok);
        msgBox.exec();
    }
}

void Application::sendPingPackets() {
    QByteArray pingPacket = NodeList::getInstance()->constructPingPacket();
    controlledBroadcastToNodes(pingPacket, NodeSet()
                               << NodeType::VoxelServer << NodeType::EntityServer
                               << NodeType::AudioMixer << NodeType::AvatarMixer
                               << NodeType::MetavoxelServer);
}

//  Every second, check the frame rates and other stuff
void Application::timer() {
    if (Menu::getInstance()->isOptionChecked(MenuOption::TestPing)) {
        sendPingPackets();
    }

    float diffTime = (float)_timerStart.nsecsElapsed() / 1000000000.0f;

    _fps = (float)_frameCount / diffTime;

    _packetsPerSecond = (float) _datagramProcessor.getPacketCount() / diffTime;
    _bytesPerSecond = (float) _datagramProcessor.getByteCount() / diffTime;
    _frameCount = 0;

    _datagramProcessor.resetCounters();

    _timerStart.start();

    // ask the node list to check in with the domain server
    NodeList::getInstance()->sendDomainServerCheckIn();
}

void Application::idle() {
    PerformanceTimer perfTimer("idle");

    // Normally we check PipelineWarnings, but since idle will often take more than 10ms we only show these idle timing
    // details if we're in ExtraDebugging mode. However, the ::update() and it's subcomponents will show their timing
    // details normally.
    bool showWarnings = getLogger()->extraDebugging();
    PerformanceWarning warn(showWarnings, "idle()");

    //  Only run simulation code if more than the targetFramePeriod have passed since last time we ran
    double targetFramePeriod = 0.0;
    unsigned int targetFramerate = getRenderTargetFramerate();
    if (targetFramerate > 0) {
        targetFramePeriod = 1000.0 / targetFramerate;
    }
    double timeSinceLastUpdate = (double)_lastTimeUpdated.nsecsElapsed() / 1000000.0;
    if (timeSinceLastUpdate > targetFramePeriod) {
        _lastTimeUpdated.start();
        {
            PerformanceTimer perfTimer("update");
            PerformanceWarning warn(showWarnings, "Application::idle()... update()");
            const float BIGGEST_DELTA_TIME_SECS = 0.25f;
            update(glm::clamp((float)timeSinceLastUpdate / 1000.f, 0.f, BIGGEST_DELTA_TIME_SECS));
        }
        {
            PerformanceTimer perfTimer("updateGL");
            PerformanceWarning warn(showWarnings, "Application::idle()... updateGL()");
            _glWidget->updateGL();
        }
        {
            PerformanceTimer perfTimer("rest");
            PerformanceWarning warn(showWarnings, "Application::idle()... rest of it");
            _idleLoopStdev.addValue(timeSinceLastUpdate);

            //  Record standard deviation and reset counter if needed
            const int STDEV_SAMPLES = 500;
            if (_idleLoopStdev.getSamples() > STDEV_SAMPLES) {
                _idleLoopMeasuredJitter = _idleLoopStdev.getStDev();
                _idleLoopStdev.reset();
            }

            if (Menu::getInstance()->isOptionChecked(MenuOption::BuckyBalls)) {
                PerformanceTimer perfTimer("buckyBalls");
                _buckyBalls.simulate(timeSinceLastUpdate / 1000.f, Application::getInstance()->getAvatar()->getHandData());
            }

            // After finishing all of the above work, restart the idle timer, allowing 2ms to process events.
            idleTimer->start(2);
            
            if (_numChangedSettings > 0) {
                saveSettings();
            }
        }
    }
}

void Application::checkBandwidthMeterClick() {
    // ... to be called upon button release

    if (Menu::getInstance()->isOptionChecked(MenuOption::Bandwidth) &&
        glm::compMax(glm::abs(glm::ivec2(_mouseX - _mouseDragStartedX, _mouseY - _mouseDragStartedY)))
            <= BANDWIDTH_METER_CLICK_MAX_DRAG_LENGTH
            && _bandwidthMeter.isWithinArea(_mouseX, _mouseY, _glWidget->width(), _glWidget->height())) {

        // The bandwidth meter is visible, the click didn't get dragged too far and
        // we actually hit the bandwidth meter
        Menu::getInstance()->bandwidthDetails();
    }
}

void Application::setFullscreen(bool fullscreen) {
    if (Menu::getInstance()->isOptionChecked(MenuOption::EnableVRMode)) {
        if (fullscreen) {
            // Menu show() after hide() doesn't work with Rift VR display so set height instead.
            _window->menuBar()->setMaximumHeight(0);
        } else {
            _window->menuBar()->setMaximumHeight(QWIDGETSIZE_MAX);
        }
    }
    _window->setWindowState(fullscreen ? (_window->windowState() | Qt::WindowFullScreen) :
        (_window->windowState() & ~Qt::WindowFullScreen));
}

void Application::setEnable3DTVMode(bool enable3DTVMode) {
    resizeGL(_glWidget->getDeviceWidth(),_glWidget->getDeviceHeight());
}

void Application::setEnableVRMode(bool enableVRMode) {
    if (enableVRMode) {
        if (!OculusManager::isConnected()) {
            // attempt to reconnect the Oculus manager - it's possible this was a workaround
            // for the sixense crash
            OculusManager::disconnect();
            OculusManager::connect();
        }
        OculusManager::recalibrate();
    } else {
        OculusManager::abandonCalibration();
    }
    
    resizeGL(_glWidget->getDeviceWidth(), _glWidget->getDeviceHeight());
}

void Application::setRenderVoxels(bool voxelRender) {
    _voxelEditSender.setShouldSend(voxelRender);
    if (!voxelRender) {
        doKillLocalVoxels();
    }
}

void Application::setLowVelocityFilter(bool lowVelocityFilter) {
    SixenseManager::getInstance().setLowVelocityFilter(lowVelocityFilter);
}

void Application::doKillLocalVoxels() {
    _wantToKillLocalVoxels = true;
}

void Application::removeVoxel(glm::vec3 position,
                              float scale) {
    VoxelDetail voxel;
    voxel.x = position.x / TREE_SCALE;
    voxel.y = position.y / TREE_SCALE;
    voxel.z = position.z / TREE_SCALE;
    voxel.s = scale / TREE_SCALE;
    _voxelEditSender.sendVoxelEditMessage(PacketTypeVoxelErase, voxel);

    // delete it locally to see the effect immediately (and in case no voxel server is present)
    _voxels.getTree()->deleteVoxelAt(voxel.x, voxel.y, voxel.z, voxel.s);
}


void Application::makeVoxel(glm::vec3 position,
                            float scale,
                            unsigned char red,
                            unsigned char green,
                            unsigned char blue,
                            bool isDestructive) {
    VoxelDetail voxel;
    voxel.x = position.x / TREE_SCALE;
    voxel.y = position.y / TREE_SCALE;
    voxel.z = position.z / TREE_SCALE;
    voxel.s = scale / TREE_SCALE;
    voxel.red = red;
    voxel.green = green;
    voxel.blue = blue;
    PacketType message = isDestructive ? PacketTypeVoxelSetDestructive : PacketTypeVoxelSet;
    _voxelEditSender.sendVoxelEditMessage(message, voxel);

    // create the voxel locally so it appears immediately
    _voxels.getTree()->createVoxel(voxel.x, voxel.y, voxel.z, voxel.s,
                        voxel.red, voxel.green, voxel.blue,
                        isDestructive);
   }

glm::vec3 Application::getMouseVoxelWorldCoordinates(const VoxelDetail& mouseVoxel) {
    return glm::vec3((mouseVoxel.x + mouseVoxel.s / 2.f) * TREE_SCALE, (mouseVoxel.y + mouseVoxel.s / 2.f) * TREE_SCALE,
        (mouseVoxel.z + mouseVoxel.s / 2.f) * TREE_SCALE);
}

FaceTracker* Application::getActiveFaceTracker() {
    return (_dde.isActive() ? static_cast<FaceTracker*>(&_dde) :
            (_faceshift.isActive() ? static_cast<FaceTracker*>(&_faceshift) :
             (_visage.isActive() ? static_cast<FaceTracker*>(&_visage) : NULL)));
}

struct SendVoxelsOperationArgs {
    const unsigned char*  newBaseOctCode;
};

bool Application::exportEntities(const QString& filename, float x, float y, float z, float scale) {
    QVector<EntityItem*> entities;
    _entities.getTree()->findEntities(AACube(glm::vec3(x / (float)TREE_SCALE, 
                                y / (float)TREE_SCALE, z / (float)TREE_SCALE), scale / (float)TREE_SCALE), entities);

    if (entities.size() > 0) {
        glm::vec3 root(x, y, z);
        EntityTree exportTree;

        for (int i = 0; i < entities.size(); i++) {
            EntityItemProperties properties = entities.at(i)->getProperties();
            EntityItemID id = entities.at(i)->getEntityItemID();
            properties.setPosition(properties.getPosition() - root);
            exportTree.addEntity(id, properties);
        }
        exportTree.writeToSVOFile(filename.toLocal8Bit().constData());
    } else {
        qDebug() << "No models were selected";
        return false;
    }

    // restore the main window's active state
    _window->activateWindow();
    return true;
}

bool Application::sendVoxelsOperation(OctreeElement* element, void* extraData) {
    VoxelTreeElement* voxel = (VoxelTreeElement*)element;
    SendVoxelsOperationArgs* args = (SendVoxelsOperationArgs*)extraData;
    if (voxel->isColored()) {
        const unsigned char* nodeOctalCode = voxel->getOctalCode();
        unsigned char* codeColorBuffer = NULL;
        int codeLength  = 0;
        int bytesInCode = 0;
        int codeAndColorLength;

        // If the newBase is NULL, then don't rebase
        if (args->newBaseOctCode) {
            codeColorBuffer = rebaseOctalCode(nodeOctalCode, args->newBaseOctCode, true);
            codeLength  = numberOfThreeBitSectionsInCode(codeColorBuffer);
            bytesInCode = bytesRequiredForCodeLength(codeLength);
            codeAndColorLength = bytesInCode + SIZE_OF_COLOR_DATA;
        } else {
            codeLength  = numberOfThreeBitSectionsInCode(nodeOctalCode);
            bytesInCode = bytesRequiredForCodeLength(codeLength);
            codeAndColorLength = bytesInCode + SIZE_OF_COLOR_DATA;
            codeColorBuffer = new unsigned char[codeAndColorLength];
            memcpy(codeColorBuffer, nodeOctalCode, bytesInCode);
        }

        // copy the colors over
        codeColorBuffer[bytesInCode + RED_INDEX] = voxel->getColor()[RED_INDEX];
        codeColorBuffer[bytesInCode + GREEN_INDEX] = voxel->getColor()[GREEN_INDEX];
        codeColorBuffer[bytesInCode + BLUE_INDEX] = voxel->getColor()[BLUE_INDEX];
        getInstance()->_voxelEditSender.queueVoxelEditMessage(PacketTypeVoxelSetDestructive,
                codeColorBuffer, codeAndColorLength);

        delete[] codeColorBuffer;
    }
    return true; // keep going
}

void Application::exportVoxels(const VoxelDetail& sourceVoxel) {
    QString desktopLocation = QStandardPaths::writableLocation(QStandardPaths::DesktopLocation);
    QString suggestedName = desktopLocation.append("/voxels.svo");

    QString fileNameString = QFileDialog::getSaveFileName(_glWidget, tr("Export Voxels"), suggestedName,
                                                          tr("Sparse Voxel Octree Files (*.svo)"));
    QByteArray fileNameAscii = fileNameString.toLocal8Bit();
    const char* fileName = fileNameAscii.data();

    VoxelTreeElement* selectedNode = _voxels.getTree()->getVoxelAt(sourceVoxel.x, sourceVoxel.y, sourceVoxel.z, sourceVoxel.s);
    if (selectedNode) {
        VoxelTree exportTree;
        getVoxelTree()->copySubTreeIntoNewTree(selectedNode, &exportTree, true);
        exportTree.writeToSVOFile(fileName);
    }

    // restore the main window's active state
    _window->activateWindow();
}

void Application::importVoxels() {
    _importSucceded = false;

    if (!_voxelImportDialog) {
        _voxelImportDialog = new VoxelImportDialog(_window);
        _voxelImportDialog->loadSettings(_settings);
    }

    if (!_voxelImportDialog->exec()) {
        qDebug() << "Import succeeded." << endl;
        _importSucceded = true;
    } else {
        qDebug() << "Import failed." << endl;
        if (_sharedVoxelSystem.getTree() == _voxelImporter.getVoxelTree()) {
            _sharedVoxelSystem.killLocalVoxels();
            _sharedVoxelSystem.changeTree(&_clipboard);
        }
    }

    // restore the main window's active state
    _window->activateWindow();

    emit importDone();
}

bool Application::importEntities(const QString& filename) {
    _entityClipboard.eraseAllOctreeElements();
    bool success = _entityClipboard.readFromSVOFile(filename.toLocal8Bit().constData());
    if (success) {
        _entityClipboard.reaverageOctreeElements();
    }
    return success;
}

void Application::pasteEntities(float x, float y, float z) {
    _entityClipboard.sendEntities(&_entityEditSender, _entities.getTree(), x, y, z);
}

void Application::cutVoxels(const VoxelDetail& sourceVoxel) {
    copyVoxels(sourceVoxel);
    deleteVoxelAt(sourceVoxel);
}

void Application::copyVoxels(const VoxelDetail& sourceVoxel) {
    // switch to and clear the clipboard first...
    _sharedVoxelSystem.killLocalVoxels();
    if (_sharedVoxelSystem.getTree() != &_clipboard) {
        _clipboard.eraseAllOctreeElements();
        _sharedVoxelSystem.changeTree(&_clipboard);
    }

    // then copy onto it if there is something to copy
    VoxelTreeElement* selectedNode = _voxels.getTree()->getVoxelAt(sourceVoxel.x, sourceVoxel.y, sourceVoxel.z, sourceVoxel.s);
    if (selectedNode) {
        getVoxelTree()->copySubTreeIntoNewTree(selectedNode, _sharedVoxelSystem.getTree(), true);
        _sharedVoxelSystem.forceRedrawEntireTree();
    }
}

void Application::pasteVoxelsToOctalCode(const unsigned char* octalCodeDestination) {
    // Recurse the clipboard tree, where everything is root relative, and send all the colored voxels to
    // the server as an set voxel message, this will also rebase the voxels to the new location
    SendVoxelsOperationArgs args;
    args.newBaseOctCode = octalCodeDestination;
    _sharedVoxelSystem.getTree()->recurseTreeWithOperation(sendVoxelsOperation, &args);

    // Switch back to clipboard if it was an import
    if (_sharedVoxelSystem.getTree() != &_clipboard) {
        _sharedVoxelSystem.killLocalVoxels();
        _sharedVoxelSystem.changeTree(&_clipboard);
    }

    _voxelEditSender.releaseQueuedMessages();
}

void Application::pasteVoxels(const VoxelDetail& sourceVoxel) {
    unsigned char* calculatedOctCode = NULL;
    VoxelTreeElement* selectedNode = _voxels.getTree()->getVoxelAt(sourceVoxel.x, sourceVoxel.y, sourceVoxel.z, sourceVoxel.s);

    // we only need the selected voxel to get the newBaseOctCode, which we can actually calculate from the
    // voxel size/position details. If we don't have an actual selectedNode then use the mouseVoxel to create a
    // target octalCode for where the user is pointing.
    const unsigned char* octalCodeDestination;
    if (selectedNode) {
        octalCodeDestination = selectedNode->getOctalCode();
    } else {
        octalCodeDestination = calculatedOctCode = pointToVoxel(sourceVoxel.x, sourceVoxel.y, sourceVoxel.z, sourceVoxel.s);
    }

    pasteVoxelsToOctalCode(octalCodeDestination);

    if (calculatedOctCode) {
        delete[] calculatedOctCode;
    }
}

void Application::nudgeVoxelsByVector(const VoxelDetail& sourceVoxel, const glm::vec3& nudgeVec) {
    VoxelTreeElement* nodeToNudge = _voxels.getTree()->getVoxelAt(sourceVoxel.x, sourceVoxel.y, sourceVoxel.z, sourceVoxel.s);
    if (nodeToNudge) {
        _voxels.getTree()->nudgeSubTree(nodeToNudge, nudgeVec, _voxelEditSender);
    }
}

void Application::initDisplay() {
    glEnable(GL_BLEND);
    glBlendFuncSeparate(GL_SRC_ALPHA, GL_ONE_MINUS_SRC_ALPHA, GL_CONSTANT_ALPHA, GL_ONE);
    glShadeModel(GL_SMOOTH);
    glEnable(GL_LIGHTING);
    glEnable(GL_LIGHT0);
    glEnable(GL_DEPTH_TEST);
}

void Application::init() {
    _sharedVoxelSystemViewFrustum.setPosition(glm::vec3(TREE_SCALE / 2.0f,
                                                        TREE_SCALE / 2.0f,
                                                        3.0f * TREE_SCALE / 2.0f));
    _sharedVoxelSystemViewFrustum.setNearClip(TREE_SCALE / 2.0f);
    _sharedVoxelSystemViewFrustum.setFarClip(3.0f * TREE_SCALE / 2.0f);
    _sharedVoxelSystemViewFrustum.setFieldOfView(90.f);
    _sharedVoxelSystemViewFrustum.setOrientation(glm::quat());
    _sharedVoxelSystemViewFrustum.calculate();
    _sharedVoxelSystem.setViewFrustum(&_sharedVoxelSystemViewFrustum);

    VoxelTreeElement::removeUpdateHook(&_sharedVoxelSystem);

    // Cleanup of the original shared tree
    _sharedVoxelSystem.init();

    _voxelImportDialog = new VoxelImportDialog(_window);

    _environment.init();

    _deferredLightingEffect.init();
    _glowEffect.init();
    _ambientOcclusionEffect.init();
    _voxelShader.init();
    _pointShader.init();

    _mouseX = _glWidget->width() / 2;
    _mouseY = _glWidget->height() / 2;
    QCursor::setPos(_mouseX, _mouseY);

    // TODO: move _myAvatar out of Application. Move relevant code to MyAvataar or AvatarManager
    _avatarManager.init();
    _myCamera.setMode(CAMERA_MODE_FIRST_PERSON);

    _mirrorCamera.setMode(CAMERA_MODE_MIRROR);

    OculusManager::connect();
    if (OculusManager::isConnected()) {
        QMetaObject::invokeMethod(Menu::getInstance()->getActionForOption(MenuOption::Fullscreen),
                                  "trigger",
                                  Qt::QueuedConnection);
    }

    TV3DManager::connect();
    if (TV3DManager::isConnected()) {
        QMetaObject::invokeMethod(Menu::getInstance()->getActionForOption(MenuOption::Fullscreen),
                                  "trigger",
                                  Qt::QueuedConnection);
    }

    _timerStart.start();
    _lastTimeUpdated.start();

    Menu::getInstance()->loadSettings();
    _audio.setReceivedAudioStreamSettings(Menu::getInstance()->getReceivedAudioStreamSettings());
    
    // when --url in command line, teleport to location
    const QString HIFI_URL_COMMAND_LINE_KEY = "--url";
    int urlIndex = arguments().indexOf(HIFI_URL_COMMAND_LINE_KEY);
    if (urlIndex != -1) {
        AddressManager::getInstance().handleLookupString(arguments().value(urlIndex + 1));
    } else {
        // check if we have a URL in settings to load to jump back to
        // we load this separate from the other settings so we don't double lookup a URL
        QSettings* interfaceSettings = lockSettings();
        QUrl addressURL = interfaceSettings->value(SETTINGS_ADDRESS_KEY).toUrl();
        
        AddressManager::getInstance().handleLookupString(addressURL.toString());
        
        unlockSettings();
    }
    
    qDebug() << "Loaded settings";
    
#ifdef __APPLE__
    if (Menu::getInstance()->isOptionChecked(MenuOption::SixenseEnabled)) {
        // on OS X we only setup sixense if the user wants it on - this allows running without the hid_init crash
        // if hydra support is temporarily not required
        Menu::getInstance()->toggleSixense(true);
    }
#else
    // setup sixense
    Menu::getInstance()->toggleSixense(true);
#endif

    // initialize our face trackers after loading the menu settings
    _faceshift.init();
    _visage.init();

    Leapmotion::init();

    // fire off an immediate domain-server check in now that settings are loaded
    NodeList::getInstance()->sendDomainServerCheckIn();

    // Set up VoxelSystem after loading preferences so we can get the desired max voxel count
    _voxels.setMaxVoxels(Menu::getInstance()->getMaxVoxels());
    _voxels.setUseVoxelShader(false);
    _voxels.setVoxelsAsPoints(false);
    _voxels.setDisableFastVoxelPipeline(false);
    _voxels.init();

    _entities.init();
    _entities.setViewFrustum(getViewFrustum());

    _entityCollisionSystem.init(&_entityEditSender, _entities.getTree(), _voxels.getTree(), &_audio, &_avatarManager);

    // connect the _entityCollisionSystem to our script engine's EntityScriptingInterface
    connect(&_entityCollisionSystem, &EntityCollisionSystem::entityCollisionWithVoxel,
            ScriptEngine::getEntityScriptingInterface(), &EntityScriptingInterface::entityCollisionWithVoxel);

    connect(&_entityCollisionSystem, &EntityCollisionSystem::entityCollisionWithEntity,
            ScriptEngine::getEntityScriptingInterface(), &EntityScriptingInterface::entityCollisionWithEntity);

    // connect the _entities (EntityTreeRenderer) to our script engine's EntityScriptingInterface for firing
    // of events related clicking, hovering over, and entering entities
    _entities.connectSignalsToSlots(ScriptEngine::getEntityScriptingInterface());

    _entityClipboardRenderer.init();
    _entityClipboardRenderer.setViewFrustum(getViewFrustum());
    _entityClipboardRenderer.setTree(&_entityClipboard);

    _metavoxels.init();

    _audio.init(_glWidget);

    _rearMirrorTools = new RearMirrorTools(_glWidget, _mirrorViewRect, _settings);

    connect(_rearMirrorTools, SIGNAL(closeView()), SLOT(closeMirrorView()));
    connect(_rearMirrorTools, SIGNAL(restoreView()), SLOT(restoreMirrorView()));
    connect(_rearMirrorTools, SIGNAL(shrinkView()), SLOT(shrinkMirrorView()));
    connect(_rearMirrorTools, SIGNAL(resetView()), SLOT(resetSensors()));

    // set up our audio reflector
    _audioReflector.setMyAvatar(getAvatar());
    _audioReflector.setVoxels(_voxels.getTree());
    _audioReflector.setAudio(getAudio());
    _audioReflector.setAvatarManager(&_avatarManager);

    connect(getAudio(), &Audio::processInboundAudio, &_audioReflector, &AudioReflector::processInboundAudio,Qt::DirectConnection);
    connect(getAudio(), &Audio::processLocalAudio, &_audioReflector, &AudioReflector::processLocalAudio,Qt::DirectConnection);
    connect(getAudio(), &Audio::preProcessOriginalInboundAudio, &_audioReflector,
                        &AudioReflector::preProcessOriginalInboundAudio,Qt::DirectConnection);

    connect(getAudio(), &Audio::muteToggled, AudioDeviceScriptingInterface::getInstance(),
        &AudioDeviceScriptingInterface::muteToggled, Qt::DirectConnection);

    // save settings when avatar changes
    connect(_myAvatar, &MyAvatar::transformChanged, this, &Application::bumpSettings);
}

void Application::closeMirrorView() {
    if (Menu::getInstance()->isOptionChecked(MenuOption::Mirror)) {
        Menu::getInstance()->triggerOption(MenuOption::Mirror);;
    }
}

void Application::restoreMirrorView() {
    if (Menu::getInstance()->isOptionChecked(MenuOption::Mirror)) {
        Menu::getInstance()->triggerOption(MenuOption::Mirror);;
    }

    if (!Menu::getInstance()->isOptionChecked(MenuOption::FullscreenMirror)) {
        Menu::getInstance()->triggerOption(MenuOption::FullscreenMirror);
    }
}

void Application::shrinkMirrorView() {
    if (!Menu::getInstance()->isOptionChecked(MenuOption::Mirror)) {
        Menu::getInstance()->triggerOption(MenuOption::Mirror);;
    }

    if (Menu::getInstance()->isOptionChecked(MenuOption::FullscreenMirror)) {
        Menu::getInstance()->triggerOption(MenuOption::FullscreenMirror);
    }
}

const float HEAD_SPHERE_RADIUS = 0.1f;

bool Application::isLookingAtMyAvatar(Avatar* avatar) {
    glm::vec3 theirLookAt = avatar->getHead()->getLookAtPosition();
    glm::vec3 myEyePosition = _myAvatar->getHead()->getEyePosition();
    if (pointInSphere(theirLookAt, myEyePosition, HEAD_SPHERE_RADIUS * _myAvatar->getScale())) {
        return true;
    }
    return false;
}

void Application::updateLOD() {
    PerformanceTimer perfTimer("LOD");
    // adjust it unless we were asked to disable this feature, or if we're currently in throttleRendering mode
    if (!Menu::getInstance()->isOptionChecked(MenuOption::DisableAutoAdjustLOD) && !isThrottleRendering()) {
        Menu::getInstance()->autoAdjustLOD(_fps);
    } else {
        Menu::getInstance()->resetLODAdjust();
    }
}

void Application::updateMouseRay() {
    PerformanceTimer perfTimer("mouseRay");

    bool showWarnings = Menu::getInstance()->isOptionChecked(MenuOption::PipelineWarnings);
    PerformanceWarning warn(showWarnings, "Application::updateMouseRay()");

    // make sure the frustum is up-to-date
    loadViewFrustum(_myCamera, _viewFrustum);

    // if the mouse pointer isn't visible, act like it's at the center of the screen
    float x = 0.5f, y = 0.5f;
    if (!_mouseHidden) {
        x = _mouseX / (float)_glWidget->width();
        y = _mouseY / (float)_glWidget->height();
    }
    _viewFrustum.computePickRay(x, y, _mouseRayOrigin, _mouseRayDirection);

    // adjust for mirroring
    if (_myCamera.getMode() == CAMERA_MODE_MIRROR) {
        glm::vec3 mouseRayOffset = _mouseRayOrigin - _viewFrustum.getPosition();
        _mouseRayOrigin -= 2.0f * (_viewFrustum.getDirection() * glm::dot(_viewFrustum.getDirection(), mouseRayOffset) +
            _viewFrustum.getRight() * glm::dot(_viewFrustum.getRight(), mouseRayOffset));
        _mouseRayDirection -= 2.0f * (_viewFrustum.getDirection() * glm::dot(_viewFrustum.getDirection(), _mouseRayDirection) +
            _viewFrustum.getRight() * glm::dot(_viewFrustum.getRight(), _mouseRayDirection));
    }

    // tell my avatar if the mouse is being pressed...
    _myAvatar->setMousePressed(_mousePressed);

    // tell my avatar the posiion and direction of the ray projected ino the world based on the mouse position
    _myAvatar->setMouseRay(_mouseRayOrigin, _mouseRayDirection);
}

void Application::updateFaceshift() {
    bool showWarnings = Menu::getInstance()->isOptionChecked(MenuOption::PipelineWarnings);
    PerformanceWarning warn(showWarnings, "Application::updateFaceshift()");

    //  Update faceshift
    _faceshift.update();

    //  Copy angular velocity if measured by faceshift, to the head
    if (_faceshift.isActive()) {
        _myAvatar->getHead()->setAngularVelocity(_faceshift.getHeadAngularVelocity());
    }
}

void Application::updateVisage() {
    bool showWarnings = Menu::getInstance()->isOptionChecked(MenuOption::PipelineWarnings);
    PerformanceWarning warn(showWarnings, "Application::updateVisage()");

    //  Update Visage
    _visage.update();
}

void Application::updateDDE() {
    bool showWarnings = Menu::getInstance()->isOptionChecked(MenuOption::PipelineWarnings);
    PerformanceWarning warn(showWarnings, "Application::updateDDE()");
    
    //  Update Cara
    _dde.update();
}

void Application::updateMyAvatarLookAtPosition() {
    PerformanceTimer perfTimer("lookAt");
    bool showWarnings = Menu::getInstance()->isOptionChecked(MenuOption::PipelineWarnings);
    PerformanceWarning warn(showWarnings, "Application::updateMyAvatarLookAtPosition()");

    _myAvatar->updateLookAtTargetAvatar();
    FaceTracker* tracker = getActiveFaceTracker();

    bool isLookingAtSomeone = false;
    glm::vec3 lookAtSpot;
    if (_myCamera.getMode() == CAMERA_MODE_MIRROR) {
        //  When I am in mirror mode, just look right at the camera (myself)
        if (!OculusManager::isConnected()) {
            lookAtSpot = _myCamera.getPosition();
        } else {
            if (_myAvatar->isLookingAtLeftEye()) {
                lookAtSpot = OculusManager::getLeftEyePosition();
            } else {
                lookAtSpot = OculusManager::getRightEyePosition();
            }
        }
 
    } else {
        AvatarSharedPointer lookingAt = _myAvatar->getLookAtTargetAvatar().toStrongRef();
        if (lookingAt && _myAvatar != lookingAt.data()) {
            
            isLookingAtSomeone = true;
            //  If I am looking at someone else, look directly at one of their eyes
            if (tracker) {
                //  If a face tracker is active, look at the eye for the side my gaze is biased toward
                if (tracker->getEstimatedEyeYaw() > _myAvatar->getHead()->getFinalYaw()) {
                    // Look at their right eye
                    lookAtSpot = static_cast<Avatar*>(lookingAt.data())->getHead()->getRightEyePosition();
                } else {
                    // Look at their left eye
                    lookAtSpot = static_cast<Avatar*>(lookingAt.data())->getHead()->getLeftEyePosition();
                }
            } else {
                //  Need to add randomly looking back and forth between left and right eye for case with no tracker
                if (_myAvatar->isLookingAtLeftEye()) {
                    lookAtSpot = static_cast<Avatar*>(lookingAt.data())->getHead()->getLeftEyePosition();
                } else {
                    lookAtSpot = static_cast<Avatar*>(lookingAt.data())->getHead()->getRightEyePosition();
                }
            }
        } else {
            //  I am not looking at anyone else, so just look forward
            lookAtSpot = _myAvatar->getHead()->getEyePosition() +
                (_myAvatar->getHead()->getFinalOrientationInWorldFrame() * glm::vec3(0.f, 0.f, -TREE_SCALE));
        }
    }
    //
    //  Deflect the eyes a bit to match the detected Gaze from 3D camera if active
    //
    if (tracker) {
        float eyePitch = tracker->getEstimatedEyePitch();
        float eyeYaw = tracker->getEstimatedEyeYaw();
        const float GAZE_DEFLECTION_REDUCTION_DURING_EYE_CONTACT = 0.1f;
        // deflect using Faceshift gaze data
        glm::vec3 origin = _myAvatar->getHead()->getEyePosition();
        float pitchSign = (_myCamera.getMode() == CAMERA_MODE_MIRROR) ? -1.0f : 1.0f;
        float deflection = Menu::getInstance()->getFaceshiftEyeDeflection();
        if (isLookingAtSomeone) {
            deflection *= GAZE_DEFLECTION_REDUCTION_DURING_EYE_CONTACT;
        }
        lookAtSpot = origin + _myCamera.getRotation() * glm::quat(glm::radians(glm::vec3(
            eyePitch * pitchSign * deflection, eyeYaw * deflection, 0.0f))) *
                glm::inverse(_myCamera.getRotation()) * (lookAtSpot - origin);
    }

    _myAvatar->getHead()->setLookAtPosition(lookAtSpot);
}

void Application::updateThreads(float deltaTime) {
    PerformanceTimer perfTimer("updateThreads");
    bool showWarnings = Menu::getInstance()->isOptionChecked(MenuOption::PipelineWarnings);
    PerformanceWarning warn(showWarnings, "Application::updateThreads()");

    // parse voxel packets
    if (!_enableProcessVoxelsThread) {
        _octreeProcessor.threadRoutine();
        _voxelHideShowThread.threadRoutine();
        _voxelEditSender.threadRoutine();
        _entityEditSender.threadRoutine();
    }
}

void Application::updateMetavoxels(float deltaTime) {
    PerformanceTimer perfTimer("updateMetavoxels");
    bool showWarnings = Menu::getInstance()->isOptionChecked(MenuOption::PipelineWarnings);
    PerformanceWarning warn(showWarnings, "Application::updateMetavoxels()");

    if (Menu::getInstance()->isOptionChecked(MenuOption::Metavoxels)) {
        _metavoxels.simulate(deltaTime);
    }
}

void Application::cameraMenuChanged() {
    if (Menu::getInstance()->isOptionChecked(MenuOption::FullscreenMirror)) {
        if (_myCamera.getMode() != CAMERA_MODE_MIRROR) {
            _myCamera.setMode(CAMERA_MODE_MIRROR);
        }
    } else if (Menu::getInstance()->isOptionChecked(MenuOption::FirstPerson)) {
        if (_myCamera.getMode() != CAMERA_MODE_FIRST_PERSON) {
            _myCamera.setMode(CAMERA_MODE_FIRST_PERSON);
        }
    } else {
        if (_myCamera.getMode() != CAMERA_MODE_THIRD_PERSON) {
            _myCamera.setMode(CAMERA_MODE_THIRD_PERSON);
        }
    }
}

void Application::updateCamera(float deltaTime) {
    PerformanceTimer perfTimer("updateCamera");
    bool showWarnings = Menu::getInstance()->isOptionChecked(MenuOption::PipelineWarnings);
    PerformanceWarning warn(showWarnings, "Application::updateCamera()");

    if (!OculusManager::isConnected() && !TV3DManager::isConnected() &&
            Menu::getInstance()->isOptionChecked(MenuOption::OffAxisProjection)) {
        FaceTracker* tracker = getActiveFaceTracker();
        if (tracker) {
            const float EYE_OFFSET_SCALE = 0.025f;
            glm::vec3 position = tracker->getHeadTranslation() * EYE_OFFSET_SCALE;
            float xSign = (_myCamera.getMode() == CAMERA_MODE_MIRROR) ? 1.0f : -1.0f;
            _myCamera.setEyeOffsetPosition(glm::vec3(position.x * xSign, position.y, -position.z));
            updateProjectionMatrix();
        }
    }
}

void Application::updateDialogs(float deltaTime) {
    PerformanceTimer perfTimer("updateDialogs");
    bool showWarnings = Menu::getInstance()->isOptionChecked(MenuOption::PipelineWarnings);
    PerformanceWarning warn(showWarnings, "Application::updateDialogs()");

    // Update bandwidth dialog, if any
    BandwidthDialog* bandwidthDialog = Menu::getInstance()->getBandwidthDialog();
    if (bandwidthDialog) {
        bandwidthDialog->update();
    }

    OctreeStatsDialog* octreeStatsDialog = Menu::getInstance()->getOctreeStatsDialog();
    if (octreeStatsDialog) {
        octreeStatsDialog->update();
    }
}

void Application::updateCursor(float deltaTime) {
    PerformanceTimer perfTimer("updateCursor");
    bool showWarnings = Menu::getInstance()->isOptionChecked(MenuOption::PipelineWarnings);
    PerformanceWarning warn(showWarnings, "Application::updateCursor()");

    // watch mouse position, if it hasn't moved, hide the cursor
    bool underMouse = _glWidget->underMouse();
    if (!_mouseHidden) {
        quint64 now = usecTimestampNow();
        int elapsed = now - _lastMouseMove;
        const int HIDE_CURSOR_TIMEOUT = 1 * 1000 * 1000; // 1 second
        if (elapsed > HIDE_CURSOR_TIMEOUT && (underMouse || !_seenMouseMove)) {
            getGLWidget()->setCursor(Qt::BlankCursor);
            _mouseHidden = true;
        }
    } else {
        // if the mouse is hidden, but we're not inside our window, then consider ourselves to be moving
        if (!underMouse && _seenMouseMove) {
            _lastMouseMove = usecTimestampNow();
            getGLWidget()->setCursor(Qt::ArrowCursor);
            _mouseHidden = false;
        }
    }
}

void Application::update(float deltaTime) {
    bool showWarnings = Menu::getInstance()->isOptionChecked(MenuOption::PipelineWarnings);
    PerformanceWarning warn(showWarnings, "Application::update()");

    updateLOD();
    updateMouseRay(); // check what's under the mouse and update the mouse voxel
    {
        PerformanceTimer perfTimer("devices");
        DeviceTracker::updateAll();
        updateFaceshift();
        updateVisage();
        SixenseManager::getInstance().update(deltaTime);
        JoystickScriptingInterface::getInstance().update();
        _prioVR.update(deltaTime);

    }

    // Dispatch input events
    _controllerScriptingInterface.updateInputControllers();

    updateThreads(deltaTime); // If running non-threaded, then give the threads some time to process...
    
    _avatarManager.updateOtherAvatars(deltaTime); //loop through all the other avatars and simulate them...

    updateMetavoxels(deltaTime); // update metavoxels
    updateCamera(deltaTime); // handle various camera tweaks like off axis projection
    updateDialogs(deltaTime); // update various stats dialogs if present
    updateCursor(deltaTime); // Handle cursor updates

    {
        PerformanceTimer perfTimer("entities");
        _entities.update(); // update the models...
        {
            PerformanceTimer perfTimer("collisions");
            _entityCollisionSystem.update(); // collide the entities...
        }
    }

    {
        PerformanceTimer perfTimer("overlays");
        _overlays.update(deltaTime);
    }
    
    {
        PerformanceTimer perfTimer("myAvatar");
        updateMyAvatarLookAtPosition();
        updateMyAvatar(deltaTime); // Sample hardware, update view frustum if needed, and send avatar data to mixer/nodes
    }

    {
        PerformanceTimer perfTimer("emitSimulating");
        // let external parties know we're updating
        emit simulating(deltaTime);
    }

    // Update _viewFrustum with latest camera and view frustum data...
    // NOTE: we get this from the view frustum, to make it simpler, since the
    // loadViewFrumstum() method will get the correct details from the camera
    // We could optimize this to not actually load the viewFrustum, since we don't
    // actually need to calculate the view frustum planes to send these details
    // to the server.
    {
        PerformanceTimer perfTimer("loadViewFrustum");
        loadViewFrustum(_myCamera, _viewFrustum);
    }

    quint64 now = usecTimestampNow();

    // Update my voxel servers with my current voxel query...
    {
        PerformanceTimer perfTimer("queryOctree");
        quint64 sinceLastQuery = now - _lastQueriedTime;
        const quint64 TOO_LONG_SINCE_LAST_QUERY = 3 * USECS_PER_SECOND;
        bool queryIsDue = sinceLastQuery > TOO_LONG_SINCE_LAST_QUERY;
        bool viewIsDifferentEnough = !_lastQueriedViewFrustum.isVerySimilar(_viewFrustum);

        // if it's been a while since our last query or the view has significantly changed then send a query, otherwise suppress it
        if (queryIsDue || viewIsDifferentEnough) {
            _lastQueriedTime = now;

            if (Menu::getInstance()->isOptionChecked(MenuOption::Voxels)) {
                queryOctree(NodeType::VoxelServer, PacketTypeVoxelQuery, _voxelServerJurisdictions);
            }
            if (Menu::getInstance()->isOptionChecked(MenuOption::Entities)) {
                queryOctree(NodeType::EntityServer, PacketTypeEntityQuery, _entityServerJurisdictions);
            }
            _lastQueriedViewFrustum = _viewFrustum;
        }
    }

    // sent nack packets containing missing sequence numbers of received packets from nodes
    {
        quint64 sinceLastNack = now - _lastNackTime;
        const quint64 TOO_LONG_SINCE_LAST_NACK = 1 * USECS_PER_SECOND;
        if (sinceLastNack > TOO_LONG_SINCE_LAST_NACK) {
            _lastNackTime = now;
            sendNackPackets();
        }
    }

    // send packet containing downstream audio stats to the AudioMixer 
    {
        quint64 sinceLastNack = now - _lastSendDownstreamAudioStats;
        if (sinceLastNack > TOO_LONG_SINCE_LAST_SEND_DOWNSTREAM_AUDIO_STATS) {
            _lastSendDownstreamAudioStats = now;

            QMetaObject::invokeMethod(&_audio, "sendDownstreamAudioStatsPacket", Qt::QueuedConnection);
        }
    }
}

void Application::updateMyAvatar(float deltaTime) {
    bool showWarnings = Menu::getInstance()->isOptionChecked(MenuOption::PipelineWarnings);
    PerformanceWarning warn(showWarnings, "Application::updateMyAvatar()");

    _myAvatar->update(deltaTime);

    {
        // send head/hand data to the avatar mixer and voxel server
        PerformanceTimer perfTimer("send");
        QByteArray packet = byteArrayWithPopulatedHeader(PacketTypeAvatarData);
        packet.append(_myAvatar->toByteArray());
        controlledBroadcastToNodes(packet, NodeSet() << NodeType::AvatarMixer);
    }
}

int Application::sendNackPackets() {

    if (Menu::getInstance()->isOptionChecked(MenuOption::DisableNackPackets)) {
        return 0;
    }

    int packetsSent = 0;
    char packet[MAX_PACKET_SIZE];

    // iterates thru all nodes in NodeList
    foreach(const SharedNodePointer& node, NodeList::getInstance()->getNodeHash()) {
        
        if (node->getActiveSocket() &&
            ( node->getType() == NodeType::VoxelServer
            || node->getType() == NodeType::EntityServer)
            ) {

            QUuid nodeUUID = node->getUUID();

            // if there are octree packets from this node that are waiting to be processed,
            // don't send a NACK since the missing packets may be among those waiting packets.
            if (_octreeProcessor.hasPacketsToProcessFrom(nodeUUID)) {
                continue;
            }
            
            _octreeSceneStatsLock.lockForRead();

            // retreive octree scene stats of this node
            if (_octreeServerSceneStats.find(nodeUUID) == _octreeServerSceneStats.end()) {
                _octreeSceneStatsLock.unlock();
                continue;
            }

            // get sequence number stats of node, prune its missing set, and make a copy of the missing set
            SequenceNumberStats& sequenceNumberStats = _octreeServerSceneStats[nodeUUID].getIncomingOctreeSequenceNumberStats();
            sequenceNumberStats.pruneMissingSet();
            const QSet<OCTREE_PACKET_SEQUENCE> missingSequenceNumbers = sequenceNumberStats.getMissingSet();

            _octreeSceneStatsLock.unlock();

            // construct nack packet(s) for this node
            int numSequenceNumbersAvailable = missingSequenceNumbers.size();
            QSet<OCTREE_PACKET_SEQUENCE>::const_iterator missingSequenceNumbersIterator = missingSequenceNumbers.constBegin();
            while (numSequenceNumbersAvailable > 0) {

                char* dataAt = packet;
                int bytesRemaining = MAX_PACKET_SIZE;

                // pack header
                int numBytesPacketHeader = populatePacketHeader(packet, PacketTypeOctreeDataNack);
                dataAt += numBytesPacketHeader;
                bytesRemaining -= numBytesPacketHeader;

                // calculate and pack the number of sequence numbers
                int numSequenceNumbersRoomFor = (bytesRemaining - sizeof(uint16_t)) / sizeof(OCTREE_PACKET_SEQUENCE);
                uint16_t numSequenceNumbers = min(numSequenceNumbersAvailable, numSequenceNumbersRoomFor);
                uint16_t* numSequenceNumbersAt = (uint16_t*)dataAt;
                *numSequenceNumbersAt = numSequenceNumbers;
                dataAt += sizeof(uint16_t);

                // pack sequence numbers
                for (int i = 0; i < numSequenceNumbers; i++) {
                    OCTREE_PACKET_SEQUENCE* sequenceNumberAt = (OCTREE_PACKET_SEQUENCE*)dataAt;
                    *sequenceNumberAt = *missingSequenceNumbersIterator;
                    dataAt += sizeof(OCTREE_PACKET_SEQUENCE);

                    missingSequenceNumbersIterator++;
                }
                numSequenceNumbersAvailable -= numSequenceNumbers;

                // send it
                NodeList::getInstance()->writeUnverifiedDatagram(packet, dataAt - packet, node);
                packetsSent++;
            }
        }
    }
    return packetsSent;
}

void Application::queryOctree(NodeType_t serverType, PacketType packetType, NodeToJurisdictionMap& jurisdictions) {

    //qDebug() << ">>> inside... queryOctree()... _viewFrustum.getFieldOfView()=" << _viewFrustum.getFieldOfView();
    bool wantExtraDebugging = getLogger()->extraDebugging();

    // These will be the same for all servers, so we can set them up once and then reuse for each server we send to.
    _octreeQuery.setWantLowResMoving(true);
    _octreeQuery.setWantColor(true);
    _octreeQuery.setWantDelta(true);
    _octreeQuery.setWantOcclusionCulling(false);
    _octreeQuery.setWantCompression(true);

    _octreeQuery.setCameraPosition(_viewFrustum.getPosition());
    _octreeQuery.setCameraOrientation(_viewFrustum.getOrientation());
    _octreeQuery.setCameraFov(_viewFrustum.getFieldOfView());
    _octreeQuery.setCameraAspectRatio(_viewFrustum.getAspectRatio());
    _octreeQuery.setCameraNearClip(_viewFrustum.getNearClip());
    _octreeQuery.setCameraFarClip(_viewFrustum.getFarClip());
    _octreeQuery.setCameraEyeOffsetPosition(_viewFrustum.getEyeOffsetPosition());
    _octreeQuery.setOctreeSizeScale(Menu::getInstance()->getVoxelSizeScale());
    _octreeQuery.setBoundaryLevelAdjust(Menu::getInstance()->getBoundaryLevelAdjust());

    unsigned char queryPacket[MAX_PACKET_SIZE];

    // Iterate all of the nodes, and get a count of how many voxel servers we have...
    int totalServers = 0;
    int inViewServers = 0;
    int unknownJurisdictionServers = 0;

    foreach (const SharedNodePointer& node, NodeList::getInstance()->getNodeHash()) {
        // only send to the NodeTypes that are serverType
        if (node->getActiveSocket() && node->getType() == serverType) {
            totalServers++;

            // get the server bounds for this server
            QUuid nodeUUID = node->getUUID();

            // if we haven't heard from this voxel server, go ahead and send it a query, so we
            // can get the jurisdiction...
            if (jurisdictions.find(nodeUUID) == jurisdictions.end()) {
                unknownJurisdictionServers++;
            } else {
                const JurisdictionMap& map = (jurisdictions)[nodeUUID];

                unsigned char* rootCode = map.getRootOctalCode();

                if (rootCode) {
                    VoxelPositionSize rootDetails;
                    voxelDetailsForCode(rootCode, rootDetails);
                    AACube serverBounds(glm::vec3(rootDetails.x, rootDetails.y, rootDetails.z), rootDetails.s);
                    serverBounds.scale(TREE_SCALE);

                    ViewFrustum::location serverFrustumLocation = _viewFrustum.cubeInFrustum(serverBounds);

                    if (serverFrustumLocation != ViewFrustum::OUTSIDE) {
                        inViewServers++;
                    }
                }
            }
        }
    }

    if (wantExtraDebugging) {
        qDebug("Servers: total %d, in view %d, unknown jurisdiction %d",
            totalServers, inViewServers, unknownJurisdictionServers);
    }

    int perServerPPS = 0;
    const int SMALL_BUDGET = 10;
    int perUnknownServer = SMALL_BUDGET;
    int totalPPS = Menu::getInstance()->getMaxVoxelPacketsPerSecond();

    // determine PPS based on number of servers
    if (inViewServers >= 1) {
        // set our preferred PPS to be exactly evenly divided among all of the voxel servers... and allocate 1 PPS
        // for each unknown jurisdiction server
        perServerPPS = (totalPPS / inViewServers) - (unknownJurisdictionServers * perUnknownServer);
    } else {
        if (unknownJurisdictionServers > 0) {
            perUnknownServer = (totalPPS / unknownJurisdictionServers);
        }
    }

    if (wantExtraDebugging) {
        qDebug("perServerPPS: %d perUnknownServer: %d", perServerPPS, perUnknownServer);
    }

    NodeList* nodeList = NodeList::getInstance();

    foreach (const SharedNodePointer& node, nodeList->getNodeHash()) {
        // only send to the NodeTypes that are serverType
        if (node->getActiveSocket() && node->getType() == serverType) {


            // get the server bounds for this server
            QUuid nodeUUID = node->getUUID();

            bool inView = false;
            bool unknownView = false;

            // if we haven't heard from this voxel server, go ahead and send it a query, so we
            // can get the jurisdiction...
            if (jurisdictions.find(nodeUUID) == jurisdictions.end()) {
                unknownView = true; // assume it's in view
                if (wantExtraDebugging) {
                    qDebug() << "no known jurisdiction for node " << *node << ", assume it's visible.";
                }
            } else {
                const JurisdictionMap& map = (jurisdictions)[nodeUUID];

                unsigned char* rootCode = map.getRootOctalCode();

                if (rootCode) {
                    VoxelPositionSize rootDetails;
                    voxelDetailsForCode(rootCode, rootDetails);
                    AACube serverBounds(glm::vec3(rootDetails.x, rootDetails.y, rootDetails.z), rootDetails.s);
                    serverBounds.scale(TREE_SCALE);

                    ViewFrustum::location serverFrustumLocation = _viewFrustum.cubeInFrustum(serverBounds);
                    if (serverFrustumLocation != ViewFrustum::OUTSIDE) {
                        inView = true;
                    } else {
                        inView = false;
                    }
                } else {
                    if (wantExtraDebugging) {
                        qDebug() << "Jurisdiction without RootCode for node " << *node << ". That's unusual!";
                    }
                }
            }

            if (inView) {
                _octreeQuery.setMaxOctreePacketsPerSecond(perServerPPS);
            } else if (unknownView) {
                if (wantExtraDebugging) {
                    qDebug() << "no known jurisdiction for node " << *node << ", give it budget of "
                            << perUnknownServer << " to send us jurisdiction.";
                }

                // set the query's position/orientation to be degenerate in a manner that will get the scene quickly
                // If there's only one server, then don't do this, and just let the normal voxel query pass through
                // as expected... this way, we will actually get a valid scene if there is one to be seen
                if (totalServers > 1) {
                    _octreeQuery.setCameraPosition(glm::vec3(-0.1,-0.1,-0.1));
                    const glm::quat OFF_IN_NEGATIVE_SPACE = glm::quat(-0.5, 0, -0.5, 1.0);
                    _octreeQuery.setCameraOrientation(OFF_IN_NEGATIVE_SPACE);
                    _octreeQuery.setCameraNearClip(0.1f);
                    _octreeQuery.setCameraFarClip(0.1f);
                    if (wantExtraDebugging) {
                        qDebug() << "Using 'minimal' camera position for node" << *node;
                    }
                } else {
                    if (wantExtraDebugging) {
                        qDebug() << "Using regular camera position for node" << *node;
                    }
                }
                _octreeQuery.setMaxOctreePacketsPerSecond(perUnknownServer);
            } else {
                _octreeQuery.setMaxOctreePacketsPerSecond(0);
            }
            // set up the packet for sending...
            unsigned char* endOfQueryPacket = queryPacket;

            // insert packet type/version and node UUID
            endOfQueryPacket += populatePacketHeader(reinterpret_cast<char*>(endOfQueryPacket), packetType);

            // encode the query data...
            endOfQueryPacket += _octreeQuery.getBroadcastData(endOfQueryPacket);

            int packetLength = endOfQueryPacket - queryPacket;

            // make sure we still have an active socket
            nodeList->writeUnverifiedDatagram(reinterpret_cast<const char*>(queryPacket), packetLength, node);

            // Feed number of bytes to corresponding channel of the bandwidth meter
            _bandwidthMeter.outputStream(BandwidthMeter::VOXELS).updateValue(packetLength);
        }
    }
}

/////////////////////////////////////////////////////////////////////////////////////
// loadViewFrustum()
//
// Description: this will load the view frustum bounds for EITHER the head
//                 or the "myCamera".
//
void Application::loadViewFrustum(Camera& camera, ViewFrustum& viewFrustum) {
    // We will use these below, from either the camera or head vectors calculated above
    glm::vec3 position(camera.getPosition());
    float fov         = camera.getFieldOfView();    // degrees
    float nearClip    = camera.getNearClip();
    float farClip     = camera.getFarClip();
    float aspectRatio = camera.getAspectRatio();

    glm::quat rotation = camera.getRotation();

    // Set the viewFrustum up with the correct position and orientation of the camera
    viewFrustum.setPosition(position);
    viewFrustum.setOrientation(rotation);

    // Also make sure it's got the correct lens details from the camera
    viewFrustum.setAspectRatio(aspectRatio);
    viewFrustum.setFieldOfView(fov);    // degrees
    viewFrustum.setNearClip(nearClip);
    viewFrustum.setFarClip(farClip);
    viewFrustum.setEyeOffsetPosition(camera.getEyeOffsetPosition());
    viewFrustum.setEyeOffsetOrientation(camera.getEyeOffsetOrientation());

    // Ask the ViewFrustum class to calculate our corners
    viewFrustum.calculate();
}

glm::vec3 Application::getSunDirection() {
    return glm::normalize(_environment.getClosestData(_myCamera.getPosition()).getSunLocation(_myCamera.getPosition()) -
        _myCamera.getPosition());
}

void Application::updateShadowMap() {
    PerformanceTimer perfTimer("shadowMap");
    QOpenGLFramebufferObject* fbo = _textureCache.getShadowFramebufferObject();
    fbo->bind();
    glEnable(GL_DEPTH_TEST);
    glClear(GL_COLOR_BUFFER_BIT | GL_DEPTH_BUFFER_BIT);

    glm::vec3 lightDirection = -getSunDirection();
    glm::quat rotation = rotationBetween(IDENTITY_FRONT, lightDirection);
    glm::quat inverseRotation = glm::inverse(rotation);
    
    const float SHADOW_MATRIX_DISTANCES[] = { 0.0f, 2.0f, 6.0f, 14.0f, 30.0f };
    const glm::vec2 MAP_COORDS[] = { glm::vec2(0.0f, 0.0f), glm::vec2(0.5f, 0.0f),
        glm::vec2(0.0f, 0.5f), glm::vec2(0.5f, 0.5f) };
    
    float frustumScale = 1.0f / (_viewFrustum.getFarClip() - _viewFrustum.getNearClip());
    loadViewFrustum(_myCamera, _viewFrustum);
    
    int matrixCount = 1;
    int targetSize = fbo->width();
    float targetScale = 1.0f;
    if (Menu::getInstance()->isOptionChecked(MenuOption::CascadedShadows)) {
        matrixCount = CASCADED_SHADOW_MATRIX_COUNT;
        targetSize = fbo->width() / 2;
        targetScale = 0.5f;
    }
    for (int i = 0; i < matrixCount; i++) {
        const glm::vec2& coord = MAP_COORDS[i];
        glViewport(coord.s * fbo->width(), coord.t * fbo->height(), targetSize, targetSize);

        float nearScale = SHADOW_MATRIX_DISTANCES[i] * frustumScale;
        float farScale = SHADOW_MATRIX_DISTANCES[i + 1] * frustumScale;
        glm::vec3 points[] = {
            glm::mix(_viewFrustum.getNearTopLeft(), _viewFrustum.getFarTopLeft(), nearScale),
            glm::mix(_viewFrustum.getNearTopRight(), _viewFrustum.getFarTopRight(), nearScale),
            glm::mix(_viewFrustum.getNearBottomLeft(), _viewFrustum.getFarBottomLeft(), nearScale),
            glm::mix(_viewFrustum.getNearBottomRight(), _viewFrustum.getFarBottomRight(), nearScale),
            glm::mix(_viewFrustum.getNearTopLeft(), _viewFrustum.getFarTopLeft(), farScale),
            glm::mix(_viewFrustum.getNearTopRight(), _viewFrustum.getFarTopRight(), farScale),
            glm::mix(_viewFrustum.getNearBottomLeft(), _viewFrustum.getFarBottomLeft(), farScale),
            glm::mix(_viewFrustum.getNearBottomRight(), _viewFrustum.getFarBottomRight(), farScale) };
        glm::vec3 center;
        for (size_t j = 0; j < sizeof(points) / sizeof(points[0]); j++) {
            center += points[j];
        }
        center /= (float)(sizeof(points) / sizeof(points[0]));
        float radius = 0.0f;
        for (size_t j = 0; j < sizeof(points) / sizeof(points[0]); j++) {
            radius = qMax(radius, glm::distance(points[j], center));
        }
        if (i < 3) {
            const float RADIUS_SCALE = 0.5f;
            _shadowDistances[i] = -glm::distance(_viewFrustum.getPosition(), center) - radius * RADIUS_SCALE;
        }
        center = inverseRotation * center;
        
        // to reduce texture "shimmer," move in texel increments
        float texelSize = (2.0f * radius) / targetSize;
        center = glm::vec3(roundf(center.x / texelSize) * texelSize, roundf(center.y / texelSize) * texelSize,
            roundf(center.z / texelSize) * texelSize);
        
        glm::vec3 minima(center.x - radius, center.y - radius, center.z - radius);
        glm::vec3 maxima(center.x + radius, center.y + radius, center.z + radius);

        // stretch out our extents in z so that we get all of the avatars
        minima.z -= _viewFrustum.getFarClip() * 0.5f;
        maxima.z += _viewFrustum.getFarClip() * 0.5f;

        // save the combined matrix for rendering
        _shadowMatrices[i] = glm::transpose(glm::translate(glm::vec3(coord, 0.0f)) *
            glm::scale(glm::vec3(targetScale, targetScale, 1.0f)) *
            glm::translate(glm::vec3(0.5f, 0.5f, 0.5f)) * glm::scale(glm::vec3(0.5f, 0.5f, 0.5f)) *
            glm::ortho(minima.x, maxima.x, minima.y, maxima.y, -maxima.z, -minima.z) * glm::mat4_cast(inverseRotation));

        // update the shadow view frustum
        _shadowViewFrustum.setPosition(rotation * ((minima + maxima) * 0.5f));
        _shadowViewFrustum.setOrientation(rotation);
        _shadowViewFrustum.setOrthographic(true);
        _shadowViewFrustum.setWidth(maxima.x - minima.x);
        _shadowViewFrustum.setHeight(maxima.y - minima.y);
        _shadowViewFrustum.setNearClip(minima.z);
        _shadowViewFrustum.setFarClip(maxima.z);
        _shadowViewFrustum.setEyeOffsetPosition(glm::vec3());
        _shadowViewFrustum.setEyeOffsetOrientation(glm::quat());
        _shadowViewFrustum.calculate();

        glMatrixMode(GL_PROJECTION);
        glPushMatrix();
        glLoadIdentity();
        glOrtho(minima.x, maxima.x, minima.y, maxima.y, -maxima.z, -minima.z);

        glMatrixMode(GL_MODELVIEW);
        glPushMatrix();
        glLoadIdentity();
        glm::vec3 axis = glm::axis(inverseRotation);
        glRotatef(glm::degrees(glm::angle(inverseRotation)), axis.x, axis.y, axis.z);

        // store view matrix without translation, which we'll use for precision-sensitive objects
        updateUntranslatedViewMatrix();

        glEnable(GL_POLYGON_OFFSET_FILL);
        glPolygonOffset(1.1f, 4.0f); // magic numbers courtesy http://www.eecs.berkeley.edu/~ravir/6160/papers/shadowmaps.ppt

        {
            PerformanceTimer perfTimer("avatarManager");
            _avatarManager.renderAvatars(Avatar::SHADOW_RENDER_MODE);
        }

        {
            PerformanceTimer perfTimer("entities");
            _entities.render(RenderArgs::SHADOW_RENDER_MODE);
        }

        // render JS/scriptable overlays
        {
            PerformanceTimer perfTimer("3dOverlays");
            _overlays.render3D(RenderArgs::SHADOW_RENDER_MODE);
        }

        glDisable(GL_POLYGON_OFFSET_FILL);

        glPopMatrix();

        glMatrixMode(GL_PROJECTION);
        glPopMatrix();

        glMatrixMode(GL_MODELVIEW);
    }
    
    fbo->release();

    glViewport(0, 0, _glWidget->getDeviceWidth(), _glWidget->getDeviceHeight());
}

const GLfloat WORLD_AMBIENT_COLOR[] = { 0.525f, 0.525f, 0.6f };
const GLfloat WORLD_DIFFUSE_COLOR[] = { 0.6f, 0.525f, 0.525f };
const GLfloat WORLD_SPECULAR_COLOR[] = { 0.94f, 0.94f, 0.737f, 1.0f };

void Application::setupWorldLight() {

    //  Setup 3D lights (after the camera transform, so that they are positioned in world space)
    glEnable(GL_COLOR_MATERIAL);
    glColorMaterial(GL_FRONT_AND_BACK, GL_AMBIENT_AND_DIFFUSE);

    glm::vec3 sunDirection = getSunDirection();
    GLfloat light_position0[] = { sunDirection.x, sunDirection.y, sunDirection.z, 0.0 };
    glLightfv(GL_LIGHT0, GL_POSITION, light_position0);
    glLightfv(GL_LIGHT0, GL_AMBIENT, WORLD_AMBIENT_COLOR);
    glLightfv(GL_LIGHT0, GL_DIFFUSE, WORLD_DIFFUSE_COLOR);
    glLightfv(GL_LIGHT0, GL_SPECULAR, WORLD_SPECULAR_COLOR);
    glMaterialfv(GL_FRONT, GL_SPECULAR, WORLD_SPECULAR_COLOR);
    glMateriali(GL_FRONT, GL_SHININESS, 96);
}

QImage Application::renderAvatarBillboard() {
    _textureCache.getPrimaryFramebufferObject()->bind();

    // the "glow" here causes an alpha of one
    Glower glower;

    const int BILLBOARD_SIZE = 64;
    renderRearViewMirror(QRect(0, _glWidget->getDeviceHeight() - BILLBOARD_SIZE, BILLBOARD_SIZE, BILLBOARD_SIZE), true);

    QImage image(BILLBOARD_SIZE, BILLBOARD_SIZE, QImage::Format_ARGB32);
    glReadPixels(0, 0, BILLBOARD_SIZE, BILLBOARD_SIZE, GL_BGRA, GL_UNSIGNED_BYTE, image.bits());

    _textureCache.getPrimaryFramebufferObject()->release();

    return image;
}

void Application::displaySide(Camera& whichCamera, bool selfAvatarOnly) {
    PROFILE_RANGE(__FUNCTION__);
    PerformanceTimer perfTimer("display");
    PerformanceWarning warn(Menu::getInstance()->isOptionChecked(MenuOption::PipelineWarnings), "Application::displaySide()");
    // transform by eye offset

    // load the view frustum
    loadViewFrustum(whichCamera, _displayViewFrustum);

    // flip x if in mirror mode (also requires reversing winding order for backface culling)
    if (whichCamera.getMode() == CAMERA_MODE_MIRROR) {
        glScalef(-1.0f, 1.0f, 1.0f);
        glFrontFace(GL_CW);

    } else {
        glFrontFace(GL_CCW);
    }

    glm::vec3 eyeOffsetPos = whichCamera.getEyeOffsetPosition();
    glm::quat eyeOffsetOrient = whichCamera.getEyeOffsetOrientation();
    glm::vec3 eyeOffsetAxis = glm::axis(eyeOffsetOrient);
    glRotatef(-glm::degrees(glm::angle(eyeOffsetOrient)), eyeOffsetAxis.x, eyeOffsetAxis.y, eyeOffsetAxis.z);
    glTranslatef(-eyeOffsetPos.x, -eyeOffsetPos.y, -eyeOffsetPos.z);

    // transform view according to whichCamera
    // could be myCamera (if in normal mode)
    // or could be viewFrustumOffsetCamera if in offset mode

    glm::quat rotation = whichCamera.getRotation();
    glm::vec3 axis = glm::axis(rotation);
    glRotatef(-glm::degrees(glm::angle(rotation)), axis.x, axis.y, axis.z);

    // store view matrix without translation, which we'll use for precision-sensitive objects
    updateUntranslatedViewMatrix(-whichCamera.getPosition());

    glTranslatef(_viewMatrixTranslation.x, _viewMatrixTranslation.y, _viewMatrixTranslation.z);

    //  Setup 3D lights (after the camera transform, so that they are positioned in world space)
    {
        PerformanceTimer perfTimer("lights");
        setupWorldLight();
    }

    // setup shadow matrices (again, after the camera transform)
    int shadowMatrixCount = 0;
    if (Menu::getInstance()->isOptionChecked(MenuOption::SimpleShadows)) {
        shadowMatrixCount = 1;
    } else if (Menu::getInstance()->isOptionChecked(MenuOption::CascadedShadows)) {
        shadowMatrixCount = CASCADED_SHADOW_MATRIX_COUNT;
    }
    for (int i = shadowMatrixCount - 1; i >= 0; i--) {
        glActiveTexture(GL_TEXTURE0 + i);
        glTexGenfv(GL_S, GL_EYE_PLANE, (const GLfloat*)&_shadowMatrices[i][0]);
        glTexGenfv(GL_T, GL_EYE_PLANE, (const GLfloat*)&_shadowMatrices[i][1]);
        glTexGenfv(GL_R, GL_EYE_PLANE, (const GLfloat*)&_shadowMatrices[i][2]);
    }

    if (!selfAvatarOnly && Menu::getInstance()->isOptionChecked(MenuOption::Stars)) {
        PerformanceTimer perfTimer("stars");
        PerformanceWarning warn(Menu::getInstance()->isOptionChecked(MenuOption::PipelineWarnings),
            "Application::displaySide() ... stars...");
        if (!_stars.isStarsLoaded()) {
            _stars.generate(STARFIELD_NUM_STARS, STARFIELD_SEED);
        }
        // should be the first rendering pass - w/o depth buffer / lighting

        // compute starfield alpha based on distance from atmosphere
        float alpha = 1.0f;
        if (Menu::getInstance()->isOptionChecked(MenuOption::Atmosphere)) {
            const EnvironmentData& closestData = _environment.getClosestData(whichCamera.getPosition());
            float height = glm::distance(whichCamera.getPosition(),
                closestData.getAtmosphereCenter(whichCamera.getPosition()));
            if (height < closestData.getAtmosphereInnerRadius()) {
                alpha = 0.0f;

            } else if (height < closestData.getAtmosphereOuterRadius()) {
                alpha = (height - closestData.getAtmosphereInnerRadius()) /
                    (closestData.getAtmosphereOuterRadius() - closestData.getAtmosphereInnerRadius());
            }
        }

        // finally render the starfield
        _stars.render(whichCamera.getFieldOfView(), whichCamera.getAspectRatio(), whichCamera.getNearClip(), alpha);
    }

    if (Menu::getInstance()->isOptionChecked(MenuOption::Wireframe)) {
        glPolygonMode(GL_FRONT_AND_BACK, GL_LINE);
    }

    // draw the sky dome
    if (!selfAvatarOnly && Menu::getInstance()->isOptionChecked(MenuOption::Atmosphere)) {
        PerformanceTimer perfTimer("atmosphere");
        PerformanceWarning warn(Menu::getInstance()->isOptionChecked(MenuOption::PipelineWarnings),
            "Application::displaySide() ... atmosphere...");
        _environment.renderAtmospheres(whichCamera);
    }
    glEnable(GL_LIGHTING);
    glEnable(GL_DEPTH_TEST);

    _deferredLightingEffect.prepare();

    if (!selfAvatarOnly) {
        // draw a red sphere
        float originSphereRadius = 0.05f;
        glColor3f(1,0,0);
        _geometryCache.renderSphere(originSphereRadius, 15, 15);
        
        // draw the audio reflector overlay
        {
            PerformanceTimer perfTimer("audio");
            _audioReflector.render();
        }
        
        if (Menu::getInstance()->isOptionChecked(MenuOption::BuckyBalls)) {
            PerformanceTimer perfTimer("buckyBalls");
            PerformanceWarning warn(Menu::getInstance()->isOptionChecked(MenuOption::PipelineWarnings),
                "Application::displaySide() ... bucky balls...");
            _buckyBalls.render();
        }

        //  Draw voxels
        if (Menu::getInstance()->isOptionChecked(MenuOption::Voxels)) {
            PerformanceTimer perfTimer("voxels");
            PerformanceWarning warn(Menu::getInstance()->isOptionChecked(MenuOption::PipelineWarnings),
                "Application::displaySide() ... voxels...");
            _voxels.render();
        }

        // also, metavoxels
        if (Menu::getInstance()->isOptionChecked(MenuOption::Metavoxels)) {
            PerformanceTimer perfTimer("metavoxels");
            PerformanceWarning warn(Menu::getInstance()->isOptionChecked(MenuOption::PipelineWarnings),
                "Application::displaySide() ... metavoxels...");
            _metavoxels.render();
        }

        // render models...
        if (Menu::getInstance()->isOptionChecked(MenuOption::Entities)) {
            PerformanceTimer perfTimer("entities");
            PerformanceWarning warn(Menu::getInstance()->isOptionChecked(MenuOption::PipelineWarnings),
                "Application::displaySide() ... entities...");
            _entities.render();
        }

        // render JS/scriptable overlays
        {
            PerformanceTimer perfTimer("3dOverlays");
            _overlays.render3D();
        }

        // render the ambient occlusion effect if enabled
        if (Menu::getInstance()->isOptionChecked(MenuOption::AmbientOcclusion)) {
            PerformanceTimer perfTimer("ambientOcclusion");
            PerformanceWarning warn(Menu::getInstance()->isOptionChecked(MenuOption::PipelineWarnings),
                "Application::displaySide() ... AmbientOcclusion...");
            _ambientOcclusionEffect.render();
        }
    }

    bool mirrorMode = (whichCamera.getMode() == CAMERA_MODE_MIRROR);
    {
        PerformanceTimer perfTimer("avatars");
        _avatarManager.renderAvatars(mirrorMode ? Avatar::MIRROR_RENDER_MODE : Avatar::NORMAL_RENDER_MODE,
            false, selfAvatarOnly);   
    }
    
    {
        PROFILE_RANGE("DeferredLighting"); 
        PerformanceTimer perfTimer("lighting");
        _deferredLightingEffect.render();
    }

    {
        PerformanceTimer perfTimer("avatarsPostLighting");
        _avatarManager.renderAvatars(mirrorMode ? Avatar::MIRROR_RENDER_MODE : Avatar::NORMAL_RENDER_MODE,
            true, selfAvatarOnly);   
    }
    
    //Render the sixense lasers
    if (Menu::getInstance()->isOptionChecked(MenuOption::SixenseLasers)) {
        _myAvatar->renderLaserPointers();
    }

    if (!selfAvatarOnly) {
        _nodeBoundsDisplay.draw();
    
        //  Render the world box
        if (whichCamera.getMode() != CAMERA_MODE_MIRROR && Menu::getInstance()->isOptionChecked(MenuOption::Stats) && 
                Menu::getInstance()->isOptionChecked(MenuOption::UserInterface)) {
            PerformanceTimer perfTimer("worldBox");
            renderWorldBox();
        }

        // view frustum for debugging
        if (Menu::getInstance()->isOptionChecked(MenuOption::DisplayFrustum) && whichCamera.getMode() != CAMERA_MODE_MIRROR) {
            PerformanceTimer perfTimer("viewFrustum");
            PerformanceWarning warn(Menu::getInstance()->isOptionChecked(MenuOption::PipelineWarnings),
                "Application::displaySide() ... renderViewFrustum...");
            renderViewFrustum(_viewFrustum);
        }

        // render voxel fades if they exist
        if (_voxelFades.size() > 0) {
            PerformanceTimer perfTimer("voxelFades");
            PerformanceWarning warn(Menu::getInstance()->isOptionChecked(MenuOption::PipelineWarnings),
                "Application::displaySide() ... voxel fades...");
            _voxelFadesLock.lockForWrite();
            for(std::vector<VoxelFade>::iterator fade = _voxelFades.begin(); fade != _voxelFades.end();) {
                fade->render();
                if(fade->isDone()) {
                    fade = _voxelFades.erase(fade);
                } else {
                    ++fade;
                }
            }
            _voxelFadesLock.unlock();
        }

        // give external parties a change to hook in
        {
            PerformanceTimer perfTimer("inWorldInterface");
            emit renderingInWorldInterface();
        }
    }
    
    if (Menu::getInstance()->isOptionChecked(MenuOption::Wireframe)) {
        glPolygonMode(GL_FRONT_AND_BACK, GL_FILL);
    }
}

void Application::updateUntranslatedViewMatrix(const glm::vec3& viewMatrixTranslation) {
    glGetFloatv(GL_MODELVIEW_MATRIX, (GLfloat*)&_untranslatedViewMatrix);
    _viewMatrixTranslation = viewMatrixTranslation;
    _viewTransform->evalFromRawMatrix(_untranslatedViewMatrix);
    _viewTransform->postTranslate(viewMatrixTranslation);
}

void Application::loadTranslatedViewMatrix(const glm::vec3& translation) {
    glLoadMatrixf((const GLfloat*)&_untranslatedViewMatrix);
    glTranslatef(translation.x + _viewMatrixTranslation.x, translation.y + _viewMatrixTranslation.y,
        translation.z + _viewMatrixTranslation.z);
}

void Application::getModelViewMatrix(glm::dmat4* modelViewMatrix) {
    (*modelViewMatrix) =_untranslatedViewMatrix;
    (*modelViewMatrix)[3] = _untranslatedViewMatrix * glm::vec4(_viewMatrixTranslation, 1);
}

void Application::getProjectionMatrix(glm::dmat4* projectionMatrix) {
    *projectionMatrix = _projectionMatrix;
}

void Application::computeOffAxisFrustum(float& left, float& right, float& bottom, float& top, float& nearVal,
    float& farVal, glm::vec4& nearClipPlane, glm::vec4& farClipPlane) const {

    // allow 3DTV/Oculus to override parameters from camera
    _displayViewFrustum.computeOffAxisFrustum(left, right, bottom, top, nearVal, farVal, nearClipPlane, farClipPlane);
    if (OculusManager::isConnected()) {
        OculusManager::overrideOffAxisFrustum(left, right, bottom, top, nearVal, farVal, nearClipPlane, farClipPlane);
    
    } else if (TV3DManager::isConnected()) {
        TV3DManager::overrideOffAxisFrustum(left, right, bottom, top, nearVal, farVal, nearClipPlane, farClipPlane);    
    }
}

glm::vec2 Application::getScaledScreenPoint(glm::vec2 projectedPoint) {
    float horizontalScale = _glWidget->getDeviceWidth() / 2.0f;
    float verticalScale   = _glWidget->getDeviceHeight() / 2.0f;

    // -1,-1 is 0,windowHeight
    // 1,1 is windowWidth,0

    // -1,1                    1,1
    // +-----------------------+
    // |           |           |
    // |           |           |
    // | -1,0      |           |
    // |-----------+-----------|
    // |          0,0          |
    // |           |           |
    // |           |           |
    // |           |           |
    // +-----------------------+
    // -1,-1                   1,-1

    glm::vec2 screenPoint((projectedPoint.x + 1.0) * horizontalScale,
        ((projectedPoint.y + 1.0) * -verticalScale) + _glWidget->getDeviceHeight());

    return screenPoint;
}

void Application::renderRearViewMirror(const QRect& region, bool billboard) {
    // Grab current viewport to reset it at the end
    int viewport[4];
    glGetIntegerv(GL_VIEWPORT, viewport);

    bool eyeRelativeCamera = false;
    if (billboard) {
        _mirrorCamera.setFieldOfView(BILLBOARD_FIELD_OF_VIEW);  // degees
        _mirrorCamera.setPosition(_myAvatar->getPosition() +
                                  _myAvatar->getOrientation() * glm::vec3(0.f, 0.f, -1.0f) * BILLBOARD_DISTANCE * _myAvatar->getScale());

    } else if (_rearMirrorTools->getZoomLevel() == BODY) {
        _mirrorCamera.setFieldOfView(MIRROR_FIELD_OF_VIEW);     // degrees
        _mirrorCamera.setPosition(_myAvatar->getChestPosition() +
                                  _myAvatar->getOrientation() * glm::vec3(0.f, 0.f, -1.0f) * MIRROR_REARVIEW_BODY_DISTANCE * _myAvatar->getScale());

    } else { // HEAD zoom level
        _mirrorCamera.setFieldOfView(MIRROR_FIELD_OF_VIEW);     // degrees
        if (_myAvatar->getSkeletonModel().isActive() && _myAvatar->getHead()->getFaceModel().isActive()) {
            // as a hack until we have a better way of dealing with coordinate precision issues, reposition the
            // face/body so that the average eye position lies at the origin
            eyeRelativeCamera = true;
            _mirrorCamera.setPosition(_myAvatar->getOrientation() * glm::vec3(0.f, 0.f, -1.0f) * MIRROR_REARVIEW_DISTANCE * _myAvatar->getScale());

        } else {
            _mirrorCamera.setPosition(_myAvatar->getHead()->getEyePosition() +
                                      _myAvatar->getOrientation() * glm::vec3(0.f, 0.f, -1.0f) * MIRROR_REARVIEW_DISTANCE * _myAvatar->getScale());
        }
    }
    _mirrorCamera.setAspectRatio((float)region.width() / region.height());

    _mirrorCamera.setRotation(_myAvatar->getWorldAlignedOrientation() * glm::quat(glm::vec3(0.0f, PI, 0.0f)));
    _mirrorCamera.update(1.0f/_fps);

    // set the bounds of rear mirror view
    if (billboard) {
        QSize size = getTextureCache()->getFrameBufferSize();
        glViewport(region.x(), size.height() - region.y() - region.height(), region.width(), region.height());
        glScissor(region.x(), size.height() - region.y() - region.height(), region.width(), region.height());    
    } else {
        // if not rendering the billboard, the region is in device independent coordinates; must convert to device
        QSize size = getTextureCache()->getFrameBufferSize();
        float ratio = QApplication::desktop()->windowHandle()->devicePixelRatio() * getRenderResolutionScale();
        int x = region.x() * ratio, y = region.y() * ratio, width = region.width() * ratio, height = region.height() * ratio;
        glViewport(x, size.height() - y - height, width, height);
        glScissor(x, size.height() - y - height, width, height);
    }
    bool updateViewFrustum = false;
    updateProjectionMatrix(_mirrorCamera, updateViewFrustum);
    glEnable(GL_SCISSOR_TEST);
    glClear(GL_COLOR_BUFFER_BIT | GL_DEPTH_BUFFER_BIT);

    // render rear mirror view
    glPushMatrix();
    if (eyeRelativeCamera) {
        // save absolute translations
        glm::vec3 absoluteSkeletonTranslation = _myAvatar->getSkeletonModel().getTranslation();
        glm::vec3 absoluteFaceTranslation = _myAvatar->getHead()->getFaceModel().getTranslation();

        // get the neck position so we can translate the face relative to it
        glm::vec3 neckPosition;
        _myAvatar->getSkeletonModel().setTranslation(glm::vec3());
        _myAvatar->getSkeletonModel().getNeckPosition(neckPosition);

        // get the eye position relative to the body
        glm::vec3 eyePosition = _myAvatar->getHead()->getEyePosition();
        float eyeHeight = eyePosition.y - _myAvatar->getPosition().y;

        // set the translation of the face relative to the neck position
        _myAvatar->getHead()->getFaceModel().setTranslation(neckPosition - glm::vec3(0, eyeHeight, 0));

        // translate the neck relative to the face
        _myAvatar->getSkeletonModel().setTranslation(_myAvatar->getHead()->getFaceModel().getTranslation() -
            neckPosition);

        // update the attachments to match
        QVector<glm::vec3> absoluteAttachmentTranslations;
        glm::vec3 delta = _myAvatar->getSkeletonModel().getTranslation() - absoluteSkeletonTranslation;
        foreach (Model* attachment, _myAvatar->getAttachmentModels()) {
            absoluteAttachmentTranslations.append(attachment->getTranslation());
            attachment->setTranslation(attachment->getTranslation() + delta);
        }

        // and lo, even the shadow matrices
        glm::mat4 savedShadowMatrices[CASCADED_SHADOW_MATRIX_COUNT];
        for (int i = 0; i < CASCADED_SHADOW_MATRIX_COUNT; i++) {
            savedShadowMatrices[i] = _shadowMatrices[i];
            _shadowMatrices[i] = glm::transpose(glm::transpose(_shadowMatrices[i]) * glm::translate(-delta));
        }

        displaySide(_mirrorCamera, true);

        // restore absolute translations
        _myAvatar->getSkeletonModel().setTranslation(absoluteSkeletonTranslation);
        _myAvatar->getHead()->getFaceModel().setTranslation(absoluteFaceTranslation);
        for (int i = 0; i < absoluteAttachmentTranslations.size(); i++) {
            _myAvatar->getAttachmentModels().at(i)->setTranslation(absoluteAttachmentTranslations.at(i));
        }
        
        // restore the shadow matrices
        for (int i = 0; i < CASCADED_SHADOW_MATRIX_COUNT; i++) {
            _shadowMatrices[i] = savedShadowMatrices[i];
        }
    } else {
        displaySide(_mirrorCamera, true);
    }
    glPopMatrix();

    if (!billboard) {
        _rearMirrorTools->render(false);
    }

    // reset Viewport and projection matrix
    glViewport(viewport[0], viewport[1], viewport[2], viewport[3]);
    glDisable(GL_SCISSOR_TEST);
    updateProjectionMatrix(_myCamera, updateViewFrustum);
}

// renderViewFrustum()
//
// Description: this will render the view frustum bounds for EITHER the head
//                 or the "myCamera".
//
// Frustum rendering mode. For debug purposes, we allow drawing the frustum in a couple of different ways.
// We can draw it with each of these parts:
//    * Origin Direction/Up/Right vectors - these will be drawn at the point of the camera
//    * Near plane - this plane is drawn very close to the origin point.
//    * Right/Left planes - these two planes are drawn between the near and far planes.
//    * Far plane - the plane is drawn in the distance.
// Modes - the following modes, will draw the following parts.
//    * All - draws all the parts listed above
//    * Planes - draws the planes but not the origin vectors
//    * Origin Vectors - draws the origin vectors ONLY
//    * Near Plane - draws only the near plane
//    * Far Plane - draws only the far plane
void Application::renderViewFrustum(ViewFrustum& viewFrustum) {
    // Load it with the latest details!
    loadViewFrustum(_myCamera, viewFrustum);

    glm::vec3 position  = viewFrustum.getOffsetPosition();
    glm::vec3 direction = viewFrustum.getOffsetDirection();
    glm::vec3 up        = viewFrustum.getOffsetUp();
    glm::vec3 right     = viewFrustum.getOffsetRight();

    //  Get ready to draw some lines
    glDisable(GL_LIGHTING);
    glColor4f(1.0, 1.0, 1.0, 1.0);
    glLineWidth(1.0);
    glBegin(GL_LINES);

    if (Menu::getInstance()->getFrustumDrawMode() == FRUSTUM_DRAW_MODE_ALL
        || Menu::getInstance()->getFrustumDrawMode() == FRUSTUM_DRAW_MODE_VECTORS) {
        // Calculate the origin direction vectors
        glm::vec3 lookingAt      = position + (direction * 0.2f);
        glm::vec3 lookingAtUp    = position + (up * 0.2f);
        glm::vec3 lookingAtRight = position + (right * 0.2f);

        // Looking At = white
        glColor3f(1,1,1);
        glVertex3f(position.x, position.y, position.z);
        glVertex3f(lookingAt.x, lookingAt.y, lookingAt.z);

        // Looking At Up = purple
        glColor3f(1,0,1);
        glVertex3f(position.x, position.y, position.z);
        glVertex3f(lookingAtUp.x, lookingAtUp.y, lookingAtUp.z);

        // Looking At Right = cyan
        glColor3f(0,1,1);
        glVertex3f(position.x, position.y, position.z);
        glVertex3f(lookingAtRight.x, lookingAtRight.y, lookingAtRight.z);
    }

    if (Menu::getInstance()->getFrustumDrawMode() == FRUSTUM_DRAW_MODE_ALL
        || Menu::getInstance()->getFrustumDrawMode() == FRUSTUM_DRAW_MODE_PLANES
        || Menu::getInstance()->getFrustumDrawMode() == FRUSTUM_DRAW_MODE_NEAR_PLANE) {
        // Drawing the bounds of the frustum
        // viewFrustum.getNear plane - bottom edge
        glColor3f(1,0,0);
        glVertex3f(viewFrustum.getNearBottomLeft().x, viewFrustum.getNearBottomLeft().y, viewFrustum.getNearBottomLeft().z);
        glVertex3f(viewFrustum.getNearBottomRight().x, viewFrustum.getNearBottomRight().y, viewFrustum.getNearBottomRight().z);

        // viewFrustum.getNear plane - top edge
        glVertex3f(viewFrustum.getNearTopLeft().x, viewFrustum.getNearTopLeft().y, viewFrustum.getNearTopLeft().z);
        glVertex3f(viewFrustum.getNearTopRight().x, viewFrustum.getNearTopRight().y, viewFrustum.getNearTopRight().z);

        // viewFrustum.getNear plane - right edge
        glVertex3f(viewFrustum.getNearBottomRight().x, viewFrustum.getNearBottomRight().y, viewFrustum.getNearBottomRight().z);
        glVertex3f(viewFrustum.getNearTopRight().x, viewFrustum.getNearTopRight().y, viewFrustum.getNearTopRight().z);

        // viewFrustum.getNear plane - left edge
        glVertex3f(viewFrustum.getNearBottomLeft().x, viewFrustum.getNearBottomLeft().y, viewFrustum.getNearBottomLeft().z);
        glVertex3f(viewFrustum.getNearTopLeft().x, viewFrustum.getNearTopLeft().y, viewFrustum.getNearTopLeft().z);
    }

    if (Menu::getInstance()->getFrustumDrawMode() == FRUSTUM_DRAW_MODE_ALL
        || Menu::getInstance()->getFrustumDrawMode() == FRUSTUM_DRAW_MODE_PLANES
        || Menu::getInstance()->getFrustumDrawMode() == FRUSTUM_DRAW_MODE_FAR_PLANE) {
        // viewFrustum.getFar plane - bottom edge
        glColor3f(0,1,0);
        glVertex3f(viewFrustum.getFarBottomLeft().x, viewFrustum.getFarBottomLeft().y, viewFrustum.getFarBottomLeft().z);
        glVertex3f(viewFrustum.getFarBottomRight().x, viewFrustum.getFarBottomRight().y, viewFrustum.getFarBottomRight().z);

        // viewFrustum.getFar plane - top edge
        glVertex3f(viewFrustum.getFarTopLeft().x, viewFrustum.getFarTopLeft().y, viewFrustum.getFarTopLeft().z);
        glVertex3f(viewFrustum.getFarTopRight().x, viewFrustum.getFarTopRight().y, viewFrustum.getFarTopRight().z);

        // viewFrustum.getFar plane - right edge
        glVertex3f(viewFrustum.getFarBottomRight().x, viewFrustum.getFarBottomRight().y, viewFrustum.getFarBottomRight().z);
        glVertex3f(viewFrustum.getFarTopRight().x, viewFrustum.getFarTopRight().y, viewFrustum.getFarTopRight().z);

        // viewFrustum.getFar plane - left edge
        glVertex3f(viewFrustum.getFarBottomLeft().x, viewFrustum.getFarBottomLeft().y, viewFrustum.getFarBottomLeft().z);
        glVertex3f(viewFrustum.getFarTopLeft().x, viewFrustum.getFarTopLeft().y, viewFrustum.getFarTopLeft().z);
    }

    if (Menu::getInstance()->getFrustumDrawMode() == FRUSTUM_DRAW_MODE_ALL
        || Menu::getInstance()->getFrustumDrawMode() == FRUSTUM_DRAW_MODE_PLANES) {
        // RIGHT PLANE IS CYAN
        // right plane - bottom edge - viewFrustum.getNear to distant
        glColor3f(0,1,1);
        glVertex3f(viewFrustum.getNearBottomRight().x, viewFrustum.getNearBottomRight().y, viewFrustum.getNearBottomRight().z);
        glVertex3f(viewFrustum.getFarBottomRight().x, viewFrustum.getFarBottomRight().y, viewFrustum.getFarBottomRight().z);

        // right plane - top edge - viewFrustum.getNear to distant
        glVertex3f(viewFrustum.getNearTopRight().x, viewFrustum.getNearTopRight().y, viewFrustum.getNearTopRight().z);
        glVertex3f(viewFrustum.getFarTopRight().x, viewFrustum.getFarTopRight().y, viewFrustum.getFarTopRight().z);

        // LEFT PLANE IS BLUE
        // left plane - bottom edge - viewFrustum.getNear to distant
        glColor3f(0,0,1);
        glVertex3f(viewFrustum.getNearBottomLeft().x, viewFrustum.getNearBottomLeft().y, viewFrustum.getNearBottomLeft().z);
        glVertex3f(viewFrustum.getFarBottomLeft().x, viewFrustum.getFarBottomLeft().y, viewFrustum.getFarBottomLeft().z);

        // left plane - top edge - viewFrustum.getNear to distant
        glVertex3f(viewFrustum.getNearTopLeft().x, viewFrustum.getNearTopLeft().y, viewFrustum.getNearTopLeft().z);
        glVertex3f(viewFrustum.getFarTopLeft().x, viewFrustum.getFarTopLeft().y, viewFrustum.getFarTopLeft().z);

        // focal plane - bottom edge
        glColor3f(1.0f, 0.0f, 1.0f);
        float focalProportion = (viewFrustum.getFocalLength() - viewFrustum.getNearClip()) /
            (viewFrustum.getFarClip() - viewFrustum.getNearClip());
        glm::vec3 focalBottomLeft = glm::mix(viewFrustum.getNearBottomLeft(), viewFrustum.getFarBottomLeft(), focalProportion);
        glm::vec3 focalBottomRight = glm::mix(viewFrustum.getNearBottomRight(),
            viewFrustum.getFarBottomRight(), focalProportion);
        glVertex3f(focalBottomLeft.x, focalBottomLeft.y, focalBottomLeft.z);
        glVertex3f(focalBottomRight.x, focalBottomRight.y, focalBottomRight.z);

        // focal plane - top edge
        glm::vec3 focalTopLeft = glm::mix(viewFrustum.getNearTopLeft(), viewFrustum.getFarTopLeft(), focalProportion);
        glm::vec3 focalTopRight = glm::mix(viewFrustum.getNearTopRight(), viewFrustum.getFarTopRight(), focalProportion);
        glVertex3f(focalTopLeft.x, focalTopLeft.y, focalTopLeft.z);
        glVertex3f(focalTopRight.x, focalTopRight.y, focalTopRight.z);

        // focal plane - left edge
        glVertex3f(focalBottomLeft.x, focalBottomLeft.y, focalBottomLeft.z);
        glVertex3f(focalTopLeft.x, focalTopLeft.y, focalTopLeft.z);

        // focal plane - right edge
        glVertex3f(focalBottomRight.x, focalBottomRight.y, focalBottomRight.z);
        glVertex3f(focalTopRight.x, focalTopRight.y, focalTopRight.z);
    }
    glEnd();
    glEnable(GL_LIGHTING);

    if (Menu::getInstance()->getFrustumDrawMode() == FRUSTUM_DRAW_MODE_ALL
        || Menu::getInstance()->getFrustumDrawMode() == FRUSTUM_DRAW_MODE_KEYHOLE) {
        // Draw the keyhole
        float keyholeRadius = viewFrustum.getKeyholeRadius();
        if (keyholeRadius > 0.0f) {
            glPushMatrix();
            glColor4f(1, 1, 0, 1);
            glTranslatef(position.x, position.y, position.z); // where we actually want it!
            glutWireSphere(keyholeRadius, 20, 20);
            glPopMatrix();
        }
    }
}

void Application::deleteVoxels(const VoxelDetail& voxel) {
    deleteVoxelAt(voxel);
}

void Application::deleteVoxelAt(const VoxelDetail& voxel) {
    if (voxel.s != 0) {
        // sending delete to the server is sufficient, server will send new version so we see updates soon enough
        _voxelEditSender.sendVoxelEditMessage(PacketTypeVoxelErase, voxel);

        // delete it locally to see the effect immediately (and in case no voxel server is present)
        _voxels.getTree()->deleteVoxelAt(voxel.x, voxel.y, voxel.z, voxel.s);
    }
}


void Application::resetSensors() {
    _mouseX = _glWidget->width() / 2;
    _mouseY = _glWidget->height() / 2;

    _faceshift.reset();
    _visage.reset();
    _dde.reset();

    OculusManager::reset();

    _prioVR.reset();
    //_leapmotion.reset();

    QCursor::setPos(_mouseX, _mouseY);
    _myAvatar->reset();

    QMetaObject::invokeMethod(&_audio, "reset", Qt::QueuedConnection);
}

static void setShortcutsEnabled(QWidget* widget, bool enabled) {
    foreach (QAction* action, widget->actions()) {
        QKeySequence shortcut = action->shortcut();
        if (!shortcut.isEmpty() && (shortcut[0] & (Qt::CTRL | Qt::ALT | Qt::META)) == 0) {
            // it's a shortcut that may coincide with a "regular" key, so switch its context
            action->setShortcutContext(enabled ? Qt::WindowShortcut : Qt::WidgetShortcut);
        }
    }
    foreach (QObject* child, widget->children()) {
        if (child->isWidgetType()) {
            setShortcutsEnabled(static_cast<QWidget*>(child), enabled);
        }
    }
}

void Application::setMenuShortcutsEnabled(bool enabled) {
    setShortcutsEnabled(_window->menuBar(), enabled);
}

void Application::uploadModel(ModelType modelType) {
    ModelUploader* uploader = new ModelUploader(modelType);
    QThread* thread = new QThread();
    thread->connect(uploader, SIGNAL(destroyed()), SLOT(quit()));
    thread->connect(thread, SIGNAL(finished()), SLOT(deleteLater()));
    uploader->connect(thread, SIGNAL(started()), SLOT(send()));

    thread->start();
}

void Application::updateWindowTitle(){

    QString buildVersion = " (build " + applicationVersion() + ")";
    NodeList* nodeList = NodeList::getInstance();

    QString connectionStatus = nodeList->getDomainHandler().isConnected() ? "" : " (NOT CONNECTED) ";
    QString username = AccountManager::getInstance().getAccountInfo().getUsername();
    QString title = QString() + (!username.isEmpty() ? username + " @ " : QString())
        + AddressManager::getInstance().getCurrentDomain() + connectionStatus + buildVersion;

    AccountManager& accountManager = AccountManager::getInstance();
    if (accountManager.getAccountInfo().hasBalance()) {
        float creditBalance = accountManager.getAccountInfo().getBalance() / SATOSHIS_PER_CREDIT;

        QString creditBalanceString;
        creditBalanceString.sprintf("%.8f", creditBalance);

        title += " - ₵" + creditBalanceString;
    }

#ifndef WIN32
    // crashes with vs2013/win32
    qDebug("Application title set to: %s", title.toStdString().c_str());
#endif
    _window->setWindowTitle(title);
}

void Application::updateLocationInServer() {

    AccountManager& accountManager = AccountManager::getInstance();
    DomainHandler& domainHandler = NodeList::getInstance()->getDomainHandler();
    
    if (accountManager.isLoggedIn() && domainHandler.isConnected() && !domainHandler.getUUID().isNull()) {

        // construct a QJsonObject given the user's current address information
        QJsonObject rootObject;

        QJsonObject locationObject;
        
        QString pathString = AddressManager::getInstance().currentPath();
       
        const QString LOCATION_KEY_IN_ROOT = "location";
        const QString PATH_KEY_IN_LOCATION = "path";
        const QString DOMAIN_ID_KEY_IN_LOCATION = "domain_id";
        
        locationObject.insert(PATH_KEY_IN_LOCATION, pathString);
        locationObject.insert(DOMAIN_ID_KEY_IN_LOCATION, domainHandler.getUUID().toString());

        rootObject.insert(LOCATION_KEY_IN_ROOT, locationObject);

        accountManager.authenticatedRequest("/api/v1/user/location", QNetworkAccessManager::PutOperation,
                                            JSONCallbackParameters(), QJsonDocument(rootObject).toJson());
     }
}

void Application::changeDomainHostname(const QString &newDomainHostname) {
    NodeList* nodeList = NodeList::getInstance();
    
    if (!nodeList->getDomainHandler().isCurrentHostname(newDomainHostname)) {
        // tell the MyAvatar object to send a kill packet so that it dissapears from its old avatar mixer immediately
        _myAvatar->sendKillAvatar();
        
        // call the domain hostname change as a queued connection on the nodelist
        QMetaObject::invokeMethod(&NodeList::getInstance()->getDomainHandler(), "setHostname",
                                  Q_ARG(const QString&, newDomainHostname));
    }
}

void Application::clearDomainOctreeDetails() {
    qDebug() << "Clearing domain octree details...";
    // reset the environment so that we don't erroneously end up with multiple
    _environment.resetToDefault();

    // reset our node to stats and node to jurisdiction maps... since these must be changing...
    _voxelServerJurisdictions.lockForWrite();
    _voxelServerJurisdictions.clear();
    _voxelServerJurisdictions.unlock();

    _entityServerJurisdictions.lockForWrite();
    _entityServerJurisdictions.clear();
    _entityServerJurisdictions.unlock();

    _octreeSceneStatsLock.lockForWrite();
    _octreeServerSceneStats.clear();
    _octreeSceneStatsLock.unlock();

    // reset the model renderer
    _entities.clear();

    // reset the voxels renderer
    _voxels.killLocalVoxels();
}

void Application::domainChanged(const QString& domainHostname) {
    updateWindowTitle();
    clearDomainOctreeDetails();
}

void Application::connectedToDomain(const QString& hostname) {
    AccountManager& accountManager = AccountManager::getInstance();
    const QUuid& domainID = NodeList::getInstance()->getDomainHandler().getUUID();
    
    if (accountManager.isLoggedIn() && !domainID.isNull()) {
        // update our data-server with the domain-server we're logged in with

        QString domainPutJsonString = "{\"location\":{\"domain_id\":\"" + uuidStringWithoutCurlyBraces(domainID) + "\"}}";

        accountManager.authenticatedRequest("/api/v1/user/location", QNetworkAccessManager::PutOperation,
                                            JSONCallbackParameters(), domainPutJsonString.toUtf8());
    }
}

void Application::nodeAdded(SharedNodePointer node) {
    if (node->getType() == NodeType::AvatarMixer) {
        // new avatar mixer, send off our identity packet right away
        _myAvatar->sendIdentityPacket();
    }
}

void Application::nodeKilled(SharedNodePointer node) {

    // These are here because connecting NodeList::nodeKilled to OctreePacketProcessor::nodeKilled doesn't work:
    // OctreePacketProcessor::nodeKilled is not being called when NodeList::nodeKilled is emitted.
    // This may have to do with GenericThread::threadRoutine() blocking the QThread event loop

    _octreeProcessor.nodeKilled(node);

    _voxelEditSender.nodeKilled(node);
    _entityEditSender.nodeKilled(node);

    if (node->getType() == NodeType::AudioMixer) {
        QMetaObject::invokeMethod(&_audio, "audioMixerKilled");
    }

    if (node->getType() == NodeType::VoxelServer) {
        QUuid nodeUUID = node->getUUID();
        // see if this is the first we've heard of this node...
        _voxelServerJurisdictions.lockForRead();
        if (_voxelServerJurisdictions.find(nodeUUID) != _voxelServerJurisdictions.end()) {
            unsigned char* rootCode = _voxelServerJurisdictions[nodeUUID].getRootOctalCode();
            VoxelPositionSize rootDetails;
            voxelDetailsForCode(rootCode, rootDetails);
            _voxelServerJurisdictions.unlock();

            qDebug("voxel server going away...... v[%f, %f, %f, %f]",
                rootDetails.x, rootDetails.y, rootDetails.z, rootDetails.s);

            // Add the jurisditionDetails object to the list of "fade outs"
            if (!Menu::getInstance()->isOptionChecked(MenuOption::DontFadeOnVoxelServerChanges)) {
                VoxelFade fade(VoxelFade::FADE_OUT, NODE_KILLED_RED, NODE_KILLED_GREEN, NODE_KILLED_BLUE);
                fade.voxelDetails = rootDetails;
                const float slightly_smaller = 0.99f;
                fade.voxelDetails.s = fade.voxelDetails.s * slightly_smaller;
                _voxelFadesLock.lockForWrite();
                _voxelFades.push_back(fade);
                _voxelFadesLock.unlock();
            }

            // If the voxel server is going away, remove it from our jurisdiction map so we don't send voxels to a dead server
            _voxelServerJurisdictions.lockForWrite();
            _voxelServerJurisdictions.erase(_voxelServerJurisdictions.find(nodeUUID));
        }
        _voxelServerJurisdictions.unlock();

        // also clean up scene stats for that server
        _octreeSceneStatsLock.lockForWrite();
        if (_octreeServerSceneStats.find(nodeUUID) != _octreeServerSceneStats.end()) {
            _octreeServerSceneStats.erase(nodeUUID);
        }
        _octreeSceneStatsLock.unlock();

    } else if (node->getType() == NodeType::EntityServer) {

        QUuid nodeUUID = node->getUUID();
        // see if this is the first we've heard of this node...
        _entityServerJurisdictions.lockForRead();
        if (_entityServerJurisdictions.find(nodeUUID) != _entityServerJurisdictions.end()) {
            unsigned char* rootCode = _entityServerJurisdictions[nodeUUID].getRootOctalCode();
            VoxelPositionSize rootDetails;
            voxelDetailsForCode(rootCode, rootDetails);
            _entityServerJurisdictions.unlock();

            qDebug("model server going away...... v[%f, %f, %f, %f]",
                rootDetails.x, rootDetails.y, rootDetails.z, rootDetails.s);

            // Add the jurisditionDetails object to the list of "fade outs"
            if (!Menu::getInstance()->isOptionChecked(MenuOption::DontFadeOnVoxelServerChanges)) {
                VoxelFade fade(VoxelFade::FADE_OUT, NODE_KILLED_RED, NODE_KILLED_GREEN, NODE_KILLED_BLUE);
                fade.voxelDetails = rootDetails;
                const float slightly_smaller = 0.99f;
                fade.voxelDetails.s = fade.voxelDetails.s * slightly_smaller;
                _voxelFadesLock.lockForWrite();
                _voxelFades.push_back(fade);
                _voxelFadesLock.unlock();
            }

            // If the model server is going away, remove it from our jurisdiction map so we don't send voxels to a dead server
            _entityServerJurisdictions.lockForWrite();
            _entityServerJurisdictions.erase(_entityServerJurisdictions.find(nodeUUID));
        }
        _entityServerJurisdictions.unlock();

        // also clean up scene stats for that server
        _octreeSceneStatsLock.lockForWrite();
        if (_octreeServerSceneStats.find(nodeUUID) != _octreeServerSceneStats.end()) {
            _octreeServerSceneStats.erase(nodeUUID);
        }
        _octreeSceneStatsLock.unlock();

    } else if (node->getType() == NodeType::AvatarMixer) {
        // our avatar mixer has gone away - clear the hash of avatars
        _avatarManager.clearOtherAvatars();
    }
}

void Application::trackIncomingVoxelPacket(const QByteArray& packet, const SharedNodePointer& sendingNode, bool wasStatsPacket) {

    // Attempt to identify the sender from it's address.
    if (sendingNode) {
        QUuid nodeUUID = sendingNode->getUUID();

        // now that we know the node ID, let's add these stats to the stats for that node...
        _octreeSceneStatsLock.lockForWrite();
        if (_octreeServerSceneStats.find(nodeUUID) != _octreeServerSceneStats.end()) {
            OctreeSceneStats& stats = _octreeServerSceneStats[nodeUUID];
            stats.trackIncomingOctreePacket(packet, wasStatsPacket, sendingNode->getClockSkewUsec());
        }
        _octreeSceneStatsLock.unlock();
    }
}

int Application::parseOctreeStats(const QByteArray& packet, const SharedNodePointer& sendingNode) {
    // But, also identify the sender, and keep track of the contained jurisdiction root for this server

    // parse the incoming stats datas stick it in a temporary object for now, while we
    // determine which server it belongs to
    OctreeSceneStats temp;
    int statsMessageLength = temp.unpackFromMessage(reinterpret_cast<const unsigned char*>(packet.data()), packet.size());

    // quick fix for crash... why would voxelServer be NULL?
    if (sendingNode) {
        QUuid nodeUUID = sendingNode->getUUID();

        // now that we know the node ID, let's add these stats to the stats for that node...
        _octreeSceneStatsLock.lockForWrite();
        if (_octreeServerSceneStats.find(nodeUUID) != _octreeServerSceneStats.end()) {
            _octreeServerSceneStats[nodeUUID].unpackFromMessage(reinterpret_cast<const unsigned char*>(packet.data()),
                                                                packet.size());
        } else {
            _octreeServerSceneStats[nodeUUID] = temp;
        }
        _octreeSceneStatsLock.unlock();

        VoxelPositionSize rootDetails;
        voxelDetailsForCode(temp.getJurisdictionRoot(), rootDetails);

        // see if this is the first we've heard of this node...
        NodeToJurisdictionMap* jurisdiction = NULL;
        QString serverType;
        if (sendingNode->getType() == NodeType::VoxelServer) {
            jurisdiction = &_voxelServerJurisdictions;
            serverType = "Voxel";
        } else {
            jurisdiction = &_entityServerJurisdictions;
            serverType = "Entity";
        }

        jurisdiction->lockForRead();
        if (jurisdiction->find(nodeUUID) == jurisdiction->end()) {
            jurisdiction->unlock();

            qDebug("stats from new %s server... [%f, %f, %f, %f]",
                qPrintable(serverType), rootDetails.x, rootDetails.y, rootDetails.z, rootDetails.s);

            // Add the jurisditionDetails object to the list of "fade outs"
            if (!Menu::getInstance()->isOptionChecked(MenuOption::DontFadeOnVoxelServerChanges)) {
                VoxelFade fade(VoxelFade::FADE_OUT, NODE_ADDED_RED, NODE_ADDED_GREEN, NODE_ADDED_BLUE);
                fade.voxelDetails = rootDetails;
                const float slightly_smaller = 0.99f;
                fade.voxelDetails.s = fade.voxelDetails.s * slightly_smaller;
                _voxelFadesLock.lockForWrite();
                _voxelFades.push_back(fade);
                _voxelFadesLock.unlock();
            }
        } else {
            jurisdiction->unlock();
        }
        // store jurisdiction details for later use
        // This is bit of fiddling is because JurisdictionMap assumes it is the owner of the values used to construct it
        // but OctreeSceneStats thinks it's just returning a reference to it's contents. So we need to make a copy of the
        // details from the OctreeSceneStats to construct the JurisdictionMap
        JurisdictionMap jurisdictionMap;
        jurisdictionMap.copyContents(temp.getJurisdictionRoot(), temp.getJurisdictionEndNodes());
        jurisdiction->lockForWrite();
        (*jurisdiction)[nodeUUID] = jurisdictionMap;
        jurisdiction->unlock();
    }
    return statsMessageLength;
}

void Application::packetSent(quint64 length) {
    _bandwidthMeter.outputStream(BandwidthMeter::VOXELS).updateValue(length);
}

void Application::loadScripts() {
    // loads all saved scripts
    int size = lockSettings()->beginReadArray("Settings");
    unlockSettings();
    for (int i = 0; i < size; ++i){
        lockSettings()->setArrayIndex(i);
        QString string = _settings->value("script").toString();
        unlockSettings();
        if (!string.isEmpty()) {
            loadScript(string);
        }
    }

    QMutexLocker locker(&_settingsMutex);
    _settings->endArray();
}

void Application::clearScriptsBeforeRunning() {
    // clears all scripts from the settings
    QMutexLocker locker(&_settingsMutex);
    _settings->remove("Settings");
}

void Application::saveScripts() {
    // Saves all currently running user-loaded scripts
    QMutexLocker locker(&_settingsMutex);
    _settings->beginWriteArray("Settings");

    QStringList runningScripts = getRunningScripts();
    int i = 0;
    for (QStringList::const_iterator it = runningScripts.begin(); it != runningScripts.end(); it += 1) {
        if (getScriptEngine(*it)->isUserLoaded()) {
            _settings->setArrayIndex(i);
            _settings->setValue("script", *it);
            i += 1;
        }
    }

    _settings->endArray();
}

QScriptValue joystickToScriptValue(QScriptEngine *engine, Joystick* const &in) {
    return engine->newQObject(in);
}

void joystickFromScriptValue(const QScriptValue &object, Joystick* &out) {
    out = qobject_cast<Joystick*>(object.toQObject());
}

void Application::registerScriptEngineWithApplicationServices(ScriptEngine* scriptEngine) {
    // setup the packet senders and jurisdiction listeners of the script engine's scripting interfaces so
    // we can use the same ones from the application.
    scriptEngine->getVoxelsScriptingInterface()->setPacketSender(&_voxelEditSender);
    scriptEngine->getVoxelsScriptingInterface()->setVoxelTree(_voxels.getTree());
    scriptEngine->getVoxelsScriptingInterface()->setUndoStack(&_undoStack);
    scriptEngine->getEntityScriptingInterface()->setPacketSender(&_entityEditSender);
    scriptEngine->getEntityScriptingInterface()->setEntityTree(_entities.getTree());

    // AvatarManager has some custom types
    AvatarManager::registerMetaTypes(scriptEngine);

    // hook our avatar and avatar hash map object into this script engine
    scriptEngine->setAvatarData(_myAvatar, "MyAvatar"); // leave it as a MyAvatar class to expose thrust features
    scriptEngine->setAvatarHashMap(&_avatarManager, "AvatarList");

    scriptEngine->registerGlobalObject("Camera", &_myCamera);

#if defined(Q_OS_MAC) || defined(Q_OS_WIN)
    scriptEngine->registerGlobalObject("SpeechRecognizer", Menu::getInstance()->getSpeechRecognizer());
#endif

    ClipboardScriptingInterface* clipboardScriptable = new ClipboardScriptingInterface();
    scriptEngine->registerGlobalObject("Clipboard", clipboardScriptable);
    connect(scriptEngine, SIGNAL(finished(const QString&)), clipboardScriptable, SLOT(deleteLater()));

    connect(scriptEngine, SIGNAL(finished(const QString&)), this, SLOT(scriptFinished(const QString&)));

    connect(scriptEngine, SIGNAL(loadScript(const QString&, bool)), this, SLOT(loadScript(const QString&, bool)));

    scriptEngine->registerGlobalObject("Overlays", &_overlays);
    qScriptRegisterMetaType(scriptEngine, RayToOverlayIntersectionResultToScriptValue, RayToOverlayIntersectionResultFromScriptValue);

    QScriptValue windowValue = scriptEngine->registerGlobalObject("Window", WindowScriptingInterface::getInstance());
    scriptEngine->registerGetterSetter("location", LocationScriptingInterface::locationGetter,
                                       LocationScriptingInterface::locationSetter, windowValue);
    // register `location` on the global object.
    scriptEngine->registerGetterSetter("location", LocationScriptingInterface::locationGetter,
                                       LocationScriptingInterface::locationSetter);
    
    scriptEngine->registerGlobalObject("Menu", MenuScriptingInterface::getInstance());
    scriptEngine->registerGlobalObject("Settings", SettingsScriptingInterface::getInstance());
    scriptEngine->registerGlobalObject("AudioDevice", AudioDeviceScriptingInterface::getInstance());
    scriptEngine->registerGlobalObject("AnimationCache", &_animationCache);
    scriptEngine->registerGlobalObject("AudioReflector", &_audioReflector);
    scriptEngine->registerGlobalObject("Account", AccountScriptingInterface::getInstance());
    scriptEngine->registerGlobalObject("Metavoxels", &_metavoxels);

    scriptEngine->registerGlobalObject("GlobalServices", GlobalServicesScriptingInterface::getInstance());

    scriptEngine->registerGlobalObject("AvatarManager", &_avatarManager);
    
    scriptEngine->registerGlobalObject("Joysticks", &JoystickScriptingInterface::getInstance());
    qScriptRegisterMetaType(scriptEngine, joystickToScriptValue, joystickFromScriptValue);

    scriptEngine->registerGlobalObject("UndoStack", &_undoStackScriptingInterface);

#ifdef HAVE_RTMIDI
    scriptEngine->registerGlobalObject("MIDI", &MIDIManager::getInstance());
#endif

    QThread* workerThread = new QThread(this);

    // when the worker thread is started, call our engine's run..
    connect(workerThread, &QThread::started, scriptEngine, &ScriptEngine::run);

    // when the thread is terminated, add both scriptEngine and thread to the deleteLater queue
    connect(scriptEngine, SIGNAL(finished(const QString&)), scriptEngine, SLOT(deleteLater()));
    connect(workerThread, SIGNAL(finished()), workerThread, SLOT(deleteLater()));

    // when the application is about to quit, stop our script engine so it unwinds properly
    connect(this, SIGNAL(aboutToQuit()), scriptEngine, SLOT(stop()));

    NodeList* nodeList = NodeList::getInstance();
    connect(nodeList, &NodeList::nodeKilled, scriptEngine, &ScriptEngine::nodeKilled);

    scriptEngine->moveToThread(workerThread);

    // Starts an event loop, and emits workerThread->started()
    workerThread->start();
}

ScriptEngine* Application::loadScript(const QString& scriptFilename, bool isUserLoaded,
    bool loadScriptFromEditor, bool activateMainWindow) {
    QUrl scriptUrl(scriptFilename);
    const QString& scriptURLString = scriptUrl.toString();
    if (_scriptEnginesHash.contains(scriptURLString) && loadScriptFromEditor
        && !_scriptEnginesHash[scriptURLString]->isFinished()) {

        return _scriptEnginesHash[scriptURLString];
    }

    ScriptEngine* scriptEngine;
    if (scriptFilename.isNull()) {
        scriptEngine = new ScriptEngine(NO_SCRIPT, "", &_controllerScriptingInterface);
    } else {
        // start the script on a new thread...
        scriptEngine = new ScriptEngine(scriptUrl, &_controllerScriptingInterface);

        if (!scriptEngine->hasScript()) {
            qDebug() << "Application::loadScript(), script failed to load...";
            QMessageBox::warning(getWindow(), "Error Loading Script", scriptURLString + " failed to load.");
            return NULL;
        }

        _scriptEnginesHash.insertMulti(scriptURLString, scriptEngine);
        _runningScriptsWidget->setRunningScripts(getRunningScripts());
        UserActivityLogger::getInstance().loadedScript(scriptURLString);
    }
    scriptEngine->setUserLoaded(isUserLoaded);
    
    registerScriptEngineWithApplicationServices(scriptEngine);

    // restore the main window's active state
    if (activateMainWindow && !loadScriptFromEditor) {
        _window->activateWindow();
    }
    bumpSettings();

    return scriptEngine;
}

void Application::scriptFinished(const QString& scriptName) {
    const QString& scriptURLString = QUrl(scriptName).toString();
    QHash<QString, ScriptEngine*>::iterator it = _scriptEnginesHash.find(scriptURLString);
    if (it != _scriptEnginesHash.end()) {
        _scriptEnginesHash.erase(it);
        _runningScriptsWidget->scriptStopped(scriptName);
        _runningScriptsWidget->setRunningScripts(getRunningScripts());
        bumpSettings();
    }
}

void Application::stopAllScripts(bool restart) {
    // stops all current running scripts
    for (QHash<QString, ScriptEngine*>::const_iterator it = _scriptEnginesHash.constBegin();
            it != _scriptEnginesHash.constEnd(); it++) {
        if (restart && it.value()->isUserLoaded()) {
            connect(it.value(), SIGNAL(finished(const QString&)), SLOT(loadScript(const QString&)));
        }
        it.value()->stop();
        qDebug() << "stopping script..." << it.key();
    }
    // HACK: ATM scripts cannot set/get their animation priorities, so we clear priorities
    // whenever a script stops in case it happened to have been setting joint rotations.
    // TODO: expose animation priorities and provide a layered animation control system.
    _myAvatar->clearScriptableSettings();
}

void Application::stopScript(const QString &scriptName) {
    const QString& scriptURLString = QUrl(scriptName).toString();
    if (_scriptEnginesHash.contains(scriptURLString)) {
        _scriptEnginesHash.value(scriptURLString)->stop();
        qDebug() << "stopping script..." << scriptName;
        // HACK: ATM scripts cannot set/get their animation priorities, so we clear priorities
        // whenever a script stops in case it happened to have been setting joint rotations.
        // TODO: expose animation priorities and provide a layered animation control system.
        _myAvatar->clearJointAnimationPriorities();
    }
    if (_scriptEnginesHash.empty()) {
        _myAvatar->clearScriptableSettings();
    }
}

void Application::reloadAllScripts() {
    stopAllScripts(true);
}

void Application::loadDefaultScripts() {
    if (!_scriptEnginesHash.contains(DEFAULT_SCRIPTS_JS_URL)) {
        loadScript(DEFAULT_SCRIPTS_JS_URL);
    }
}

void Application::manageRunningScriptsWidgetVisibility(bool shown) {
    if (_runningScriptsWidgetWasVisible && shown) {
        _runningScriptsWidget->show();
    } else if (_runningScriptsWidgetWasVisible && !shown) {
        _runningScriptsWidget->hide();
    }
}

void Application::toggleRunningScriptsWidget() {
    if (_runningScriptsWidget->isVisible()) {
        if (_runningScriptsWidget->hasFocus()) {
            _runningScriptsWidget->hide();
        } else {
            _runningScriptsWidget->raise();
            setActiveWindow(_runningScriptsWidget);
            _runningScriptsWidget->setFocus();
        }
    } else {
        _runningScriptsWidget->show();
        _runningScriptsWidget->setFocus();
    }
}

void Application::uploadHead() {
    uploadModel(HEAD_MODEL);
}

void Application::uploadSkeleton() {
    uploadModel(SKELETON_MODEL);
}

void Application::uploadAttachment() {
    uploadModel(ATTACHMENT_MODEL);
}

void Application::openUrl(const QUrl& url) {
    if (!url.isEmpty()) {
        if (url.scheme() == HIFI_URL_SCHEME) {
            AddressManager::getInstance().handleLookupString(url.toString());
        } else {
            // address manager did not handle - ask QDesktopServices to handle
            QDesktopServices::openUrl(url);
        }
    }
}

void Application::domainSettingsReceived(const QJsonObject& domainSettingsObject) {
    
    // from the domain-handler, figure out the satoshi cost per voxel and per meter cubed
    const QString VOXEL_SETTINGS_KEY = "voxels";
    const QString PER_VOXEL_COST_KEY = "per-voxel-credits";
    const QString PER_METER_CUBED_COST_KEY = "per-meter-cubed-credits";
    const QString VOXEL_WALLET_UUID = "voxel-wallet";
    
    const QJsonObject& voxelObject = domainSettingsObject[VOXEL_SETTINGS_KEY].toObject();
    
    qint64 satoshisPerVoxel = 0;
    qint64 satoshisPerMeterCubed = 0;
    QUuid voxelWalletUUID;
    
    if (!domainSettingsObject.isEmpty()) {
        float perVoxelCredits = (float) voxelObject[PER_VOXEL_COST_KEY].toDouble();
        float perMeterCubedCredits = (float) voxelObject[PER_METER_CUBED_COST_KEY].toDouble();
        
        satoshisPerVoxel = (qint64) floorf(perVoxelCredits * SATOSHIS_PER_CREDIT);
        satoshisPerMeterCubed = (qint64) floorf(perMeterCubedCredits * SATOSHIS_PER_CREDIT);
        
        voxelWalletUUID = QUuid(voxelObject[VOXEL_WALLET_UUID].toString());
    }
    
    qDebug() << "Voxel costs are" << satoshisPerVoxel << "per voxel and" << satoshisPerMeterCubed << "per meter cubed";
    qDebug() << "Destination wallet UUID for voxel payments is" << voxelWalletUUID;
    
    _voxelEditSender.setSatoshisPerVoxel(satoshisPerVoxel);
    _voxelEditSender.setSatoshisPerMeterCubed(satoshisPerMeterCubed);
    _voxelEditSender.setDestinationWalletUUID(voxelWalletUUID);
}

QString Application::getPreviousScriptLocation() {
    QString suggestedName;
    if (_previousScriptLocation.isEmpty()) {
        QString desktopLocation = QStandardPaths::writableLocation(QStandardPaths::DesktopLocation);
// Temporary fix to Qt bug: http://stackoverflow.com/questions/16194475
#ifdef __APPLE__
        suggestedName = desktopLocation.append("/script.js");
#endif
    } else {
        suggestedName = _previousScriptLocation;
    }
    return suggestedName;
}

void Application::setPreviousScriptLocation(const QString& previousScriptLocation) {
    _previousScriptLocation = previousScriptLocation;
    QMutexLocker locker(&_settingsMutex);
    _settings->setValue("LastScriptLocation", _previousScriptLocation);
    bumpSettings();
}

void Application::loadDialog() {

    QString fileNameString = QFileDialog::getOpenFileName(_glWidget, tr("Open Script"),
                                                          getPreviousScriptLocation(),
                                                          tr("JavaScript Files (*.js)"));
    if (!fileNameString.isEmpty()) {
        setPreviousScriptLocation(fileNameString);
        loadScript(fileNameString);
    }
}

void Application::loadScriptURLDialog() {

    QInputDialog scriptURLDialog(Application::getInstance()->getWindow());
    scriptURLDialog.setWindowTitle("Open and Run Script URL");
    scriptURLDialog.setLabelText("Script:");
    scriptURLDialog.setWindowFlags(Qt::Sheet);
    const float DIALOG_RATIO_OF_WINDOW = 0.30f;
    scriptURLDialog.resize(scriptURLDialog.parentWidget()->size().width() * DIALOG_RATIO_OF_WINDOW,
                        scriptURLDialog.size().height());

    int dialogReturn = scriptURLDialog.exec();
    QString newScript;
    if (dialogReturn == QDialog::Accepted) {
        if (scriptURLDialog.textValue().size() > 0) {
            // the user input a new hostname, use that
            newScript = scriptURLDialog.textValue();
        }
        loadScript(newScript);
    }

    sendFakeEnterEvent();
}



void Application::toggleLogDialog() {
    if (! _logDialog) {
        _logDialog = new LogDialog(_glWidget, getLogger());
    }

    if (_logDialog->isVisible()) {
        _logDialog->hide();
    } else {
        _logDialog->show();
    }
}

void Application::initAvatarAndViewFrustum() {
    updateMyAvatar(0.f);
}

void Application::checkVersion() {
    QNetworkRequest latestVersionRequest((QUrl(CHECK_VERSION_URL)));
    latestVersionRequest.setAttribute(QNetworkRequest::CacheLoadControlAttribute, QNetworkRequest::PreferCache);
    QNetworkReply* reply = NetworkAccessManager::getInstance().get(latestVersionRequest);
    connect(reply, SIGNAL(finished()), SLOT(parseVersionXml()));
}

void Application::parseVersionXml() {

    #ifdef Q_OS_WIN32
    QString operatingSystem("win");
    #endif

    #ifdef Q_OS_MAC
    QString operatingSystem("mac");
    #endif

    #ifdef Q_OS_LINUX
    QString operatingSystem("ubuntu");
    #endif

    QString latestVersion;
    QUrl downloadUrl;
    QString releaseNotes("Unavailable");
    QObject* sender = QObject::sender();

    QXmlStreamReader xml(qobject_cast<QNetworkReply*>(sender));

    while (!xml.atEnd() && !xml.hasError()) {
        if (xml.tokenType() == QXmlStreamReader::StartElement && xml.name() == operatingSystem) {
            while (!(xml.tokenType() == QXmlStreamReader::EndElement && xml.name() == operatingSystem)) {
                if (xml.tokenType() == QXmlStreamReader::StartElement && xml.name().toString() == "version") {
                    xml.readNext();
                    latestVersion = xml.text().toString();
                }
                if (xml.tokenType() == QXmlStreamReader::StartElement && xml.name().toString() == "url") {
                    xml.readNext();
                    downloadUrl = QUrl(xml.text().toString());
                }
                xml.readNext();
            }
        }
        xml.readNext();
    }

    if (!shouldSkipVersion(latestVersion) && applicationVersion() != latestVersion) {
        new UpdateDialog(_glWidget, releaseNotes, latestVersion, downloadUrl);
    }
    sender->deleteLater();
}

bool Application::shouldSkipVersion(QString latestVersion) {
    QFile skipFile(SKIP_FILENAME);
    skipFile.open(QIODevice::ReadWrite);
    QString skipVersion(skipFile.readAll());
    return (skipVersion == latestVersion || applicationVersion() == "dev");
}

void Application::skipVersion(QString latestVersion) {
    QFile skipFile(SKIP_FILENAME);
    skipFile.open(QIODevice::WriteOnly | QIODevice::Truncate);
    skipFile.seek(0);
    skipFile.write(latestVersion.toStdString().c_str());
}

void Application::setCursorVisible(bool visible) {
    if (visible) {
        restoreOverrideCursor();
    } else {
        setOverrideCursor(Qt::BlankCursor);
    }
}

void Application::takeSnapshot() {
    QMediaPlayer* player = new QMediaPlayer();
    QFileInfo inf = QFileInfo(Application::resourcesPath() + "sounds/snap.wav");
    player->setMedia(QUrl::fromLocalFile(inf.absoluteFilePath()));
    player->play();

    QString fileName = Snapshot::saveSnapshot();

    AccountManager& accountManager = AccountManager::getInstance();
    if (!accountManager.isLoggedIn()) {
        return;
    }

    if (!_snapshotShareDialog) {
        _snapshotShareDialog = new SnapshotShareDialog(fileName, _glWidget);
    }
    _snapshotShareDialog->show();
}

void Application::setVSyncEnabled(bool vsyncOn) {
#if defined(Q_OS_WIN)
    if (wglewGetExtension("WGL_EXT_swap_control")) {
        wglSwapIntervalEXT(vsyncOn);
        int swapInterval = wglGetSwapIntervalEXT();
        qDebug("V-Sync is %s\n", (swapInterval > 0 ? "ON" : "OFF"));
    } else {
        qDebug("V-Sync is FORCED ON on this system\n");
    }
#elif defined(Q_OS_LINUX)
    // TODO: write the poper code for linux
    /*
    if (glQueryExtension.... ("GLX_EXT_swap_control")) {
        glxSwapIntervalEXT(vsyncOn);
        int swapInterval = xglGetSwapIntervalEXT();
        _isVSyncOn = swapInterval;
        qDebug("V-Sync is %s\n", (swapInterval > 0 ? "ON" : "OFF"));
    } else {
    qDebug("V-Sync is FORCED ON on this system\n");
    }
    */
#else
    qDebug("V-Sync is FORCED ON on this system\n");
#endif
}

bool Application::isVSyncOn() const {
#if defined(Q_OS_WIN)
    if (wglewGetExtension("WGL_EXT_swap_control")) {
        int swapInterval = wglGetSwapIntervalEXT();
        return (swapInterval > 0);
    } else {
        return true;
    }
#elif defined(Q_OS_LINUX)
    // TODO: write the poper code for linux
    /*
    if (glQueryExtension.... ("GLX_EXT_swap_control")) {
        int swapInterval = xglGetSwapIntervalEXT();
        return (swapInterval > 0);
    } else {
        return true;
    }
    */
#else
    return true;
#endif
}

bool Application::isVSyncEditable() const {
#if defined(Q_OS_WIN)
    if (wglewGetExtension("WGL_EXT_swap_control")) {
        return true;
    }
#elif defined(Q_OS_LINUX)
    // TODO: write the poper code for linux
    /*
    if (glQueryExtension.... ("GLX_EXT_swap_control")) {
        return true;
    }
    */
#else
#endif
    return false;
}

unsigned int Application::getRenderTargetFramerate() const {
    if (Menu::getInstance()->isOptionChecked(MenuOption::RenderTargetFramerateUnlimited)) {
        return 0;
    } else if (Menu::getInstance()->isOptionChecked(MenuOption::RenderTargetFramerate60)) {
        return 60;
    } else if (Menu::getInstance()->isOptionChecked(MenuOption::RenderTargetFramerate50)) {
        return 50;
    } else if (Menu::getInstance()->isOptionChecked(MenuOption::RenderTargetFramerate40)) {
        return 40;
    } else if (Menu::getInstance()->isOptionChecked(MenuOption::RenderTargetFramerate30)) {
        return 30;
    }
    return 0;
}

float Application::getRenderResolutionScale() const {
    if (Menu::getInstance()->isOptionChecked(MenuOption::RenderResolutionOne)) {
        return 1.f;
    } else if (Menu::getInstance()->isOptionChecked(MenuOption::RenderResolutionTwoThird)) {
        return 0.666f;
    } else if (Menu::getInstance()->isOptionChecked(MenuOption::RenderResolutionHalf)) {
        return 0.5f;
    } else if (Menu::getInstance()->isOptionChecked(MenuOption::RenderResolutionThird)) {
        return 0.333f;
    } else if (Menu::getInstance()->isOptionChecked(MenuOption::RenderResolutionQuarter)) {
        return 0.25f;
    } else {
        return 1.f;
    }
}<|MERGE_RESOLUTION|>--- conflicted
+++ resolved
@@ -108,12 +108,8 @@
 
 static const int BANDWIDTH_METER_CLICK_MAX_DRAG_LENGTH = 6; // farther dragged clicks are ignored
 
-<<<<<<< HEAD
-//const unsigned MAXIMUM_CACHE_SIZE = 10737418240;  // 10GB
-const quint64 MAXIMUM_CACHE_SIZE = 10737418240L;  // 10GB
-=======
+
 const qint64 MAXIMUM_CACHE_SIZE = 10737418240;  // 10GB
->>>>>>> e562f3d7
 
 static QTimer* idleTimer = NULL;
 

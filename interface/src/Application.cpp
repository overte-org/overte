--- conflicted
+++ resolved
@@ -3383,11 +3383,7 @@
 #ifndef WIN32
     // crashes with vs2013/win32
     qDebug("Application title set to: %s", title.toStdString().c_str());
-<<<<<<< HEAD
 #endif
-=======
-#endif //!WIN32
->>>>>>> 8428b1a4
     _window->setWindowTitle(title);
 }
 

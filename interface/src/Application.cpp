//
//  Application.cpp
//  interface/src
//
//  Created by Andrzej Kapolka on 5/10/13.
//  Copyright 2013 High Fidelity, Inc.
//
//  Distributed under the Apache License, Version 2.0.
//  See the accompanying file LICENSE or http://www.apache.org/licenses/LICENSE-2.0.html
//

#include <sstream>

#include <stdlib.h>
#include <cmath>
#include <math.h>

#include <glm/glm.hpp>
#include <glm/gtx/component_wise.hpp>
#include <glm/gtx/quaternion.hpp>
#include <glm/gtx/vector_angle.hpp>

// include this before QGLWidget, which includes an earlier version of OpenGL
#include "InterfaceConfig.h"

#include <QActionGroup>
#include <QColorDialog>
#include <QDesktopWidget>
#include <QCheckBox>
#include <QImage>
#include <QInputDialog>
#include <QKeyEvent>
#include <QMenuBar>
#include <QMouseEvent>
#include <QNetworkAccessManager>
#include <QNetworkReply>
#include <QNetworkDiskCache>
#include <QOpenGLFramebufferObject>
#include <QObject>
#include <QWheelEvent>
#include <QSettings>
#include <QShortcut>
#include <QTimer>
#include <QUrl>
#include <QtDebug>
#include <QFileDialog>
#include <QDesktopServices>
#include <QXmlStreamReader>
#include <QXmlStreamAttributes>
#include <QMediaPlayer>
#include <QMimeData>
#include <QMessageBox>

#include <AccountManager.h>
#include <AudioInjector.h>
#include <Logging.h>
#include <ModelsScriptingInterface.h>
#include <OctalCode.h>
#include <PacketHeaders.h>
#include <ParticlesScriptingInterface.h>
#include <PerfStat.h>
#include <ResourceCache.h>
#include <UUID.h>
#include <OctreeSceneStats.h>
#include <LocalVoxelsList.h>

#include "Application.h"
#include "InterfaceVersion.h"
#include "Menu.h"
#include "ModelUploader.h"
#include "Util.h"
#include "devices/OculusManager.h"
#include "devices/TV3DManager.h"
#include "renderer/ProgramObject.h"

#include "scripting/AudioDeviceScriptingInterface.h"
#include "scripting/ClipboardScriptingInterface.h"
#include "scripting/MenuScriptingInterface.h"
#include "scripting/SettingsScriptingInterface.h"
#include "scripting/WindowScriptingInterface.h"
#include "scripting/LocationScriptingInterface.h"

#include "ui/InfoView.h"
#include "ui/OAuthWebViewHandler.h"
#include "ui/Snapshot.h"
#include "ui/Stats.h"
#include "ui/TextRenderer.h"

using namespace std;

//  Starfield information
static unsigned STARFIELD_NUM_STARS = 50000;
static unsigned STARFIELD_SEED = 1;

static const int BANDWIDTH_METER_CLICK_MAX_DRAG_LENGTH = 6; // farther dragged clicks are ignored

const int IDLE_SIMULATE_MSECS = 16;              //  How often should call simulate and other stuff
                                                 //  in the idle loop?  (60 FPS is default)
static QTimer* idleTimer = NULL;

const int STARTUP_JITTER_SAMPLES = NETWORK_BUFFER_LENGTH_SAMPLES_PER_CHANNEL / 2;
                                                 //  Startup optimistically with small jitter buffer that
                                                 //  will start playback on the second received audio packet.

const int MIRROR_VIEW_TOP_PADDING = 5;
const int MIRROR_VIEW_LEFT_PADDING = 10;
const int MIRROR_VIEW_WIDTH = 265;
const int MIRROR_VIEW_HEIGHT = 215;
const float MIRROR_FULLSCREEN_DISTANCE = 0.35f;
const float MIRROR_REARVIEW_DISTANCE = 0.65f;
const float MIRROR_REARVIEW_BODY_DISTANCE = 2.3f;
const float MIRROR_FIELD_OF_VIEW = 30.0f;

const QString CHECK_VERSION_URL = "https://highfidelity.io/latestVersion.xml";
const QString SKIP_FILENAME = QStandardPaths::writableLocation(QStandardPaths::DataLocation) + "/hifi.skipversion";

void messageHandler(QtMsgType type, const QMessageLogContext& context, const QString& message) {
    if (message.size() > 0) {
        QString dateString = QDateTime::currentDateTime().toTimeSpec(Qt::LocalTime).toString(Qt::ISODate);
        QString formattedMessage = QString("[%1] %2\n").arg(dateString).arg(message);

        fprintf(stdout, "%s", qPrintable(formattedMessage));
        Application::getInstance()->getLogger()->addMessage(qPrintable(formattedMessage));
    }
}

QString& Application::resourcesPath() {
#ifdef Q_OS_MAC
    static QString staticResourcePath = QCoreApplication::applicationDirPath() + "/../Resources/";
#else
    static QString staticResourcePath = QCoreApplication::applicationDirPath() + "/resources/";
#endif
    return staticResourcePath;
}

Application::Application(int& argc, char** argv, QElapsedTimer &startup_time) :
        QApplication(argc, argv),
        _window(new MainWindow(desktop())),
        _glWidget(new GLCanvas()),
        _nodeThread(new QThread(this)),
        _datagramProcessor(),
        _frameCount(0),
        _fps(120.0f),
        _justStarted(true),
        _voxelImporter(NULL),
        _importSucceded(false),
        _sharedVoxelSystem(TREE_SCALE, DEFAULT_MAX_VOXELS_PER_SYSTEM, &_clipboard),
        _wantToKillLocalVoxels(false),
        _viewFrustum(),
        _lastQueriedViewFrustum(),
        _lastQueriedTime(usecTimestampNow()),
        _mirrorViewRect(QRect(MIRROR_VIEW_LEFT_PADDING, MIRROR_VIEW_TOP_PADDING, MIRROR_VIEW_WIDTH, MIRROR_VIEW_HEIGHT)),
        _cameraPushback(0.0f),
        _scaleMirror(1.0f),
        _rotateMirror(0.0f),
        _raiseMirror(0.0f),
        _mouseX(0),
        _mouseY(0),
        _lastMouseMove(usecTimestampNow()),
        _mouseHidden(false),
        _seenMouseMove(false),
        _touchAvgX(0.0f),
        _touchAvgY(0.0f),
        _isTouchPressed(false),
        _mousePressed(false),
        _audio(STARTUP_JITTER_SAMPLES),
        _enableProcessVoxelsThread(true),
        _voxelProcessor(),
        _voxelHideShowThread(&_voxels),
        _packetsPerSecond(0),
        _bytesPerSecond(0),
        _nodeBoundsDisplay(this),
        _previousScriptLocation(),
<<<<<<< HEAD
        _logger(new FileLogger(this)),
        _runningScriptsWidget(NULL),
=======
        _runningScriptsWidget(new RunningScriptsWidget(_window)),
>>>>>>> 79ff87f7
        _runningScriptsWidgetWasVisible(false)
{
    // read the ApplicationInfo.ini file for Name/Version/Domain information
    QSettings applicationInfo(Application::resourcesPath() + "info/ApplicationInfo.ini", QSettings::IniFormat);

    // set the associated application properties
    applicationInfo.beginGroup("INFO");

    qDebug() << "[VERSION] Build sequence: " << qPrintable(applicationVersion());

    setApplicationName(applicationInfo.value("name").toString());
    setApplicationVersion(BUILD_VERSION);
    setOrganizationName(applicationInfo.value("organizationName").toString());
    setOrganizationDomain(applicationInfo.value("organizationDomain").toString());

    _logger = new FileLogger(this);  // After setting organization name in order to get correct directory

    QSettings::setDefaultFormat(QSettings::IniFormat);

    _myAvatar = _avatarManager.getMyAvatar();

    _applicationStartupTime = startup_time;

    QFontDatabase::addApplicationFont(Application::resourcesPath() + "styles/Inconsolata.otf");
    _window->setWindowTitle("Interface");

    qInstallMessageHandler(messageHandler);

    // call Menu getInstance static method to set up the menu
    _window->setMenuBar(Menu::getInstance());

    _runningScriptsWidget = new RunningScriptsWidget(_window);

    unsigned int listenPort = 0; // bind to an ephemeral port by default
    const char** constArgv = const_cast<const char**>(argv);
    const char* portStr = getCmdOption(argc, constArgv, "--listenPort");
    if (portStr) {
        listenPort = atoi(portStr);
    }

    // start the nodeThread so its event loop is running
    _nodeThread->start();

    // make sure the node thread is given highest priority
    _nodeThread->setPriority(QThread::TimeCriticalPriority);

    // put the NodeList and datagram processing on the node thread
    NodeList* nodeList = NodeList::createInstance(NodeType::Agent, listenPort);

    nodeList->moveToThread(_nodeThread);
    _datagramProcessor.moveToThread(_nodeThread);

    // connect the DataProcessor processDatagrams slot to the QUDPSocket readyRead() signal
    connect(&nodeList->getNodeSocket(), SIGNAL(readyRead()), &_datagramProcessor, SLOT(processDatagrams()));

    // put the audio processing on a separate thread
    QThread* audioThread = new QThread(this);

    _audio.moveToThread(audioThread);
    connect(audioThread, SIGNAL(started()), &_audio, SLOT(start()));

    audioThread->start();

    connect(&nodeList->getDomainHandler(), SIGNAL(hostnameChanged(const QString&)), SLOT(domainChanged(const QString&)));
    connect(&nodeList->getDomainHandler(), SIGNAL(connectedToDomain(const QString&)), SLOT(connectedToDomain(const QString&)));

    // update our location every 5 seconds in the data-server, assuming that we are authenticated with one
    const float DATA_SERVER_LOCATION_CHANGE_UPDATE_MSECS = 5.0f * 1000.0f;

    QTimer* locationUpdateTimer = new QTimer(this);
    connect(locationUpdateTimer, &QTimer::timeout, this, &Application::updateLocationInServer);
    locationUpdateTimer->start(DATA_SERVER_LOCATION_CHANGE_UPDATE_MSECS);

    connect(nodeList, &NodeList::nodeAdded, this, &Application::nodeAdded);
    connect(nodeList, &NodeList::nodeKilled, this, &Application::nodeKilled);
    connect(nodeList, SIGNAL(nodeKilled(SharedNodePointer)), SLOT(nodeKilled(SharedNodePointer)));
    connect(nodeList, SIGNAL(nodeAdded(SharedNodePointer)), &_voxels, SLOT(nodeAdded(SharedNodePointer)));
    connect(nodeList, SIGNAL(nodeKilled(SharedNodePointer)), &_voxels, SLOT(nodeKilled(SharedNodePointer)));
    connect(nodeList, &NodeList::uuidChanged, this, &Application::updateWindowTitle);
    connect(nodeList, SIGNAL(uuidChanged(const QUuid&)), _myAvatar, SLOT(setSessionUUID(const QUuid&)));
    connect(nodeList, &NodeList::limitOfSilentDomainCheckInsReached, nodeList, &NodeList::reset);

    // connect to appropriate slots on AccountManager
    AccountManager& accountManager = AccountManager::getInstance();
    connect(&accountManager, &AccountManager::authRequired, Menu::getInstance(), &Menu::loginForCurrentDomain);
    connect(&accountManager, &AccountManager::usernameChanged, this, &Application::updateWindowTitle);

    // set the account manager's root URL and trigger a login request if we don't have the access token
    accountManager.setAuthURL(DEFAULT_NODE_AUTH_URL);

    // once the event loop has started, check and signal for an access token
    QMetaObject::invokeMethod(&accountManager, "checkAndSignalForAccessToken", Qt::QueuedConnection);

    _settings = new QSettings(this);
    _numChangedSettings = 0;

    // Check to see if the user passed in a command line option for loading a local
    // Voxel File.
    _voxelsFilename = getCmdOption(argc, constArgv, "-i");

    #ifdef _WIN32
    WSADATA WsaData;
    int wsaresult = WSAStartup(MAKEWORD(2,2), &WsaData);
    #endif

    // tell the NodeList instance who to tell the domain server we care about
    nodeList->addSetOfNodeTypesToNodeInterestSet(NodeSet() << NodeType::AudioMixer << NodeType::AvatarMixer
                                                 << NodeType::VoxelServer << NodeType::ParticleServer << NodeType::ModelServer
                                                 << NodeType::MetavoxelServer);

    // connect to the packet sent signal of the _voxelEditSender and the _particleEditSender
    connect(&_voxelEditSender, &VoxelEditPacketSender::packetSent, this, &Application::packetSent);
    connect(&_particleEditSender, &ParticleEditPacketSender::packetSent, this, &Application::packetSent);
    connect(&_modelEditSender, &ModelEditPacketSender::packetSent, this, &Application::packetSent);

    // move the silentNodeTimer to the _nodeThread
    QTimer* silentNodeTimer = new QTimer();
    connect(silentNodeTimer, SIGNAL(timeout()), nodeList, SLOT(removeSilentNodes()));
    silentNodeTimer->moveToThread(_nodeThread);
    silentNodeTimer->start(NODE_SILENCE_THRESHOLD_MSECS);

    // send the identity packet for our avatar each second to our avatar mixer
    QTimer* identityPacketTimer = new QTimer();
    connect(identityPacketTimer, &QTimer::timeout, _myAvatar, &MyAvatar::sendIdentityPacket);
    identityPacketTimer->start(AVATAR_IDENTITY_PACKET_SEND_INTERVAL_MSECS);

    // send the billboard packet for our avatar every few seconds
    QTimer* billboardPacketTimer = new QTimer();
    connect(billboardPacketTimer, &QTimer::timeout, _myAvatar, &MyAvatar::sendBillboardPacket);
    billboardPacketTimer->start(AVATAR_BILLBOARD_PACKET_SEND_INTERVAL_MSECS);

    QString cachePath = QStandardPaths::writableLocation(QStandardPaths::DataLocation);

    _networkAccessManager = new QNetworkAccessManager(this);
    QNetworkDiskCache* cache = new QNetworkDiskCache(_networkAccessManager);
    cache->setCacheDirectory(!cachePath.isEmpty() ? cachePath : "interfaceCache");
    _networkAccessManager->setCache(cache);

    ResourceCache::setNetworkAccessManager(_networkAccessManager);
    ResourceCache::setRequestLimit(3);

    _window->setCentralWidget(_glWidget);

    restoreSizeAndPosition();

    _window->setVisible(true);
    _glWidget->setFocusPolicy(Qt::StrongFocus);
    _glWidget->setFocus();

    // enable mouse tracking; otherwise, we only get drag events
    _glWidget->setMouseTracking(true);

    // initialization continues in initializeGL when OpenGL context is ready

    // Tell our voxel edit sender about our known jurisdictions
    _voxelEditSender.setVoxelServerJurisdictions(&_voxelServerJurisdictions);
    _particleEditSender.setServerJurisdictions(&_particleServerJurisdictions);
    _modelEditSender.setServerJurisdictions(&_modelServerJurisdictions);

    Particle::setVoxelEditPacketSender(&_voxelEditSender);
    Particle::setParticleEditPacketSender(&_particleEditSender);

    // when -url in command line, teleport to location
    urlGoTo(argc, constArgv);

    // For now we're going to set the PPS for outbound packets to be super high, this is
    // probably not the right long term solution. But for now, we're going to do this to
    // allow you to move a particle around in your hand
    _particleEditSender.setPacketsPerSecond(3000); // super high!!
    _modelEditSender.setPacketsPerSecond(3000); // super high!!

    // Set the sixense filtering
    _sixenseManager.setFilter(Menu::getInstance()->isOptionChecked(MenuOption::FilterSixense));

    checkVersion();

    _overlays.init(_glWidget); // do this before scripts load

    LocalVoxelsList::getInstance()->addPersistantTree(DOMAIN_TREE_NAME, _voxels.getTree());
    LocalVoxelsList::getInstance()->addPersistantTree(CLIPBOARD_TREE_NAME, &_clipboard);

    _runningScriptsWidget->setRunningScripts(getRunningScripts());
    connect(_runningScriptsWidget, &RunningScriptsWidget::stopScriptName, this, &Application::stopScript);

    // check first run...
    QVariant firstRunValue = _settings->value("firstRun",QVariant(true));
    if (firstRunValue.isValid() && firstRunValue.toBool()) {
        qDebug() << "This is a first run...";
        // clear the scripts, and set out script to our default scripts
        clearScriptsBeforeRunning();
        loadScript("http://public.highfidelity.io/scripts/defaultScripts.js");

        QMutexLocker locker(&_settingsMutex);
        _settings->setValue("firstRun",QVariant(false));
    } else {
        // do this as late as possible so that all required subsystems are inialized
        loadScripts();

        QMutexLocker locker(&_settingsMutex);
        _previousScriptLocation = _settings->value("LastScriptLocation", QVariant("")).toString();
    }

    connect(_window, &MainWindow::windowGeometryChanged,
            _runningScriptsWidget, &RunningScriptsWidget::setBoundary);

    //When -url in command line, teleport to location
    urlGoTo(argc, constArgv);

    // call the OAuthWebviewHandler static getter so that its instance lives in our thread
    OAuthWebViewHandler::getInstance();
    // make sure the High Fidelity root CA is in our list of trusted certs
    OAuthWebViewHandler::addHighFidelityRootCAToSSLConfig();
}

Application::~Application() {

    qInstallMessageHandler(NULL);

    // make sure we don't call the idle timer any more
    delete idleTimer;

    _sharedVoxelSystem.changeTree(new VoxelTree);

    saveSettings();

    delete _voxelImporter;

    // let the avatar mixer know we're out
    MyAvatar::sendKillAvatar();

    // ask the datagram processing thread to quit and wait until it is done
    _nodeThread->quit();
    _nodeThread->wait();

    // stop the audio process
    QMetaObject::invokeMethod(&_audio, "stop");

    // ask the audio thread to quit and wait until it is done
    _audio.thread()->quit();
    _audio.thread()->wait();

    _voxelProcessor.terminate();
    _voxelHideShowThread.terminate();
    _voxelEditSender.terminate();
    _particleEditSender.terminate();
    _modelEditSender.terminate();

    storeSizeAndPosition();
    saveScripts();

    VoxelTreeElement::removeDeleteHook(&_voxels); // we don't need to do this processing on shutdown
    Menu::getInstance()->deleteLater();

    _myAvatar = NULL;

    delete _glWidget;

    AccountManager::getInstance().destroy();
}

void Application::saveSettings() {
    Menu::getInstance()->saveSettings();
    _rearMirrorTools->saveSettings(_settings);

    if (_voxelImporter) {
        _voxelImporter->saveSettings(_settings);
    }
    _settings->sync();
    _numChangedSettings = 0;
}


void Application::restoreSizeAndPosition() {
    QRect available = desktop()->availableGeometry();

    QMutexLocker locker(&_settingsMutex);
    _settings->beginGroup("Window");

    int x = (int)loadSetting(_settings, "x", 0);
    int y = (int)loadSetting(_settings, "y", 0);
    _window->move(x, y);

    int width = (int)loadSetting(_settings, "width", available.width());
    int height = (int)loadSetting(_settings, "height", available.height());
    _window->resize(width, height);

    _settings->endGroup();
}

void Application::storeSizeAndPosition() {
    QMutexLocker locker(&_settingsMutex);
    _settings->beginGroup("Window");

    _settings->setValue("width", _window->rect().width());
    _settings->setValue("height", _window->rect().height());

    _settings->setValue("x", _window->pos().x());
    _settings->setValue("y", _window->pos().y());

    _settings->endGroup();
}

void Application::initializeGL() {
    qDebug( "Created Display Window.");

    // initialize glut for shape drawing; Qt apparently initializes it on OS X
    #ifndef __APPLE__
    static bool isInitialized = false;
    if (isInitialized) {
        return;
    } else {
        isInitialized = true;
    }
    int argc = 0;
    glutInit(&argc, 0);
    #endif

    #ifdef WIN32
    GLenum err = glewInit();
    if (GLEW_OK != err) {
      /* Problem: glewInit failed, something is seriously wrong. */
      qDebug("Error: %s\n", glewGetErrorString(err));
    }
    qDebug("Status: Using GLEW %s\n", glewGetString(GLEW_VERSION));
    #endif


    // Before we render anything, let's set up our viewFrustumOffsetCamera with a sufficiently large
    // field of view and near and far clip to make it interesting.
    //viewFrustumOffsetCamera.setFieldOfView(90.0);
    _viewFrustumOffsetCamera.setNearClip(0.1f);
    _viewFrustumOffsetCamera.setFarClip(500.0f * TREE_SCALE);

    initDisplay();
    qDebug( "Initialized Display.");

    init();
    qDebug( "init() complete.");

    // create thread for parsing of voxel data independent of the main network and rendering threads
    _voxelProcessor.initialize(_enableProcessVoxelsThread);
    _voxelEditSender.initialize(_enableProcessVoxelsThread);
    _voxelHideShowThread.initialize(_enableProcessVoxelsThread);
    _particleEditSender.initialize(_enableProcessVoxelsThread);
    _modelEditSender.initialize(_enableProcessVoxelsThread);

    if (_enableProcessVoxelsThread) {
        qDebug("Voxel parsing thread created.");
    }

    // call our timer function every second
    QTimer* timer = new QTimer(this);
    connect(timer, SIGNAL(timeout()), SLOT(timer()));
    timer->start(1000);

    // call our idle function whenever we can
    idleTimer = new QTimer(this);
    connect(idleTimer, SIGNAL(timeout()), SLOT(idle()));
    idleTimer->start(0);
    _idleLoopStdev.reset();

    if (_justStarted) {
        float startupTime = (float)_applicationStartupTime.elapsed() / 1000.0;
        _justStarted = false;
        qDebug("Startup time: %4.2f seconds.", startupTime);
        const char LOGSTASH_INTERFACE_START_TIME_KEY[] = "interface-start-time";

        // ask the Logstash class to record the startup time
        Logging::stashValue(STAT_TYPE_TIMER, LOGSTASH_INTERFACE_START_TIME_KEY, startupTime);
    }

    // update before the first render
    update(0.0f);

    InfoView::showFirstTime();
}

void Application::paintGL() {
    PerformanceWarning::setSuppressShortTimings(Menu::getInstance()->isOptionChecked(MenuOption::SuppressShortTimings));
    bool showWarnings = Menu::getInstance()->isOptionChecked(MenuOption::PipelineWarnings);
    PerformanceWarning warn(showWarnings, "Application::paintGL()");

    glEnable(GL_LINE_SMOOTH);

    float pushback = 0.0f;
    float pushbackFocalLength = 0.0f;
    if (OculusManager::isConnected()) {
        _myCamera.setUpShift(0.0f);
        _myCamera.setDistance(0.0f);
        _myCamera.setTightness(0.0f);     //  Camera is directly connected to head without smoothing
    } 
    
    if (_myCamera.getMode() == CAMERA_MODE_FIRST_PERSON) {
        _myCamera.setTightness(0.0f);  //  In first person, camera follows (untweaked) head exactly without delay
        _myCamera.setTargetPosition(_myAvatar->getHead()->calculateAverageEyePosition());
        _myCamera.setTargetRotation(_myAvatar->getHead()->getCameraOrientation());

    } else if (_myCamera.getMode() == CAMERA_MODE_THIRD_PERSON) {
        _myCamera.setTightness(0.0f);     //  Camera is directly connected to head without smoothing
        _myCamera.setTargetPosition(_myAvatar->getUprightHeadPosition());
        _myCamera.setTargetRotation(_myAvatar->getHead()->getCameraOrientation());

    } else if (_myCamera.getMode() == CAMERA_MODE_MIRROR) {
        _myCamera.setTightness(0.0f);
        glm::vec3 eyePosition = _myAvatar->getHead()->calculateAverageEyePosition();
        float headHeight = eyePosition.y - _myAvatar->getPosition().y;
        _myCamera.setDistance(MIRROR_FULLSCREEN_DISTANCE * _myAvatar->getScale() * _scaleMirror);
        _myCamera.setTargetPosition(_myAvatar->getPosition() + glm::vec3(0, headHeight + (_raiseMirror * _myAvatar->getScale()), 0));
        _myCamera.setTargetRotation(_myAvatar->getWorldAlignedOrientation() * glm::quat(glm::vec3(0.0f, PI + _rotateMirror, 0.0f)));

        // if the head would intersect the near clip plane, we must push the camera out
        glm::vec3 relativePosition = glm::inverse(_myCamera.getTargetRotation()) *
            (eyePosition - _myCamera.getTargetPosition());
        const float BASE_PUSHBACK_RADIUS = 0.2f;
        float pushbackRadius = _myCamera.getNearClip() + _myAvatar->getScale() * BASE_PUSHBACK_RADIUS;
        pushback = relativePosition.z + pushbackRadius - _myCamera.getDistance();
        pushbackFocalLength = _myCamera.getDistance();
    }

    // handle pushback, if any
    if (pushbackFocalLength > 0.0f) {
        const float PUSHBACK_DECAY = 0.5f;
        _cameraPushback = qMax(pushback, _cameraPushback * PUSHBACK_DECAY);
        if (_cameraPushback > EPSILON) {
            _myCamera.setTargetPosition(_myCamera.getTargetPosition() +
                _myCamera.getTargetRotation() * glm::vec3(0.0f, 0.0f, _cameraPushback));
            float enlargement = pushbackFocalLength / (pushbackFocalLength + _cameraPushback);
            _myCamera.setFieldOfView(glm::degrees(2.0f * atanf(enlargement * tanf(
                glm::radians(Menu::getInstance()->getFieldOfView() * 0.5f)))));
        } else {
            _myCamera.setFieldOfView(Menu::getInstance()->getFieldOfView());
        }
        updateProjectionMatrix(_myCamera, true);
    }

    // Update camera position
    _myCamera.update( 1.f/_fps );


    // Note: whichCamera is used to pick between the normal camera myCamera for our
    // main camera, vs, an alternate camera. The alternate camera we support right now
    // is the viewFrustumOffsetCamera. But theoretically, we could use this same mechanism
    // to add other cameras.
    //
    // Why have two cameras? Well, one reason is that because in the case of the renderViewFrustum()
    // code, we want to keep the state of "myCamera" intact, so we can render what the view frustum of
    // myCamera is. But we also want to do meaningful camera transforms on OpenGL for the offset camera
    Camera whichCamera = _myCamera;

    if (Menu::getInstance()->isOptionChecked(MenuOption::DisplayFrustum)) {

        ViewFrustumOffset viewFrustumOffset = Menu::getInstance()->getViewFrustumOffset();

        // set the camera to third-person view but offset so we can see the frustum
        _viewFrustumOffsetCamera.setTargetPosition(_myCamera.getTargetPosition());
        _viewFrustumOffsetCamera.setTargetRotation(_myCamera.getTargetRotation() * glm::quat(glm::radians(glm::vec3(
            viewFrustumOffset.pitch, viewFrustumOffset.yaw, viewFrustumOffset.roll))));
        _viewFrustumOffsetCamera.setUpShift(viewFrustumOffset.up);
        _viewFrustumOffsetCamera.setDistance(viewFrustumOffset.distance);
        _viewFrustumOffsetCamera.initialize(); // force immediate snap to ideal position and orientation
        _viewFrustumOffsetCamera.update(1.f/_fps);
        whichCamera = _viewFrustumOffsetCamera;
    }

    if (Menu::getInstance()->isOptionChecked(MenuOption::Shadows)) {
        updateShadowMap();
    }

    if (OculusManager::isConnected()) {
        OculusManager::display(whichCamera);
    } else if (TV3DManager::isConnected()) {
        _glowEffect.prepare();
        TV3DManager::display(whichCamera);
        _glowEffect.render();
    } else {
        _glowEffect.prepare();

        glMatrixMode(GL_MODELVIEW);
        glPushMatrix();
        glLoadIdentity();
        displaySide(whichCamera);
        glPopMatrix();

        _glowEffect.render();

        if (Menu::getInstance()->isOptionChecked(MenuOption::Mirror)) {
            renderRearViewMirror(_mirrorViewRect);

        } else if (Menu::getInstance()->isOptionChecked(MenuOption::FullscreenMirror)) {
            _rearMirrorTools->render(true);
        }

        displayOverlay();
    }

    _frameCount++;
}

void Application::resetCamerasOnResizeGL(Camera& camera, int width, int height) {
    if (OculusManager::isConnected()) {
        OculusManager::configureCamera(camera, width, height);
    } else if (TV3DManager::isConnected()) {
        TV3DManager::configureCamera(camera, width, height);
    } else {
        camera.setAspectRatio((float)width / height);
        camera.setFieldOfView(Menu::getInstance()->getFieldOfView());
    }
}

void Application::resizeGL(int width, int height) {
    resetCamerasOnResizeGL(_viewFrustumOffsetCamera, width, height);
    resetCamerasOnResizeGL(_myCamera, width, height);

    glViewport(0, 0, width, height); // shouldn't this account for the menu???

    updateProjectionMatrix();
    glLoadIdentity();

    // update Stats width
    // let's set horizontal offset to give stats some margin to mirror
    int horizontalOffset = MIRROR_VIEW_WIDTH + MIRROR_VIEW_LEFT_PADDING * 2;
    Stats::getInstance()->resetWidth(width, horizontalOffset);
}

void Application::updateProjectionMatrix() {
    updateProjectionMatrix(_myCamera);
}

void Application::updateProjectionMatrix(Camera& camera, bool updateViewFrustum) {
    glMatrixMode(GL_PROJECTION);
    glLoadIdentity();

    float left, right, bottom, top, nearVal, farVal;
    glm::vec4 nearClipPlane, farClipPlane;

    // Tell our viewFrustum about this change, using the application camera
    if (updateViewFrustum) {
        loadViewFrustum(camera, _viewFrustum);
        computeOffAxisFrustum(left, right, bottom, top, nearVal, farVal, nearClipPlane, farClipPlane);

        // If we're in Display Frustum mode, then we want to use the slightly adjust near/far clip values of the
        // _viewFrustumOffsetCamera, so that we can see more of the application content in the application's frustum
        if (Menu::getInstance()->isOptionChecked(MenuOption::DisplayFrustum)) {
            nearVal = _viewFrustumOffsetCamera.getNearClip();
            farVal = _viewFrustumOffsetCamera.getFarClip();
        }
    } else {
        ViewFrustum tempViewFrustum;
        loadViewFrustum(camera, tempViewFrustum);
        tempViewFrustum.computeOffAxisFrustum(left, right, bottom, top, nearVal, farVal, nearClipPlane, farClipPlane);
    }
    glFrustum(left, right, bottom, top, nearVal, farVal);

    // save matrix
    glGetFloatv(GL_PROJECTION_MATRIX, (GLfloat*)&_projectionMatrix);

    glMatrixMode(GL_MODELVIEW);
}

void Application::controlledBroadcastToNodes(const QByteArray& packet, const NodeSet& destinationNodeTypes) {
    foreach(NodeType_t type, destinationNodeTypes) {
        // Intercept data to voxel server when voxels are disabled
        if (type == NodeType::VoxelServer && !Menu::getInstance()->isOptionChecked(MenuOption::Voxels)) {
            continue;
        }

        // Perform the broadcast for one type
        int nReceivingNodes = NodeList::getInstance()->broadcastToNodes(packet, NodeSet() << type);

        // Feed number of bytes to corresponding channel of the bandwidth meter, if any (done otherwise)
        BandwidthMeter::ChannelIndex channel;
        switch (type) {
            case NodeType::Agent:
            case NodeType::AvatarMixer:
                channel = BandwidthMeter::AVATARS;
                break;
            case NodeType::VoxelServer:
            case NodeType::ParticleServer:
            case NodeType::ModelServer:
                channel = BandwidthMeter::VOXELS;
                break;
            default:
                continue;
        }
        _bandwidthMeter.outputStream(channel).updateValue(nReceivingNodes * packet.size());
    }
}

bool Application::event(QEvent* event) {

    // handle custom URL
    if (event->type() == QEvent::FileOpen) {
        QFileOpenEvent* fileEvent = static_cast<QFileOpenEvent*>(event);
        bool isHifiSchemeURL = !fileEvent->url().isEmpty() && fileEvent->url().toLocalFile().startsWith(CUSTOM_URL_SCHEME);
        if (isHifiSchemeURL) {
            Menu::getInstance()->goTo(fileEvent->url().toString());
        }

        return false;
    }
    return QApplication::event(event);
}

void Application::keyPressEvent(QKeyEvent* event) {

    _keysPressed.insert(event->key());

    _controllerScriptingInterface.emitKeyPressEvent(event); // send events to any registered scripts

    // if one of our scripts have asked to capture this event, then stop processing it
    if (_controllerScriptingInterface.isKeyCaptured(event)) {
        return;
    }

    if (activeWindow() == _window) {
        bool isShifted = event->modifiers().testFlag(Qt::ShiftModifier);
        bool isMeta = event->modifiers().testFlag(Qt::ControlModifier);
        bool isOption = event->modifiers().testFlag(Qt::AltModifier);
        switch (event->key()) {
                break;
            case Qt::Key_BracketLeft:
            case Qt::Key_BracketRight:
            case Qt::Key_BraceLeft:
            case Qt::Key_BraceRight:
            case Qt::Key_ParenLeft:
            case Qt::Key_ParenRight:
            case Qt::Key_Less:
            case Qt::Key_Greater:
            case Qt::Key_Comma:
            case Qt::Key_Period:
                Menu::getInstance()->handleViewFrustumOffsetKeyModifier(event->key());
                break;
            case Qt::Key_L:
                if (isShifted) {
                    Menu::getInstance()->triggerOption(MenuOption::LodTools);
                } else if (isMeta) {
                    Menu::getInstance()->triggerOption(MenuOption::Log);
                }
                break;

            case Qt::Key_E:
            case Qt::Key_PageUp:
               if (!_myAvatar->getDriveKeys(UP)) {
                    _myAvatar->jump();
                }
                _myAvatar->setDriveKeys(UP, 1.f);
                break;

            case Qt::Key_Asterisk:
                Menu::getInstance()->triggerOption(MenuOption::Stars);
                break;

            case Qt::Key_C:
            case Qt::Key_PageDown:
                _myAvatar->setDriveKeys(DOWN, 1.f);
                break;

            case Qt::Key_W:
                _myAvatar->setDriveKeys(FWD, 1.f);
                break;

            case Qt::Key_S:
                if (isShifted && isMeta && !isOption) {
                    Menu::getInstance()->triggerOption(MenuOption::SuppressShortTimings);
                } else if (isOption && !isShifted && !isMeta) {
                    Menu::getInstance()->triggerOption(MenuOption::ScriptEditor);
                } else if (!isOption && !isShifted && isMeta) {
                    takeSnapshot();
                } else {
                    _myAvatar->setDriveKeys(BACK, 1.f);
                }
                break;

            case Qt::Key_Space:
                resetSensors();
                break;

            case Qt::Key_G:
                if (isShifted) {
                    Menu::getInstance()->triggerOption(MenuOption::ObeyEnvironmentalGravity);
                }
                break;

            case Qt::Key_A:
                if (isShifted) {
                    Menu::getInstance()->triggerOption(MenuOption::Atmosphere);
                } else {
                    _myAvatar->setDriveKeys(ROT_LEFT, 1.f);
                }
                break;

            case Qt::Key_D:
                _myAvatar->setDriveKeys(ROT_RIGHT, 1.f);
                break;

            case Qt::Key_Return:
            case Qt::Key_Enter:
                Menu::getInstance()->triggerOption(MenuOption::Chat);
                break;

            case Qt::Key_Up:
                if (_myCamera.getMode() == CAMERA_MODE_MIRROR) {
                    if (!isShifted) {
                        _scaleMirror *= 0.95f;
                    } else {
                        _raiseMirror += 0.05f;
                    }
                } else {
                    _myAvatar->setDriveKeys(isShifted ? UP : FWD, 1.f);
                }
                break;

            case Qt::Key_Down:
                if (_myCamera.getMode() == CAMERA_MODE_MIRROR) {
                    if (!isShifted) {
                        _scaleMirror *= 1.05f;
                    } else {
                        _raiseMirror -= 0.05f;
                    }
                } else {
                    _myAvatar->setDriveKeys(isShifted ? DOWN : BACK, 1.f);
                }
                break;

            case Qt::Key_Left:
                if (_myCamera.getMode() == CAMERA_MODE_MIRROR) {
                    _rotateMirror += PI / 20.f;
                } else {
                    _myAvatar->setDriveKeys(isShifted ? LEFT : ROT_LEFT, 1.f);
                }
                break;

            case Qt::Key_Right:
                if (_myCamera.getMode() == CAMERA_MODE_MIRROR) {
                    _rotateMirror -= PI / 20.f;
                } else {
                    _myAvatar->setDriveKeys(isShifted ? RIGHT : ROT_RIGHT, 1.f);
                }
                break;

            case Qt::Key_I:
                if (isShifted) {
                    _myCamera.setEyeOffsetOrientation(glm::normalize(
                                                                     glm::quat(glm::vec3(0.002f, 0, 0)) * _myCamera.getEyeOffsetOrientation()));
                } else {
                    _myCamera.setEyeOffsetPosition(_myCamera.getEyeOffsetPosition() + glm::vec3(0, 0.001, 0));
                }
                updateProjectionMatrix();
                break;

            case Qt::Key_K:
                if (isShifted) {
                    _myCamera.setEyeOffsetOrientation(glm::normalize(
                                                                     glm::quat(glm::vec3(-0.002f, 0, 0)) * _myCamera.getEyeOffsetOrientation()));
                } else {
                    _myCamera.setEyeOffsetPosition(_myCamera.getEyeOffsetPosition() + glm::vec3(0, -0.001, 0));
                }
                updateProjectionMatrix();
                break;

            case Qt::Key_J:
                if (isShifted) {
                    _viewFrustum.setFocalLength(_viewFrustum.getFocalLength() - 0.1f);
                    if (TV3DManager::isConnected()) {
                        TV3DManager::configureCamera(_myCamera, _glWidget->width(),_glWidget->height());
                    }
                } else {
                    _myCamera.setEyeOffsetPosition(_myCamera.getEyeOffsetPosition() + glm::vec3(-0.001, 0, 0));
                }
                updateProjectionMatrix();
                break;

            case Qt::Key_M:
                if (isShifted) {
                    _viewFrustum.setFocalLength(_viewFrustum.getFocalLength() + 0.1f);
                    if (TV3DManager::isConnected()) {
                        TV3DManager::configureCamera(_myCamera, _glWidget->width(),_glWidget->height());
                    }

                } else {
                    _myCamera.setEyeOffsetPosition(_myCamera.getEyeOffsetPosition() + glm::vec3(0.001, 0, 0));
                }
                updateProjectionMatrix();
                break;

            case Qt::Key_U:
                if (isShifted) {
                    _myCamera.setEyeOffsetOrientation(glm::normalize(
                                                                     glm::quat(glm::vec3(0, 0, -0.002f)) * _myCamera.getEyeOffsetOrientation()));
                } else {
                    _myCamera.setEyeOffsetPosition(_myCamera.getEyeOffsetPosition() + glm::vec3(0, 0, -0.001));
                }
                updateProjectionMatrix();
                break;

            case Qt::Key_Y:
                if (isShifted) {
                    _myCamera.setEyeOffsetOrientation(glm::normalize(
                                                                     glm::quat(glm::vec3(0, 0, 0.002f)) * _myCamera.getEyeOffsetOrientation()));
                } else {
                    _myCamera.setEyeOffsetPosition(_myCamera.getEyeOffsetPosition() + glm::vec3(0, 0, 0.001));
                }
                updateProjectionMatrix();
                break;
            case Qt::Key_H:
                if (isShifted) {
                    Menu::getInstance()->triggerOption(MenuOption::Mirror);
                } else {
                    Menu::getInstance()->triggerOption(MenuOption::FullscreenMirror);
                }
                break;
            case Qt::Key_F:
                if (isShifted)  {
                    Menu::getInstance()->triggerOption(MenuOption::DisplayFrustum);
                }
                break;
            case Qt::Key_V:
                if (isShifted) {
                    Menu::getInstance()->triggerOption(MenuOption::Voxels);
                }
                break;
            case Qt::Key_P:
                 Menu::getInstance()->triggerOption(MenuOption::FirstPerson);
                 break;
            case Qt::Key_R:
                if (isShifted)  {
                    Menu::getInstance()->triggerOption(MenuOption::FrustumRenderMode);
                }
                break;
                break;
            case Qt::Key_Slash:
                Menu::getInstance()->triggerOption(MenuOption::Stats);
                break;
            case Qt::Key_Plus:
                _myAvatar->increaseSize();
                break;
            case Qt::Key_Minus:
                _myAvatar->decreaseSize();
                break;
            case Qt::Key_Equal:
                _myAvatar->resetSize();
                break;

            case Qt::Key_At:
                Menu::getInstance()->goTo();
                break;
            default:
                event->ignore();
                break;
        }
    }
}

void Application::keyReleaseEvent(QKeyEvent* event) {

    _keysPressed.remove(event->key());

    _controllerScriptingInterface.emitKeyReleaseEvent(event); // send events to any registered scripts

    // if one of our scripts have asked to capture this event, then stop processing it
    if (_controllerScriptingInterface.isKeyCaptured(event)) {
        return;
    }

    switch (event->key()) {
        case Qt::Key_E:
        case Qt::Key_PageUp:
            _myAvatar->setDriveKeys(UP, 0.f);
            break;

        case Qt::Key_C:
        case Qt::Key_PageDown:
            _myAvatar->setDriveKeys(DOWN, 0.f);
            break;

        case Qt::Key_W:
            _myAvatar->setDriveKeys(FWD, 0.f);
            break;

        case Qt::Key_S:
            _myAvatar->setDriveKeys(BACK, 0.f);
            break;

        case Qt::Key_A:
            _myAvatar->setDriveKeys(ROT_LEFT, 0.f);
            break;

        case Qt::Key_D:
            _myAvatar->setDriveKeys(ROT_RIGHT, 0.f);
            break;

        case Qt::Key_Up:
            _myAvatar->setDriveKeys(FWD, 0.f);
            _myAvatar->setDriveKeys(UP, 0.f);
            break;

        case Qt::Key_Down:
            _myAvatar->setDriveKeys(BACK, 0.f);
            _myAvatar->setDriveKeys(DOWN, 0.f);
            break;

        case Qt::Key_Left:
            _myAvatar->setDriveKeys(LEFT, 0.f);
            _myAvatar->setDriveKeys(ROT_LEFT, 0.f);
            break;

        case Qt::Key_Right:
            _myAvatar->setDriveKeys(RIGHT, 0.f);
            _myAvatar->setDriveKeys(ROT_RIGHT, 0.f);
            break;

        default:
            event->ignore();
            break;
    }
}

void Application::focusOutEvent(QFocusEvent* event) {
    // synthesize events for keys currently pressed, since we may not get their release events
    foreach (int key, _keysPressed) {
        QKeyEvent event(QEvent::KeyRelease, key, Qt::NoModifier);
        keyReleaseEvent(&event);
    }
    _keysPressed.clear();
}

void Application::mouseMoveEvent(QMouseEvent* event) {
    _controllerScriptingInterface.emitMouseMoveEvent(event); // send events to any registered scripts

    // if one of our scripts have asked to capture this event, then stop processing it
    if (_controllerScriptingInterface.isMouseCaptured()) {
        return;
    }


    _lastMouseMove = usecTimestampNow();
    if (_mouseHidden) {
        getGLWidget()->setCursor(Qt::ArrowCursor);
        _mouseHidden = false;
        _seenMouseMove = true;
    }

    _mouseX = event->x();
    _mouseY = event->y();
}

void Application::mousePressEvent(QMouseEvent* event) {
    _controllerScriptingInterface.emitMousePressEvent(event); // send events to any registered scripts

    // if one of our scripts have asked to capture this event, then stop processing it
    if (_controllerScriptingInterface.isMouseCaptured()) {
        return;
    }


    if (activeWindow() == _window) {
        if (event->button() == Qt::LeftButton) {
            _mouseX = event->x();
            _mouseY = event->y();
            _mouseDragStartedX = _mouseX;
            _mouseDragStartedY = _mouseY;
            _mousePressed = true;

            if (_audio.mousePressEvent(_mouseX, _mouseY)) {
                // stop propagation
                return;
            }

            if (_rearMirrorTools->mousePressEvent(_mouseX, _mouseY)) {
                // stop propagation
                return;
            }

        } else if (event->button() == Qt::RightButton) {
            // right click items here
        }
    }
}

void Application::mouseReleaseEvent(QMouseEvent* event) {
    _controllerScriptingInterface.emitMouseReleaseEvent(event); // send events to any registered scripts

    // if one of our scripts have asked to capture this event, then stop processing it
    if (_controllerScriptingInterface.isMouseCaptured()) {
        return;
    }

    if (activeWindow() == _window) {
        if (event->button() == Qt::LeftButton) {
            _mouseX = event->x();
            _mouseY = event->y();
            _mousePressed = false;
            checkBandwidthMeterClick();
            if (Menu::getInstance()->isOptionChecked(MenuOption::Stats)) {
                // let's set horizontal offset to give stats some margin to mirror
                int horizontalOffset = MIRROR_VIEW_WIDTH;
                Stats::getInstance()->checkClick(_mouseX, _mouseY, _mouseDragStartedX, _mouseDragStartedY, horizontalOffset);
            }
        }
    }
}

void Application::touchUpdateEvent(QTouchEvent* event) {
    TouchEvent thisEvent(*event, _lastTouchEvent);
    _controllerScriptingInterface.emitTouchUpdateEvent(thisEvent); // send events to any registered scripts
    _lastTouchEvent = thisEvent;

    // if one of our scripts have asked to capture this event, then stop processing it
    if (_controllerScriptingInterface.isTouchCaptured()) {
        return;
    }

    bool validTouch = false;
    if (activeWindow() == _window) {
        const QList<QTouchEvent::TouchPoint>& tPoints = event->touchPoints();
        _touchAvgX = 0.0f;
        _touchAvgY = 0.0f;
        int numTouches = tPoints.count();
        if (numTouches > 1) {
            for (int i = 0; i < numTouches; ++i) {
                _touchAvgX += tPoints[i].pos().x();
                _touchAvgY += tPoints[i].pos().y();
            }
            _touchAvgX /= (float)(numTouches);
            _touchAvgY /= (float)(numTouches);
            validTouch = true;
        }
    }
    if (!_isTouchPressed) {
        _touchDragStartedAvgX = _touchAvgX;
        _touchDragStartedAvgY = _touchAvgY;
    }
    _isTouchPressed = validTouch;
}

void Application::touchBeginEvent(QTouchEvent* event) {
    TouchEvent thisEvent(*event); // on touch begin, we don't compare to last event
    _controllerScriptingInterface.emitTouchBeginEvent(thisEvent); // send events to any registered scripts

    _lastTouchEvent = thisEvent; // and we reset our last event to this event before we call our update
    touchUpdateEvent(event);

    // if one of our scripts have asked to capture this event, then stop processing it
    if (_controllerScriptingInterface.isTouchCaptured()) {
        return;
    }

}

void Application::touchEndEvent(QTouchEvent* event) {
    TouchEvent thisEvent(*event, _lastTouchEvent);
    _controllerScriptingInterface.emitTouchEndEvent(thisEvent); // send events to any registered scripts
    _lastTouchEvent = thisEvent;

    // if one of our scripts have asked to capture this event, then stop processing it
    if (_controllerScriptingInterface.isTouchCaptured()) {
        return;
    }
    // put any application specific touch behavior below here..
    _touchDragStartedAvgX = _touchAvgX;
    _touchDragStartedAvgY = _touchAvgY;
    _isTouchPressed = false;

}

void Application::wheelEvent(QWheelEvent* event) {

    _controllerScriptingInterface.emitWheelEvent(event); // send events to any registered scripts

    // if one of our scripts have asked to capture this event, then stop processing it
    if (_controllerScriptingInterface.isWheelCaptured()) {
        return;
    }
}

void Application::dropEvent(QDropEvent *event) {
    QString snapshotPath;
    const QMimeData *mimeData = event->mimeData();
    foreach (QUrl url, mimeData->urls()) {
        if (url.url().toLower().endsWith(SNAPSHOT_EXTENSION)) {
            snapshotPath = url.url().remove("file://");
            break;
        }
    }

    SnapshotMetaData* snapshotData = Snapshot::parseSnapshotData(snapshotPath);
    if (snapshotData) {
        if (!snapshotData->getDomain().isEmpty()) {
            Menu::getInstance()->goToDomain(snapshotData->getDomain());
        }

        _myAvatar->setPosition(snapshotData->getLocation());
        _myAvatar->setOrientation(snapshotData->getOrientation());
    } else {
        QMessageBox msgBox;
        msgBox.setText("No location details were found in this JPG, try dragging in an authentic Hifi snapshot.");
        msgBox.setStandardButtons(QMessageBox::Ok);
        msgBox.exec();
    }
}

void Application::sendPingPackets() {
    QByteArray pingPacket = NodeList::getInstance()->constructPingPacket();
    controlledBroadcastToNodes(pingPacket, NodeSet()
                               << NodeType::VoxelServer << NodeType::ParticleServer << NodeType::ModelServer
                               << NodeType::AudioMixer << NodeType::AvatarMixer
                               << NodeType::MetavoxelServer);
}

//  Every second, check the frame rates and other stuff
void Application::timer() {
    if (Menu::getInstance()->isOptionChecked(MenuOption::TestPing)) {
        sendPingPackets();
    }

    float diffTime = (float)_timerStart.nsecsElapsed() / 1000000000.0f;

    _fps = (float)_frameCount / diffTime;

    _packetsPerSecond = (float) _datagramProcessor.getPacketCount() / diffTime;
    _bytesPerSecond = (float) _datagramProcessor.getByteCount() / diffTime;
    _frameCount = 0;

    _datagramProcessor.resetCounters();

    _timerStart.start();

    // ask the node list to check in with the domain server
    NodeList::getInstance()->sendDomainServerCheckIn();
}

void Application::idle() {
    // Normally we check PipelineWarnings, but since idle will often take more than 10ms we only show these idle timing
    // details if we're in ExtraDebugging mode. However, the ::update() and it's subcomponents will show their timing
    // details normally.
    bool showWarnings = getLogger()->extraDebugging();
    PerformanceWarning warn(showWarnings, "Application::idle()");

    //  Only run simulation code if more than IDLE_SIMULATE_MSECS have passed since last time we ran

    double timeSinceLastUpdate = (double)_lastTimeUpdated.nsecsElapsed() / 1000000.0;
    if (timeSinceLastUpdate > IDLE_SIMULATE_MSECS) {
        _lastTimeUpdated.start();
        {
            PerformanceWarning warn(showWarnings, "Application::idle()... update()");
            const float BIGGEST_DELTA_TIME_SECS = 0.25f;
            update(glm::clamp((float)timeSinceLastUpdate / 1000.f, 0.f, BIGGEST_DELTA_TIME_SECS));
        }
        {
            PerformanceWarning warn(showWarnings, "Application::idle()... updateGL()");
            _glWidget->updateGL();
        }
        {
            PerformanceWarning warn(showWarnings, "Application::idle()... rest of it");
            _idleLoopStdev.addValue(timeSinceLastUpdate);

            //  Record standard deviation and reset counter if needed
            const int STDEV_SAMPLES = 500;
            if (_idleLoopStdev.getSamples() > STDEV_SAMPLES) {
                _idleLoopMeasuredJitter = _idleLoopStdev.getStDev();
                _idleLoopStdev.reset();
            }

            if (Menu::getInstance()->isOptionChecked(MenuOption::BuckyBalls)) {
                _buckyBalls.simulate(timeSinceLastUpdate / 1000.f, Application::getInstance()->getAvatar()->getHandData());
            }

            // After finishing all of the above work, restart the idle timer, allowing 2ms to process events.
            idleTimer->start(2);
        }
        if (_numChangedSettings > 0) {
            saveSettings();
        }
    }
}

void Application::checkBandwidthMeterClick() {
    // ... to be called upon button release

    if (Menu::getInstance()->isOptionChecked(MenuOption::Bandwidth) &&
        glm::compMax(glm::abs(glm::ivec2(_mouseX - _mouseDragStartedX, _mouseY - _mouseDragStartedY)))
            <= BANDWIDTH_METER_CLICK_MAX_DRAG_LENGTH
            && _bandwidthMeter.isWithinArea(_mouseX, _mouseY, _glWidget->width(), _glWidget->height())) {

        // The bandwidth meter is visible, the click didn't get dragged too far and
        // we actually hit the bandwidth meter
        Menu::getInstance()->bandwidthDetails();
    }
}

void Application::setFullscreen(bool fullscreen) {
    _window->setWindowState(fullscreen ? (_window->windowState() | Qt::WindowFullScreen) :
        (_window->windowState() & ~Qt::WindowFullScreen));
}

void Application::setEnable3DTVMode(bool enable3DTVMode) {
    resizeGL(_glWidget->width(),_glWidget->height());
}


void Application::setRenderVoxels(bool voxelRender) {
    _voxelEditSender.setShouldSend(voxelRender);
    if (!voxelRender) {
        doKillLocalVoxels();
    }
}

void Application::doKillLocalVoxels() {
    _wantToKillLocalVoxels = true;
}

void Application::removeVoxel(glm::vec3 position,
                              float scale) {
    VoxelDetail voxel;
    voxel.x = position.x / TREE_SCALE;
    voxel.y = position.y / TREE_SCALE;
    voxel.z = position.z / TREE_SCALE;
    voxel.s = scale / TREE_SCALE;
    _voxelEditSender.sendVoxelEditMessage(PacketTypeVoxelErase, voxel);

    // delete it locally to see the effect immediately (and in case no voxel server is present)
    _voxels.getTree()->deleteVoxelAt(voxel.x, voxel.y, voxel.z, voxel.s);
}


void Application::makeVoxel(glm::vec3 position,
                            float scale,
                            unsigned char red,
                            unsigned char green,
                            unsigned char blue,
                            bool isDestructive) {
    VoxelDetail voxel;
    voxel.x = position.x / TREE_SCALE;
    voxel.y = position.y / TREE_SCALE;
    voxel.z = position.z / TREE_SCALE;
    voxel.s = scale / TREE_SCALE;
    voxel.red = red;
    voxel.green = green;
    voxel.blue = blue;
    PacketType message = isDestructive ? PacketTypeVoxelSetDestructive : PacketTypeVoxelSet;
    _voxelEditSender.sendVoxelEditMessage(message, voxel);

    // create the voxel locally so it appears immediately
    _voxels.getTree()->createVoxel(voxel.x, voxel.y, voxel.z, voxel.s,
                        voxel.red, voxel.green, voxel.blue,
                        isDestructive);
   }

glm::vec3 Application::getMouseVoxelWorldCoordinates(const VoxelDetail& mouseVoxel) {
    return glm::vec3((mouseVoxel.x + mouseVoxel.s / 2.f) * TREE_SCALE, (mouseVoxel.y + mouseVoxel.s / 2.f) * TREE_SCALE,
        (mouseVoxel.z + mouseVoxel.s / 2.f) * TREE_SCALE);
}

FaceTracker* Application::getActiveFaceTracker() {
    return _faceshift.isActive() ? static_cast<FaceTracker*>(&_faceshift) :
        (_faceplus.isActive() ? static_cast<FaceTracker*>(&_faceplus) :
            (_visage.isActive() ? static_cast<FaceTracker*>(&_visage) : NULL));
}

struct SendVoxelsOperationArgs {
    const unsigned char*  newBaseOctCode;
};

bool Application::sendVoxelsOperation(OctreeElement* element, void* extraData) {
    VoxelTreeElement* voxel = (VoxelTreeElement*)element;
    SendVoxelsOperationArgs* args = (SendVoxelsOperationArgs*)extraData;
    if (voxel->isColored()) {
        const unsigned char* nodeOctalCode = voxel->getOctalCode();
        unsigned char* codeColorBuffer = NULL;
        int codeLength  = 0;
        int bytesInCode = 0;
        int codeAndColorLength;

        // If the newBase is NULL, then don't rebase
        if (args->newBaseOctCode) {
            codeColorBuffer = rebaseOctalCode(nodeOctalCode, args->newBaseOctCode, true);
            codeLength  = numberOfThreeBitSectionsInCode(codeColorBuffer);
            bytesInCode = bytesRequiredForCodeLength(codeLength);
            codeAndColorLength = bytesInCode + SIZE_OF_COLOR_DATA;
        } else {
            codeLength  = numberOfThreeBitSectionsInCode(nodeOctalCode);
            bytesInCode = bytesRequiredForCodeLength(codeLength);
            codeAndColorLength = bytesInCode + SIZE_OF_COLOR_DATA;
            codeColorBuffer = new unsigned char[codeAndColorLength];
            memcpy(codeColorBuffer, nodeOctalCode, bytesInCode);
        }

        // copy the colors over
        codeColorBuffer[bytesInCode + RED_INDEX] = voxel->getColor()[RED_INDEX];
        codeColorBuffer[bytesInCode + GREEN_INDEX] = voxel->getColor()[GREEN_INDEX];
        codeColorBuffer[bytesInCode + BLUE_INDEX] = voxel->getColor()[BLUE_INDEX];
        getInstance()->_voxelEditSender.queueVoxelEditMessage(PacketTypeVoxelSetDestructive,
                codeColorBuffer, codeAndColorLength);

        delete[] codeColorBuffer;
    }
    return true; // keep going
}

void Application::exportVoxels(const VoxelDetail& sourceVoxel) {
    QString desktopLocation = QStandardPaths::writableLocation(QStandardPaths::DesktopLocation);
    QString suggestedName = desktopLocation.append("/voxels.svo");

    QString fileNameString = QFileDialog::getSaveFileName(_glWidget, tr("Export Voxels"), suggestedName,
                                                          tr("Sparse Voxel Octree Files (*.svo)"));
    QByteArray fileNameAscii = fileNameString.toLocal8Bit();
    const char* fileName = fileNameAscii.data();

    VoxelTreeElement* selectedNode = _voxels.getTree()->getVoxelAt(sourceVoxel.x, sourceVoxel.y, sourceVoxel.z, sourceVoxel.s);
    if (selectedNode) {
        VoxelTree exportTree;
        getVoxelTree()->copySubTreeIntoNewTree(selectedNode, &exportTree, true);
        exportTree.writeToSVOFile(fileName);
    }

    // restore the main window's active state
    _window->activateWindow();
}

void Application::importVoxels() {
    _importSucceded = false;

    if (!_voxelImporter) {
        _voxelImporter = new VoxelImporter(_window);
        _voxelImporter->loadSettings(_settings);
    }

    if (!_voxelImporter->exec()) {
        qDebug() << "[DEBUG] Import succeeded." << endl;
        _importSucceded = true;
    } else {
        qDebug() << "[DEBUG] Import failed." << endl;
        if (_sharedVoxelSystem.getTree() == _voxelImporter->getVoxelTree()) {
            _sharedVoxelSystem.killLocalVoxels();
            _sharedVoxelSystem.changeTree(&_clipboard);
        }
    }

    // restore the main window's active state
    _window->activateWindow();

    emit importDone();
}

void Application::cutVoxels(const VoxelDetail& sourceVoxel) {
    copyVoxels(sourceVoxel);
    deleteVoxelAt(sourceVoxel);
}

void Application::copyVoxels(const VoxelDetail& sourceVoxel) {
    // switch to and clear the clipboard first...
    _sharedVoxelSystem.killLocalVoxels();
    if (_sharedVoxelSystem.getTree() != &_clipboard) {
        _clipboard.eraseAllOctreeElements();
        _sharedVoxelSystem.changeTree(&_clipboard);
    }

    // then copy onto it if there is something to copy
    VoxelTreeElement* selectedNode = _voxels.getTree()->getVoxelAt(sourceVoxel.x, sourceVoxel.y, sourceVoxel.z, sourceVoxel.s);
    if (selectedNode) {
        getVoxelTree()->copySubTreeIntoNewTree(selectedNode, _sharedVoxelSystem.getTree(), true);
        _sharedVoxelSystem.forceRedrawEntireTree();
    }
}

void Application::pasteVoxelsToOctalCode(const unsigned char* octalCodeDestination) {
    // Recurse the clipboard tree, where everything is root relative, and send all the colored voxels to
    // the server as an set voxel message, this will also rebase the voxels to the new location
    SendVoxelsOperationArgs args;
    args.newBaseOctCode = octalCodeDestination;
    _sharedVoxelSystem.getTree()->recurseTreeWithOperation(sendVoxelsOperation, &args);

    // Switch back to clipboard if it was an import
    if (_sharedVoxelSystem.getTree() != &_clipboard) {
        _sharedVoxelSystem.killLocalVoxels();
        _sharedVoxelSystem.changeTree(&_clipboard);
    }

    _voxelEditSender.releaseQueuedMessages();
}

void Application::pasteVoxels(const VoxelDetail& sourceVoxel) {
    unsigned char* calculatedOctCode = NULL;
    VoxelTreeElement* selectedNode = _voxels.getTree()->getVoxelAt(sourceVoxel.x, sourceVoxel.y, sourceVoxel.z, sourceVoxel.s);

    // we only need the selected voxel to get the newBaseOctCode, which we can actually calculate from the
    // voxel size/position details. If we don't have an actual selectedNode then use the mouseVoxel to create a
    // target octalCode for where the user is pointing.
    const unsigned char* octalCodeDestination;
    if (selectedNode) {
        octalCodeDestination = selectedNode->getOctalCode();
    } else {
        octalCodeDestination = calculatedOctCode = pointToVoxel(sourceVoxel.x, sourceVoxel.y, sourceVoxel.z, sourceVoxel.s);
    }

    pasteVoxelsToOctalCode(octalCodeDestination);

    if (calculatedOctCode) {
        delete[] calculatedOctCode;
    }
}

void Application::nudgeVoxelsByVector(const VoxelDetail& sourceVoxel, const glm::vec3& nudgeVec) {
    VoxelTreeElement* nodeToNudge = _voxels.getTree()->getVoxelAt(sourceVoxel.x, sourceVoxel.y, sourceVoxel.z, sourceVoxel.s);
    if (nodeToNudge) {
        _voxels.getTree()->nudgeSubTree(nodeToNudge, nudgeVec, _voxelEditSender);
    }
}

void Application::initDisplay() {
    glEnable(GL_BLEND);
    glBlendFuncSeparate(GL_SRC_ALPHA, GL_ONE_MINUS_SRC_ALPHA, GL_CONSTANT_ALPHA, GL_ONE);
    glShadeModel(GL_SMOOTH);
    glEnable(GL_LIGHTING);
    glEnable(GL_LIGHT0);
    glEnable(GL_DEPTH_TEST);
}

void Application::init() {
    _sharedVoxelSystemViewFrustum.setPosition(glm::vec3(TREE_SCALE / 2.0f,
                                                        TREE_SCALE / 2.0f,
                                                        3.0f * TREE_SCALE / 2.0f));
    _sharedVoxelSystemViewFrustum.setNearClip(TREE_SCALE / 2.0f);
    _sharedVoxelSystemViewFrustum.setFarClip(3.0f * TREE_SCALE / 2.0f);
    _sharedVoxelSystemViewFrustum.setFieldOfView(90.f);
    _sharedVoxelSystemViewFrustum.setOrientation(glm::quat());
    _sharedVoxelSystemViewFrustum.calculate();
    _sharedVoxelSystem.setViewFrustum(&_sharedVoxelSystemViewFrustum);

    VoxelTreeElement::removeUpdateHook(&_sharedVoxelSystem);

    // Cleanup of the original shared tree
    _sharedVoxelSystem.init();

    _voxelImporter = new VoxelImporter(_window);

    _environment.init();

    _glowEffect.init();
    _ambientOcclusionEffect.init();
    _voxelShader.init();
    _pointShader.init();

    _mouseX = _glWidget->width() / 2;
    _mouseY = _glWidget->height() / 2;
    QCursor::setPos(_mouseX, _mouseY);

    // TODO: move _myAvatar out of Application. Move relevant code to MyAvataar or AvatarManager
    _avatarManager.init();
    _myCamera.setMode(CAMERA_MODE_FIRST_PERSON);
    _myCamera.setModeShiftPeriod(1.0f);

    _mirrorCamera.setMode(CAMERA_MODE_MIRROR);
    _mirrorCamera.setModeShiftPeriod(0.0f);

    OculusManager::connect();
    if (OculusManager::isConnected()) {
        QMetaObject::invokeMethod(Menu::getInstance()->getActionForOption(MenuOption::Fullscreen),
                                  "trigger",
                                  Qt::QueuedConnection);
    }

    TV3DManager::connect();
    if (TV3DManager::isConnected()) {
        QMetaObject::invokeMethod(Menu::getInstance()->getActionForOption(MenuOption::Fullscreen),
                                  "trigger",
                                  Qt::QueuedConnection);
    }

    _timerStart.start();
    _lastTimeUpdated.start();

    Menu::getInstance()->loadSettings();
    if (Menu::getInstance()->getAudioJitterBufferSamples() != 0) {
        _audio.setJitterBufferSamples(Menu::getInstance()->getAudioJitterBufferSamples());
    }
    qDebug("Loaded settings");

    // initialize our face trackers after loading the menu settings
    _faceshift.init();
    _faceplus.init();
    _visage.init();

    // fire off an immediate domain-server check in now that settings are loaded
    NodeList::getInstance()->sendDomainServerCheckIn();

    // Set up VoxelSystem after loading preferences so we can get the desired max voxel count
    _voxels.setMaxVoxels(Menu::getInstance()->getMaxVoxels());
    _voxels.setUseVoxelShader(false);
    _voxels.setVoxelsAsPoints(false);
    _voxels.setDisableFastVoxelPipeline(false);
    _voxels.init();

    _particles.init();
    _particles.setViewFrustum(getViewFrustum());

    _models.init();
    _models.setViewFrustum(getViewFrustum());

    _metavoxels.init();

    _particleCollisionSystem.init(&_particleEditSender, _particles.getTree(), _voxels.getTree(), &_audio, &_avatarManager);

    // connect the _particleCollisionSystem to our script engine's ParticlesScriptingInterface
    connect(&_particleCollisionSystem, &ParticleCollisionSystem::particleCollisionWithVoxel,
            ScriptEngine::getParticlesScriptingInterface(), &ParticlesScriptingInterface::particleCollisionWithVoxel);

    connect(&_particleCollisionSystem, &ParticleCollisionSystem::particleCollisionWithParticle,
            ScriptEngine::getParticlesScriptingInterface(), &ParticlesScriptingInterface::particleCollisionWithParticle);

    _audio.init(_glWidget);

    _rearMirrorTools = new RearMirrorTools(_glWidget, _mirrorViewRect, _settings);

    connect(_rearMirrorTools, SIGNAL(closeView()), SLOT(closeMirrorView()));
    connect(_rearMirrorTools, SIGNAL(restoreView()), SLOT(restoreMirrorView()));
    connect(_rearMirrorTools, SIGNAL(shrinkView()), SLOT(shrinkMirrorView()));
    connect(_rearMirrorTools, SIGNAL(resetView()), SLOT(resetSensors()));

    // set up our audio reflector
    _audioReflector.setMyAvatar(getAvatar());
    _audioReflector.setVoxels(_voxels.getTree());
    _audioReflector.setAudio(getAudio());
    _audioReflector.setAvatarManager(&_avatarManager);

    connect(getAudio(), &Audio::processInboundAudio, &_audioReflector, &AudioReflector::processInboundAudio,Qt::DirectConnection);
    connect(getAudio(), &Audio::processLocalAudio, &_audioReflector, &AudioReflector::processLocalAudio,Qt::DirectConnection);
    connect(getAudio(), &Audio::preProcessOriginalInboundAudio, &_audioReflector,
                        &AudioReflector::preProcessOriginalInboundAudio,Qt::DirectConnection);

    // save settings when avatar changes
    connect(_myAvatar, &MyAvatar::transformChanged, this, &Application::bumpSettings);
}

void Application::closeMirrorView() {
    if (Menu::getInstance()->isOptionChecked(MenuOption::Mirror)) {
        Menu::getInstance()->triggerOption(MenuOption::Mirror);;
    }
}

void Application::restoreMirrorView() {
    if (Menu::getInstance()->isOptionChecked(MenuOption::Mirror)) {
        Menu::getInstance()->triggerOption(MenuOption::Mirror);;
    }

    if (!Menu::getInstance()->isOptionChecked(MenuOption::FullscreenMirror)) {
        Menu::getInstance()->triggerOption(MenuOption::FullscreenMirror);
    }
}

void Application::shrinkMirrorView() {
    if (!Menu::getInstance()->isOptionChecked(MenuOption::Mirror)) {
        Menu::getInstance()->triggerOption(MenuOption::Mirror);;
    }

    if (Menu::getInstance()->isOptionChecked(MenuOption::FullscreenMirror)) {
        Menu::getInstance()->triggerOption(MenuOption::FullscreenMirror);
    }
}

const float HEAD_SPHERE_RADIUS = 0.07f;

bool Application::isLookingAtMyAvatar(Avatar* avatar) {
    glm::vec3 theirLookat = avatar->getHead()->getLookAtPosition();
    glm::vec3 myHeadPosition = _myAvatar->getHead()->getPosition();

    if (pointInSphere(theirLookat, myHeadPosition, HEAD_SPHERE_RADIUS * _myAvatar->getScale())) {
        return true;
    }
    return false;
}

void Application::updateLOD() {
    // adjust it unless we were asked to disable this feature, or if we're currently in throttleRendering mode
    if (!Menu::getInstance()->isOptionChecked(MenuOption::DisableAutoAdjustLOD) && !isThrottleRendering()) {
        Menu::getInstance()->autoAdjustLOD(_fps);
    } else {
        Menu::getInstance()->resetLODAdjust();
    }
}

void Application::updateMouseRay() {

    bool showWarnings = Menu::getInstance()->isOptionChecked(MenuOption::PipelineWarnings);
    PerformanceWarning warn(showWarnings, "Application::updateMouseRay()");

    // make sure the frustum is up-to-date
    loadViewFrustum(_myCamera, _viewFrustum);

    // if the mouse pointer isn't visible, act like it's at the center of the screen
    float x = 0.5f, y = 0.5f;
    if (!_mouseHidden) {
        x = _mouseX / (float)_glWidget->width();
        y = _mouseY / (float)_glWidget->height();
    }
    _viewFrustum.computePickRay(x, y, _mouseRayOrigin, _mouseRayDirection);

    // adjust for mirroring
    if (_myCamera.getMode() == CAMERA_MODE_MIRROR) {
        glm::vec3 mouseRayOffset = _mouseRayOrigin - _viewFrustum.getPosition();
        _mouseRayOrigin -= 2.0f * (_viewFrustum.getDirection() * glm::dot(_viewFrustum.getDirection(), mouseRayOffset) +
            _viewFrustum.getRight() * glm::dot(_viewFrustum.getRight(), mouseRayOffset));
        _mouseRayDirection -= 2.0f * (_viewFrustum.getDirection() * glm::dot(_viewFrustum.getDirection(), _mouseRayDirection) +
            _viewFrustum.getRight() * glm::dot(_viewFrustum.getRight(), _mouseRayDirection));
    }

    // tell my avatar if the mouse is being pressed...
    _myAvatar->setMousePressed(_mousePressed);

    // tell my avatar the posiion and direction of the ray projected ino the world based on the mouse position
    _myAvatar->setMouseRay(_mouseRayOrigin, _mouseRayDirection);
}

void Application::updateFaceshift() {

    bool showWarnings = Menu::getInstance()->isOptionChecked(MenuOption::PipelineWarnings);
    PerformanceWarning warn(showWarnings, "Application::updateFaceshift()");

    //  Update faceshift
    _faceshift.update();

    //  Copy angular velocity if measured by faceshift, to the head
    if (_faceshift.isActive()) {
        _myAvatar->getHead()->setAngularVelocity(_faceshift.getHeadAngularVelocity());
    }
}

void Application::updateVisage() {

    bool showWarnings = Menu::getInstance()->isOptionChecked(MenuOption::PipelineWarnings);
    PerformanceWarning warn(showWarnings, "Application::updateVisage()");

    //  Update Visage
    _visage.update();
}

void Application::updateMyAvatarLookAtPosition() {

    bool showWarnings = Menu::getInstance()->isOptionChecked(MenuOption::PipelineWarnings);
    PerformanceWarning warn(showWarnings, "Application::updateMyAvatarLookAtPosition()");

    FaceTracker* tracker = getActiveFaceTracker();

    bool isLookingAtSomeone = false;
    glm::vec3 lookAtSpot;
    if (_myCamera.getMode() == CAMERA_MODE_MIRROR) {
        //  When I am in mirror mode, just look right at the camera (myself)
        lookAtSpot = _myCamera.getPosition();

    } else {
        if (_myAvatar->getLookAtTargetAvatar() && _myAvatar != _myAvatar->getLookAtTargetAvatar()) {
            isLookingAtSomeone = true;
            //  If I am looking at someone else, look directly at one of their eyes
            if (tracker) {
                //  If tracker active, look at the eye for the side my gaze is biased toward
                if (tracker->getEstimatedEyeYaw() > _myAvatar->getHead()->getFinalYaw()) {
                    // Look at their right eye
                    lookAtSpot = static_cast<Avatar*>(_myAvatar->getLookAtTargetAvatar())->getHead()->getRightEyePosition();
                } else {
                    // Look at their left eye
                    lookAtSpot = static_cast<Avatar*>(_myAvatar->getLookAtTargetAvatar())->getHead()->getLeftEyePosition();
                }
            } else {
                //  Need to add randomly looking back and forth between left and right eye for case with no tracker
                lookAtSpot = static_cast<Avatar*>(_myAvatar->getLookAtTargetAvatar())->getHead()->getEyePosition();
            }
        } else {
            //  I am not looking at anyone else, so just look forward
            lookAtSpot = _myAvatar->getHead()->calculateAverageEyePosition() + (_myAvatar->getHead()->getFinalOrientation() * glm::vec3(0.f, 0.f, -TREE_SCALE));
        }
        // TODO:  Add saccade to mouse pointer when stable, IF not looking at someone (since we know we are looking at it)
        /*
        const float FIXED_MIN_EYE_DISTANCE = 0.3f;
        float minEyeDistance = FIXED_MIN_EYE_DISTANCE + (_myCamera.getMode() == CAMERA_MODE_FIRST_PERSON ? 0.0f :
            glm::distance(_mouseRayOrigin, _myAvatar->getHead()->calculateAverageEyePosition()));
        lookAtSpot = _mouseRayOrigin + _mouseRayDirection * qMax(minEyeDistance, distance);
         */

    }
    //
    //  Deflect the eyes a bit to match the detected Gaze from 3D camera if active
    //
    if (tracker) {
        float eyePitch = tracker->getEstimatedEyePitch();
        float eyeYaw = tracker->getEstimatedEyeYaw();
        const float GAZE_DEFLECTION_REDUCTION_DURING_EYE_CONTACT = 0.1f;
        // deflect using Faceshift gaze data
        glm::vec3 origin = _myAvatar->getHead()->calculateAverageEyePosition();
        float pitchSign = (_myCamera.getMode() == CAMERA_MODE_MIRROR) ? -1.0f : 1.0f;
        float deflection = Menu::getInstance()->getFaceshiftEyeDeflection();
        if (isLookingAtSomeone) {
            deflection *= GAZE_DEFLECTION_REDUCTION_DURING_EYE_CONTACT;
        }
        lookAtSpot = origin + _myCamera.getRotation() * glm::quat(glm::radians(glm::vec3(
            eyePitch * pitchSign * deflection, eyeYaw * deflection, 0.0f))) *
                glm::inverse(_myCamera.getRotation()) * (lookAtSpot - origin);
    }

    _myAvatar->getHead()->setLookAtPosition(lookAtSpot);
}

void Application::updateThreads(float deltaTime) {
    bool showWarnings = Menu::getInstance()->isOptionChecked(MenuOption::PipelineWarnings);
    PerformanceWarning warn(showWarnings, "Application::updateThreads()");

    // parse voxel packets
    if (!_enableProcessVoxelsThread) {
        _voxelProcessor.threadRoutine();
        _voxelHideShowThread.threadRoutine();
        _voxelEditSender.threadRoutine();
        _particleEditSender.threadRoutine();
        _modelEditSender.threadRoutine();
    }
}

void Application::updateMetavoxels(float deltaTime) {
    bool showWarnings = Menu::getInstance()->isOptionChecked(MenuOption::PipelineWarnings);
    PerformanceWarning warn(showWarnings, "Application::updateMetavoxels()");

    if (Menu::getInstance()->isOptionChecked(MenuOption::Metavoxels)) {
        _metavoxels.simulate(deltaTime);
    }
}

void Application::cameraMenuChanged() {
    float modeShiftPeriod = (_myCamera.getMode() == CAMERA_MODE_MIRROR) ? 0.0f : 1.0f;
    if (Menu::getInstance()->isOptionChecked(MenuOption::FullscreenMirror)) {
        if (_myCamera.getMode() != CAMERA_MODE_MIRROR) {
            _myCamera.setMode(CAMERA_MODE_MIRROR);
            _myCamera.setModeShiftPeriod(0.0f);
        }
    } else if (Menu::getInstance()->isOptionChecked(MenuOption::FirstPerson)) {
        if (_myCamera.getMode() != CAMERA_MODE_FIRST_PERSON) {
            _myCamera.setMode(CAMERA_MODE_FIRST_PERSON);
            _myCamera.setModeShiftPeriod(modeShiftPeriod);
        }
    } else {
        if (_myCamera.getMode() != CAMERA_MODE_THIRD_PERSON) {
            _myCamera.setMode(CAMERA_MODE_THIRD_PERSON);
            _myCamera.setModeShiftPeriod(modeShiftPeriod);
        }
    }
}

void Application::updateCamera(float deltaTime) {
    bool showWarnings = Menu::getInstance()->isOptionChecked(MenuOption::PipelineWarnings);
    PerformanceWarning warn(showWarnings, "Application::updateCamera()");

    if (!OculusManager::isConnected() && !TV3DManager::isConnected() &&
            Menu::getInstance()->isOptionChecked(MenuOption::OffAxisProjection)) {
        FaceTracker* tracker = getActiveFaceTracker();
        if (tracker) {
            const float EYE_OFFSET_SCALE = 0.025f;
            glm::vec3 position = tracker->getHeadTranslation() * EYE_OFFSET_SCALE;
            float xSign = (_myCamera.getMode() == CAMERA_MODE_MIRROR) ? 1.0f : -1.0f;
            _myCamera.setEyeOffsetPosition(glm::vec3(position.x * xSign, position.y, -position.z));
            updateProjectionMatrix();
        }
    }
}

void Application::updateDialogs(float deltaTime) {
    bool showWarnings = Menu::getInstance()->isOptionChecked(MenuOption::PipelineWarnings);
    PerformanceWarning warn(showWarnings, "Application::updateDialogs()");

    // Update bandwidth dialog, if any
    BandwidthDialog* bandwidthDialog = Menu::getInstance()->getBandwidthDialog();
    if (bandwidthDialog) {
        bandwidthDialog->update();
    }

    OctreeStatsDialog* octreeStatsDialog = Menu::getInstance()->getOctreeStatsDialog();
    if (octreeStatsDialog) {
        octreeStatsDialog->update();
    }
}

void Application::updateCursor(float deltaTime) {
    bool showWarnings = Menu::getInstance()->isOptionChecked(MenuOption::PipelineWarnings);
    PerformanceWarning warn(showWarnings, "Application::updateCursor()");

    // watch mouse position, if it hasn't moved, hide the cursor
    bool underMouse = _glWidget->underMouse();
    if (!_mouseHidden) {
        quint64 now = usecTimestampNow();
        int elapsed = now - _lastMouseMove;
        const int HIDE_CURSOR_TIMEOUT = 1 * 1000 * 1000; // 1 second
        if (elapsed > HIDE_CURSOR_TIMEOUT && (underMouse || !_seenMouseMove)) {
            getGLWidget()->setCursor(Qt::BlankCursor);
            _mouseHidden = true;
        }
    } else {
        // if the mouse is hidden, but we're not inside our window, then consider ourselves to be moving
        if (!underMouse && _seenMouseMove) {
            _lastMouseMove = usecTimestampNow();
            getGLWidget()->setCursor(Qt::ArrowCursor);
            _mouseHidden = false;
        }
    }
}

void Application::update(float deltaTime) {
    bool showWarnings = Menu::getInstance()->isOptionChecked(MenuOption::PipelineWarnings);
    PerformanceWarning warn(showWarnings, "Application::update()");

    updateLOD();

    // check what's under the mouse and update the mouse voxel
    updateMouseRay();

    updateFaceshift();
    updateVisage();
    _myAvatar->updateLookAtTargetAvatar();
    updateMyAvatarLookAtPosition();
    _sixenseManager.update(deltaTime);
    _joystickManager.update();
    _prioVR.update(deltaTime);
    updateMyAvatar(deltaTime); // Sample hardware, update view frustum if needed, and send avatar data to mixer/nodes
    updateThreads(deltaTime); // If running non-threaded, then give the threads some time to process...
    _avatarManager.updateOtherAvatars(deltaTime); //loop through all the other avatars and simulate them...
    updateMetavoxels(deltaTime); // update metavoxels
    updateCamera(deltaTime); // handle various camera tweaks like off axis projection
    updateDialogs(deltaTime); // update various stats dialogs if present
    updateCursor(deltaTime); // Handle cursor updates

    _particles.update(); // update the particles...
    _particleCollisionSystem.update(); // collide the particles...

    _models.update(); // update the models...

    _overlays.update(deltaTime);

    // let external parties know we're updating
    emit simulating(deltaTime);
}

void Application::updateMyAvatar(float deltaTime) {
    bool showWarnings = Menu::getInstance()->isOptionChecked(MenuOption::PipelineWarnings);
    PerformanceWarning warn(showWarnings, "Application::updateMyAvatar()");

    _myAvatar->update(deltaTime);

    // send head/hand data to the avatar mixer and voxel server
    QByteArray packet = byteArrayWithPopulatedHeader(PacketTypeAvatarData);
    packet.append(_myAvatar->toByteArray());

    controlledBroadcastToNodes(packet, NodeSet() << NodeType::AvatarMixer);

    // Update _viewFrustum with latest camera and view frustum data...
    // NOTE: we get this from the view frustum, to make it simpler, since the
    // loadViewFrumstum() method will get the correct details from the camera
    // We could optimize this to not actually load the viewFrustum, since we don't
    // actually need to calculate the view frustum planes to send these details
    // to the server.
    loadViewFrustum(_myCamera, _viewFrustum);

    // Update my voxel servers with my current voxel query...
    quint64 now = usecTimestampNow();
    quint64 sinceLastQuery = now - _lastQueriedTime;
    const quint64 TOO_LONG_SINCE_LAST_QUERY = 3 * USECS_PER_SECOND;
    bool queryIsDue = sinceLastQuery > TOO_LONG_SINCE_LAST_QUERY;
    bool viewIsDifferentEnough = !_lastQueriedViewFrustum.isVerySimilar(_viewFrustum);

    // if it's been a while since our last query or the view has significantly changed then send a query, otherwise suppress it
    if (queryIsDue || viewIsDifferentEnough) {
        _lastQueriedTime = now;
        queryOctree(NodeType::VoxelServer, PacketTypeVoxelQuery, _voxelServerJurisdictions);
        queryOctree(NodeType::ParticleServer, PacketTypeParticleQuery, _particleServerJurisdictions);
        queryOctree(NodeType::ModelServer, PacketTypeModelQuery, _modelServerJurisdictions);
        _lastQueriedViewFrustum = _viewFrustum;
    }
}

void Application::queryOctree(NodeType_t serverType, PacketType packetType, NodeToJurisdictionMap& jurisdictions) {

    // if voxels are disabled, then don't send this at all...
    if (!Menu::getInstance()->isOptionChecked(MenuOption::Voxels)) {
        return;
    }

    //qDebug() << ">>> inside... queryOctree()... _viewFrustum.getFieldOfView()=" << _viewFrustum.getFieldOfView();

    bool wantExtraDebugging = getLogger()->extraDebugging();

    // These will be the same for all servers, so we can set them up once and then reuse for each server we send to.
    _octreeQuery.setWantLowResMoving(true);
    _octreeQuery.setWantColor(true);
    _octreeQuery.setWantDelta(true);
    _octreeQuery.setWantOcclusionCulling(false);
    _octreeQuery.setWantCompression(true);

    _octreeQuery.setCameraPosition(_viewFrustum.getPosition());
    _octreeQuery.setCameraOrientation(_viewFrustum.getOrientation());
    _octreeQuery.setCameraFov(_viewFrustum.getFieldOfView());
    _octreeQuery.setCameraAspectRatio(_viewFrustum.getAspectRatio());
    _octreeQuery.setCameraNearClip(_viewFrustum.getNearClip());
    _octreeQuery.setCameraFarClip(_viewFrustum.getFarClip());
    _octreeQuery.setCameraEyeOffsetPosition(_viewFrustum.getEyeOffsetPosition());
    _octreeQuery.setOctreeSizeScale(Menu::getInstance()->getVoxelSizeScale());
    _octreeQuery.setBoundaryLevelAdjust(Menu::getInstance()->getBoundaryLevelAdjust());

    unsigned char queryPacket[MAX_PACKET_SIZE];

    // Iterate all of the nodes, and get a count of how many voxel servers we have...
    int totalServers = 0;
    int inViewServers = 0;
    int unknownJurisdictionServers = 0;

    foreach (const SharedNodePointer& node, NodeList::getInstance()->getNodeHash()) {
        // only send to the NodeTypes that are serverType
        if (node->getActiveSocket() && node->getType() == serverType) {
            totalServers++;

            // get the server bounds for this server
            QUuid nodeUUID = node->getUUID();

            // if we haven't heard from this voxel server, go ahead and send it a query, so we
            // can get the jurisdiction...
            if (jurisdictions.find(nodeUUID) == jurisdictions.end()) {
                unknownJurisdictionServers++;
            } else {
                const JurisdictionMap& map = (jurisdictions)[nodeUUID];

                unsigned char* rootCode = map.getRootOctalCode();

                if (rootCode) {
                    VoxelPositionSize rootDetails;
                    voxelDetailsForCode(rootCode, rootDetails);
                    AABox serverBounds(glm::vec3(rootDetails.x, rootDetails.y, rootDetails.z), rootDetails.s);
                    serverBounds.scale(TREE_SCALE);

                    ViewFrustum::location serverFrustumLocation = _viewFrustum.boxInFrustum(serverBounds);

                    if (serverFrustumLocation != ViewFrustum::OUTSIDE) {
                        inViewServers++;
                    }
                }
            }
        }
    }

    if (wantExtraDebugging) {
        qDebug("Servers: total %d, in view %d, unknown jurisdiction %d",
            totalServers, inViewServers, unknownJurisdictionServers);
    }

    int perServerPPS = 0;
    const int SMALL_BUDGET = 10;
    int perUnknownServer = SMALL_BUDGET;
    int totalPPS = Menu::getInstance()->getMaxVoxelPacketsPerSecond();

    // determine PPS based on number of servers
    if (inViewServers >= 1) {
        // set our preferred PPS to be exactly evenly divided among all of the voxel servers... and allocate 1 PPS
        // for each unknown jurisdiction server
        perServerPPS = (totalPPS / inViewServers) - (unknownJurisdictionServers * perUnknownServer);
    } else {
        if (unknownJurisdictionServers > 0) {
            perUnknownServer = (totalPPS / unknownJurisdictionServers);
        }
    }

    if (wantExtraDebugging) {
        qDebug("perServerPPS: %d perUnknownServer: %d", perServerPPS, perUnknownServer);
    }

    NodeList* nodeList = NodeList::getInstance();

    foreach (const SharedNodePointer& node, nodeList->getNodeHash()) {
        // only send to the NodeTypes that are serverType
        if (node->getActiveSocket() && node->getType() == serverType) {


            // get the server bounds for this server
            QUuid nodeUUID = node->getUUID();

            bool inView = false;
            bool unknownView = false;

            // if we haven't heard from this voxel server, go ahead and send it a query, so we
            // can get the jurisdiction...
            if (jurisdictions.find(nodeUUID) == jurisdictions.end()) {
                unknownView = true; // assume it's in view
                if (wantExtraDebugging) {
                    qDebug() << "no known jurisdiction for node " << *node << ", assume it's visible.";
                }
            } else {
                const JurisdictionMap& map = (jurisdictions)[nodeUUID];

                unsigned char* rootCode = map.getRootOctalCode();

                if (rootCode) {
                    VoxelPositionSize rootDetails;
                    voxelDetailsForCode(rootCode, rootDetails);
                    AABox serverBounds(glm::vec3(rootDetails.x, rootDetails.y, rootDetails.z), rootDetails.s);
                    serverBounds.scale(TREE_SCALE);

                    ViewFrustum::location serverFrustumLocation = _viewFrustum.boxInFrustum(serverBounds);
                    if (serverFrustumLocation != ViewFrustum::OUTSIDE) {
                        inView = true;
                    } else {
                        inView = false;
                    }
                } else {
                    if (wantExtraDebugging) {
                        qDebug() << "Jurisdiction without RootCode for node " << *node << ". That's unusual!";
                    }
                }
            }

            if (inView) {
                _octreeQuery.setMaxOctreePacketsPerSecond(perServerPPS);
            } else if (unknownView) {
                if (wantExtraDebugging) {
                    qDebug() << "no known jurisdiction for node " << *node << ", give it budget of "
                            << perUnknownServer << " to send us jurisdiction.";
                }

                // set the query's position/orientation to be degenerate in a manner that will get the scene quickly
                // If there's only one server, then don't do this, and just let the normal voxel query pass through
                // as expected... this way, we will actually get a valid scene if there is one to be seen
                if (totalServers > 1) {
                    _octreeQuery.setCameraPosition(glm::vec3(-0.1,-0.1,-0.1));
                    const glm::quat OFF_IN_NEGATIVE_SPACE = glm::quat(-0.5, 0, -0.5, 1.0);
                    _octreeQuery.setCameraOrientation(OFF_IN_NEGATIVE_SPACE);
                    _octreeQuery.setCameraNearClip(0.1f);
                    _octreeQuery.setCameraFarClip(0.1f);
                    if (wantExtraDebugging) {
                        qDebug() << "Using 'minimal' camera position for node" << *node;
                    }
                } else {
                    if (wantExtraDebugging) {
                        qDebug() << "Using regular camera position for node" << *node;
                    }
                }
                _octreeQuery.setMaxOctreePacketsPerSecond(perUnknownServer);
            } else {
                _octreeQuery.setMaxOctreePacketsPerSecond(0);
            }
            // set up the packet for sending...
            unsigned char* endOfQueryPacket = queryPacket;

            // insert packet type/version and node UUID
            endOfQueryPacket += populatePacketHeader(reinterpret_cast<char*>(endOfQueryPacket), packetType);

            // encode the query data...
            endOfQueryPacket += _octreeQuery.getBroadcastData(endOfQueryPacket);

            int packetLength = endOfQueryPacket - queryPacket;

            // make sure we still have an active socket
            nodeList->writeUnverifiedDatagram(reinterpret_cast<const char*>(queryPacket), packetLength, node);

            // Feed number of bytes to corresponding channel of the bandwidth meter
            _bandwidthMeter.outputStream(BandwidthMeter::VOXELS).updateValue(packetLength);
        }
    }
}

/////////////////////////////////////////////////////////////////////////////////////
// loadViewFrustum()
//
// Description: this will load the view frustum bounds for EITHER the head
//                 or the "myCamera".
//
void Application::loadViewFrustum(Camera& camera, ViewFrustum& viewFrustum) {
    // We will use these below, from either the camera or head vectors calculated above
    glm::vec3 position(camera.getPosition());
    float fov         = camera.getFieldOfView();    // degrees
    float nearClip    = camera.getNearClip();
    float farClip     = camera.getFarClip();
    float aspectRatio = camera.getAspectRatio();

    glm::quat rotation = camera.getRotation();

    // Set the viewFrustum up with the correct position and orientation of the camera
    viewFrustum.setPosition(position);
    viewFrustum.setOrientation(rotation);

    // Also make sure it's got the correct lens details from the camera
    viewFrustum.setAspectRatio(aspectRatio);
    viewFrustum.setFieldOfView(fov);    // degrees
    viewFrustum.setNearClip(nearClip);
    viewFrustum.setFarClip(farClip);
    viewFrustum.setEyeOffsetPosition(camera.getEyeOffsetPosition());
    viewFrustum.setEyeOffsetOrientation(camera.getEyeOffsetOrientation());

    // Ask the ViewFrustum class to calculate our corners
    viewFrustum.calculate();
}

glm::vec3 Application::getSunDirection() {
    return glm::normalize(_environment.getClosestData(_myCamera.getPosition()).getSunLocation(_myCamera.getPosition()) -
        _myCamera.getPosition());
}

void Application::updateShadowMap() {
    QOpenGLFramebufferObject* fbo = _textureCache.getShadowFramebufferObject();
    fbo->bind();
    glEnable(GL_DEPTH_TEST);
    glClear(GL_COLOR_BUFFER_BIT | GL_DEPTH_BUFFER_BIT);

    glViewport(0, 0, fbo->width(), fbo->height());

    glm::vec3 lightDirection = -getSunDirection();
    glm::quat rotation = rotationBetween(IDENTITY_FRONT, lightDirection);
    glm::quat inverseRotation = glm::inverse(rotation);
    float nearScale = 0.0f;
    const float MAX_SHADOW_DISTANCE = 2.0f;
    float farScale = (MAX_SHADOW_DISTANCE - _viewFrustum.getNearClip()) /
        (_viewFrustum.getFarClip() - _viewFrustum.getNearClip());
    loadViewFrustum(_myCamera, _viewFrustum);
    glm::vec3 points[] = {
        glm::mix(_viewFrustum.getNearTopLeft(), _viewFrustum.getFarTopLeft(), nearScale),
        glm::mix(_viewFrustum.getNearTopRight(), _viewFrustum.getFarTopRight(), nearScale),
        glm::mix(_viewFrustum.getNearBottomLeft(), _viewFrustum.getFarBottomLeft(), nearScale),
        glm::mix(_viewFrustum.getNearBottomRight(), _viewFrustum.getFarBottomRight(), nearScale),
        glm::mix(_viewFrustum.getNearTopLeft(), _viewFrustum.getFarTopLeft(), farScale),
        glm::mix(_viewFrustum.getNearTopRight(), _viewFrustum.getFarTopRight(), farScale),
        glm::mix(_viewFrustum.getNearBottomLeft(), _viewFrustum.getFarBottomLeft(), farScale),
        glm::mix(_viewFrustum.getNearBottomRight(), _viewFrustum.getFarBottomRight(), farScale) };
    glm::vec3 center;
    for (size_t i = 0; i < sizeof(points) / sizeof(points[0]); i++) {
        center += points[i];
    }
    center /= (float)(sizeof(points) / sizeof(points[0]));
    float radius = 0.0f;
    for (size_t i = 0; i < sizeof(points) / sizeof(points[0]); i++) {
        radius = qMax(radius, glm::distance(points[i], center));
    }
    center = inverseRotation * center;
    glm::vec3 minima(center.x - radius, center.y - radius, center.z - radius);
    glm::vec3 maxima(center.x + radius, center.y + radius, center.z + radius);

    // stretch out our extents in z so that we get all of the avatars
    minima.z -= _viewFrustum.getFarClip() * 0.5f;
    maxima.z += _viewFrustum.getFarClip() * 0.5f;

    // save the combined matrix for rendering
    _shadowMatrix = glm::transpose(glm::translate(glm::vec3(0.5f, 0.5f, 0.5f)) * glm::scale(glm::vec3(0.5f, 0.5f, 0.5f)) *
        glm::ortho(minima.x, maxima.x, minima.y, maxima.y, -maxima.z, -minima.z) * glm::mat4_cast(inverseRotation));

    // update the shadow view frustum
    _shadowViewFrustum.setPosition(rotation * ((minima + maxima) * 0.5f));
    _shadowViewFrustum.setOrientation(rotation);
    _shadowViewFrustum.setOrthographic(true);
    _shadowViewFrustum.setWidth(maxima.x - minima.x);
    _shadowViewFrustum.setHeight(maxima.y - minima.y);
    _shadowViewFrustum.setNearClip(minima.z);
    _shadowViewFrustum.setFarClip(maxima.z);
    _shadowViewFrustum.setEyeOffsetPosition(glm::vec3());
    _shadowViewFrustum.setEyeOffsetOrientation(glm::quat());
    _shadowViewFrustum.calculate();

    glMatrixMode(GL_PROJECTION);
    glPushMatrix();
    glLoadIdentity();
    glOrtho(minima.x, maxima.x, minima.y, maxima.y, -maxima.z, -minima.z);

    glMatrixMode(GL_MODELVIEW);
    glPushMatrix();
    glLoadIdentity();
    glm::vec3 axis = glm::axis(inverseRotation);
    glRotatef(glm::degrees(glm::angle(inverseRotation)), axis.x, axis.y, axis.z);

    // store view matrix without translation, which we'll use for precision-sensitive objects
    updateUntranslatedViewMatrix();

    _avatarManager.renderAvatars(Avatar::SHADOW_RENDER_MODE);
    _particles.render(OctreeRenderer::SHADOW_RENDER_MODE);
    _models.render(OctreeRenderer::SHADOW_RENDER_MODE);

    glPopMatrix();

    glMatrixMode(GL_PROJECTION);
    glPopMatrix();

    glMatrixMode(GL_MODELVIEW);

    fbo->release();

    glViewport(0, 0, _glWidget->width(), _glWidget->height());
}

const GLfloat WHITE_SPECULAR_COLOR[] = { 1.0f, 1.0f, 1.0f, 1.0f };
const GLfloat NO_SPECULAR_COLOR[] = { 0.0f, 0.0f, 0.0f, 1.0f };

void Application::setupWorldLight() {

    //  Setup 3D lights (after the camera transform, so that they are positioned in world space)
    glEnable(GL_COLOR_MATERIAL);
    glColorMaterial(GL_FRONT_AND_BACK, GL_AMBIENT_AND_DIFFUSE);

    glm::vec3 sunDirection = getSunDirection();
    GLfloat light_position0[] = { sunDirection.x, sunDirection.y, sunDirection.z, 0.0 };
    glLightfv(GL_LIGHT0, GL_POSITION, light_position0);
    GLfloat ambient_color[] = { 0.7f, 0.7f, 0.8f };
    glLightfv(GL_LIGHT0, GL_AMBIENT, ambient_color);
    GLfloat diffuse_color[] = { 0.8f, 0.7f, 0.7f };
    glLightfv(GL_LIGHT0, GL_DIFFUSE, diffuse_color);

    glLightfv(GL_LIGHT0, GL_SPECULAR, WHITE_SPECULAR_COLOR);
    glMaterialfv(GL_FRONT, GL_SPECULAR, WHITE_SPECULAR_COLOR);
    glMateriali(GL_FRONT, GL_SHININESS, 96);
}

QImage Application::renderAvatarBillboard() {
    _textureCache.getPrimaryFramebufferObject()->bind();

    glDisable(GL_BLEND);

    const int BILLBOARD_SIZE = 64;
    renderRearViewMirror(QRect(0, _glWidget->height() - BILLBOARD_SIZE, BILLBOARD_SIZE, BILLBOARD_SIZE), true);

    QImage image(BILLBOARD_SIZE, BILLBOARD_SIZE, QImage::Format_ARGB32);
    glReadPixels(0, 0, BILLBOARD_SIZE, BILLBOARD_SIZE, GL_BGRA, GL_UNSIGNED_BYTE, image.bits());

    glEnable(GL_BLEND);

    _textureCache.getPrimaryFramebufferObject()->release();

    return image;
}

void Application::displaySide(Camera& whichCamera, bool selfAvatarOnly) {
    PerformanceWarning warn(Menu::getInstance()->isOptionChecked(MenuOption::PipelineWarnings), "Application::displaySide()");
    // transform by eye offset

    // flip x if in mirror mode (also requires reversing winding order for backface culling)
    if (whichCamera.getMode() == CAMERA_MODE_MIRROR) {
        glScalef(-1.0f, 1.0f, 1.0f);
        glFrontFace(GL_CW);

    } else {
        glFrontFace(GL_CCW);
    }

    glm::vec3 eyeOffsetPos = whichCamera.getEyeOffsetPosition();
    glm::quat eyeOffsetOrient = whichCamera.getEyeOffsetOrientation();
    glm::vec3 eyeOffsetAxis = glm::axis(eyeOffsetOrient);
    glRotatef(-glm::degrees(glm::angle(eyeOffsetOrient)), eyeOffsetAxis.x, eyeOffsetAxis.y, eyeOffsetAxis.z);
    glTranslatef(-eyeOffsetPos.x, -eyeOffsetPos.y, -eyeOffsetPos.z);

    // transform view according to whichCamera
    // could be myCamera (if in normal mode)
    // or could be viewFrustumOffsetCamera if in offset mode

    glm::quat rotation = whichCamera.getRotation();
    glm::vec3 axis = glm::axis(rotation);
    glRotatef(-glm::degrees(glm::angle(rotation)), axis.x, axis.y, axis.z);

    // store view matrix without translation, which we'll use for precision-sensitive objects
    updateUntranslatedViewMatrix(-whichCamera.getPosition());

    glTranslatef(_viewMatrixTranslation.x, _viewMatrixTranslation.y, _viewMatrixTranslation.z);

    //  Setup 3D lights (after the camera transform, so that they are positioned in world space)
    setupWorldLight();

    if (!selfAvatarOnly && Menu::getInstance()->isOptionChecked(MenuOption::Stars)) {
        PerformanceWarning warn(Menu::getInstance()->isOptionChecked(MenuOption::PipelineWarnings),
            "Application::displaySide() ... stars...");
        if (!_stars.isStarsLoaded()) {
            _stars.generate(STARFIELD_NUM_STARS, STARFIELD_SEED);
        }
        // should be the first rendering pass - w/o depth buffer / lighting

        // compute starfield alpha based on distance from atmosphere
        float alpha = 1.0f;
        if (Menu::getInstance()->isOptionChecked(MenuOption::Atmosphere)) {
            const EnvironmentData& closestData = _environment.getClosestData(whichCamera.getPosition());
            float height = glm::distance(whichCamera.getPosition(),
                closestData.getAtmosphereCenter(whichCamera.getPosition()));
            if (height < closestData.getAtmosphereInnerRadius()) {
                alpha = 0.0f;

            } else if (height < closestData.getAtmosphereOuterRadius()) {
                alpha = (height - closestData.getAtmosphereInnerRadius()) /
                    (closestData.getAtmosphereOuterRadius() - closestData.getAtmosphereInnerRadius());
            }
        }

        // finally render the starfield
        _stars.render(whichCamera.getFieldOfView(), whichCamera.getAspectRatio(), whichCamera.getNearClip(), alpha);
    }

    // draw the sky dome
    if (!selfAvatarOnly && Menu::getInstance()->isOptionChecked(MenuOption::Atmosphere)) {
        PerformanceWarning warn(Menu::getInstance()->isOptionChecked(MenuOption::PipelineWarnings),
            "Application::displaySide() ... atmosphere...");
        _environment.renderAtmospheres(whichCamera);
    }
    glEnable(GL_LIGHTING);
    glEnable(GL_DEPTH_TEST);

    if (!selfAvatarOnly) {
        // draw a red sphere
        float originSphereRadius = 0.05f;
        glColor3f(1,0,0);
        glPushMatrix();
            glutSolidSphere(originSphereRadius, 15, 15);
        glPopMatrix();

        // disable specular lighting for ground and voxels
        glMaterialfv(GL_FRONT, GL_SPECULAR, NO_SPECULAR_COLOR);

        // draw the audio reflector overlay
        _audioReflector.render();

        //  Draw voxels
        if (Menu::getInstance()->isOptionChecked(MenuOption::Voxels)) {
            PerformanceWarning warn(Menu::getInstance()->isOptionChecked(MenuOption::PipelineWarnings),
                "Application::displaySide() ... voxels...");
            _voxels.render();
        }

        // also, metavoxels
        if (Menu::getInstance()->isOptionChecked(MenuOption::Metavoxels)) {
            PerformanceWarning warn(Menu::getInstance()->isOptionChecked(MenuOption::PipelineWarnings),
                "Application::displaySide() ... metavoxels...");
            _metavoxels.render();
        }

        if (Menu::getInstance()->isOptionChecked(MenuOption::BuckyBalls)) {
            PerformanceWarning warn(Menu::getInstance()->isOptionChecked(MenuOption::PipelineWarnings),
                "Application::displaySide() ... bucky balls...");
            _buckyBalls.render();
        }

        // render particles...
        if (Menu::getInstance()->isOptionChecked(MenuOption::Particles)) {
            PerformanceWarning warn(Menu::getInstance()->isOptionChecked(MenuOption::PipelineWarnings),
                "Application::displaySide() ... particles...");
            _particles.render();
        }

        // render models...
        if (Menu::getInstance()->isOptionChecked(MenuOption::Models)) {
            PerformanceWarning warn(Menu::getInstance()->isOptionChecked(MenuOption::PipelineWarnings),
                "Application::displaySide() ... models...");
            _models.render();
        }

        // render the ambient occlusion effect if enabled
        if (Menu::getInstance()->isOptionChecked(MenuOption::AmbientOcclusion)) {
            PerformanceWarning warn(Menu::getInstance()->isOptionChecked(MenuOption::PipelineWarnings),
                "Application::displaySide() ... AmbientOcclusion...");
            _ambientOcclusionEffect.render();
        }

        // restore default, white specular
        glMaterialfv(GL_FRONT, GL_SPECULAR, WHITE_SPECULAR_COLOR);

        _nodeBoundsDisplay.draw();

    }

    bool mirrorMode = (whichCamera.getInterpolatedMode() == CAMERA_MODE_MIRROR);
    _avatarManager.renderAvatars(mirrorMode ? Avatar::MIRROR_RENDER_MODE : Avatar::NORMAL_RENDER_MODE, selfAvatarOnly);

    if (!selfAvatarOnly) {
        //  Render the world box
        if (whichCamera.getMode() != CAMERA_MODE_MIRROR && Menu::getInstance()->isOptionChecked(MenuOption::Stats)) {
            renderWorldBox();
        }

        // brad's frustum for debugging
        if (Menu::getInstance()->isOptionChecked(MenuOption::DisplayFrustum) && whichCamera.getMode() != CAMERA_MODE_MIRROR) {
            PerformanceWarning warn(Menu::getInstance()->isOptionChecked(MenuOption::PipelineWarnings),
                "Application::displaySide() ... renderViewFrustum...");
            renderViewFrustum(_viewFrustum);
        }

        // render voxel fades if they exist
        if (_voxelFades.size() > 0) {
            PerformanceWarning warn(Menu::getInstance()->isOptionChecked(MenuOption::PipelineWarnings),
                "Application::displaySide() ... voxel fades...");
            for(std::vector<VoxelFade>::iterator fade = _voxelFades.begin(); fade != _voxelFades.end();) {
                fade->render();
                if(fade->isDone()) {
                    fade = _voxelFades.erase(fade);
                } else {
                    ++fade;
                }
            }
        }

        // give external parties a change to hook in
        emit renderingInWorldInterface();

        // render JS/scriptable overlays
        _overlays.render3D();
    }
}

void Application::updateUntranslatedViewMatrix(const glm::vec3& viewMatrixTranslation) {
    glGetFloatv(GL_MODELVIEW_MATRIX, (GLfloat*)&_untranslatedViewMatrix);
    _viewMatrixTranslation = viewMatrixTranslation;
}

void Application::loadTranslatedViewMatrix(const glm::vec3& translation) {
    glLoadMatrixf((const GLfloat*)&_untranslatedViewMatrix);
    glTranslatef(translation.x + _viewMatrixTranslation.x, translation.y + _viewMatrixTranslation.y,
        translation.z + _viewMatrixTranslation.z);
}

void Application::getModelViewMatrix(glm::dmat4* modelViewMatrix) {
    (*modelViewMatrix) =_untranslatedViewMatrix;
    (*modelViewMatrix)[3] = _untranslatedViewMatrix * glm::vec4(_viewMatrixTranslation, 1);
}

void Application::getProjectionMatrix(glm::dmat4* projectionMatrix) {
    *projectionMatrix = _projectionMatrix;
}

void Application::computeOffAxisFrustum(float& left, float& right, float& bottom, float& top, float& nearVal,
    float& farVal, glm::vec4& nearClipPlane, glm::vec4& farClipPlane) const {

    _viewFrustum.computeOffAxisFrustum(left, right, bottom, top, nearVal, farVal, nearClipPlane, farClipPlane);
}

const float WHITE_TEXT[] = { 0.93f, 0.93f, 0.93f };

void Application::displayOverlay() {
    PerformanceWarning warn(Menu::getInstance()->isOptionChecked(MenuOption::PipelineWarnings), "Application::displayOverlay()");

    //  Render 2D overlay:  I/O level bar graphs and text
    glMatrixMode(GL_PROJECTION);
    glPushMatrix();

    glLoadIdentity();
    gluOrtho2D(0, _glWidget->width(), _glWidget->height(), 0);
    glDisable(GL_DEPTH_TEST);
    glDisable(GL_LIGHTING);

    //  Display a single screen-size quad to create an alpha blended 'collision' flash
    if (_audio.getCollisionFlashesScreen()) {
        float collisionSoundMagnitude = _audio.getCollisionSoundMagnitude();
        const float VISIBLE_COLLISION_SOUND_MAGNITUDE = 0.5f;
        if (collisionSoundMagnitude > VISIBLE_COLLISION_SOUND_MAGNITUDE) {
                renderCollisionOverlay(_glWidget->width(), _glWidget->height(), _audio.getCollisionSoundMagnitude());
        }
    }

    //  Audio VU Meter and Mute Icon
    const int MUTE_ICON_SIZE = 24;
    const int AUDIO_METER_INSET = 2;
    const int MUTE_ICON_PADDING = 10;
    const int AUDIO_METER_WIDTH = MIRROR_VIEW_WIDTH - MUTE_ICON_SIZE - AUDIO_METER_INSET - MUTE_ICON_PADDING;
    const int AUDIO_METER_SCALE_WIDTH = AUDIO_METER_WIDTH - 2 * AUDIO_METER_INSET;
    const int AUDIO_METER_HEIGHT = 8;
    const int AUDIO_METER_GAP = 5;
    const int AUDIO_METER_X = MIRROR_VIEW_LEFT_PADDING + MUTE_ICON_SIZE + AUDIO_METER_INSET + AUDIO_METER_GAP;

    int audioMeterY;
    if (Menu::getInstance()->isOptionChecked(MenuOption::Mirror)) {
        audioMeterY = MIRROR_VIEW_HEIGHT + AUDIO_METER_GAP + MUTE_ICON_PADDING;
    } else {
        audioMeterY = AUDIO_METER_GAP + MUTE_ICON_PADDING;
    }

    const float AUDIO_METER_BLUE[] = {0.0, 0.0, 1.0};
    const float AUDIO_METER_GREEN[] = {0.0, 1.0, 0.0};
    const float AUDIO_METER_RED[] = {1.0, 0.0, 0.0};
    const float AUDIO_GREEN_START = 0.25 * AUDIO_METER_SCALE_WIDTH;
    const float AUDIO_RED_START = 0.80 * AUDIO_METER_SCALE_WIDTH;
    const float CLIPPING_INDICATOR_TIME = 1.0f;
    const float AUDIO_METER_AVERAGING = 0.5;
    const float LOG2 = log(2.f);
    const float METER_LOUDNESS_SCALE = 2.8f / 5.f;
    const float LOG2_LOUDNESS_FLOOR = 11.f;
    float audioLevel = 0.f;
    float loudness = _audio.getLastInputLoudness() + 1.f;

    _trailingAudioLoudness = AUDIO_METER_AVERAGING * _trailingAudioLoudness + (1.f - AUDIO_METER_AVERAGING) * loudness;
    float log2loudness = log(_trailingAudioLoudness) / LOG2;

    if (log2loudness <= LOG2_LOUDNESS_FLOOR) {
        audioLevel = (log2loudness / LOG2_LOUDNESS_FLOOR) * METER_LOUDNESS_SCALE * AUDIO_METER_SCALE_WIDTH;
    } else {
        audioLevel = (log2loudness - (LOG2_LOUDNESS_FLOOR - 1.f)) * METER_LOUDNESS_SCALE * AUDIO_METER_SCALE_WIDTH;
    }
    if (audioLevel > AUDIO_METER_SCALE_WIDTH) {
        audioLevel = AUDIO_METER_SCALE_WIDTH;
    }
    bool isClipping = ((_audio.getTimeSinceLastClip() > 0.f) && (_audio.getTimeSinceLastClip() < CLIPPING_INDICATOR_TIME));

    if ((_audio.getTimeSinceLastClip() > 0.f) && (_audio.getTimeSinceLastClip() < CLIPPING_INDICATOR_TIME)) {
        const float MAX_MAGNITUDE = 0.7f;
        float magnitude = MAX_MAGNITUDE * (1 - _audio.getTimeSinceLastClip() / CLIPPING_INDICATOR_TIME);
        renderCollisionOverlay(_glWidget->width(), _glWidget->height(), magnitude, 1.0f);
    }

    _audio.renderToolBox(MIRROR_VIEW_LEFT_PADDING + AUDIO_METER_GAP,
                         audioMeterY,
                         Menu::getInstance()->isOptionChecked(MenuOption::Mirror));

    _audio.renderScope(_glWidget->width(), _glWidget->height());

    glBegin(GL_QUADS);
    if (isClipping) {
        glColor3f(1, 0, 0);
    } else {
        glColor3f(0.475f, 0.475f, 0.475f);
    }

    audioMeterY += AUDIO_METER_HEIGHT;

    glColor3f(0, 0, 0);
    //  Draw audio meter background Quad
    glVertex2i(AUDIO_METER_X, audioMeterY);
    glVertex2i(AUDIO_METER_X + AUDIO_METER_WIDTH, audioMeterY);
    glVertex2i(AUDIO_METER_X + AUDIO_METER_WIDTH, audioMeterY + AUDIO_METER_HEIGHT);
    glVertex2i(AUDIO_METER_X, audioMeterY + AUDIO_METER_HEIGHT);


    if (audioLevel > AUDIO_RED_START) {
        if (!isClipping) {
            glColor3fv(AUDIO_METER_RED);
        } else {
            glColor3f(1, 1, 1);
        }
        // Draw Red Quad
        glVertex2i(AUDIO_METER_X + AUDIO_METER_INSET + AUDIO_RED_START, audioMeterY + AUDIO_METER_INSET);
        glVertex2i(AUDIO_METER_X + AUDIO_METER_INSET + audioLevel, audioMeterY + AUDIO_METER_INSET);
        glVertex2i(AUDIO_METER_X + AUDIO_METER_INSET + audioLevel, audioMeterY + AUDIO_METER_HEIGHT - AUDIO_METER_INSET);
        glVertex2i(AUDIO_METER_X + AUDIO_METER_INSET + AUDIO_RED_START, audioMeterY + AUDIO_METER_HEIGHT - AUDIO_METER_INSET);
        audioLevel = AUDIO_RED_START;
    }
    if (audioLevel > AUDIO_GREEN_START) {
        if (!isClipping) {
            glColor3fv(AUDIO_METER_GREEN);
        } else {
            glColor3f(1, 1, 1);
        }
        // Draw Green Quad
        glVertex2i(AUDIO_METER_X + AUDIO_METER_INSET + AUDIO_GREEN_START, audioMeterY + AUDIO_METER_INSET);
        glVertex2i(AUDIO_METER_X + AUDIO_METER_INSET + audioLevel, audioMeterY + AUDIO_METER_INSET);
        glVertex2i(AUDIO_METER_X + AUDIO_METER_INSET + audioLevel, audioMeterY + AUDIO_METER_HEIGHT - AUDIO_METER_INSET);
        glVertex2i(AUDIO_METER_X + AUDIO_METER_INSET + AUDIO_GREEN_START, audioMeterY + AUDIO_METER_HEIGHT - AUDIO_METER_INSET);
        audioLevel = AUDIO_GREEN_START;
    }
    //   Draw Blue Quad
    if (!isClipping) {
        glColor3fv(AUDIO_METER_BLUE);
    } else {
        glColor3f(1, 1, 1);
    }
    // Draw Blue (low level) quad
    glVertex2i(AUDIO_METER_X + AUDIO_METER_INSET, audioMeterY + AUDIO_METER_INSET);
    glVertex2i(AUDIO_METER_X + AUDIO_METER_INSET + audioLevel, audioMeterY + AUDIO_METER_INSET);
    glVertex2i(AUDIO_METER_X + AUDIO_METER_INSET + audioLevel, audioMeterY + AUDIO_METER_HEIGHT - AUDIO_METER_INSET);
    glVertex2i(AUDIO_METER_X + AUDIO_METER_INSET, audioMeterY + AUDIO_METER_HEIGHT - AUDIO_METER_INSET);
    glEnd();


    if (Menu::getInstance()->isOptionChecked(MenuOption::HeadMouse)) {
        _myAvatar->renderHeadMouse(_glWidget->width(), _glWidget->height());
    }

    //  Display stats and log text onscreen
    glLineWidth(1.0f);
    glPointSize(1.0f);

    if (Menu::getInstance()->isOptionChecked(MenuOption::Stats)) {
        // let's set horizontal offset to give stats some margin to mirror
        int horizontalOffset = MIRROR_VIEW_WIDTH + MIRROR_VIEW_LEFT_PADDING * 2;
        int voxelPacketsToProcess = _voxelProcessor.packetsToProcessCount();
        //  Onscreen text about position, servers, etc
        Stats::getInstance()->display(WHITE_TEXT, horizontalOffset, _fps, _packetsPerSecond, _bytesPerSecond, voxelPacketsToProcess);
        //  Bandwidth meter
        if (Menu::getInstance()->isOptionChecked(MenuOption::Bandwidth)) {
            Stats::drawBackground(0x33333399, _glWidget->width() - 296, _glWidget->height() - 68, 296, 68);
            _bandwidthMeter.render(_glWidget->width(), _glWidget->height());
        }
    }

    //  Show on-screen msec timer
    if (Menu::getInstance()->isOptionChecked(MenuOption::FrameTimer)) {
        char frameTimer[10];
        quint64 mSecsNow = floor(usecTimestampNow() / 1000.0 + 0.5);
        sprintf(frameTimer, "%d\n", (int)(mSecsNow % 1000));
        int timerBottom =
            (Menu::getInstance()->isOptionChecked(MenuOption::Stats) &&
            Menu::getInstance()->isOptionChecked(MenuOption::Bandwidth))
                ? 80 : 20;
        drawText(_glWidget->width() - 100, _glWidget->height() - timerBottom, 0.30f, 0.0f, 0, frameTimer, WHITE_TEXT);
    }
    _nodeBoundsDisplay.drawOverlay();

    // give external parties a change to hook in
    emit renderingOverlay();

    _overlays.render2D();

    glPopMatrix();
}

glm::vec2 Application::getScaledScreenPoint(glm::vec2 projectedPoint) {
    float horizontalScale = _glWidget->width() / 2.0f;
    float verticalScale   = _glWidget->height() / 2.0f;

    // -1,-1 is 0,windowHeight
    // 1,1 is windowWidth,0

    // -1,1                    1,1
    // +-----------------------+
    // |           |           |
    // |           |           |
    // | -1,0      |           |
    // |-----------+-----------|
    // |          0,0          |
    // |           |           |
    // |           |           |
    // |           |           |
    // +-----------------------+
    // -1,-1                   1,-1

    glm::vec2 screenPoint((projectedPoint.x + 1.0) * horizontalScale,
        ((projectedPoint.y + 1.0) * -verticalScale) + _glWidget->height());

    return screenPoint;
}

void Application::renderRearViewMirror(const QRect& region, bool billboard) {
    bool eyeRelativeCamera = false;
    if (billboard) {
        _mirrorCamera.setFieldOfView(BILLBOARD_FIELD_OF_VIEW);  // degees
        _mirrorCamera.setDistance(BILLBOARD_DISTANCE * _myAvatar->getScale());
        _mirrorCamera.setTargetPosition(_myAvatar->getPosition());

    } else if (_rearMirrorTools->getZoomLevel() == BODY) {
        _mirrorCamera.setFieldOfView(MIRROR_FIELD_OF_VIEW);     // degrees
        _mirrorCamera.setDistance(MIRROR_REARVIEW_BODY_DISTANCE * _myAvatar->getScale());
        _mirrorCamera.setTargetPosition(_myAvatar->getChestPosition());

    } else { // HEAD zoom level
        _mirrorCamera.setFieldOfView(MIRROR_FIELD_OF_VIEW);     // degrees
        _mirrorCamera.setDistance(MIRROR_REARVIEW_DISTANCE * _myAvatar->getScale());
        if (_myAvatar->getSkeletonModel().isActive() && _myAvatar->getHead()->getFaceModel().isActive()) {
            // as a hack until we have a better way of dealing with coordinate precision issues, reposition the
            // face/body so that the average eye position lies at the origin
            eyeRelativeCamera = true;
            _mirrorCamera.setTargetPosition(glm::vec3());

        } else {
            _mirrorCamera.setTargetPosition(_myAvatar->getHead()->calculateAverageEyePosition());
        }
    }
    _mirrorCamera.setAspectRatio((float)region.width() / region.height());

    _mirrorCamera.setTargetRotation(_myAvatar->getWorldAlignedOrientation() * glm::quat(glm::vec3(0.0f, PI, 0.0f)));
    _mirrorCamera.update(1.0f/_fps);

    // set the bounds of rear mirror view
    glViewport(region.x(), _glWidget->height() - region.y() - region.height(), region.width(), region.height());
    glScissor(region.x(), _glWidget->height() - region.y() - region.height(), region.width(), region.height());
    bool updateViewFrustum = false;
    updateProjectionMatrix(_mirrorCamera, updateViewFrustum);
    glEnable(GL_SCISSOR_TEST);
    glClear(GL_COLOR_BUFFER_BIT | GL_DEPTH_BUFFER_BIT);

    // render rear mirror view
    glPushMatrix();
    if (eyeRelativeCamera) {
        // save absolute translations
        glm::vec3 absoluteSkeletonTranslation = _myAvatar->getSkeletonModel().getTranslation();
        glm::vec3 absoluteFaceTranslation = _myAvatar->getHead()->getFaceModel().getTranslation();

        // get the eye positions relative to the neck and use them to set the face translation
        glm::vec3 leftEyePosition, rightEyePosition;
        _myAvatar->getHead()->getFaceModel().setTranslation(glm::vec3());
        _myAvatar->getHead()->getFaceModel().getEyePositions(leftEyePosition, rightEyePosition);
        _myAvatar->getHead()->getFaceModel().setTranslation((leftEyePosition + rightEyePosition) * -0.5f);

        // get the neck position relative to the body and use it to set the skeleton translation
        glm::vec3 neckPosition;
        _myAvatar->getSkeletonModel().setTranslation(glm::vec3());
        _myAvatar->getSkeletonModel().getNeckPosition(neckPosition);
        _myAvatar->getSkeletonModel().setTranslation(_myAvatar->getHead()->getFaceModel().getTranslation() -
            neckPosition);

        // update the attachments to match
        QVector<glm::vec3> absoluteAttachmentTranslations;
        glm::vec3 delta = _myAvatar->getSkeletonModel().getTranslation() - absoluteSkeletonTranslation;
        foreach (Model* attachment, _myAvatar->getAttachmentModels()) {
            absoluteAttachmentTranslations.append(attachment->getTranslation());
            attachment->setTranslation(attachment->getTranslation() + delta);
        }

        displaySide(_mirrorCamera, true);

        // restore absolute translations
        _myAvatar->getSkeletonModel().setTranslation(absoluteSkeletonTranslation);
        _myAvatar->getHead()->getFaceModel().setTranslation(absoluteFaceTranslation);
        for (int i = 0; i < absoluteAttachmentTranslations.size(); i++) {
            _myAvatar->getAttachmentModels().at(i)->setTranslation(absoluteAttachmentTranslations.at(i));
        }
    } else {
        displaySide(_mirrorCamera, true);
    }
    glPopMatrix();

    if (!billboard) {
        _rearMirrorTools->render(false);
    }

    // reset Viewport and projection matrix
    glViewport(0, 0, _glWidget->width(), _glWidget->height());
    glDisable(GL_SCISSOR_TEST);
    updateProjectionMatrix(_myCamera, updateViewFrustum);
}

// renderViewFrustum()
//
// Description: this will render the view frustum bounds for EITHER the head
//                 or the "myCamera".
//
// Frustum rendering mode. For debug purposes, we allow drawing the frustum in a couple of different ways.
// We can draw it with each of these parts:
//    * Origin Direction/Up/Right vectors - these will be drawn at the point of the camera
//    * Near plane - this plane is drawn very close to the origin point.
//    * Right/Left planes - these two planes are drawn between the near and far planes.
//    * Far plane - the plane is drawn in the distance.
// Modes - the following modes, will draw the following parts.
//    * All - draws all the parts listed above
//    * Planes - draws the planes but not the origin vectors
//    * Origin Vectors - draws the origin vectors ONLY
//    * Near Plane - draws only the near plane
//    * Far Plane - draws only the far plane
void Application::renderViewFrustum(ViewFrustum& viewFrustum) {
    // Load it with the latest details!
    loadViewFrustum(_myCamera, viewFrustum);

    glm::vec3 position  = viewFrustum.getOffsetPosition();
    glm::vec3 direction = viewFrustum.getOffsetDirection();
    glm::vec3 up        = viewFrustum.getOffsetUp();
    glm::vec3 right     = viewFrustum.getOffsetRight();

    //  Get ready to draw some lines
    glDisable(GL_LIGHTING);
    glColor4f(1.0, 1.0, 1.0, 1.0);
    glLineWidth(1.0);
    glBegin(GL_LINES);

    if (Menu::getInstance()->getFrustumDrawMode() == FRUSTUM_DRAW_MODE_ALL
        || Menu::getInstance()->getFrustumDrawMode() == FRUSTUM_DRAW_MODE_VECTORS) {
        // Calculate the origin direction vectors
        glm::vec3 lookingAt      = position + (direction * 0.2f);
        glm::vec3 lookingAtUp    = position + (up * 0.2f);
        glm::vec3 lookingAtRight = position + (right * 0.2f);

        // Looking At = white
        glColor3f(1,1,1);
        glVertex3f(position.x, position.y, position.z);
        glVertex3f(lookingAt.x, lookingAt.y, lookingAt.z);

        // Looking At Up = purple
        glColor3f(1,0,1);
        glVertex3f(position.x, position.y, position.z);
        glVertex3f(lookingAtUp.x, lookingAtUp.y, lookingAtUp.z);

        // Looking At Right = cyan
        glColor3f(0,1,1);
        glVertex3f(position.x, position.y, position.z);
        glVertex3f(lookingAtRight.x, lookingAtRight.y, lookingAtRight.z);
    }

    if (Menu::getInstance()->getFrustumDrawMode() == FRUSTUM_DRAW_MODE_ALL
        || Menu::getInstance()->getFrustumDrawMode() == FRUSTUM_DRAW_MODE_PLANES
        || Menu::getInstance()->getFrustumDrawMode() == FRUSTUM_DRAW_MODE_NEAR_PLANE) {
        // Drawing the bounds of the frustum
        // viewFrustum.getNear plane - bottom edge
        glColor3f(1,0,0);
        glVertex3f(viewFrustum.getNearBottomLeft().x, viewFrustum.getNearBottomLeft().y, viewFrustum.getNearBottomLeft().z);
        glVertex3f(viewFrustum.getNearBottomRight().x, viewFrustum.getNearBottomRight().y, viewFrustum.getNearBottomRight().z);

        // viewFrustum.getNear plane - top edge
        glVertex3f(viewFrustum.getNearTopLeft().x, viewFrustum.getNearTopLeft().y, viewFrustum.getNearTopLeft().z);
        glVertex3f(viewFrustum.getNearTopRight().x, viewFrustum.getNearTopRight().y, viewFrustum.getNearTopRight().z);

        // viewFrustum.getNear plane - right edge
        glVertex3f(viewFrustum.getNearBottomRight().x, viewFrustum.getNearBottomRight().y, viewFrustum.getNearBottomRight().z);
        glVertex3f(viewFrustum.getNearTopRight().x, viewFrustum.getNearTopRight().y, viewFrustum.getNearTopRight().z);

        // viewFrustum.getNear plane - left edge
        glVertex3f(viewFrustum.getNearBottomLeft().x, viewFrustum.getNearBottomLeft().y, viewFrustum.getNearBottomLeft().z);
        glVertex3f(viewFrustum.getNearTopLeft().x, viewFrustum.getNearTopLeft().y, viewFrustum.getNearTopLeft().z);
    }

    if (Menu::getInstance()->getFrustumDrawMode() == FRUSTUM_DRAW_MODE_ALL
        || Menu::getInstance()->getFrustumDrawMode() == FRUSTUM_DRAW_MODE_PLANES
        || Menu::getInstance()->getFrustumDrawMode() == FRUSTUM_DRAW_MODE_FAR_PLANE) {
        // viewFrustum.getFar plane - bottom edge
        glColor3f(0,1,0);
        glVertex3f(viewFrustum.getFarBottomLeft().x, viewFrustum.getFarBottomLeft().y, viewFrustum.getFarBottomLeft().z);
        glVertex3f(viewFrustum.getFarBottomRight().x, viewFrustum.getFarBottomRight().y, viewFrustum.getFarBottomRight().z);

        // viewFrustum.getFar plane - top edge
        glVertex3f(viewFrustum.getFarTopLeft().x, viewFrustum.getFarTopLeft().y, viewFrustum.getFarTopLeft().z);
        glVertex3f(viewFrustum.getFarTopRight().x, viewFrustum.getFarTopRight().y, viewFrustum.getFarTopRight().z);

        // viewFrustum.getFar plane - right edge
        glVertex3f(viewFrustum.getFarBottomRight().x, viewFrustum.getFarBottomRight().y, viewFrustum.getFarBottomRight().z);
        glVertex3f(viewFrustum.getFarTopRight().x, viewFrustum.getFarTopRight().y, viewFrustum.getFarTopRight().z);

        // viewFrustum.getFar plane - left edge
        glVertex3f(viewFrustum.getFarBottomLeft().x, viewFrustum.getFarBottomLeft().y, viewFrustum.getFarBottomLeft().z);
        glVertex3f(viewFrustum.getFarTopLeft().x, viewFrustum.getFarTopLeft().y, viewFrustum.getFarTopLeft().z);
    }

    if (Menu::getInstance()->getFrustumDrawMode() == FRUSTUM_DRAW_MODE_ALL
        || Menu::getInstance()->getFrustumDrawMode() == FRUSTUM_DRAW_MODE_PLANES) {
        // RIGHT PLANE IS CYAN
        // right plane - bottom edge - viewFrustum.getNear to distant
        glColor3f(0,1,1);
        glVertex3f(viewFrustum.getNearBottomRight().x, viewFrustum.getNearBottomRight().y, viewFrustum.getNearBottomRight().z);
        glVertex3f(viewFrustum.getFarBottomRight().x, viewFrustum.getFarBottomRight().y, viewFrustum.getFarBottomRight().z);

        // right plane - top edge - viewFrustum.getNear to distant
        glVertex3f(viewFrustum.getNearTopRight().x, viewFrustum.getNearTopRight().y, viewFrustum.getNearTopRight().z);
        glVertex3f(viewFrustum.getFarTopRight().x, viewFrustum.getFarTopRight().y, viewFrustum.getFarTopRight().z);

        // LEFT PLANE IS BLUE
        // left plane - bottom edge - viewFrustum.getNear to distant
        glColor3f(0,0,1);
        glVertex3f(viewFrustum.getNearBottomLeft().x, viewFrustum.getNearBottomLeft().y, viewFrustum.getNearBottomLeft().z);
        glVertex3f(viewFrustum.getFarBottomLeft().x, viewFrustum.getFarBottomLeft().y, viewFrustum.getFarBottomLeft().z);

        // left plane - top edge - viewFrustum.getNear to distant
        glVertex3f(viewFrustum.getNearTopLeft().x, viewFrustum.getNearTopLeft().y, viewFrustum.getNearTopLeft().z);
        glVertex3f(viewFrustum.getFarTopLeft().x, viewFrustum.getFarTopLeft().y, viewFrustum.getFarTopLeft().z);

        // focal plane - bottom edge
        glColor3f(1.0f, 0.0f, 1.0f);
        float focalProportion = (viewFrustum.getFocalLength() - viewFrustum.getNearClip()) /
            (viewFrustum.getFarClip() - viewFrustum.getNearClip());
        glm::vec3 focalBottomLeft = glm::mix(viewFrustum.getNearBottomLeft(), viewFrustum.getFarBottomLeft(), focalProportion);
        glm::vec3 focalBottomRight = glm::mix(viewFrustum.getNearBottomRight(),
            viewFrustum.getFarBottomRight(), focalProportion);
        glVertex3f(focalBottomLeft.x, focalBottomLeft.y, focalBottomLeft.z);
        glVertex3f(focalBottomRight.x, focalBottomRight.y, focalBottomRight.z);

        // focal plane - top edge
        glm::vec3 focalTopLeft = glm::mix(viewFrustum.getNearTopLeft(), viewFrustum.getFarTopLeft(), focalProportion);
        glm::vec3 focalTopRight = glm::mix(viewFrustum.getNearTopRight(), viewFrustum.getFarTopRight(), focalProportion);
        glVertex3f(focalTopLeft.x, focalTopLeft.y, focalTopLeft.z);
        glVertex3f(focalTopRight.x, focalTopRight.y, focalTopRight.z);

        // focal plane - left edge
        glVertex3f(focalBottomLeft.x, focalBottomLeft.y, focalBottomLeft.z);
        glVertex3f(focalTopLeft.x, focalTopLeft.y, focalTopLeft.z);

        // focal plane - right edge
        glVertex3f(focalBottomRight.x, focalBottomRight.y, focalBottomRight.z);
        glVertex3f(focalTopRight.x, focalTopRight.y, focalTopRight.z);
    }
    glEnd();
    glEnable(GL_LIGHTING);

    if (Menu::getInstance()->getFrustumDrawMode() == FRUSTUM_DRAW_MODE_ALL
        || Menu::getInstance()->getFrustumDrawMode() == FRUSTUM_DRAW_MODE_KEYHOLE) {
        // Draw the keyhole
        float keyholeRadius = viewFrustum.getKeyholeRadius();
        if (keyholeRadius > 0.0f) {
            glPushMatrix();
            glColor4f(1, 1, 0, 1);
            glTranslatef(position.x, position.y, position.z); // where we actually want it!
            glutWireSphere(keyholeRadius, 20, 20);
            glPopMatrix();
        }
    }
}

void Application::deleteVoxels(const VoxelDetail& voxel) {
    deleteVoxelAt(voxel);
}

void Application::deleteVoxelAt(const VoxelDetail& voxel) {
    if (voxel.s != 0) {
        // sending delete to the server is sufficient, server will send new version so we see updates soon enough
        _voxelEditSender.sendVoxelEditMessage(PacketTypeVoxelErase, voxel);

        // delete it locally to see the effect immediately (and in case no voxel server is present)
        _voxels.getTree()->deleteVoxelAt(voxel.x, voxel.y, voxel.z, voxel.s);
    }
}


void Application::resetSensors() {
    _mouseX = _glWidget->width() / 2;
    _mouseY = _glWidget->height() / 2;

    _faceplus.reset();
    _faceshift.reset();
    _visage.reset();

    if (OculusManager::isConnected()) {
        OculusManager::reset();
    }

    _prioVR.reset();

    QCursor::setPos(_mouseX, _mouseY);
    _myAvatar->reset();

    QMetaObject::invokeMethod(&_audio, "reset", Qt::QueuedConnection);
}

static void setShortcutsEnabled(QWidget* widget, bool enabled) {
    foreach (QAction* action, widget->actions()) {
        QKeySequence shortcut = action->shortcut();
        if (!shortcut.isEmpty() && (shortcut[0] & (Qt::CTRL | Qt::ALT | Qt::META)) == 0) {
            // it's a shortcut that may coincide with a "regular" key, so switch its context
            action->setShortcutContext(enabled ? Qt::WindowShortcut : Qt::WidgetShortcut);
        }
    }
    foreach (QObject* child, widget->children()) {
        if (child->isWidgetType()) {
            setShortcutsEnabled(static_cast<QWidget*>(child), enabled);
        }
    }
}

void Application::setMenuShortcutsEnabled(bool enabled) {
    setShortcutsEnabled(_window->menuBar(), enabled);
}

void Application::uploadModel(ModelType modelType) {
    ModelUploader* uploader = new ModelUploader(modelType);
    QThread* thread = new QThread();
    thread->connect(uploader, SIGNAL(destroyed()), SLOT(quit()));
    thread->connect(thread, SIGNAL(finished()), SLOT(deleteLater()));
    uploader->connect(thread, SIGNAL(started()), SLOT(send()));

    thread->start();
}

void Application::updateWindowTitle(){

    QString buildVersion = " (build " + applicationVersion() + ")";
    NodeList* nodeList = NodeList::getInstance();

    QString username = AccountManager::getInstance().getAccountInfo().getUsername();
    QString title = QString() + (!username.isEmpty() ? username + " @ " : QString())
        + nodeList->getDomainHandler().getHostname() + buildVersion;
    qDebug("Application title set to: %s", title.toStdString().c_str());
    _window->setWindowTitle(title);
}

void Application::updateLocationInServer() {

    AccountManager& accountManager = AccountManager::getInstance();

    if (accountManager.isLoggedIn()) {

        static QJsonObject lastLocationObject;

        // construct a QJsonObject given the user's current address information
        QJsonObject updatedLocationObject;

        QJsonObject addressObject;
        addressObject.insert("position", QString(createByteArray(_myAvatar->getPosition())));
        addressObject.insert("orientation", QString(createByteArray(glm::degrees(safeEulerAngles(_myAvatar->getOrientation())))));
        addressObject.insert("domain", NodeList::getInstance()->getDomainHandler().getHostname());

        updatedLocationObject.insert("address", addressObject);

        if (updatedLocationObject != lastLocationObject) {

            accountManager.authenticatedRequest("/api/v1/users/address", QNetworkAccessManager::PutOperation,
                                                JSONCallbackParameters(), QJsonDocument(updatedLocationObject).toJson());

            lastLocationObject = updatedLocationObject;
        }
    }
}

void Application::domainChanged(const QString& domainHostname) {
    updateWindowTitle();

    // reset the environment so that we don't erroneously end up with multiple
    _environment.resetToDefault();

    // reset our node to stats and node to jurisdiction maps... since these must be changing...
    _voxelServerJurisdictions.clear();
    _octreeServerSceneStats.clear();
    _particleServerJurisdictions.clear();

    // reset the particle renderer
    _particles.clear();

    // reset the model renderer
    _models.clear();

    // reset the voxels renderer
    _voxels.killLocalVoxels();

    // reset the auth URL for OAuth web view handler
    OAuthWebViewHandler::getInstance().clearLastAuthorizationURL();
}

void Application::connectedToDomain(const QString& hostname) {
    AccountManager& accountManager = AccountManager::getInstance();

    if (accountManager.isLoggedIn()) {
        // update our domain-server with the data-server we're logged in with

        QString domainPutJsonString = "{\"address\":{\"domain\":\"" + hostname + "\"}}";

        accountManager.authenticatedRequest("/api/v1/users/address", QNetworkAccessManager::PutOperation,
                                            JSONCallbackParameters(), domainPutJsonString.toUtf8());
    }
}

void Application::nodeAdded(SharedNodePointer node) {
    if (node->getType() == NodeType::AvatarMixer) {
        // new avatar mixer, send off our identity packet right away
        _myAvatar->sendIdentityPacket();
    }
}

void Application::nodeKilled(SharedNodePointer node) {
    if (node->getType() == NodeType::VoxelServer) {
        QUuid nodeUUID = node->getUUID();
        // see if this is the first we've heard of this node...
        if (_voxelServerJurisdictions.find(nodeUUID) != _voxelServerJurisdictions.end()) {
            unsigned char* rootCode = _voxelServerJurisdictions[nodeUUID].getRootOctalCode();
            VoxelPositionSize rootDetails;
            voxelDetailsForCode(rootCode, rootDetails);

            qDebug("voxel server going away...... v[%f, %f, %f, %f]",
                rootDetails.x, rootDetails.y, rootDetails.z, rootDetails.s);

            // Add the jurisditionDetails object to the list of "fade outs"
            if (!Menu::getInstance()->isOptionChecked(MenuOption::DontFadeOnVoxelServerChanges)) {
                VoxelFade fade(VoxelFade::FADE_OUT, NODE_KILLED_RED, NODE_KILLED_GREEN, NODE_KILLED_BLUE);
                fade.voxelDetails = rootDetails;
                const float slightly_smaller = 0.99f;
                fade.voxelDetails.s = fade.voxelDetails.s * slightly_smaller;
                _voxelFades.push_back(fade);
            }

            // If the voxel server is going away, remove it from our jurisdiction map so we don't send voxels to a dead server
            _voxelServerJurisdictions.erase(_voxelServerJurisdictions.find(nodeUUID));
        }

        // also clean up scene stats for that server
        _octreeSceneStatsLock.lockForWrite();
        if (_octreeServerSceneStats.find(nodeUUID) != _octreeServerSceneStats.end()) {
            _octreeServerSceneStats.erase(nodeUUID);
        }
        _octreeSceneStatsLock.unlock();

    } else if (node->getType() == NodeType::ParticleServer) {
        QUuid nodeUUID = node->getUUID();
        // see if this is the first we've heard of this node...
        if (_particleServerJurisdictions.find(nodeUUID) != _particleServerJurisdictions.end()) {
            unsigned char* rootCode = _particleServerJurisdictions[nodeUUID].getRootOctalCode();
            VoxelPositionSize rootDetails;
            voxelDetailsForCode(rootCode, rootDetails);

            qDebug("particle server going away...... v[%f, %f, %f, %f]",
                rootDetails.x, rootDetails.y, rootDetails.z, rootDetails.s);

            // Add the jurisditionDetails object to the list of "fade outs"
            if (!Menu::getInstance()->isOptionChecked(MenuOption::DontFadeOnVoxelServerChanges)) {
                VoxelFade fade(VoxelFade::FADE_OUT, NODE_KILLED_RED, NODE_KILLED_GREEN, NODE_KILLED_BLUE);
                fade.voxelDetails = rootDetails;
                const float slightly_smaller = 0.99f;
                fade.voxelDetails.s = fade.voxelDetails.s * slightly_smaller;
                _voxelFades.push_back(fade);
            }

            // If the particle server is going away, remove it from our jurisdiction map so we don't send voxels to a dead server
            _particleServerJurisdictions.erase(_particleServerJurisdictions.find(nodeUUID));
        }

        // also clean up scene stats for that server
        _octreeSceneStatsLock.lockForWrite();
        if (_octreeServerSceneStats.find(nodeUUID) != _octreeServerSceneStats.end()) {
            _octreeServerSceneStats.erase(nodeUUID);
        }
        _octreeSceneStatsLock.unlock();

    } else if (node->getType() == NodeType::ModelServer) {

        QUuid nodeUUID = node->getUUID();
        // see if this is the first we've heard of this node...
        if (_modelServerJurisdictions.find(nodeUUID) != _modelServerJurisdictions.end()) {
            unsigned char* rootCode = _modelServerJurisdictions[nodeUUID].getRootOctalCode();
            VoxelPositionSize rootDetails;
            voxelDetailsForCode(rootCode, rootDetails);

            qDebug("model server going away...... v[%f, %f, %f, %f]",
                rootDetails.x, rootDetails.y, rootDetails.z, rootDetails.s);

            // Add the jurisditionDetails object to the list of "fade outs"
            if (!Menu::getInstance()->isOptionChecked(MenuOption::DontFadeOnVoxelServerChanges)) {
                VoxelFade fade(VoxelFade::FADE_OUT, NODE_KILLED_RED, NODE_KILLED_GREEN, NODE_KILLED_BLUE);
                fade.voxelDetails = rootDetails;
                const float slightly_smaller = 0.99f;
                fade.voxelDetails.s = fade.voxelDetails.s * slightly_smaller;
                _voxelFades.push_back(fade);
            }

            // If the model server is going away, remove it from our jurisdiction map so we don't send voxels to a dead server
            _modelServerJurisdictions.erase(_modelServerJurisdictions.find(nodeUUID));
        }

        // also clean up scene stats for that server
        _octreeSceneStatsLock.lockForWrite();
        if (_octreeServerSceneStats.find(nodeUUID) != _octreeServerSceneStats.end()) {
            _octreeServerSceneStats.erase(nodeUUID);
        }
        _octreeSceneStatsLock.unlock();

    } else if (node->getType() == NodeType::AvatarMixer) {
        // our avatar mixer has gone away - clear the hash of avatars
        _avatarManager.clearOtherAvatars();
    }
}

void Application::trackIncomingVoxelPacket(const QByteArray& packet, const SharedNodePointer& sendingNode, bool wasStatsPacket) {

    // Attempt to identify the sender from it's address.
    if (sendingNode) {
        QUuid nodeUUID = sendingNode->getUUID();

        // now that we know the node ID, let's add these stats to the stats for that node...
        _octreeSceneStatsLock.lockForWrite();
        if (_octreeServerSceneStats.find(nodeUUID) != _octreeServerSceneStats.end()) {
            OctreeSceneStats& stats = _octreeServerSceneStats[nodeUUID];
            stats.trackIncomingOctreePacket(packet, wasStatsPacket, sendingNode->getClockSkewUsec());
        }
        _octreeSceneStatsLock.unlock();
    }
}

int Application::parseOctreeStats(const QByteArray& packet, const SharedNodePointer& sendingNode) {
    // But, also identify the sender, and keep track of the contained jurisdiction root for this server

    // parse the incoming stats datas stick it in a temporary object for now, while we
    // determine which server it belongs to
    OctreeSceneStats temp;
    int statsMessageLength = temp.unpackFromMessage(reinterpret_cast<const unsigned char*>(packet.data()), packet.size());

    // quick fix for crash... why would voxelServer be NULL?
    if (sendingNode) {
        QUuid nodeUUID = sendingNode->getUUID();

        // now that we know the node ID, let's add these stats to the stats for that node...
        _octreeSceneStatsLock.lockForWrite();
        if (_octreeServerSceneStats.find(nodeUUID) != _octreeServerSceneStats.end()) {
            _octreeServerSceneStats[nodeUUID].unpackFromMessage(reinterpret_cast<const unsigned char*>(packet.data()),
                                                                packet.size());
        } else {
            _octreeServerSceneStats[nodeUUID] = temp;
        }
        _octreeSceneStatsLock.unlock();

        VoxelPositionSize rootDetails;
        voxelDetailsForCode(temp.getJurisdictionRoot(), rootDetails);

        // see if this is the first we've heard of this node...
        NodeToJurisdictionMap* jurisdiction = NULL;
        QString serverType;
        if (sendingNode->getType() == NodeType::VoxelServer) {
            jurisdiction = &_voxelServerJurisdictions;
            serverType = "Voxel";
        } else if (sendingNode->getType() == NodeType::ParticleServer) {
            jurisdiction = &_particleServerJurisdictions;
            serverType = "Particle";
        } else {
            jurisdiction = &_modelServerJurisdictions;
            serverType = "Model";
        }

        if (jurisdiction->find(nodeUUID) == jurisdiction->end()) {
            qDebug("stats from new %s server... [%f, %f, %f, %f]",
                qPrintable(serverType), rootDetails.x, rootDetails.y, rootDetails.z, rootDetails.s);

            // Add the jurisditionDetails object to the list of "fade outs"
            if (!Menu::getInstance()->isOptionChecked(MenuOption::DontFadeOnVoxelServerChanges)) {
                VoxelFade fade(VoxelFade::FADE_OUT, NODE_ADDED_RED, NODE_ADDED_GREEN, NODE_ADDED_BLUE);
                fade.voxelDetails = rootDetails;
                const float slightly_smaller = 0.99f;
                fade.voxelDetails.s = fade.voxelDetails.s * slightly_smaller;
                _voxelFades.push_back(fade);
            }
        }
        // store jurisdiction details for later use
        // This is bit of fiddling is because JurisdictionMap assumes it is the owner of the values used to construct it
        // but OctreeSceneStats thinks it's just returning a reference to it's contents. So we need to make a copy of the
        // details from the OctreeSceneStats to construct the JurisdictionMap
        JurisdictionMap jurisdictionMap;
        jurisdictionMap.copyContents(temp.getJurisdictionRoot(), temp.getJurisdictionEndNodes());
        (*jurisdiction)[nodeUUID] = jurisdictionMap;
    }
    return statsMessageLength;
}

void Application::packetSent(quint64 length) {
    _bandwidthMeter.outputStream(BandwidthMeter::VOXELS).updateValue(length);
}

void Application::loadScripts() {
    // loads all saved scripts
    int size = lockSettings()->beginReadArray("Settings");
    unlockSettings();
    for (int i = 0; i < size; ++i){
        lockSettings()->setArrayIndex(i);
        QString string = _settings->value("script").toString();
        unlockSettings();
        if (!string.isEmpty()) {
            loadScript(string);
        }
    }

    QMutexLocker locker(&_settingsMutex);
    _settings->endArray();
}

void Application::clearScriptsBeforeRunning() {
    // clears all scripts from the settings
    QMutexLocker locker(&_settingsMutex);
    _settings->remove("Settings");
}

void Application::saveScripts() {
    // saves all current running scripts
    QMutexLocker locker(&_settingsMutex);
    _settings->beginWriteArray("Settings");
    for (int i = 0; i < getRunningScripts().size(); ++i){
        _settings->setArrayIndex(i);
        _settings->setValue("script", getRunningScripts().at(i));
    }
    _settings->endArray();
}

ScriptEngine* Application::loadScript(const QString& scriptName, bool loadScriptFromEditor) {
    if(loadScriptFromEditor && _scriptEnginesHash.contains(scriptName) && !_scriptEnginesHash[scriptName]->isFinished()){
        return _scriptEnginesHash[scriptName];
    }

    // start the script on a new thread...
    QUrl scriptUrl(scriptName);
    ScriptEngine* scriptEngine = new ScriptEngine(scriptUrl, &_controllerScriptingInterface);
    _scriptEnginesHash.insert(scriptUrl.toString(), scriptEngine);

    if (!scriptEngine->hasScript()) {
        qDebug() << "Application::loadScript(), script failed to load...";
        return NULL;
    }
    _runningScriptsWidget->setRunningScripts(getRunningScripts());

    // setup the packet senders and jurisdiction listeners of the script engine's scripting interfaces so
    // we can use the same ones from the application.
    scriptEngine->getVoxelsScriptingInterface()->setPacketSender(&_voxelEditSender);
    scriptEngine->getVoxelsScriptingInterface()->setVoxelTree(_voxels.getTree());
    scriptEngine->getVoxelsScriptingInterface()->setUndoStack(&_undoStack);
    scriptEngine->getParticlesScriptingInterface()->setPacketSender(&_particleEditSender);
    scriptEngine->getParticlesScriptingInterface()->setParticleTree(_particles.getTree());

    scriptEngine->getModelsScriptingInterface()->setPacketSender(&_modelEditSender);
    scriptEngine->getModelsScriptingInterface()->setModelTree(_models.getTree());

    // hook our avatar object into this script engine
    scriptEngine->setAvatarData(_myAvatar, "MyAvatar"); // leave it as a MyAvatar class to expose thrust features

    CameraScriptableObject* cameraScriptable = new CameraScriptableObject(&_myCamera, &_viewFrustum);
    scriptEngine->registerGlobalObject("Camera", cameraScriptable);
    connect(scriptEngine, SIGNAL(finished(const QString&)), cameraScriptable, SLOT(deleteLater()));

    ClipboardScriptingInterface* clipboardScriptable = new ClipboardScriptingInterface();
    scriptEngine->registerGlobalObject("Clipboard", clipboardScriptable);
    connect(scriptEngine, SIGNAL(finished(const QString&)), clipboardScriptable, SLOT(deleteLater()));

    connect(scriptEngine, SIGNAL(finished(const QString&)), this, SLOT(scriptFinished(const QString&)));

    scriptEngine->registerGlobalObject("Overlays", &_overlays);

    QScriptValue windowValue = scriptEngine->registerGlobalObject("Window", WindowScriptingInterface::getInstance());
    scriptEngine->registerGetterSetter("location", LocationScriptingInterface::locationGetter,
                                      LocationScriptingInterface::locationSetter, windowValue);

    // register `location` on the global object.
    scriptEngine->registerGetterSetter("location", LocationScriptingInterface::locationGetter,
                                      LocationScriptingInterface::locationSetter);

    scriptEngine->registerGlobalObject("Menu", MenuScriptingInterface::getInstance());
    scriptEngine->registerGlobalObject("Settings", SettingsScriptingInterface::getInstance());
    scriptEngine->registerGlobalObject("AudioDevice", AudioDeviceScriptingInterface::getInstance());
    scriptEngine->registerGlobalObject("AnimationCache", &_animationCache);
    scriptEngine->registerGlobalObject("AudioReflector", &_audioReflector);

    QThread* workerThread = new QThread(this);

    // when the worker thread is started, call our engine's run..
    connect(workerThread, &QThread::started, scriptEngine, &ScriptEngine::run);

    // when the thread is terminated, add both scriptEngine and thread to the deleteLater queue
    connect(scriptEngine, SIGNAL(finished(const QString&)), scriptEngine, SLOT(deleteLater()));
    connect(workerThread, SIGNAL(finished()), workerThread, SLOT(deleteLater()));

    // when the application is about to quit, stop our script engine so it unwinds properly
    connect(this, SIGNAL(aboutToQuit()), scriptEngine, SLOT(stop()));

    scriptEngine->moveToThread(workerThread);

    // Starts an event loop, and emits workerThread->started()
    workerThread->start();

    // restore the main window's active state
    if (!loadScriptFromEditor) {
        _window->activateWindow();
    }
    bumpSettings();

    return scriptEngine;
}

void Application::scriptFinished(const QString& scriptName) {
    if (_scriptEnginesHash.remove(scriptName)) {
        _runningScriptsWidget->scriptStopped(scriptName);
        _runningScriptsWidget->setRunningScripts(getRunningScripts());
        bumpSettings();
    }
}

void Application::stopAllScripts(bool restart) {
    // stops all current running scripts
    for (QHash<QString, ScriptEngine*>::const_iterator it = _scriptEnginesHash.constBegin();
            it != _scriptEnginesHash.constEnd(); it++) {
        if (restart) {
            connect(it.value(), SIGNAL(finished(const QString&)), SLOT(loadScript(const QString&)));
        }
        it.value()->stop();
        qDebug() << "stopping script..." << it.key();
    }
}

void Application::stopScript(const QString &scriptName) {
    if (_scriptEnginesHash.contains(scriptName)) {
        _scriptEnginesHash.value(scriptName)->stop();
        qDebug() << "stopping script..." << scriptName;
    }
}

void Application::reloadAllScripts() {
    stopAllScripts(true);
}

void Application::manageRunningScriptsWidgetVisibility(bool shown) {
    if (_runningScriptsWidgetWasVisible && shown) {
        _runningScriptsWidget->show();
    } else if (_runningScriptsWidgetWasVisible && !shown) {
        _runningScriptsWidget->hide();
    }
}

void Application::toggleRunningScriptsWidget() {
    if (_runningScriptsWidgetWasVisible) {
        _runningScriptsWidget->hide();
        _runningScriptsWidgetWasVisible = false;
    } else {
        _runningScriptsWidget->setBoundary(QRect(_window->geometry().topLeft(),
                                                 _window->size()));
        _runningScriptsWidget->show();
        _runningScriptsWidgetWasVisible = true;
    }
}

void Application::uploadHead() {
    uploadModel(HEAD_MODEL);
}

void Application::uploadSkeleton() {
    uploadModel(SKELETON_MODEL);
}

void Application::uploadAttachment() {
    uploadModel(ATTACHMENT_MODEL);
}

QString Application::getPreviousScriptLocation() {
    QString suggestedName;
    if (_previousScriptLocation.isEmpty()) {
        QString desktopLocation = QStandardPaths::writableLocation(QStandardPaths::DesktopLocation);
// Temporary fix to Qt bug: http://stackoverflow.com/questions/16194475
#ifdef __APPLE__
        suggestedName = desktopLocation.append("/script.js");
#endif
    } else {
        suggestedName = _previousScriptLocation;
    }
    return suggestedName;
}

void Application::setPreviousScriptLocation(const QString& previousScriptLocation) {
    _previousScriptLocation = previousScriptLocation;
    QMutexLocker locker(&_settingsMutex);
    _settings->setValue("LastScriptLocation", _previousScriptLocation);
}

void Application::loadDialog() {

    QString fileNameString = QFileDialog::getOpenFileName(_glWidget, tr("Open Script"),
                                                          getPreviousScriptLocation(),
                                                          tr("JavaScript Files (*.js)"));
    if (!fileNameString.isEmpty()) {
        setPreviousScriptLocation(fileNameString);
        loadScript(fileNameString);
    }
}

void Application::loadScriptURLDialog() {

    QInputDialog scriptURLDialog(Application::getInstance()->getWindow());
    scriptURLDialog.setWindowTitle("Open and Run Script URL");
    scriptURLDialog.setLabelText("Script:");
    scriptURLDialog.setWindowFlags(Qt::Sheet);
    const float DIALOG_RATIO_OF_WINDOW = 0.30f;
    scriptURLDialog.resize(scriptURLDialog.parentWidget()->size().width() * DIALOG_RATIO_OF_WINDOW,
                        scriptURLDialog.size().height());

    int dialogReturn = scriptURLDialog.exec();
    QString newScript;
    if (dialogReturn == QDialog::Accepted) {
        if (scriptURLDialog.textValue().size() > 0) {
            // the user input a new hostname, use that
            newScript = scriptURLDialog.textValue();
        }
        loadScript(newScript);
    }

    sendFakeEnterEvent();
}



void Application::toggleLogDialog() {
    if (! _logDialog) {
        _logDialog = new LogDialog(_glWidget, getLogger());
    }

    if (_logDialog->isVisible()) {
        _logDialog->hide();
    } else {
        _logDialog->show();
    }
}

void Application::initAvatarAndViewFrustum() {
    updateMyAvatar(0.f);
}

void Application::checkVersion() {
    QNetworkRequest latestVersionRequest((QUrl(CHECK_VERSION_URL)));
    latestVersionRequest.setAttribute(QNetworkRequest::CacheLoadControlAttribute, QNetworkRequest::PreferCache);
    connect(Application::getInstance()->getNetworkAccessManager()->get(latestVersionRequest), SIGNAL(finished()), SLOT(parseVersionXml()));
}

void Application::parseVersionXml() {

    #ifdef Q_OS_WIN32
    QString operatingSystem("win");
    #endif

    #ifdef Q_OS_MAC
    QString operatingSystem("mac");
    #endif

    #ifdef Q_OS_LINUX
    QString operatingSystem("ubuntu");
    #endif

    QString latestVersion;
    QUrl downloadUrl;
    QString releaseNotes("Unavailable");
    QObject* sender = QObject::sender();

    QXmlStreamReader xml(qobject_cast<QNetworkReply*>(sender));

    while (!xml.atEnd() && !xml.hasError()) {
        if (xml.tokenType() == QXmlStreamReader::StartElement && xml.name() == operatingSystem) {
            while (!(xml.tokenType() == QXmlStreamReader::EndElement && xml.name() == operatingSystem)) {
                if (xml.tokenType() == QXmlStreamReader::StartElement && xml.name().toString() == "version") {
                    xml.readNext();
                    latestVersion = xml.text().toString();
                }
                if (xml.tokenType() == QXmlStreamReader::StartElement && xml.name().toString() == "url") {
                    xml.readNext();
                    downloadUrl = QUrl(xml.text().toString());
                }
                xml.readNext();
            }
        }
        xml.readNext();
    }

    if (!shouldSkipVersion(latestVersion) && applicationVersion() != latestVersion) {
        new UpdateDialog(_glWidget, releaseNotes, latestVersion, downloadUrl);
    }
    sender->deleteLater();
}

bool Application::shouldSkipVersion(QString latestVersion) {
    QFile skipFile(SKIP_FILENAME);
    skipFile.open(QIODevice::ReadWrite);
    QString skipVersion(skipFile.readAll());
    return (skipVersion == latestVersion || applicationVersion() == "dev");
}

void Application::skipVersion(QString latestVersion) {
    QFile skipFile(SKIP_FILENAME);
    skipFile.open(QIODevice::WriteOnly | QIODevice::Truncate);
    skipFile.seek(0);
    skipFile.write(latestVersion.toStdString().c_str());
}

void Application::takeSnapshot() {
    QMediaPlayer* player = new QMediaPlayer();
    QFileInfo inf = QFileInfo(Application::resourcesPath() + "sounds/snap.wav");
    player->setMedia(QUrl::fromLocalFile(inf.absoluteFilePath()));
    player->play();

    QString fileName = Snapshot::saveSnapshot(_glWidget, _myAvatar);

    AccountManager& accountManager = AccountManager::getInstance();
    if (!accountManager.isLoggedIn()) {
        return;
    }

    if (!_snapshotShareDialog) {
        _snapshotShareDialog = new SnapshotShareDialog(fileName, _glWidget);
    }
    _snapshotShareDialog->show();
}

void Application::urlGoTo(int argc, const char * constArgv[]) {
    //Gets the url (hifi://domain/destination/orientation)
    QString customUrl = getCmdOption(argc, constArgv, "-url");
    if(customUrl.startsWith(CUSTOM_URL_SCHEME + "//")) {
        QStringList urlParts = customUrl.remove(0, CUSTOM_URL_SCHEME.length() + 2).split('/', QString::SkipEmptyParts);
        if (urlParts.count() == 1) {
            // location coordinates or place name
             QString domain = urlParts[0];
             Menu::goToDomain(domain);
        } else if (urlParts.count() > 1) {
            // if url has 2 or more parts, the first one is domain name
            QString domain = urlParts[0];

            // second part is either a destination coordinate or
            // a place name
            QString destination = urlParts[1];

            // any third part is an avatar orientation.
            QString orientation = urlParts.count() > 2 ? urlParts[2] : QString();

            Menu::goToDomain(domain);

            // goto either @user, #place, or x-xx,y-yy,z-zz
            // style co-ordinate.
            Menu::goTo(destination);

            if (!orientation.isEmpty()) {
                // location orientation
                Menu::goToOrientation(orientation);
            }
        }
    }
}<|MERGE_RESOLUTION|>--- conflicted
+++ resolved
@@ -171,12 +171,7 @@
         _bytesPerSecond(0),
         _nodeBoundsDisplay(this),
         _previousScriptLocation(),
-<<<<<<< HEAD
-        _logger(new FileLogger(this)),
         _runningScriptsWidget(NULL),
-=======
-        _runningScriptsWidget(new RunningScriptsWidget(_window)),
->>>>>>> 79ff87f7
         _runningScriptsWidgetWasVisible(false)
 {
     // read the ApplicationInfo.ini file for Name/Version/Domain information

--- conflicted
+++ resolved
@@ -329,15 +329,6 @@
     init();
     qDebug( "init() complete.");
 
-<<<<<<< HEAD
-    // create thread for receipt of data via UDP
-    if (_enableNetworkThread) {
-        pthread_create(&_networkReceiveThread, NULL, networkReceive, NULL);
-        qDebug("Network receive thread created.");
-    }
-
-=======
->>>>>>> bd6418d4
     // create thread for parsing of voxel data independent of the main network and rendering threads
     _voxelProcessor.initialize(_enableProcessVoxelsThread);
     _voxelEditSender.initialize(_enableProcessVoxelsThread);
@@ -2728,11 +2719,7 @@
             } else if (unknownView) {
                 if (wantExtraDebugging) {
                     qDebug() << "no known jurisdiction for node " << *node << ", give it budget of "
-<<<<<<< HEAD
                             << perUnknownServer << " to send us jurisdiction.";
-=======
-                    << perUnknownServer << " to send us jurisdiction.\n";
->>>>>>> bd6418d4
                 }
                 
                 // set the query's position/orientation to be degenerate in a manner that will get the scene quickly

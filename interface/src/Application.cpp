//
//  Application.cpp
//  interface/src
//
//  Created by Andrzej Kapolka on 5/10/13.
//  Copyright 2013 High Fidelity, Inc.
//
//  Distributed under the Apache License, Version 2.0.
//  See the accompanying file LICENSE or http://www.apache.org/licenses/LICENSE-2.0.html
//

#include "Application.h"

#include <chrono>
#include <thread>

#include <glm/glm.hpp>
#include <glm/gtx/component_wise.hpp>
#include <glm/gtx/quaternion.hpp>
#include <glm/gtx/vector_angle.hpp>
#include <glm/gtc/type_ptr.hpp>

#include <gl/Config.h>

#include <QtCore/QResource>
#include <QtCore/QAbstractNativeEventFilter>
#include <QtCore/QCommandLineParser>
#include <QtCore/QMimeData>
#include <QtCore/QThreadPool>
#include <QtCore/QFileSelector>
#include <QtConcurrent/QtConcurrentRun>

#include <QtGui/QScreen>
#include <QtGui/QWindow>
#include <QtGui/QDesktopServices>

#include <QtNetwork/QLocalSocket>
#include <QtNetwork/QLocalServer>

#include <QtQml/QQmlContext>
#include <QtQml/QQmlEngine>
#include <QtQuick/QQuickWindow>

#include <QtWidgets/QDesktopWidget>
#include <QtWidgets/QMessageBox>

#include <QtMultimedia/QMediaPlayer>

#include <QFontDatabase>
#include <QProcessEnvironment>
#include <QTemporaryDir>

#include <gl/QOpenGLContextWrapper.h>

#include <shared/FileUtils.h>
#include <shared/QtHelpers.h>
#include <shared/GlobalAppProperties.h>
#include <StatTracker.h>
#include <Trace.h>
#include <ResourceScriptingInterface.h>
#include <AccountManager.h>
#include <AddressManager.h>
#include <AnimDebugDraw.h>
#include <BuildInfo.h>
#include <AssetClient.h>
#include <AssetUpload.h>
#include <AutoUpdater.h>
#include <Midi.h>
#include <AudioInjectorManager.h>
#include <AvatarBookmarks.h>
#include <CursorManager.h>
#include <VirtualPadManager.h>
#include <DebugDraw.h>
#include <DeferredLightingEffect.h>
#include <EntityScriptClient.h>
#include <EntityScriptServerLogClient.h>
#include <EntityScriptingInterface.h>
#include "ui/overlays/ContextOverlayInterface.h"
#include <ErrorDialog.h>
#include <FileScriptingInterface.h>
#include <Finally.h>
#include <FingerprintUtils.h>
#include <FramebufferCache.h>
#include <gpu/Batch.h>
#include <gpu/Context.h>
#include <gpu/gl/GLBackend.h>
#include <InfoView.h>
#include <input-plugins/InputPlugin.h>
#include <controllers/UserInputMapper.h>
#include <controllers/InputRecorder.h>
#include <controllers/ScriptingInterface.h>
#include <controllers/StateController.h>
#include <UserActivityLoggerScriptingInterface.h>
#include <LogHandler.h>
#include "LocationBookmarks.h"
#include <LocationScriptingInterface.h>
#include <MainWindow.h>
#include <MappingRequest.h>
#include <MessagesClient.h>
#include <ModelEntityItem.h>
#include <NetworkAccessManager.h>
#include <NetworkingConstants.h>
#include <ObjectMotionState.h>
#include <OctalCode.h>
#include <OctreeSceneStats.h>
#include <OffscreenUi.h>
#include <gl/OffscreenGLCanvas.h>
#include <ui/OffscreenQmlSurfaceCache.h>
#include <PathUtils.h>
#include <PerfStat.h>
#include <PhysicsEngine.h>
#include <PhysicsHelpers.h>
#include <plugins/CodecPlugin.h>
#include <plugins/PluginManager.h>
#include <plugins/PluginUtils.h>
#include <plugins/SteamClientPlugin.h>
#include <plugins/InputConfiguration.h>
#include <RecordingScriptingInterface.h>
#include <UpdateSceneTask.h>
#include <RenderViewTask.h>
#include <SecondaryCamera.h>
#include <ResourceCache.h>
#include <ResourceRequest.h>
#include <SandboxUtils.h>
#include <SceneScriptingInterface.h>
#include <ScriptEngines.h>
#include <ScriptCache.h>
#include <ShapeEntityItem.h>
#include <SoundCache.h>
#include <ui/TabletScriptingInterface.h>
#include <ui/ToolbarScriptingInterface.h>
#include <Tooltip.h>
#include <udt/PacketHeaders.h>
#include <UserActivityLogger.h>
#include <UsersScriptingInterface.h>
#include <recording/ClipCache.h>
#include <recording/Deck.h>
#include <recording/Recorder.h>
#include <shared/StringHelpers.h>
#include <QmlWebWindowClass.h>
#include <QmlFragmentClass.h>
#include <Preferences.h>
#include <display-plugins/CompositorHelper.h>
#include <trackers/EyeTracker.h>
#include <avatars-renderer/ScriptAvatar.h>
#include <RenderableEntityItem.h>

#include "AudioClient.h"
#include "audio/AudioScope.h"
#include "avatar/AvatarManager.h"
#include "avatar/MyHead.h"
#include "CrashHandler.h"
#include "Crashpad.h"
#include "devices/DdeFaceTracker.h"
#include "DiscoverabilityManager.h"
#include "GLCanvas.h"
#include "InterfaceDynamicFactory.h"
#include "InterfaceLogging.h"
#include "LODManager.h"
#include "ModelPackager.h"
#include "scripting/Audio.h"
#include "networking/CloseEventSender.h"
#include "scripting/TestScriptingInterface.h"
#include "scripting/AssetMappingsScriptingInterface.h"
#include "scripting/ClipboardScriptingInterface.h"
#include "scripting/DesktopScriptingInterface.h"
#include "scripting/AccountServicesScriptingInterface.h"
#include "scripting/HMDScriptingInterface.h"
#include "scripting/MenuScriptingInterface.h"
#include "graphics-scripting/GraphicsScriptingInterface.h"
#include "scripting/SettingsScriptingInterface.h"
#include "scripting/WindowScriptingInterface.h"
#include "scripting/ControllerScriptingInterface.h"
#include "scripting/RatesScriptingInterface.h"
#include "scripting/SelectionScriptingInterface.h"
#include "scripting/WalletScriptingInterface.h"
#if defined(Q_OS_MAC) || defined(Q_OS_WIN)
#include "SpeechRecognizer.h"
#endif
#include "ui/ResourceImageItem.h"
#include "ui/AddressBarDialog.h"
#include "ui/AvatarInputs.h"
#include "ui/DialogsManager.h"
#include "ui/LoginDialog.h"
#include "ui/overlays/Cube3DOverlay.h"
#include "ui/overlays/Web3DOverlay.h"
#include "ui/Snapshot.h"
#include "ui/SnapshotAnimated.h"
#include "ui/StandAloneJSConsole.h"
#include "ui/Stats.h"
#include "ui/UpdateDialog.h"
#include "ui/overlays/Overlays.h"
#include "ui/DomainConnectionModel.h"
#include "Util.h"
#include "InterfaceParentFinder.h"
#include "ui/OctreeStatsProvider.h"

#include <GPUIdent.h>
#include <gl/GLHelpers.h>
#include <src/scripting/LimitlessVoiceRecognitionScriptingInterface.h>
#include <src/scripting/GooglePolyScriptingInterface.h>
#include <EntityScriptClient.h>
#include <ModelScriptingInterface.h>

#include <PickManager.h>
#include <PointerManager.h>
#include <raypick/RayPickScriptingInterface.h>
#include <raypick/LaserPointerScriptingInterface.h>
#include <raypick/PickScriptingInterface.h>
#include <raypick/PointerScriptingInterface.h>
#include <raypick/MouseRayPick.h>

#include <FadeEffect.h>

#include "commerce/Ledger.h"
#include "commerce/Wallet.h"
#include "commerce/QmlCommerce.h"

#include "webbrowser/WebBrowserSuggestionsEngine.h"
#include <DesktopPreviewProvider.h>

#if defined(Q_OS_WIN)
#include <VersionHelpers.h>

#ifdef DEBUG_EVENT_QUEUE
// This is a HACK that uses private headers included with the qt source distrubution.
// To use this feature you need to add these directores to your include path:
// E:/Qt/5.10.1/Src/qtbase/include/QtCore/5.10.1/QtCore
// E:/Qt/5.10.1/Src/qtbase/include/QtCore/5.10.1
#define QT_BOOTSTRAPPED
#include <private/qthread_p.h>
#include <private/qobject_p.h>
#undef QT_BOOTSTRAPPED
#endif

// On Windows PC, NVidia Optimus laptop, we want to enable NVIDIA GPU
// FIXME seems to be broken.
extern "C" {
 _declspec(dllexport) DWORD NvOptimusEnablement = 0x00000001;
}
#endif

#if defined(Q_OS_ANDROID)
#include <android/log.h>
#include <QtAndroidExtras/QAndroidJniObject>
#endif

enum ApplicationEvent {
    // Execute a lambda function
    Lambda = QEvent::User + 1,
    // Trigger the next render
    Render,
    // Trigger the next idle
    Idle,
};

class RenderEventHandler : public QObject {
    using Parent = QObject;
    Q_OBJECT
public:
    RenderEventHandler(QOpenGLContext* context) {
        _renderContext = new OffscreenGLCanvas();
        _renderContext->setObjectName("RenderContext");
        _renderContext->create(context);
        if (!_renderContext->makeCurrent()) {
            qFatal("Unable to make rendering context current");
        }
        _renderContext->doneCurrent();

        // Deleting the object with automatically shutdown the thread
        connect(qApp, &QCoreApplication::aboutToQuit, this, &QObject::deleteLater);

        // Transfer to a new thread
        moveToNewNamedThread(this, "RenderThread", [this](QThread* renderThread) {
            hifi::qt::addBlockingForbiddenThread("Render", renderThread);
            _renderContext->moveToThreadWithContext(renderThread);
            qApp->_lastTimeRendered.start();
        }, std::bind(&RenderEventHandler::initialize, this), QThread::HighestPriority);
    }

private:
    void initialize() {
        PROFILE_SET_THREAD_NAME("Render");
        if (!_renderContext->makeCurrent()) {
            qFatal("Unable to make rendering context current on render thread");
        }
    }

    void render() {
        if (qApp->shouldPaint()) {
            qApp->paintGL();
        }
    }

    bool event(QEvent* event) override {
        switch ((int)event->type()) {
            case ApplicationEvent::Render:
                render();
                qApp->_pendingRenderEvent.store(false);
                return true;

            default:
                break;
        }
        return Parent::event(event);
    }

    OffscreenGLCanvas* _renderContext { nullptr };
};


Q_LOGGING_CATEGORY(trace_app_input_mouse, "trace.app.input.mouse")

using namespace std;

static QTimer locationUpdateTimer;
static QTimer identityPacketTimer;
static QTimer pingTimer;

#if defined(Q_OS_ANDROID)
static bool DISABLE_WATCHDOG = true;
#else
static const QString DISABLE_WATCHDOG_FLAG{ "HIFI_DISABLE_WATCHDOG" };
static bool DISABLE_WATCHDOG = nsightActive() || QProcessEnvironment::systemEnvironment().contains(DISABLE_WATCHDOG_FLAG);
#endif

#if defined(USE_GLES)
static bool DISABLE_DEFERRED = true;
#else
static const QString RENDER_FORWARD{ "HIFI_RENDER_FORWARD" };
static bool DISABLE_DEFERRED = QProcessEnvironment::systemEnvironment().contains(RENDER_FORWARD);
#endif

static const int MAX_CONCURRENT_RESOURCE_DOWNLOADS = 16;

// For processing on QThreadPool, we target a number of threads after reserving some
// based on how many are being consumed by the application and the display plugin.  However,
// we will never drop below the 'min' value
static const int MIN_PROCESSING_THREAD_POOL_SIZE = 1;

static const QString SNAPSHOT_EXTENSION = ".jpg";
static const QString JPG_EXTENSION = ".jpg";
static const QString PNG_EXTENSION = ".png";
static const QString SVO_EXTENSION = ".svo";
static const QString SVO_JSON_EXTENSION = ".svo.json";
static const QString JSON_GZ_EXTENSION = ".json.gz";
static const QString JSON_EXTENSION = ".json";
static const QString JS_EXTENSION = ".js";
static const QString FST_EXTENSION = ".fst";
static const QString FBX_EXTENSION = ".fbx";
static const QString OBJ_EXTENSION = ".obj";
static const QString AVA_JSON_EXTENSION = ".ava.json";
static const QString WEB_VIEW_TAG = "noDownload=true";
static const QString ZIP_EXTENSION = ".zip";
static const QString CONTENT_ZIP_EXTENSION = ".content.zip";

static const float MIRROR_FULLSCREEN_DISTANCE = 0.789f;

static const quint64 TOO_LONG_SINCE_LAST_SEND_DOWNSTREAM_AUDIO_STATS = 1 * USECS_PER_SECOND;

static const QString INFO_EDIT_ENTITIES_PATH = "html/edit-commands.html";
static const QString INFO_HELP_PATH = "html/tabletHelp.html";

static const unsigned int THROTTLED_SIM_FRAMERATE = 15;
static const int THROTTLED_SIM_FRAME_PERIOD_MS = MSECS_PER_SECOND / THROTTLED_SIM_FRAMERATE;

static const uint32_t INVALID_FRAME = UINT32_MAX;

static const float PHYSICS_READY_RANGE = 3.0f; // how far from avatar to check for entities that aren't ready for simulation

static const QString DESKTOP_LOCATION = QStandardPaths::writableLocation(QStandardPaths::DesktopLocation);

Setting::Handle<int> maxOctreePacketsPerSecond("maxOctreePPS", DEFAULT_MAX_OCTREE_PPS);

static const QString MARKETPLACE_CDN_HOSTNAME = "mpassets.highfidelity.com";
static const int INTERVAL_TO_CHECK_HMD_WORN_STATUS = 500; // milliseconds
static const QString DESKTOP_DISPLAY_PLUGIN_NAME = "Desktop";

static const QString SYSTEM_TABLET = "com.highfidelity.interface.tablet.system";

const std::vector<std::pair<QString, Application::AcceptURLMethod>> Application::_acceptedExtensions {
    { SVO_EXTENSION, &Application::importSVOFromURL },
    { SVO_JSON_EXTENSION, &Application::importSVOFromURL },
    { AVA_JSON_EXTENSION, &Application::askToWearAvatarAttachmentUrl },
    { JSON_EXTENSION, &Application::importJSONFromURL },
    { JS_EXTENSION, &Application::askToLoadScript },
    { FST_EXTENSION, &Application::askToSetAvatarUrl },
    { JSON_GZ_EXTENSION, &Application::askToReplaceDomainContent },
    { CONTENT_ZIP_EXTENSION, &Application::askToReplaceDomainContent },
    { ZIP_EXTENSION, &Application::importFromZIP },
    { JPG_EXTENSION, &Application::importImage },
    { PNG_EXTENSION, &Application::importImage }
};

class DeadlockWatchdogThread : public QThread {
public:
    static const unsigned long HEARTBEAT_UPDATE_INTERVAL_SECS = 1;
    static const unsigned long MAX_HEARTBEAT_AGE_USECS = 120 * USECS_PER_SECOND; // 2 mins with no checkin probably a deadlock
    static const int WARNING_ELAPSED_HEARTBEAT = 500 * USECS_PER_MSEC; // warn if elapsed heartbeat average is large
    static const int HEARTBEAT_SAMPLES = 100000; // ~5 seconds worth of samples

    // Set the heartbeat on launch
    DeadlockWatchdogThread() {
        setObjectName("Deadlock Watchdog");
        // Give the heartbeat an initial value
        _heartbeat = usecTimestampNow();
        _paused = false;
        connect(qApp, &QCoreApplication::aboutToQuit, [this] {
            _quit = true;
        });
    }

    static void updateHeartbeat() {
        auto now = usecTimestampNow();
        auto elapsed = now - _heartbeat;
        _movingAverage.addSample(elapsed);
        _heartbeat = now;
    }

    static void deadlockDetectionCrash() {
        uint32_t* crashTrigger = nullptr;
        *crashTrigger = 0xDEAD10CC;
    }

    static void withPause(const std::function<void()>& lambda) {
        pause();
        lambda();
        resume();
    }
    static void pause() {
        _paused = true;
    }

    static void resume() {
        // Update the heartbeat BEFORE resuming the checks
        updateHeartbeat();
        _paused = false;
    }

    void run() override {
        while (!_quit) {
            QThread::sleep(HEARTBEAT_UPDATE_INTERVAL_SECS);
            // Don't do heartbeat detection under nsight
            if (_paused) {
                continue;
            }
            uint64_t lastHeartbeat = _heartbeat; // sample atomic _heartbeat, because we could context switch away and have it updated on us
            uint64_t now = usecTimestampNow();
            auto lastHeartbeatAge = (now > lastHeartbeat) ? now - lastHeartbeat : 0;
            auto elapsedMovingAverage = _movingAverage.getAverage();

            if (elapsedMovingAverage > _maxElapsedAverage) {
                qCDebug(interfaceapp_deadlock) << "DEADLOCK WATCHDOG WARNING:"
                    << "lastHeartbeatAge:" << lastHeartbeatAge
                    << "elapsedMovingAverage:" << elapsedMovingAverage
                    << "maxElapsed:" << _maxElapsed
                    << "PREVIOUS maxElapsedAverage:" << _maxElapsedAverage
                    << "NEW maxElapsedAverage:" << elapsedMovingAverage << "** NEW MAX ELAPSED AVERAGE **"
                    << "samples:" << _movingAverage.getSamples();
                _maxElapsedAverage = elapsedMovingAverage;
            }
            if (lastHeartbeatAge > _maxElapsed) {
                qCDebug(interfaceapp_deadlock) << "DEADLOCK WATCHDOG WARNING:"
                    << "lastHeartbeatAge:" << lastHeartbeatAge
                    << "elapsedMovingAverage:" << elapsedMovingAverage
                    << "PREVIOUS maxElapsed:" << _maxElapsed
                    << "NEW maxElapsed:" << lastHeartbeatAge << "** NEW MAX ELAPSED **"
                    << "maxElapsedAverage:" << _maxElapsedAverage
                    << "samples:" << _movingAverage.getSamples();
                _maxElapsed = lastHeartbeatAge;
            }
            if (elapsedMovingAverage > WARNING_ELAPSED_HEARTBEAT) {
                qCDebug(interfaceapp_deadlock) << "DEADLOCK WATCHDOG WARNING:"
                    << "lastHeartbeatAge:" << lastHeartbeatAge
                    << "elapsedMovingAverage:" << elapsedMovingAverage << "** OVER EXPECTED VALUE **"
                    << "maxElapsed:" << _maxElapsed
                    << "maxElapsedAverage:" << _maxElapsedAverage
                    << "samples:" << _movingAverage.getSamples();
            }

            if (lastHeartbeatAge > MAX_HEARTBEAT_AGE_USECS) {
                qCDebug(interfaceapp_deadlock) << "DEADLOCK DETECTED -- "
                         << "lastHeartbeatAge:" << lastHeartbeatAge
                         << "[ lastHeartbeat :" << lastHeartbeat
                         << "now:" << now << " ]"
                         << "elapsedMovingAverage:" << elapsedMovingAverage
                         << "maxElapsed:" << _maxElapsed
                         << "maxElapsedAverage:" << _maxElapsedAverage
                         << "samples:" << _movingAverage.getSamples();

                // Don't actually crash in debug builds, in case this apparent deadlock is simply from
                // the developer actively debugging code
                #ifdef NDEBUG
                deadlockDetectionCrash();
                #endif
            }
        }
    }

    static std::atomic<bool> _paused;
    static std::atomic<uint64_t> _heartbeat;
    static std::atomic<uint64_t> _maxElapsed;
    static std::atomic<int> _maxElapsedAverage;
    static ThreadSafeMovingAverage<int, HEARTBEAT_SAMPLES> _movingAverage;

    bool _quit { false };
};

std::atomic<bool> DeadlockWatchdogThread::_paused;
std::atomic<uint64_t> DeadlockWatchdogThread::_heartbeat;
std::atomic<uint64_t> DeadlockWatchdogThread::_maxElapsed;
std::atomic<int> DeadlockWatchdogThread::_maxElapsedAverage;
ThreadSafeMovingAverage<int, DeadlockWatchdogThread::HEARTBEAT_SAMPLES> DeadlockWatchdogThread::_movingAverage;

bool isDomainURL(QUrl url) {
    if (!url.isValid()) {
        return false;
    }
    if (url.scheme() == URL_SCHEME_HIFI) {
        return true;
    }
    if (url.scheme() != URL_SCHEME_FILE) {
        // TODO -- once Octree::readFromURL no-longer takes over the main event-loop, serverless-domain urls can
        // be loaded over http(s)
        // && url.scheme() != URL_SCHEME_HTTP &&
        // url.scheme() != URL_SCHEME_HTTPS
        return false;
    }
    if (url.path().endsWith(".json", Qt::CaseInsensitive) ||
        url.path().endsWith(".json.gz", Qt::CaseInsensitive)) {
        return true;
    }
    return false;
}

#ifdef Q_OS_WIN
class MyNativeEventFilter : public QAbstractNativeEventFilter {
public:
    static MyNativeEventFilter& getInstance() {
        static MyNativeEventFilter staticInstance;
        return staticInstance;
    }

    bool nativeEventFilter(const QByteArray &eventType, void* msg, long* result) Q_DECL_OVERRIDE {
        if (eventType == "windows_generic_MSG") {
            MSG* message = (MSG*)msg;

            if (message->message == UWM_IDENTIFY_INSTANCES) {
                *result = UWM_IDENTIFY_INSTANCES;
                return true;
            }

            if (message->message == UWM_SHOW_APPLICATION) {
                MainWindow* applicationWindow = qApp->getWindow();
                if (applicationWindow->isMinimized()) {
                    applicationWindow->showNormal();  // Restores to windowed or maximized state appropriately.
                }
                qApp->setActiveWindow(applicationWindow);  // Flashes the taskbar icon if not focus.
                return true;
            }

            if (message->message == WM_COPYDATA) {
                COPYDATASTRUCT* pcds = (COPYDATASTRUCT*)(message->lParam);
                QUrl url = QUrl((const char*)(pcds->lpData));
                if (isDomainURL(url)) {
                    DependencyManager::get<AddressManager>()->handleLookupString(url.toString());
                    return true;
                }
            }

            if (message->message == WM_DEVICECHANGE) {
                const float MIN_DELTA_SECONDS = 2.0f; // de-bounce signal
                static float lastTriggerTime = 0.0f;
                const float deltaSeconds = secTimestampNow() - lastTriggerTime;
                lastTriggerTime = secTimestampNow();
                if (deltaSeconds > MIN_DELTA_SECONDS) {
                    Midi::USBchanged();                // re-scan the MIDI bus
                }
            }
        }
        return false;
    }
};
#endif

class LambdaEvent : public QEvent {
    std::function<void()> _fun;
public:
    LambdaEvent(const std::function<void()> & fun) :
    QEvent(static_cast<QEvent::Type>(ApplicationEvent::Lambda)), _fun(fun) {
    }
    LambdaEvent(std::function<void()> && fun) :
    QEvent(static_cast<QEvent::Type>(ApplicationEvent::Lambda)), _fun(fun) {
    }
    void call() const { _fun(); }
};

void messageHandler(QtMsgType type, const QMessageLogContext& context, const QString& message) {
    QString logMessage = LogHandler::getInstance().printMessage((LogMsgType) type, context, message);

    if (!logMessage.isEmpty()) {
#ifdef Q_OS_ANDROID
        const char * local=logMessage.toStdString().c_str();
        switch (type) {
            case QtDebugMsg:
                __android_log_write(ANDROID_LOG_DEBUG,"Interface",local);
                break;
            case QtInfoMsg:
                __android_log_write(ANDROID_LOG_INFO,"Interface",local);
                break;
            case QtWarningMsg:
                __android_log_write(ANDROID_LOG_WARN,"Interface",local);
                break;
            case QtCriticalMsg:
                __android_log_write(ANDROID_LOG_ERROR,"Interface",local);
                break;
            case QtFatalMsg:
            default:
                __android_log_write(ANDROID_LOG_FATAL,"Interface",local);
                abort();
        }
#endif
        qApp->getLogger()->addMessage(qPrintable(logMessage));
    }
}


class ApplicationMeshProvider : public scriptable::ModelProviderFactory  {
public:
    virtual scriptable::ModelProviderPointer lookupModelProvider(const QUuid& uuid) override {
        bool success;
        if (auto nestable = DependencyManager::get<SpatialParentFinder>()->find(uuid, success).lock()) {
            auto type = nestable->getNestableType();
#ifdef SCRIPTABLE_MESH_DEBUG
            qCDebug(interfaceapp) << "ApplicationMeshProvider::lookupModelProvider" << uuid << SpatiallyNestable::nestableTypeToString(type);
#endif
            switch (type) {
            case NestableType::Entity:
                return getEntityModelProvider(static_cast<EntityItemID>(uuid));
            case NestableType::Overlay:
                return getOverlayModelProvider(static_cast<OverlayID>(uuid));
            case NestableType::Avatar:
                return getAvatarModelProvider(uuid);
            }
        }
        return nullptr;
    }

private:
    scriptable::ModelProviderPointer getEntityModelProvider(EntityItemID entityID) {
        scriptable::ModelProviderPointer provider;
        auto entityTreeRenderer = qApp->getEntities();
        auto entityTree = entityTreeRenderer->getTree();
        if (auto entity = entityTree->findEntityByID(entityID)) {
            if (auto renderer = entityTreeRenderer->renderableForEntityId(entityID)) {
                provider = std::dynamic_pointer_cast<scriptable::ModelProvider>(renderer);
                provider->modelProviderType = NestableType::Entity;
            } else {
                qCWarning(interfaceapp) << "no renderer for entity ID" << entityID.toString();
            }
        }
        return provider;
    }

    scriptable::ModelProviderPointer getOverlayModelProvider(OverlayID overlayID) {
        scriptable::ModelProviderPointer provider;
        auto &overlays = qApp->getOverlays();
        if (auto overlay = overlays.getOverlay(overlayID)) {
            if (auto base3d = std::dynamic_pointer_cast<Base3DOverlay>(overlay)) {
                provider = std::dynamic_pointer_cast<scriptable::ModelProvider>(base3d);
                provider->modelProviderType = NestableType::Overlay;
            } else {
                qCWarning(interfaceapp) << "no renderer for overlay ID" << overlayID.toString();
            }
        } else {
            qCWarning(interfaceapp) << "overlay not found" << overlayID.toString();
        }
        return provider;
    }

    scriptable::ModelProviderPointer getAvatarModelProvider(QUuid sessionUUID) {
        scriptable::ModelProviderPointer provider;
        auto avatarManager = DependencyManager::get<AvatarManager>();
        if (auto avatar = avatarManager->getAvatarBySessionID(sessionUUID)) {
            provider = std::dynamic_pointer_cast<scriptable::ModelProvider>(avatar);
            provider->modelProviderType = NestableType::Avatar;
        }
        return provider;
    }
};

static const QString STATE_IN_HMD = "InHMD";
static const QString STATE_CAMERA_FULL_SCREEN_MIRROR = "CameraFSM";
static const QString STATE_CAMERA_FIRST_PERSON = "CameraFirstPerson";
static const QString STATE_CAMERA_THIRD_PERSON = "CameraThirdPerson";
static const QString STATE_CAMERA_ENTITY = "CameraEntity";
static const QString STATE_CAMERA_INDEPENDENT = "CameraIndependent";
static const QString STATE_SNAP_TURN = "SnapTurn";
static const QString STATE_ADVANCED_MOVEMENT_CONTROLS = "AdvancedMovement";
static const QString STATE_GROUNDED = "Grounded";
static const QString STATE_NAV_FOCUSED = "NavigationFocused";

// Statically provided display and input plugins
extern DisplayPluginList getDisplayPlugins();
extern InputPluginList getInputPlugins();
extern void saveInputPluginSettings(const InputPluginList& plugins);

bool setupEssentials(int& argc, char** argv, bool runningMarkerExisted) {
    const char** constArgv = const_cast<const char**>(argv);

    // HRS: I could not figure out how to move these any earlier in startup, so when using this option, be sure to also supply
    // --allowMultipleInstances
    auto reportAndQuit = [&](const char* commandSwitch, std::function<void(FILE* fp)> report) {
        const char* reportfile = getCmdOption(argc, constArgv, commandSwitch);
        // Reports to the specified file, because stdout is set up to be captured for logging.
        if (reportfile) {
            FILE* fp = fopen(reportfile, "w");
            if (fp) {
                report(fp);
                fclose(fp);
                if (!runningMarkerExisted) { // don't leave ours around
                    RunningMarker runingMarker(RUNNING_MARKER_FILENAME);
                    runingMarker.deleteRunningMarkerFile(); // happens in deleter, but making the side-effect explicit.
                }
                _exit(0);
            }
        }
    };
    reportAndQuit("--protocolVersion", [&](FILE* fp) {
        auto version = protocolVersionsSignatureBase64();
        fputs(version.toLatin1().data(), fp);
    });
    reportAndQuit("--version", [&](FILE* fp) {
        fputs(BuildInfo::VERSION.toLatin1().data(), fp);
    });

    const char* portStr = getCmdOption(argc, constArgv, "--listenPort");
    const int listenPort = portStr ? atoi(portStr) : INVALID_PORT;

    static const auto SUPPRESS_SETTINGS_RESET = "--suppress-settings-reset";
    bool suppressPrompt = cmdOptionExists(argc, const_cast<const char**>(argv), SUPPRESS_SETTINGS_RESET);
    bool previousSessionCrashed = CrashHandler::checkForResetSettings(runningMarkerExisted, suppressPrompt);
    // get dir to use for cache
    static const auto CACHE_SWITCH = "--cache";
    QString cacheDir = getCmdOption(argc, const_cast<const char**>(argv), CACHE_SWITCH);
    if (!cacheDir.isEmpty()) {
        qApp->setProperty(hifi::properties::APP_LOCAL_DATA_PATH, cacheDir);
    }

    // FIXME fix the OSX installer to install the resources.rcc binary instead of resource files and remove
    // this conditional exclusion
#if !defined(Q_OS_OSX)
    {
#if defined(Q_OS_ANDROID)
        const QString resourcesBinaryFile = QStandardPaths::writableLocation(QStandardPaths::CacheLocation) + "/resources.rcc";
#else
        const QString resourcesBinaryFile = QCoreApplication::applicationDirPath() + "/resources.rcc";
#endif
        if (!QFile::exists(resourcesBinaryFile)) {
            throw std::runtime_error("Unable to find primary resources");
        }
        if (!QResource::registerResource(resourcesBinaryFile)) {
            throw std::runtime_error("Unable to load primary resources");
        }
    }
#endif

    // Tell the plugin manager about our statically linked plugins
    auto pluginManager = PluginManager::getInstance();
    pluginManager->setInputPluginProvider([] { return getInputPlugins(); });
    pluginManager->setDisplayPluginProvider([] { return getDisplayPlugins(); });
    pluginManager->setInputPluginSettingsPersister([](const InputPluginList& plugins) { saveInputPluginSettings(plugins); });
    if (auto steamClient = pluginManager->getSteamClientPlugin()) {
        steamClient->init();
    }

    PROFILE_SET_THREAD_NAME("Main Thread");

#if defined(Q_OS_WIN)
    // Select appropriate audio DLL
    QString audioDLLPath = QCoreApplication::applicationDirPath();
    if (IsWindows8OrGreater()) {
        audioDLLPath += "/audioWin8";
    } else {
        audioDLLPath += "/audioWin7";
    }
    QCoreApplication::addLibraryPath(audioDLLPath);
#endif

    DependencyManager::registerInheritance<LimitedNodeList, NodeList>();
    DependencyManager::registerInheritance<AvatarHashMap, AvatarManager>();
    DependencyManager::registerInheritance<EntityDynamicFactoryInterface, InterfaceDynamicFactory>();
    DependencyManager::registerInheritance<SpatialParentFinder, InterfaceParentFinder>();

    // Set dependencies
    DependencyManager::set<PickManager>();
    DependencyManager::set<PointerManager>();
    DependencyManager::set<LaserPointerScriptingInterface>();
    DependencyManager::set<RayPickScriptingInterface>();
    DependencyManager::set<PointerScriptingInterface>();
    DependencyManager::set<PickScriptingInterface>();
    DependencyManager::set<Cursor::Manager>();
    DependencyManager::set<VirtualPad::Manager>();
    DependencyManager::set<DesktopPreviewProvider>();
    DependencyManager::set<AccountManager>(std::bind(&Application::getUserAgent, qApp));
    DependencyManager::set<StatTracker>();
    DependencyManager::set<ScriptEngines>(ScriptEngine::CLIENT_SCRIPT);
    DependencyManager::set<ScriptInitializerMixin, NativeScriptInitializers>();
    DependencyManager::set<Preferences>();
    DependencyManager::set<recording::Deck>();
    DependencyManager::set<recording::Recorder>();
    DependencyManager::set<AddressManager>();
    DependencyManager::set<NodeList>(NodeType::Agent, listenPort);
    DependencyManager::set<recording::ClipCache>();
    DependencyManager::set<GeometryCache>();
    DependencyManager::set<ModelCache>();
    DependencyManager::set<ScriptCache>();
    DependencyManager::set<SoundCache>();
    DependencyManager::set<DdeFaceTracker>();
    DependencyManager::set<EyeTracker>();
    DependencyManager::set<AudioClient>();
    DependencyManager::set<AudioScope>();
    DependencyManager::set<DeferredLightingEffect>();
    DependencyManager::set<TextureCache>();
    DependencyManager::set<FramebufferCache>();
    DependencyManager::set<AnimationCache>();
    DependencyManager::set<ModelBlender>();
    DependencyManager::set<UsersScriptingInterface>();
    DependencyManager::set<AvatarManager>();
    DependencyManager::set<LODManager>();
    DependencyManager::set<StandAloneJSConsole>();
    DependencyManager::set<DialogsManager>();
    DependencyManager::set<BandwidthRecorder>();
    DependencyManager::set<ResourceCacheSharedItems>();
    DependencyManager::set<DesktopScriptingInterface>();
    DependencyManager::set<EntityScriptingInterface>(true);
    DependencyManager::set<GraphicsScriptingInterface>();
    DependencyManager::registerInheritance<scriptable::ModelProviderFactory, ApplicationMeshProvider>();
    DependencyManager::set<ApplicationMeshProvider>();
    DependencyManager::set<RecordingScriptingInterface>();
    DependencyManager::set<WindowScriptingInterface>();
    DependencyManager::set<HMDScriptingInterface>();
    DependencyManager::set<ResourceScriptingInterface>();
    DependencyManager::set<TabletScriptingInterface>();
    DependencyManager::set<InputConfiguration>();
    DependencyManager::set<ToolbarScriptingInterface>();
    DependencyManager::set<UserActivityLoggerScriptingInterface>();
    DependencyManager::set<AssetMappingsScriptingInterface>();
    DependencyManager::set<DomainConnectionModel>();

#if defined(Q_OS_MAC) || defined(Q_OS_WIN)
    DependencyManager::set<SpeechRecognizer>();
#endif
    DependencyManager::set<DiscoverabilityManager>();
    DependencyManager::set<SceneScriptingInterface>();
    DependencyManager::set<OffscreenUi>();
    DependencyManager::set<AutoUpdater>();
    DependencyManager::set<Midi>();
    DependencyManager::set<PathUtils>();
    DependencyManager::set<InterfaceDynamicFactory>();
    DependencyManager::set<AudioInjectorManager>();
    DependencyManager::set<MessagesClient>();
    controller::StateController::setStateVariables({ { STATE_IN_HMD, STATE_CAMERA_FULL_SCREEN_MIRROR,
                    STATE_CAMERA_FIRST_PERSON, STATE_CAMERA_THIRD_PERSON, STATE_CAMERA_ENTITY, STATE_CAMERA_INDEPENDENT,
                    STATE_SNAP_TURN, STATE_ADVANCED_MOVEMENT_CONTROLS, STATE_GROUNDED, STATE_NAV_FOCUSED } });
    DependencyManager::set<UserInputMapper>();
    DependencyManager::set<controller::ScriptingInterface, ControllerScriptingInterface>();
    DependencyManager::set<InterfaceParentFinder>();
    DependencyManager::set<EntityTreeRenderer>(true, qApp, qApp);
    DependencyManager::set<CompositorHelper>();
    DependencyManager::set<OffscreenQmlSurfaceCache>();
    DependencyManager::set<EntityScriptClient>();
    DependencyManager::set<EntityScriptServerLogClient>();
    DependencyManager::set<LimitlessVoiceRecognitionScriptingInterface>();
    DependencyManager::set<GooglePolyScriptingInterface>();
    DependencyManager::set<OctreeStatsProvider>(nullptr, qApp->getOcteeSceneStats());
    DependencyManager::set<AvatarBookmarks>();
    DependencyManager::set<LocationBookmarks>();
    DependencyManager::set<Snapshot>();
    DependencyManager::set<CloseEventSender>();
    DependencyManager::set<ResourceManager>();
    DependencyManager::set<SelectionScriptingInterface>();
    DependencyManager::set<Ledger>();
    DependencyManager::set<Wallet>();
    DependencyManager::set<WalletScriptingInterface>();

    DependencyManager::set<FadeEffect>();

    return previousSessionCrashed;
}

// FIXME move to header, or better yet, design some kind of UI manager
// to take care of highlighting keyboard focused items, rather than
// continuing to overburden Application.cpp
std::shared_ptr<Cube3DOverlay> _keyboardFocusHighlight{ nullptr };
OverlayID _keyboardFocusHighlightID{ UNKNOWN_OVERLAY_ID };


OffscreenGLCanvas* _qmlShareContext { nullptr };

// FIXME hack access to the internal share context for the Chromium helper
// Normally we'd want to use QWebEngine::initialize(), but we can't because
// our primary context is a QGLWidget, which can't easily be initialized to share
// from a QOpenGLContext.
//
// So instead we create a new offscreen context to share with the QGLWidget,
// and manually set THAT to be the shared context for the Chromium helper
#if !defined(DISABLE_QML)
OffscreenGLCanvas* _chromiumShareContext { nullptr };
Q_GUI_EXPORT void qt_gl_set_global_share_context(QOpenGLContext *context);
#endif

Setting::Handle<int> sessionRunTime{ "sessionRunTime", 0 };

const float DEFAULT_HMD_TABLET_SCALE_PERCENT = 70.0f;
const float DEFAULT_DESKTOP_TABLET_SCALE_PERCENT = 75.0f;
const bool DEFAULT_DESKTOP_TABLET_BECOMES_TOOLBAR = true;
const bool DEFAULT_HMD_TABLET_BECOMES_TOOLBAR = false;
const bool DEFAULT_PREFER_STYLUS_OVER_LASER = false;
const bool DEFAULT_PREFER_AVATAR_FINGER_OVER_STYLUS = false;
const QString DEFAULT_CURSOR_NAME = "DEFAULT";

Application::Application(int& argc, char** argv, QElapsedTimer& startupTimer, bool runningMarkerExisted) :
    QApplication(argc, argv),
    _window(new MainWindow(desktop())),
    _sessionRunTimer(startupTimer),
    _previousSessionCrashed(setupEssentials(argc, argv, runningMarkerExisted)),
    _undoStackScriptingInterface(&_undoStack),
    _entitySimulation(new PhysicalEntitySimulation()),
    _physicsEngine(new PhysicsEngine(Vectors::ZERO)),
    _entityClipboard(new EntityTree()),
    _lastQueriedTime(usecTimestampNow()),
    _previousScriptLocation("LastScriptLocation", DESKTOP_LOCATION),
    _fieldOfView("fieldOfView", DEFAULT_FIELD_OF_VIEW_DEGREES),
    _hmdTabletScale("hmdTabletScale", DEFAULT_HMD_TABLET_SCALE_PERCENT),
    _desktopTabletScale("desktopTabletScale", DEFAULT_DESKTOP_TABLET_SCALE_PERCENT),
    _desktopTabletBecomesToolbarSetting("desktopTabletBecomesToolbar", DEFAULT_DESKTOP_TABLET_BECOMES_TOOLBAR),
    _hmdTabletBecomesToolbarSetting("hmdTabletBecomesToolbar", DEFAULT_HMD_TABLET_BECOMES_TOOLBAR),
    _preferStylusOverLaserSetting("preferStylusOverLaser", DEFAULT_PREFER_STYLUS_OVER_LASER),
    _preferAvatarFingerOverStylusSetting("preferAvatarFingerOverStylus", DEFAULT_PREFER_AVATAR_FINGER_OVER_STYLUS),
    _constrainToolbarPosition("toolbar/constrainToolbarToCenterX", true),
    _preferredCursor("preferredCursor", DEFAULT_CURSOR_NAME),
    _scaleMirror(1.0f),
    _mirrorYawOffset(0.0f),
    _raiseMirror(0.0f),
    _enableProcessOctreeThread(true),
    _lastNackTime(usecTimestampNow()),
    _lastSendDownstreamAudioStats(usecTimestampNow()),
    _aboutToQuit(false),
    _notifiedPacketVersionMismatchThisDomain(false),
    _maxOctreePPS(maxOctreePacketsPerSecond.get()),
    _lastFaceTrackerUpdate(0),
    _snapshotSound(nullptr),
    _sampleSound(nullptr)

{

    auto steamClient = PluginManager::getInstance()->getSteamClientPlugin();
    setProperty(hifi::properties::STEAM, (steamClient && steamClient->isRunning()));
    setProperty(hifi::properties::CRASHED, _previousSessionCrashed);
    {
        const QString TEST_SCRIPT = "--testScript";
        const QStringList args = arguments();
        for (int i = 0; i < args.size() - 1; ++i) {
            if (args.at(i) == TEST_SCRIPT) {
                QString testScriptPath = args.at(i + 1);
                if (QFileInfo(testScriptPath).exists()) {
                    setProperty(hifi::properties::TEST, QUrl::fromLocalFile(testScriptPath));
                }
            }
        }
    }

    // make sure the debug draw singleton is initialized on the main thread.
    DebugDraw::getInstance().removeMarker("");

    PluginContainer* pluginContainer = dynamic_cast<PluginContainer*>(this); // set the container for any plugins that care
    PluginManager::getInstance()->setContainer(pluginContainer);

    QThreadPool::globalInstance()->setMaxThreadCount(MIN_PROCESSING_THREAD_POOL_SIZE);
    thread()->setPriority(QThread::HighPriority);
    thread()->setObjectName("Main Thread");

    setInstance(this);

    auto controllerScriptingInterface = DependencyManager::get<controller::ScriptingInterface>().data();
    _controllerScriptingInterface = dynamic_cast<ControllerScriptingInterface*>(controllerScriptingInterface);

    _entityClipboard->createRootElement();

#ifdef Q_OS_WIN
    installNativeEventFilter(&MyNativeEventFilter::getInstance());
#endif

    _logger = new FileLogger(this);
    qInstallMessageHandler(messageHandler);

    QFontDatabase::addApplicationFont(PathUtils::resourcesPath() + "styles/Inconsolata.otf");
    QFontDatabase::addApplicationFont(PathUtils::resourcesPath() + "fonts/fontawesome-webfont.ttf");
    QFontDatabase::addApplicationFont(PathUtils::resourcesPath() + "fonts/hifi-glyphs.ttf");
    QFontDatabase::addApplicationFont(PathUtils::resourcesPath() + "fonts/AnonymousPro-Regular.ttf");
    QFontDatabase::addApplicationFont(PathUtils::resourcesPath() + "fonts/FiraSans-Regular.ttf");
    QFontDatabase::addApplicationFont(PathUtils::resourcesPath() + "fonts/FiraSans-SemiBold.ttf");
    QFontDatabase::addApplicationFont(PathUtils::resourcesPath() + "fonts/Raleway-Light.ttf");
    QFontDatabase::addApplicationFont(PathUtils::resourcesPath() + "fonts/Raleway-Regular.ttf");
    QFontDatabase::addApplicationFont(PathUtils::resourcesPath() + "fonts/Raleway-Bold.ttf");
    QFontDatabase::addApplicationFont(PathUtils::resourcesPath() + "fonts/Raleway-SemiBold.ttf");
    _window->setWindowTitle("High Fidelity Interface");

    Model::setAbstractViewStateInterface(this); // The model class will sometimes need to know view state details from us

    auto nodeList = DependencyManager::get<NodeList>();
    nodeList->startThread();

    const char** constArgv = const_cast<const char**>(argv);
    if (cmdOptionExists(argc, constArgv, "--disableWatchdog")) {
        DISABLE_WATCHDOG = true;
    }
    // Set up a watchdog thread to intentionally crash the application on deadlocks
    if (!DISABLE_WATCHDOG) {
        (new DeadlockWatchdogThread())->start();
    }

    // Set File Logger Session UUID
    auto avatarManager = DependencyManager::get<AvatarManager>();
    auto myAvatar = avatarManager ? avatarManager->getMyAvatar() : nullptr;
    auto accountManager = DependencyManager::get<AccountManager>();

    _logger->setSessionID(accountManager->getSessionID());

    setCrashAnnotation("metaverse_session_id", accountManager->getSessionID().toString().toStdString());

    if (steamClient) {
        qCDebug(interfaceapp) << "[VERSION] SteamVR buildID:" << steamClient->getSteamVRBuildID();
    }
    qCDebug(interfaceapp) << "[VERSION] Build sequence:" << qPrintable(applicationVersion());
    qCDebug(interfaceapp) << "[VERSION] MODIFIED_ORGANIZATION:" << BuildInfo::MODIFIED_ORGANIZATION;
    qCDebug(interfaceapp) << "[VERSION] VERSION:" << BuildInfo::VERSION;
    qCDebug(interfaceapp) << "[VERSION] BUILD_BRANCH:" << BuildInfo::BUILD_BRANCH;
    qCDebug(interfaceapp) << "[VERSION] BUILD_GLOBAL_SERVICES:" << BuildInfo::BUILD_GLOBAL_SERVICES;
#if USE_STABLE_GLOBAL_SERVICES
    qCDebug(interfaceapp) << "[VERSION] We will use STABLE global services.";
#else
    qCDebug(interfaceapp) << "[VERSION] We will use DEVELOPMENT global services.";
#endif

    // set the OCULUS_STORE property so the oculus plugin can know if we ran from the Oculus Store
    static const QString OCULUS_STORE_ARG = "--oculus-store";
    setProperty(hifi::properties::OCULUS_STORE, arguments().indexOf(OCULUS_STORE_ARG) != -1);

    updateHeartbeat();

    // setup a timer for domain-server check ins
    QTimer* domainCheckInTimer = new QTimer(this);
    connect(domainCheckInTimer, &QTimer::timeout, [this, nodeList] {
        if (!isServerlessMode()) {
            nodeList->sendDomainServerCheckIn();
        }
    });
    domainCheckInTimer->start(DOMAIN_SERVER_CHECK_IN_MSECS);
    connect(this, &QCoreApplication::aboutToQuit, [domainCheckInTimer] {
        domainCheckInTimer->stop();
        domainCheckInTimer->deleteLater();
    });


    auto audioIO = DependencyManager::get<AudioClient>();
    audioIO->setPositionGetter([]{
        auto avatarManager = DependencyManager::get<AvatarManager>();
        auto myAvatar = avatarManager ? avatarManager->getMyAvatar() : nullptr;

        return myAvatar ? myAvatar->getPositionForAudio() : Vectors::ZERO;
    });
    audioIO->setOrientationGetter([]{
        auto avatarManager = DependencyManager::get<AvatarManager>();
        auto myAvatar = avatarManager ? avatarManager->getMyAvatar() : nullptr;

        return myAvatar ? myAvatar->getOrientationForAudio() : Quaternions::IDENTITY;
    });

    recording::Frame::registerFrameHandler(AudioConstants::getAudioFrameName(), [=](recording::Frame::ConstPointer frame) {
        audioIO->handleRecordedAudioInput(frame->data);
    });

    connect(audioIO.data(), &AudioClient::inputReceived, [](const QByteArray& audio){
        static auto recorder = DependencyManager::get<recording::Recorder>();
        if (recorder->isRecording()) {
            static const recording::FrameType AUDIO_FRAME_TYPE = recording::Frame::registerFrameType(AudioConstants::getAudioFrameName());
            recorder->recordFrame(AUDIO_FRAME_TYPE, audio);
        }
    });
    audioIO->startThread();

    auto audioScriptingInterface = DependencyManager::set<AudioScriptingInterface, scripting::Audio>();
    connect(audioIO.data(), &AudioClient::mutedByMixer, audioScriptingInterface.data(), &AudioScriptingInterface::mutedByMixer);
    connect(audioIO.data(), &AudioClient::receivedFirstPacket, audioScriptingInterface.data(), &AudioScriptingInterface::receivedFirstPacket);
    connect(audioIO.data(), &AudioClient::disconnected, audioScriptingInterface.data(), &AudioScriptingInterface::disconnected);
    connect(audioIO.data(), &AudioClient::muteEnvironmentRequested, [](glm::vec3 position, float radius) {
        auto audioClient = DependencyManager::get<AudioClient>();
        auto audioScriptingInterface = DependencyManager::get<AudioScriptingInterface>();
        auto myAvatarPosition = DependencyManager::get<AvatarManager>()->getMyAvatar()->getWorldPosition();
        float distance = glm::distance(myAvatarPosition, position);
        bool shouldMute = !audioClient->isMuted() && (distance < radius);

        if (shouldMute) {
            audioClient->toggleMute();
            audioScriptingInterface->environmentMuted();
        }
    });
    connect(this, &Application::activeDisplayPluginChanged,
        reinterpret_cast<scripting::Audio*>(audioScriptingInterface.data()), &scripting::Audio::onContextChanged);

    // Make sure we don't time out during slow operations at startup
    updateHeartbeat();

    // Setup MessagesClient
    DependencyManager::get<MessagesClient>()->startThread();

    const DomainHandler& domainHandler = nodeList->getDomainHandler();

    connect(&domainHandler, SIGNAL(domainURLChanged(QUrl)), SLOT(domainURLChanged(QUrl)));
    connect(&domainHandler, SIGNAL(resetting()), SLOT(resettingDomain()));
    connect(&domainHandler, SIGNAL(connectedToDomain(QUrl)), SLOT(updateWindowTitle()));
    connect(&domainHandler, SIGNAL(disconnectedFromDomain()), SLOT(updateWindowTitle()));
    connect(&domainHandler, &DomainHandler::disconnectedFromDomain, this, &Application::clearDomainAvatars);
    connect(&domainHandler, &DomainHandler::disconnectedFromDomain, this, [this]() {
        getOverlays().deleteOverlay(getTabletScreenID());
        getOverlays().deleteOverlay(getTabletHomeButtonID());
        getOverlays().deleteOverlay(getTabletFrameID());
    });
    connect(&domainHandler, &DomainHandler::domainConnectionRefused, this, &Application::domainConnectionRefused);

    // We could clear ATP assets only when changing domains, but it's possible that the domain you are connected
    // to has gone down and switched to a new content set, so when you reconnect the cached ATP assets will no longer be valid.
    connect(&domainHandler, &DomainHandler::disconnectedFromDomain, DependencyManager::get<ScriptCache>().data(), &ScriptCache::clearATPScriptsFromCache);

    // update our location every 5 seconds in the metaverse server, assuming that we are authenticated with one
    const qint64 DATA_SERVER_LOCATION_CHANGE_UPDATE_MSECS = 5 * MSECS_PER_SECOND;

    auto discoverabilityManager = DependencyManager::get<DiscoverabilityManager>();
    connect(&locationUpdateTimer, &QTimer::timeout, discoverabilityManager.data(), &DiscoverabilityManager::updateLocation);
    connect(&locationUpdateTimer, &QTimer::timeout,
        DependencyManager::get<AddressManager>().data(), &AddressManager::storeCurrentAddress);
    locationUpdateTimer.start(DATA_SERVER_LOCATION_CHANGE_UPDATE_MSECS);

    // if we get a domain change, immediately attempt update location in metaverse server
    connect(&nodeList->getDomainHandler(), &DomainHandler::connectedToDomain,
        discoverabilityManager.data(), &DiscoverabilityManager::updateLocation);

    // send a location update immediately
    discoverabilityManager->updateLocation();

    connect(nodeList.data(), &NodeList::nodeAdded, this, &Application::nodeAdded);
    connect(nodeList.data(), &NodeList::nodeKilled, this, &Application::nodeKilled);
    connect(nodeList.data(), &NodeList::nodeActivated, this, &Application::nodeActivated);
    connect(nodeList.data(), &NodeList::uuidChanged, myAvatar.get(), &MyAvatar::setSessionUUID);
    connect(nodeList.data(), &NodeList::uuidChanged, this, &Application::setSessionUUID);
    connect(nodeList.data(), &NodeList::packetVersionMismatch, this, &Application::notifyPacketVersionMismatch);

    // you might think we could just do this in NodeList but we only want this connection for Interface
    connect(&nodeList->getDomainHandler(), SIGNAL(limitOfSilentDomainCheckInsReached()),
            nodeList.data(), SLOT(reset()));

    auto dialogsManager = DependencyManager::get<DialogsManager>();
    connect(accountManager.data(), &AccountManager::authRequired, dialogsManager.data(), &DialogsManager::showLoginDialog);
    connect(accountManager.data(), &AccountManager::usernameChanged, this, &Application::updateWindowTitle);

    // set the account manager's root URL and trigger a login request if we don't have the access token
    accountManager->setIsAgent(true);
    accountManager->setAuthURL(NetworkingConstants::METAVERSE_SERVER_URL());

    auto addressManager = DependencyManager::get<AddressManager>();

    // use our MyAvatar position and quat for address manager path
    addressManager->setPositionGetter([this]{ return getMyAvatar()->getWorldPosition(); });
    addressManager->setOrientationGetter([this]{ return getMyAvatar()->getWorldOrientation(); });

    connect(addressManager.data(), &AddressManager::hostChanged, this, &Application::updateWindowTitle);
    connect(this, &QCoreApplication::aboutToQuit, addressManager.data(), &AddressManager::storeCurrentAddress);

    connect(this, &Application::activeDisplayPluginChanged, this, &Application::updateThreadPoolCount);
    connect(this, &Application::activeDisplayPluginChanged, this, [](){
        qApp->setProperty(hifi::properties::HMD, qApp->isHMDMode());
    });
    connect(this, &Application::activeDisplayPluginChanged, this, &Application::updateSystemTabletMode);

    // Save avatar location immediately after a teleport.
    connect(myAvatar.get(), &MyAvatar::positionGoneTo,
        DependencyManager::get<AddressManager>().data(), &AddressManager::storeCurrentAddress);

    // Inititalize sample before registering
    _sampleSound = DependencyManager::get<SoundCache>()->getSound(PathUtils::resourcesUrl("sounds/sample.wav"));

    auto scriptEngines = DependencyManager::get<ScriptEngines>().data();
    scriptEngines->registerScriptInitializer([this](ScriptEnginePointer engine){
        registerScriptEngineWithApplicationServices(engine);
    });

    connect(scriptEngines, &ScriptEngines::scriptCountChanged, scriptEngines, [this] {
        auto scriptEngines = DependencyManager::get<ScriptEngines>();
        if (scriptEngines->getRunningScripts().isEmpty()) {
            getMyAvatar()->clearScriptableSettings();
        }
    }, Qt::QueuedConnection);

    connect(scriptEngines, &ScriptEngines::scriptsReloading, scriptEngines, [this] {
        getEntities()->reloadEntityScripts();
    }, Qt::QueuedConnection);

    connect(scriptEngines, &ScriptEngines::scriptLoadError,
        scriptEngines, [](const QString& filename, const QString& error){
        OffscreenUi::asyncWarning(nullptr, "Error Loading Script", filename + " failed to load.");
    }, Qt::QueuedConnection);

#ifdef _WIN32
    WSADATA WsaData;
    int wsaresult = WSAStartup(MAKEWORD(2, 2), &WsaData);
#endif

    // tell the NodeList instance who to tell the domain server we care about
    nodeList->addSetOfNodeTypesToNodeInterestSet(NodeSet() << NodeType::AudioMixer << NodeType::AvatarMixer
        << NodeType::EntityServer << NodeType::AssetServer << NodeType::MessagesMixer << NodeType::EntityScriptServer);

    // connect to the packet sent signal of the _entityEditSender
    connect(&_entityEditSender, &EntityEditPacketSender::packetSent, this, &Application::packetSent);
    connect(&_entityEditSender, &EntityEditPacketSender::addingEntityWithCertificate, this, &Application::addingEntityWithCertificate);

    QString concurrentDownloadsStr = getCmdOption(argc, constArgv, "--concurrent-downloads");
    bool success;
    int concurrentDownloads = concurrentDownloadsStr.toInt(&success);
    if (!success) {
        concurrentDownloads = MAX_CONCURRENT_RESOURCE_DOWNLOADS;
    }
    ResourceCache::setRequestLimit(concurrentDownloads);

    // perhaps override the avatar url.  Since we will test later for validity
    // we don't need to do so here.
    QString avatarURL = getCmdOption(argc, constArgv, "--avatarURL");
    _avatarOverrideUrl = QUrl::fromUserInput(avatarURL);

    // If someone specifies both --avatarURL and --replaceAvatarURL,
    // the replaceAvatarURL wins.  So only set the _overrideUrl if this
    // does have a non-empty string.
    QString replaceURL = getCmdOption(argc, constArgv, "--replaceAvatarURL");
    if (!replaceURL.isEmpty()) {
        _avatarOverrideUrl = QUrl::fromUserInput(replaceURL);
        _saveAvatarOverrideUrl = true;
    }

    _glWidget = new GLCanvas();
    getApplicationCompositor().setRenderingWidget(_glWidget);
    _window->setCentralWidget(_glWidget);

    _window->restoreGeometry();
    _window->setVisible(true);

    _glWidget->setFocusPolicy(Qt::StrongFocus);
    _glWidget->setFocus();

    if (cmdOptionExists(argc, constArgv, "--system-cursor")) {
        _preferredCursor.set(Cursor::Manager::getIconName(Cursor::Icon::SYSTEM));
    }
    showCursor(Cursor::Manager::lookupIcon(_preferredCursor.get()));

    // enable mouse tracking; otherwise, we only get drag events
    _glWidget->setMouseTracking(true);
    // Make sure the window is set to the correct size by processing the pending events
    QCoreApplication::processEvents();
    _glWidget->createContext();
    _glWidget->makeCurrent();

    initializeGL();
    // Make sure we don't time out during slow operations at startup
    updateHeartbeat();

    // sessionRunTime will be reset soon by loadSettings. Grab it now to get previous session value.
    // The value will be 0 if the user blew away settings this session, which is both a feature and a bug.
    static const QString TESTER = "HIFI_TESTER";
    auto gpuIdent = GPUIdent::getInstance();
    auto glContextData = getGLContextData();
    QJsonObject properties = {
        { "version", applicationVersion() },
        { "tester", QProcessEnvironment::systemEnvironment().contains(TESTER) },
        { "previousSessionCrashed", _previousSessionCrashed },
        { "previousSessionRuntime", sessionRunTime.get() },
        { "cpu_architecture", QSysInfo::currentCpuArchitecture() },
        { "kernel_type", QSysInfo::kernelType() },
        { "kernel_version", QSysInfo::kernelVersion() },
        { "os_type", QSysInfo::productType() },
        { "os_version", QSysInfo::productVersion() },
        { "gpu_name", gpuIdent->getName() },
        { "gpu_driver", gpuIdent->getDriver() },
        { "gpu_memory", static_cast<qint64>(gpuIdent->getMemory()) },
        { "gl_version_int", glVersionToInteger(glContextData.value("version").toString()) },
        { "gl_version", glContextData["version"] },
        { "gl_vender", glContextData["vendor"] },
        { "gl_sl_version", glContextData["sl_version"] },
        { "gl_renderer", glContextData["renderer"] },
        { "ideal_thread_count", QThread::idealThreadCount() }
    };
    auto macVersion = QSysInfo::macVersion();
    if (macVersion != QSysInfo::MV_None) {
        properties["os_osx_version"] = QSysInfo::macVersion();
    }
    auto windowsVersion = QSysInfo::windowsVersion();
    if (windowsVersion != QSysInfo::WV_None) {
        properties["os_win_version"] = QSysInfo::windowsVersion();
    }

    ProcessorInfo procInfo;
    if (getProcessorInfo(procInfo)) {
        properties["processor_core_count"] = procInfo.numProcessorCores;
        properties["logical_processor_count"] = procInfo.numLogicalProcessors;
        properties["processor_l1_cache_count"] = procInfo.numProcessorCachesL1;
        properties["processor_l2_cache_count"] = procInfo.numProcessorCachesL2;
        properties["processor_l3_cache_count"] = procInfo.numProcessorCachesL3;
    }

    // add firstRun flag from settings to launch event
    Setting::Handle<bool> firstRun { Settings::firstRun, true };

    // once the settings have been loaded, check if we need to flip the default for UserActivityLogger
    auto& userActivityLogger = UserActivityLogger::getInstance();
    if (!userActivityLogger.isDisabledSettingSet()) {
        // the user activity logger is opt-out for Interface
        // but it's defaulted to disabled for other targets
        // so we need to enable it here if it has never been disabled by the user
        userActivityLogger.disable(false);
    }

    if (userActivityLogger.isEnabled()) {
        // sessionRunTime will be reset soon by loadSettings. Grab it now to get previous session value.
        // The value will be 0 if the user blew away settings this session, which is both a feature and a bug.
        static const QString TESTER = "HIFI_TESTER";
        auto gpuIdent = GPUIdent::getInstance();
        auto glContextData = getGLContextData();
        QJsonObject properties = {
            { "version", applicationVersion() },
            { "tester", QProcessEnvironment::systemEnvironment().contains(TESTER) },
            { "previousSessionCrashed", _previousSessionCrashed },
            { "previousSessionRuntime", sessionRunTime.get() },
            { "cpu_architecture", QSysInfo::currentCpuArchitecture() },
            { "kernel_type", QSysInfo::kernelType() },
            { "kernel_version", QSysInfo::kernelVersion() },
            { "os_type", QSysInfo::productType() },
            { "os_version", QSysInfo::productVersion() },
            { "gpu_name", gpuIdent->getName() },
            { "gpu_driver", gpuIdent->getDriver() },
            { "gpu_memory", static_cast<qint64>(gpuIdent->getMemory()) },
            { "gl_version_int", glVersionToInteger(glContextData.value("version").toString()) },
            { "gl_version", glContextData["version"] },
            { "gl_vender", glContextData["vendor"] },
            { "gl_sl_version", glContextData["sl_version"] },
            { "gl_renderer", glContextData["renderer"] },
            { "ideal_thread_count", QThread::idealThreadCount() }
        };
        auto macVersion = QSysInfo::macVersion();
        if (macVersion != QSysInfo::MV_None) {
            properties["os_osx_version"] = QSysInfo::macVersion();
        }
        auto windowsVersion = QSysInfo::windowsVersion();
        if (windowsVersion != QSysInfo::WV_None) {
            properties["os_win_version"] = QSysInfo::windowsVersion();
        }

        ProcessorInfo procInfo;
        if (getProcessorInfo(procInfo)) {
            properties["processor_core_count"] = procInfo.numProcessorCores;
            properties["logical_processor_count"] = procInfo.numLogicalProcessors;
            properties["processor_l1_cache_count"] = procInfo.numProcessorCachesL1;
            properties["processor_l2_cache_count"] = procInfo.numProcessorCachesL2;
            properties["processor_l3_cache_count"] = procInfo.numProcessorCachesL3;
        }

        properties["first_run"] = firstRun.get();

        // add the user's machine ID to the launch event
        properties["machine_fingerprint"] = uuidStringWithoutCurlyBraces(FingerprintUtils::getMachineFingerprint());

        userActivityLogger.logAction("launch", properties);
    }

    _entityEditSender.setMyAvatar(myAvatar.get());

    // The entity octree will have to know about MyAvatar for the parentJointName import
    getEntities()->getTree()->setMyAvatar(myAvatar);
    _entityClipboard->setMyAvatar(myAvatar);

    // For now we're going to set the PPS for outbound packets to be super high, this is
    // probably not the right long term solution. But for now, we're going to do this to
    // allow you to move an entity around in your hand
    _entityEditSender.setPacketsPerSecond(3000); // super high!!

    // Overlays need to exist before we set the ContextOverlayInterface dependency
    _overlays.init(); // do this before scripts load
    DependencyManager::set<ContextOverlayInterface>();

    // Make sure we don't time out during slow operations at startup
    updateHeartbeat();

    connect(this, SIGNAL(aboutToQuit()), this, SLOT(onAboutToQuit()));

    // hook up bandwidth estimator
    QSharedPointer<BandwidthRecorder> bandwidthRecorder = DependencyManager::get<BandwidthRecorder>();
    connect(nodeList.data(), &LimitedNodeList::dataSent,
        bandwidthRecorder.data(), &BandwidthRecorder::updateOutboundData);
    connect(nodeList.data(), &LimitedNodeList::dataReceived,
        bandwidthRecorder.data(), &BandwidthRecorder::updateInboundData);

    // FIXME -- I'm a little concerned about this.
    connect(myAvatar->getSkeletonModel().get(), &SkeletonModel::skeletonLoaded,
        this, &Application::checkSkeleton, Qt::QueuedConnection);

    // Setup the userInputMapper with the actions
    auto userInputMapper = DependencyManager::get<UserInputMapper>();
    connect(userInputMapper.data(), &UserInputMapper::actionEvent, [this](int action, float state) {
        using namespace controller;
        auto offscreenUi = DependencyManager::get<OffscreenUi>();
        auto tabletScriptingInterface = DependencyManager::get<TabletScriptingInterface>();
        {
            auto actionEnum = static_cast<Action>(action);
            int key = Qt::Key_unknown;
            static int lastKey = Qt::Key_unknown;
            bool navAxis = false;
            switch (actionEnum) {
                case Action::UI_NAV_VERTICAL:
                    navAxis = true;
                    if (state > 0.0f) {
                        key = Qt::Key_Up;
                    } else if (state < 0.0f) {
                        key = Qt::Key_Down;
                    }
                    break;

                case Action::UI_NAV_LATERAL:
                    navAxis = true;
                    if (state > 0.0f) {
                        key = Qt::Key_Right;
                    } else if (state < 0.0f) {
                        key = Qt::Key_Left;
                    }
                    break;

                case Action::UI_NAV_GROUP:
                    navAxis = true;
                    if (state > 0.0f) {
                        key = Qt::Key_Tab;
                    } else if (state < 0.0f) {
                        key = Qt::Key_Backtab;
                    }
                    break;

                case Action::UI_NAV_BACK:
                    key = Qt::Key_Escape;
                    break;

                case Action::UI_NAV_SELECT:
                    key = Qt::Key_Return;
                    break;
                default:
                    break;
            }

            auto window = tabletScriptingInterface->getTabletWindow();
            if (navAxis && window) {
                if (lastKey != Qt::Key_unknown) {
                    QKeyEvent event(QEvent::KeyRelease, lastKey, Qt::NoModifier);
                    sendEvent(window, &event);
                    lastKey = Qt::Key_unknown;
                }

                if (key != Qt::Key_unknown) {
                    QKeyEvent event(QEvent::KeyPress, key, Qt::NoModifier);
                    sendEvent(window, &event);
                    tabletScriptingInterface->processEvent(&event);
                    lastKey = key;
                }
            } else if (key != Qt::Key_unknown && window) {
                if (state) {
                    QKeyEvent event(QEvent::KeyPress, key, Qt::NoModifier);
                    sendEvent(window, &event);
                    tabletScriptingInterface->processEvent(&event);
                } else {
                    QKeyEvent event(QEvent::KeyRelease, key, Qt::NoModifier);
                    sendEvent(window, &event);
                }
                return;
            }
        }

        if (action == controller::toInt(controller::Action::RETICLE_CLICK)) {
            auto reticlePos = getApplicationCompositor().getReticlePosition();
            QPoint localPos(reticlePos.x, reticlePos.y); // both hmd and desktop already handle this in our coordinates.
            if (state) {
                QMouseEvent mousePress(QEvent::MouseButtonPress, localPos, Qt::LeftButton, Qt::LeftButton, Qt::NoModifier);
                sendEvent(_glWidget, &mousePress);
                _reticleClickPressed = true;
            } else {
                QMouseEvent mouseRelease(QEvent::MouseButtonRelease, localPos, Qt::LeftButton, Qt::NoButton, Qt::NoModifier);
                sendEvent(_glWidget, &mouseRelease);
                _reticleClickPressed = false;
            }
            return; // nothing else to do
        }

        if (state) {
            if (action == controller::toInt(controller::Action::TOGGLE_MUTE)) {
                DependencyManager::get<AudioClient>()->toggleMute();
            } else if (action == controller::toInt(controller::Action::CYCLE_CAMERA)) {
                cycleCamera();
            } else if (action == controller::toInt(controller::Action::CONTEXT_MENU)) {
                toggleTabletUI();
            } else if (action == controller::toInt(controller::Action::RETICLE_X)) {
                auto oldPos = getApplicationCompositor().getReticlePosition();
                getApplicationCompositor().setReticlePosition({ oldPos.x + state, oldPos.y });
            } else if (action == controller::toInt(controller::Action::RETICLE_Y)) {
                auto oldPos = getApplicationCompositor().getReticlePosition();
                getApplicationCompositor().setReticlePosition({ oldPos.x, oldPos.y + state });
            } else if (action == controller::toInt(controller::Action::TOGGLE_OVERLAY)) {
                toggleOverlays();
            }
        }
    });

    _applicationStateDevice = userInputMapper->getStateDevice();

    _applicationStateDevice->setInputVariant(STATE_IN_HMD, []() -> float {
        return qApp->isHMDMode() ? 1 : 0;
    });
    _applicationStateDevice->setInputVariant(STATE_CAMERA_FULL_SCREEN_MIRROR, []() -> float {
        return qApp->getCamera().getMode() == CAMERA_MODE_MIRROR ? 1 : 0;
    });
    _applicationStateDevice->setInputVariant(STATE_CAMERA_FIRST_PERSON, []() -> float {
        return qApp->getCamera().getMode() == CAMERA_MODE_FIRST_PERSON ? 1 : 0;
    });
    _applicationStateDevice->setInputVariant(STATE_CAMERA_THIRD_PERSON, []() -> float {
        return qApp->getCamera().getMode() == CAMERA_MODE_THIRD_PERSON ? 1 : 0;
    });
    _applicationStateDevice->setInputVariant(STATE_CAMERA_ENTITY, []() -> float {
        return qApp->getCamera().getMode() == CAMERA_MODE_ENTITY ? 1 : 0;
    });
    _applicationStateDevice->setInputVariant(STATE_CAMERA_INDEPENDENT, []() -> float {
        return qApp->getCamera().getMode() == CAMERA_MODE_INDEPENDENT ? 1 : 0;
    });
    _applicationStateDevice->setInputVariant(STATE_SNAP_TURN, []() -> float {
        return qApp->getMyAvatar()->getSnapTurn() ? 1 : 0;
    });
    _applicationStateDevice->setInputVariant(STATE_ADVANCED_MOVEMENT_CONTROLS, []() -> float {
        return qApp->getMyAvatar()->useAdvancedMovementControls() ? 1 : 0;
    });

    _applicationStateDevice->setInputVariant(STATE_GROUNDED, []() -> float {
        return qApp->getMyAvatar()->getCharacterController()->onGround() ? 1 : 0;
    });
    _applicationStateDevice->setInputVariant(STATE_NAV_FOCUSED, []() -> float {
        return DependencyManager::get<OffscreenUi>()->navigationFocused() ? 1 : 0;
    });

    // Setup the _keyboardMouseDevice, _touchscreenDevice, _touchscreenVirtualPadDevice and the user input mapper with the default bindings
    userInputMapper->registerDevice(_keyboardMouseDevice->getInputDevice());
    // if the _touchscreenDevice is not supported it will not be registered
    if (_touchscreenDevice) {
        userInputMapper->registerDevice(_touchscreenDevice->getInputDevice());
    }
    if (_touchscreenVirtualPadDevice) {
        userInputMapper->registerDevice(_touchscreenVirtualPadDevice->getInputDevice());
    }

    // this will force the model the look at the correct directory (weird order of operations issue)
    scriptEngines->reloadLocalFiles();

    // do this as late as possible so that all required subsystems are initialized
    // If we've overridden the default scripts location, just load default scripts
    // otherwise, load 'em all

    // we just want to see if --scripts was set, we've already parsed it and done
    // the change in PathUtils.  Rather than pass that in the constructor, lets just
    // look (this could be debated)
    QString scriptsSwitch = QString("--").append(SCRIPTS_SWITCH);
    QDir defaultScriptsLocation(getCmdOption(argc, constArgv, scriptsSwitch.toStdString().c_str()));
    if (!defaultScriptsLocation.exists()) {
        scriptEngines->loadDefaultScripts();
        scriptEngines->defaultScriptsLocationOverridden(true);
    } else {
        scriptEngines->loadScripts();
    }

    // Make sure we don't time out during slow operations at startup
    updateHeartbeat();

    loadSettings();

    // Now that we've loaded the menu and thus switched to the previous display plugin
    // we can unlock the desktop repositioning code, since all the positions will be
    // relative to the desktop size for this plugin
    auto offscreenUi = DependencyManager::get<OffscreenUi>();
    offscreenUi->getDesktop()->setProperty("repositionLocked", false);

    // Make sure we don't time out during slow operations at startup
    updateHeartbeat();

    QTimer* settingsTimer = new QTimer();
    moveToNewNamedThread(settingsTimer, "Settings Thread", [this, settingsTimer]{
        connect(qApp, &Application::beforeAboutToQuit, [this, settingsTimer]{
            // Disconnect the signal from the save settings
            QObject::disconnect(settingsTimer, &QTimer::timeout, this, &Application::saveSettings);
            // Stop the settings timer
            settingsTimer->stop();
            // Delete it (this will trigger the thread destruction
            settingsTimer->deleteLater();
            // Mark the settings thread as finished, so we know we can safely save in the main application
            // shutdown code
            _settingsGuard.trigger();
        });

        int SAVE_SETTINGS_INTERVAL = 10 * MSECS_PER_SECOND; // Let's save every seconds for now
        settingsTimer->setSingleShot(false);
        settingsTimer->setInterval(SAVE_SETTINGS_INTERVAL); // 10s, Qt::CoarseTimer acceptable
        QObject::connect(settingsTimer, &QTimer::timeout, this, &Application::saveSettings);
        settingsTimer->start();
    }, QThread::LowestPriority);

    if (Menu::getInstance()->isOptionChecked(MenuOption::FirstPerson)) {
        getMyAvatar()->setBoomLength(MyAvatar::ZOOM_MIN);  // So that camera doesn't auto-switch to third person.
    } else if (Menu::getInstance()->isOptionChecked(MenuOption::IndependentMode)) {
        Menu::getInstance()->setIsOptionChecked(MenuOption::ThirdPerson, true);
        cameraMenuChanged();
    } else if (Menu::getInstance()->isOptionChecked(MenuOption::CameraEntityMode)) {
        Menu::getInstance()->setIsOptionChecked(MenuOption::ThirdPerson, true);
        cameraMenuChanged();
    }

    // set the local loopback interface for local sounds
    AudioInjector::setLocalAudioInterface(audioIO.data());
    audioScriptingInterface->setLocalAudioInterface(audioIO.data());
    connect(audioIO.data(), &AudioClient::noiseGateOpened, audioScriptingInterface.data(), &AudioScriptingInterface::noiseGateOpened);
    connect(audioIO.data(), &AudioClient::noiseGateClosed, audioScriptingInterface.data(), &AudioScriptingInterface::noiseGateClosed);
    connect(audioIO.data(), &AudioClient::inputReceived, audioScriptingInterface.data(), &AudioScriptingInterface::inputReceived);

    this->installEventFilter(this);

#ifdef HAVE_DDE
    auto ddeTracker = DependencyManager::get<DdeFaceTracker>();
    ddeTracker->init();
    connect(ddeTracker.data(), &FaceTracker::muteToggled, this, &Application::faceTrackerMuteToggled);
#endif

#ifdef HAVE_IVIEWHMD
    auto eyeTracker = DependencyManager::get<EyeTracker>();
    eyeTracker->init();
    setActiveEyeTracker();
#endif

    // If launched from Steam, let it handle updates
    const QString HIFI_NO_UPDATER_COMMAND_LINE_KEY = "--no-updater";
    bool noUpdater = arguments().indexOf(HIFI_NO_UPDATER_COMMAND_LINE_KEY) != -1;
    if (!noUpdater) {
        auto applicationUpdater = DependencyManager::get<AutoUpdater>();
        connect(applicationUpdater.data(), &AutoUpdater::newVersionIsAvailable, dialogsManager.data(), &DialogsManager::showUpdateDialog);
        applicationUpdater->checkForUpdate();
    }

    Menu::getInstance()->setIsOptionChecked(MenuOption::ActionMotorControl, true);

// FIXME spacemouse code still needs cleanup
#if 0
    // the 3Dconnexion device wants to be initialized after a window is displayed.
    SpacemouseManager::getInstance().init();
#endif

    // If the user clicks an an entity, we will check that it's an unlocked web entity, and if so, set the focus to it
    auto entityScriptingInterface = DependencyManager::get<EntityScriptingInterface>();
    connect(entityScriptingInterface.data(), &EntityScriptingInterface::mousePressOnEntity,
            [this](const EntityItemID& entityItemID, const PointerEvent& event) {
        if (event.shouldFocus()) {
            if (getEntities()->wantsKeyboardFocus(entityItemID)) {
                setKeyboardFocusOverlay(UNKNOWN_OVERLAY_ID);
                setKeyboardFocusEntity(entityItemID);
            } else {
                setKeyboardFocusEntity(UNKNOWN_ENTITY_ID);
            }
        }
    });

    connect(entityScriptingInterface.data(), &EntityScriptingInterface::deletingEntity, [=](const EntityItemID& entityItemID) {
        if (entityItemID == _keyboardFocusedEntity.get()) {
            setKeyboardFocusEntity(UNKNOWN_ENTITY_ID);
        }
    });

    connect(getEntities()->getTree().get(), &EntityTree::deletingEntity, [=](const EntityItemID& entityItemID) {
        auto avatarManager = DependencyManager::get<AvatarManager>();
        auto myAvatar = avatarManager ? avatarManager->getMyAvatar() : nullptr;
        if (myAvatar) {
            myAvatar->clearAvatarEntity(entityItemID);
        }
    });

    EntityTree::setAddMaterialToEntityOperator([&](const QUuid& entityID, graphics::MaterialLayer material, const std::string& parentMaterialName) {
        // try to find the renderable
        auto renderable = getEntities()->renderableForEntityId(entityID);
        if (renderable) {
            renderable->addMaterial(material, parentMaterialName);
        }

        // even if we don't find it, try to find the entity
        auto entity = getEntities()->getEntity(entityID);
        if (entity) {
            entity->addMaterial(material, parentMaterialName);
            return true;
        }
        return false;
    });
    EntityTree::setRemoveMaterialFromEntityOperator([&](const QUuid& entityID, graphics::MaterialPointer material, const std::string& parentMaterialName) {
        // try to find the renderable
        auto renderable = getEntities()->renderableForEntityId(entityID);
        if (renderable) {
            renderable->removeMaterial(material, parentMaterialName);
        }

        // even if we don't find it, try to find the entity
        auto entity = getEntities()->getEntity(entityID);
        if (entity) {
            entity->removeMaterial(material, parentMaterialName);
            return true;
        }
        return false;
    });

    EntityTree::setAddMaterialToAvatarOperator([](const QUuid& avatarID, graphics::MaterialLayer material, const std::string& parentMaterialName) {
        auto avatarManager = DependencyManager::get<AvatarManager>();
        auto avatar = avatarManager->getAvatarBySessionID(avatarID);
        if (avatar) {
            avatar->addMaterial(material, parentMaterialName);
            return true;
        }
        return false;
    });
    EntityTree::setRemoveMaterialFromAvatarOperator([](const QUuid& avatarID, graphics::MaterialPointer material, const std::string& parentMaterialName) {
        auto avatarManager = DependencyManager::get<AvatarManager>();
        auto avatar = avatarManager->getAvatarBySessionID(avatarID);
        if (avatar) {
            avatar->removeMaterial(material, parentMaterialName);
            return true;
        }
        return false;
    });

    EntityTree::setAddMaterialToOverlayOperator([&](const QUuid& overlayID, graphics::MaterialLayer material, const std::string& parentMaterialName) {
        auto overlay = _overlays.getOverlay(overlayID);
        if (overlay) {
            overlay->addMaterial(material, parentMaterialName);
            return true;
        }
        return false;
    });
    EntityTree::setRemoveMaterialFromOverlayOperator([&](const QUuid& overlayID, graphics::MaterialPointer material, const std::string& parentMaterialName) {
        auto overlay = _overlays.getOverlay(overlayID);
        if (overlay) {
            overlay->removeMaterial(material, parentMaterialName);
            return true;
        }
        return false;
    });

    // Keyboard focus handling for Web overlays.
    auto overlays = &(qApp->getOverlays());
    connect(overlays, &Overlays::overlayDeleted, [=](const OverlayID& overlayID) {
        if (overlayID == _keyboardFocusedOverlay.get()) {
            setKeyboardFocusOverlay(UNKNOWN_OVERLAY_ID);
        }
    });

    connect(this, &Application::aboutToQuit, [=]() {
        setKeyboardFocusOverlay(UNKNOWN_OVERLAY_ID);
        setKeyboardFocusEntity(UNKNOWN_ENTITY_ID);
    });

    // Add periodic checks to send user activity data
    static int CHECK_NEARBY_AVATARS_INTERVAL_MS = 10000;
    static int NEARBY_AVATAR_RADIUS_METERS = 10;

    // setup the stats interval depending on if the 1s faster hearbeat was requested
    static const QString FAST_STATS_ARG = "--fast-heartbeat";
    static int SEND_STATS_INTERVAL_MS = arguments().indexOf(FAST_STATS_ARG) != -1 ? 1000 : 10000;

    static glm::vec3 lastAvatarPosition = myAvatar->getWorldPosition();
    static glm::mat4 lastHMDHeadPose = getHMDSensorPose();
    static controller::Pose lastLeftHandPose = myAvatar->getLeftHandPose();
    static controller::Pose lastRightHandPose = myAvatar->getRightHandPose();

    // Periodically send fps as a user activity event
    QTimer* sendStatsTimer = new QTimer(this);
    sendStatsTimer->setInterval(SEND_STATS_INTERVAL_MS);  // 10s, Qt::CoarseTimer acceptable
    connect(sendStatsTimer, &QTimer::timeout, this, [this]() {

        QJsonObject properties = {};
        MemoryInfo memInfo;
        if (getMemoryInfo(memInfo)) {
            properties["system_memory_total"] = static_cast<qint64>(memInfo.totalMemoryBytes);
            properties["system_memory_used"] = static_cast<qint64>(memInfo.usedMemoryBytes);
            properties["process_memory_used"] = static_cast<qint64>(memInfo.processUsedMemoryBytes);
        }

        // content location and build info - useful for filtering stats
        auto addressManager = DependencyManager::get<AddressManager>();
        auto currentDomain = addressManager->currentShareableAddress(true).toString(); // domain only
        auto currentPath = addressManager->currentPath(true); // with orientation
        properties["current_domain"] = currentDomain;
        properties["current_path"] = currentPath;
        properties["build_version"] = BuildInfo::VERSION;

        auto displayPlugin = qApp->getActiveDisplayPlugin();

        properties["render_rate"] = _renderLoopCounter.rate();
        properties["target_render_rate"] = getTargetRenderFrameRate();
        properties["present_rate"] = displayPlugin->presentRate();
        properties["new_frame_present_rate"] = displayPlugin->newFramePresentRate();
        properties["dropped_frame_rate"] = displayPlugin->droppedFrameRate();
        properties["stutter_rate"] = displayPlugin->stutterRate();
        properties["game_rate"] = getGameLoopRate();
        properties["has_async_reprojection"] = displayPlugin->hasAsyncReprojection();
        properties["hardware_stats"] = displayPlugin->getHardwareStats();

        // deadlock watchdog related stats
        properties["deadlock_watchdog_maxElapsed"] = (int)DeadlockWatchdogThread::_maxElapsed;
        properties["deadlock_watchdog_maxElapsedAverage"] = (int)DeadlockWatchdogThread::_maxElapsedAverage;

        auto bandwidthRecorder = DependencyManager::get<BandwidthRecorder>();
        properties["packet_rate_in"] = bandwidthRecorder->getCachedTotalAverageInputPacketsPerSecond();
        properties["packet_rate_out"] = bandwidthRecorder->getCachedTotalAverageOutputPacketsPerSecond();
        properties["kbps_in"] = bandwidthRecorder->getCachedTotalAverageInputKilobitsPerSecond();
        properties["kbps_out"] = bandwidthRecorder->getCachedTotalAverageOutputKilobitsPerSecond();

        properties["atp_in_kbps"] = bandwidthRecorder->getAverageInputKilobitsPerSecond(NodeType::AssetServer);

        auto nodeList = DependencyManager::get<NodeList>();
        SharedNodePointer entityServerNode = nodeList->soloNodeOfType(NodeType::EntityServer);
        SharedNodePointer audioMixerNode = nodeList->soloNodeOfType(NodeType::AudioMixer);
        SharedNodePointer avatarMixerNode = nodeList->soloNodeOfType(NodeType::AvatarMixer);
        SharedNodePointer assetServerNode = nodeList->soloNodeOfType(NodeType::AssetServer);
        SharedNodePointer messagesMixerNode = nodeList->soloNodeOfType(NodeType::MessagesMixer);
        properties["entity_ping"] = entityServerNode ? entityServerNode->getPingMs() : -1;
        properties["audio_ping"] = audioMixerNode ? audioMixerNode->getPingMs() : -1;
        properties["avatar_ping"] = avatarMixerNode ? avatarMixerNode->getPingMs() : -1;
        properties["asset_ping"] = assetServerNode ? assetServerNode->getPingMs() : -1;
        properties["messages_ping"] = messagesMixerNode ? messagesMixerNode->getPingMs() : -1;

        auto loadingRequests = ResourceCache::getLoadingRequests();

        QJsonArray loadingRequestsStats;
        for (const auto& request : loadingRequests) {
            QJsonObject requestStats;
            requestStats["filename"] = request->getURL().fileName();
            requestStats["received"] = request->getBytesReceived();
            requestStats["total"] = request->getBytesTotal();
            requestStats["attempts"] = (int)request->getDownloadAttempts();
            loadingRequestsStats.append(requestStats);
        }

        properties["active_downloads"] = loadingRequests.size();
        properties["pending_downloads"] = ResourceCache::getPendingRequestCount();
        properties["active_downloads_details"] = loadingRequestsStats;

        auto statTracker = DependencyManager::get<StatTracker>();

        properties["processing_resources"] = statTracker->getStat("Processing").toInt();
        properties["pending_processing_resources"] = statTracker->getStat("PendingProcessing").toInt();

        QJsonObject startedRequests;
        startedRequests["atp"] = statTracker->getStat(STAT_ATP_REQUEST_STARTED).toInt();
        startedRequests["http"] = statTracker->getStat(STAT_HTTP_REQUEST_STARTED).toInt();
        startedRequests["file"] = statTracker->getStat(STAT_FILE_REQUEST_STARTED).toInt();
        startedRequests["total"] = startedRequests["atp"].toInt() + startedRequests["http"].toInt()
            + startedRequests["file"].toInt();
        properties["started_requests"] = startedRequests;

        QJsonObject successfulRequests;
        successfulRequests["atp"] = statTracker->getStat(STAT_ATP_REQUEST_SUCCESS).toInt();
        successfulRequests["http"] = statTracker->getStat(STAT_HTTP_REQUEST_SUCCESS).toInt();
        successfulRequests["file"] = statTracker->getStat(STAT_FILE_REQUEST_SUCCESS).toInt();
        successfulRequests["total"] = successfulRequests["atp"].toInt() + successfulRequests["http"].toInt()
            + successfulRequests["file"].toInt();
        properties["successful_requests"] = successfulRequests;

        QJsonObject failedRequests;
        failedRequests["atp"] = statTracker->getStat(STAT_ATP_REQUEST_FAILED).toInt();
        failedRequests["http"] = statTracker->getStat(STAT_HTTP_REQUEST_FAILED).toInt();
        failedRequests["file"] = statTracker->getStat(STAT_FILE_REQUEST_FAILED).toInt();
        failedRequests["total"] = failedRequests["atp"].toInt() + failedRequests["http"].toInt()
            + failedRequests["file"].toInt();
        properties["failed_requests"] = failedRequests;

        QJsonObject cacheRequests;
        cacheRequests["atp"] = statTracker->getStat(STAT_ATP_REQUEST_CACHE).toInt();
        cacheRequests["http"] = statTracker->getStat(STAT_HTTP_REQUEST_CACHE).toInt();
        cacheRequests["total"] = cacheRequests["atp"].toInt() + cacheRequests["http"].toInt();
        properties["cache_requests"] = cacheRequests;

        QJsonObject atpMappingRequests;
        atpMappingRequests["started"] = statTracker->getStat(STAT_ATP_MAPPING_REQUEST_STARTED).toInt();
        atpMappingRequests["failed"] = statTracker->getStat(STAT_ATP_MAPPING_REQUEST_FAILED).toInt();
        atpMappingRequests["successful"] = statTracker->getStat(STAT_ATP_MAPPING_REQUEST_SUCCESS).toInt();
        properties["atp_mapping_requests"] = atpMappingRequests;

        properties["throttled"] = _displayPlugin ? _displayPlugin->isThrottled() : false;

        QJsonObject bytesDownloaded;
        auto atpBytes = statTracker->getStat(STAT_ATP_RESOURCE_TOTAL_BYTES).toLongLong();
        auto httpBytes = statTracker->getStat(STAT_HTTP_RESOURCE_TOTAL_BYTES).toLongLong();
        auto fileBytes = statTracker->getStat(STAT_FILE_RESOURCE_TOTAL_BYTES).toLongLong();
        bytesDownloaded["atp"] = atpBytes;
        bytesDownloaded["http"] = httpBytes;
        bytesDownloaded["file"] = fileBytes;
        bytesDownloaded["total"] = atpBytes + httpBytes + fileBytes;
        properties["bytes_downloaded"] = bytesDownloaded;

        auto myAvatar = getMyAvatar();
        glm::vec3 avatarPosition = myAvatar->getWorldPosition();
        properties["avatar_has_moved"] = lastAvatarPosition != avatarPosition;
        lastAvatarPosition = avatarPosition;

        auto entityScriptingInterface = DependencyManager::get<EntityScriptingInterface>();
        auto entityActivityTracking = entityScriptingInterface->getActivityTracking();
        entityScriptingInterface->resetActivityTracking();
        properties["added_entity_cnt"] = entityActivityTracking.addedEntityCount;
        properties["deleted_entity_cnt"] = entityActivityTracking.deletedEntityCount;
        properties["edited_entity_cnt"] = entityActivityTracking.editedEntityCount;

        NodeToOctreeSceneStats* octreeServerSceneStats = getOcteeSceneStats();
        unsigned long totalServerOctreeElements = 0;
        for (NodeToOctreeSceneStatsIterator i = octreeServerSceneStats->begin(); i != octreeServerSceneStats->end(); i++) {
            totalServerOctreeElements += i->second.getTotalElements();
        }

        properties["local_octree_elements"] = (qint64) OctreeElement::getInternalNodeCount();
        properties["server_octree_elements"] = (qint64) totalServerOctreeElements;

        properties["active_display_plugin"] = getActiveDisplayPlugin()->getName();
        properties["using_hmd"] = isHMDMode();

        _autoSwitchDisplayModeSupportedHMDPlugin = nullptr;
        foreach(DisplayPluginPointer displayPlugin, PluginManager::getInstance()->getDisplayPlugins()) {
            if (displayPlugin->isHmd() &&
                displayPlugin->getSupportsAutoSwitch()) {
                _autoSwitchDisplayModeSupportedHMDPlugin = displayPlugin;
                _autoSwitchDisplayModeSupportedHMDPluginName =
                    _autoSwitchDisplayModeSupportedHMDPlugin->getName();
                _previousHMDWornStatus =
                    _autoSwitchDisplayModeSupportedHMDPlugin->isDisplayVisible();
                break;
            }
        }

        if (_autoSwitchDisplayModeSupportedHMDPlugin) {
            if (getActiveDisplayPlugin() != _autoSwitchDisplayModeSupportedHMDPlugin &&
                !_autoSwitchDisplayModeSupportedHMDPlugin->isSessionActive()) {
                    startHMDStandBySession();
            }
            // Poll periodically to check whether the user has worn HMD or not. Switch Display mode accordingly.
            // If the user wears HMD then switch to VR mode. If the user removes HMD then switch to Desktop mode.
            QTimer* autoSwitchDisplayModeTimer = new QTimer(this);
            connect(autoSwitchDisplayModeTimer, SIGNAL(timeout()), this, SLOT(switchDisplayMode()));
            autoSwitchDisplayModeTimer->start(INTERVAL_TO_CHECK_HMD_WORN_STATUS);
        }

        auto glInfo = getGLContextData();
        properties["gl_info"] = glInfo;
        properties["gpu_used_memory"] = (int)BYTES_TO_MB(gpu::Context::getUsedGPUMemSize());
        properties["gpu_free_memory"] = (int)BYTES_TO_MB(gpu::Context::getFreeGPUMemSize());
        properties["gpu_frame_time"] = (float)(qApp->getGPUContext()->getFrameTimerGPUAverage());
        properties["batch_frame_time"] = (float)(qApp->getGPUContext()->getFrameTimerBatchAverage());
        properties["ideal_thread_count"] = QThread::idealThreadCount();

        auto hmdHeadPose = getHMDSensorPose();
        properties["hmd_head_pose_changed"] = isHMDMode() && (hmdHeadPose != lastHMDHeadPose);
        lastHMDHeadPose = hmdHeadPose;

        auto leftHandPose = myAvatar->getLeftHandPose();
        auto rightHandPose = myAvatar->getRightHandPose();
        // controller::Pose considers two poses to be different if either are invalid. In our case, we actually
        // want to consider the pose to be unchanged if it was invalid and still is invalid, so we check that first.
        properties["hand_pose_changed"] =
            ((leftHandPose.valid || lastLeftHandPose.valid) && (leftHandPose != lastLeftHandPose))
            || ((rightHandPose.valid || lastRightHandPose.valid) && (rightHandPose != lastRightHandPose));
        lastLeftHandPose = leftHandPose;
        lastRightHandPose = rightHandPose;

        UserActivityLogger::getInstance().logAction("stats", properties);
    });
    sendStatsTimer->start();

    // Periodically check for count of nearby avatars
    static int lastCountOfNearbyAvatars = -1;
    QTimer* checkNearbyAvatarsTimer = new QTimer(this);
    checkNearbyAvatarsTimer->setInterval(CHECK_NEARBY_AVATARS_INTERVAL_MS); // 10 seconds, Qt::CoarseTimer ok
    connect(checkNearbyAvatarsTimer, &QTimer::timeout, this, []() {
        auto avatarManager = DependencyManager::get<AvatarManager>();
        int nearbyAvatars = avatarManager->numberOfAvatarsInRange(avatarManager->getMyAvatar()->getWorldPosition(),
                                                                  NEARBY_AVATAR_RADIUS_METERS) - 1;
        if (nearbyAvatars != lastCountOfNearbyAvatars) {
            lastCountOfNearbyAvatars = nearbyAvatars;
            UserActivityLogger::getInstance().logAction("nearby_avatars", { { "count", nearbyAvatars } });
        }
    });
    checkNearbyAvatarsTimer->start();

    // Track user activity event when we receive a mute packet
    auto onMutedByMixer = []() {
        UserActivityLogger::getInstance().logAction("received_mute_packet");
    };
    connect(DependencyManager::get<AudioClient>().data(), &AudioClient::mutedByMixer, this, onMutedByMixer);

    // Track when the address bar is opened
    auto onAddressBarShown = [this]() {
        // Record time
        UserActivityLogger::getInstance().logAction("opened_address_bar", { { "uptime_ms", _sessionRunTimer.elapsed() } });
    };
    connect(DependencyManager::get<DialogsManager>().data(), &DialogsManager::addressBarShown, this, onAddressBarShown);

    // Make sure we don't time out during slow operations at startup
    updateHeartbeat();

    OctreeEditPacketSender* packetSender = entityScriptingInterface->getPacketSender();
    EntityEditPacketSender* entityPacketSender = static_cast<EntityEditPacketSender*>(packetSender);
    entityPacketSender->setMyAvatar(myAvatar.get());

    connect(this, &Application::applicationStateChanged, this, &Application::activeChanged);
    connect(_window, SIGNAL(windowMinimizedChanged(bool)), this, SLOT(windowMinimizedChanged(bool)));
    qCDebug(interfaceapp, "Startup time: %4.2f seconds.", (double)startupTimer.elapsed() / 1000.0);

    EntityTreeRenderer::setEntitiesShouldFadeFunction([this]() {
        SharedNodePointer entityServerNode = DependencyManager::get<NodeList>()->soloNodeOfType(NodeType::EntityServer);
        return entityServerNode && !isPhysicsEnabled();
    });

    _snapshotSound = DependencyManager::get<SoundCache>()->getSound(PathUtils::resourcesUrl("sounds/snap.wav"));

    QVariant testProperty = property(hifi::properties::TEST);
    qDebug() << testProperty;
    if (testProperty.isValid()) {
        auto scriptEngines = DependencyManager::get<ScriptEngines>();
        const auto testScript = property(hifi::properties::TEST).toUrl();
        scriptEngines->loadScript(testScript, false);
    } else {
        PROFILE_RANGE(render, "GetSandboxStatus");
        auto reply = SandboxUtils::getStatus();
        connect(reply, &QNetworkReply::finished, this, [=] {
            handleSandboxStatus(reply);
        });
    }

    // Monitor model assets (e.g., from Clara.io) added to the world that may need resizing.
    static const int ADD_ASSET_TO_WORLD_TIMER_INTERVAL_MS = 1000;
    _addAssetToWorldResizeTimer.setInterval(ADD_ASSET_TO_WORLD_TIMER_INTERVAL_MS); // 1s, Qt::CoarseTimer acceptable
    connect(&_addAssetToWorldResizeTimer, &QTimer::timeout, this, &Application::addAssetToWorldCheckModelSize);

    // Auto-update and close adding asset to world info message box.
    static const int ADD_ASSET_TO_WORLD_INFO_TIMEOUT_MS = 5000;
    _addAssetToWorldInfoTimer.setInterval(ADD_ASSET_TO_WORLD_INFO_TIMEOUT_MS); // 5s, Qt::CoarseTimer acceptable
    _addAssetToWorldInfoTimer.setSingleShot(true);
    connect(&_addAssetToWorldInfoTimer, &QTimer::timeout, this, &Application::addAssetToWorldInfoTimeout);
    static const int ADD_ASSET_TO_WORLD_ERROR_TIMEOUT_MS = 8000;
    _addAssetToWorldErrorTimer.setInterval(ADD_ASSET_TO_WORLD_ERROR_TIMEOUT_MS); // 8s, Qt::CoarseTimer acceptable
    _addAssetToWorldErrorTimer.setSingleShot(true);
    connect(&_addAssetToWorldErrorTimer, &QTimer::timeout, this, &Application::addAssetToWorldErrorTimeout);

    connect(this, &QCoreApplication::aboutToQuit, this, &Application::addAssetToWorldMessageClose);
    connect(&domainHandler, &DomainHandler::domainURLChanged, this, &Application::addAssetToWorldMessageClose);

    updateSystemTabletMode();

    connect(&_myCamera, &Camera::modeUpdated, this, &Application::cameraModeChanged);

    DependencyManager::get<PickManager>()->setShouldPickHUDOperator([&]() { return DependencyManager::get<HMDScriptingInterface>()->isHMDMode(); });
    DependencyManager::get<PickManager>()->setCalculatePos2DFromHUDOperator([&](const glm::vec3& intersection) {
        const glm::vec2 MARGIN(25.0f);
        glm::vec2 maxPos = _controllerScriptingInterface->getViewportDimensions() - MARGIN;
        glm::vec2 pos2D = DependencyManager::get<HMDScriptingInterface>()->overlayFromWorldPoint(intersection);
        return glm::max(MARGIN, glm::min(pos2D, maxPos));
    });

    // Setup the mouse ray pick and related operators
    DependencyManager::get<EntityTreeRenderer>()->setMouseRayPickID(DependencyManager::get<PickManager>()->addPick(PickQuery::Ray, std::make_shared<MouseRayPick>(
        PickFilter(PickScriptingInterface::PICK_ENTITIES() | PickScriptingInterface::PICK_INCLUDE_NONCOLLIDABLE()), 0.0f, true)));
    DependencyManager::get<EntityTreeRenderer>()->setMouseRayPickResultOperator([&](unsigned int rayPickID) {
        RayToEntityIntersectionResult entityResult;
        entityResult.intersects = false;
        auto pickResult = DependencyManager::get<PickManager>()->getPrevPickResultTyped<RayPickResult>(rayPickID);
        if (pickResult) {
            entityResult.intersects = pickResult->type != IntersectionType::NONE;
            if (entityResult.intersects) {
                entityResult.intersection = pickResult->intersection;
                entityResult.distance = pickResult->distance;
                entityResult.surfaceNormal = pickResult->surfaceNormal;
                entityResult.entityID = pickResult->objectID;
                entityResult.extraInfo = pickResult->extraInfo;
            }
        }
        return entityResult;
    });
    DependencyManager::get<EntityTreeRenderer>()->setSetPrecisionPickingOperator([&](unsigned int rayPickID, bool value) {
        DependencyManager::get<PickManager>()->setPrecisionPicking(rayPickID, value);
    });
    EntityTreeRenderer::setRenderDebugHullsOperator([] {
        return Menu::getInstance()->isOptionChecked(MenuOption::PhysicsShowHulls);
    });

    // Preload Tablet sounds
    DependencyManager::get<TabletScriptingInterface>()->preloadSounds();

    _pendingIdleEvent = false;
    _pendingRenderEvent = false;

    qCDebug(interfaceapp) << "Metaverse session ID is" << uuidStringWithoutCurlyBraces(accountManager->getSessionID());

#if defined(Q_OS_ANDROID)
    AndroidHelper::instance().notifyLoadComplete();
#endif
}

void Application::domainConnectionRefused(const QString& reasonMessage, int reasonCodeInt, const QString& extraInfo) {
    DomainHandler::ConnectionRefusedReason reasonCode = static_cast<DomainHandler::ConnectionRefusedReason>(reasonCodeInt);

    if (reasonCode == DomainHandler::ConnectionRefusedReason::TooManyUsers && !extraInfo.isEmpty()) {
        DependencyManager::get<AddressManager>()->handleLookupString(extraInfo);
        return;
    }

    switch (reasonCode) {
        case DomainHandler::ConnectionRefusedReason::ProtocolMismatch:
        case DomainHandler::ConnectionRefusedReason::TooManyUsers:
        case DomainHandler::ConnectionRefusedReason::Unknown: {
            QString message = "Unable to connect to the location you are visiting.\n";
            message += reasonMessage;
            OffscreenUi::asyncWarning("", message);
            break;
        }
        default:
            // nothing to do.
            break;
    }
}

QString Application::getUserAgent() {
    if (QThread::currentThread() != thread()) {
        QString userAgent;

        BLOCKING_INVOKE_METHOD(this, "getUserAgent", Q_RETURN_ARG(QString, userAgent));

        return userAgent;
    }

    QString userAgent = "Mozilla/5.0 (HighFidelityInterface/" + BuildInfo::VERSION + "; "
        + QSysInfo::productType() + " " + QSysInfo::productVersion() + ")";

    auto formatPluginName = [](QString name) -> QString { return name.trimmed().replace(" ", "-");  };

    // For each plugin, add to userAgent
    auto displayPlugins = PluginManager::getInstance()->getDisplayPlugins();
    for (auto& dp : displayPlugins) {
        if (dp->isActive() && dp->isHmd()) {
            userAgent += " " + formatPluginName(dp->getName());
        }
    }
    auto inputPlugins= PluginManager::getInstance()->getInputPlugins();
    for (auto& ip : inputPlugins) {
        if (ip->isActive()) {
            userAgent += " " + formatPluginName(ip->getName());
        }
    }
    // for codecs, we include all of them, even if not active
    auto codecPlugins = PluginManager::getInstance()->getCodecPlugins();
    for (auto& cp : codecPlugins) {
        userAgent += " " + formatPluginName(cp->getName());
    }

    return userAgent;
}

void Application::toggleTabletUI(bool shouldOpen) const {
    auto tabletScriptingInterface = DependencyManager::get<TabletScriptingInterface>();
    auto hmd = DependencyManager::get<HMDScriptingInterface>();
    if (!(shouldOpen && hmd->getShouldShowTablet())) {
        auto HMD = DependencyManager::get<HMDScriptingInterface>();
        HMD->toggleShouldShowTablet();
    }
}

void Application::checkChangeCursor() {
    QMutexLocker locker(&_changeCursorLock);
    if (_cursorNeedsChanging) {
#ifdef Q_OS_MAC
        auto cursorTarget = _window; // OSX doesn't seem to provide for hiding the cursor only on the GL widget
#else
        // On windows and linux, hiding the top level cursor also means it's invisible when hovering over the
        // window menu, which is a pain, so only hide it for the GL surface
        auto cursorTarget = _glWidget;
#endif
        cursorTarget->setCursor(_desiredCursor);

        _cursorNeedsChanging = false;
    }
}

void Application::showCursor(const Cursor::Icon& cursor) {
    QMutexLocker locker(&_changeCursorLock);

    auto managedCursor = Cursor::Manager::instance().getCursor();
    auto curIcon = managedCursor->getIcon();
    if (curIcon != cursor) {
        managedCursor->setIcon(cursor);
        curIcon = cursor;
    }
    _desiredCursor = cursor == Cursor::Icon::SYSTEM ? Qt::ArrowCursor : Qt::BlankCursor;
    _cursorNeedsChanging = true;
}

void Application::updateHeartbeat() const {
    DeadlockWatchdogThread::updateHeartbeat();
}

void Application::onAboutToQuit() {
    emit beforeAboutToQuit();

    foreach(auto inputPlugin, PluginManager::getInstance()->getInputPlugins()) {
        if (inputPlugin->isActive()) {
            inputPlugin->deactivate();
        }
    }

    getActiveDisplayPlugin()->deactivate();
    if (_autoSwitchDisplayModeSupportedHMDPlugin
        && _autoSwitchDisplayModeSupportedHMDPlugin->isSessionActive()) {
        _autoSwitchDisplayModeSupportedHMDPlugin->endSession();
    }
    // use the CloseEventSender via a QThread to send an event that says the user asked for the app to close
    DependencyManager::get<CloseEventSender>()->startThread();

    // Hide Running Scripts dialog so that it gets destroyed in an orderly manner; prevents warnings at shutdown.
    DependencyManager::get<OffscreenUi>()->hide("RunningScripts");

    _aboutToQuit = true;

    cleanupBeforeQuit();
}

void Application::cleanupBeforeQuit() {
    // add a logline indicating if QTWEBENGINE_REMOTE_DEBUGGING is set or not
    QString webengineRemoteDebugging = QProcessEnvironment::systemEnvironment().value("QTWEBENGINE_REMOTE_DEBUGGING", "false");
    qCDebug(interfaceapp) << "QTWEBENGINE_REMOTE_DEBUGGING =" << webengineRemoteDebugging;

    if (tracing::enabled()) {
        auto tracer = DependencyManager::get<tracing::Tracer>();
        tracer->stopTracing();
        auto outputFile = property(hifi::properties::TRACING).toString();
        tracer->serialize(outputFile);
    }

    // Stop third party processes so that they're not left running in the event of a subsequent shutdown crash.
#ifdef HAVE_DDE
    DependencyManager::get<DdeFaceTracker>()->setEnabled(false);
#endif
#ifdef HAVE_IVIEWHMD
    DependencyManager::get<EyeTracker>()->setEnabled(false, true);
#endif
    AnimDebugDraw::getInstance().shutdown();

    // FIXME: once we move to shared pointer for the INputDevice we shoud remove this naked delete:
    _applicationStateDevice.reset();

    {
        if (_keyboardFocusHighlightID != UNKNOWN_OVERLAY_ID) {
            getOverlays().deleteOverlay(_keyboardFocusHighlightID);
            _keyboardFocusHighlightID = UNKNOWN_OVERLAY_ID;
        }
        _keyboardFocusHighlight = nullptr;
    }

    auto nodeList = DependencyManager::get<NodeList>();

    // send the domain a disconnect packet, force stoppage of domain-server check-ins
    nodeList->getDomainHandler().disconnect();
    nodeList->setIsShuttingDown(true);

    // tell the packet receiver we're shutting down, so it can drop packets
    nodeList->getPacketReceiver().setShouldDropPackets(true);

    getEntities()->shutdown(); // tell the entities system we're shutting down, so it will stop running scripts

    // Clear any queued processing (I/O, FBX/OBJ/Texture parsing)
    QThreadPool::globalInstance()->clear();

    DependencyManager::get<ScriptEngines>()->shutdownScripting(); // stop all currently running global scripts
    DependencyManager::destroy<ScriptEngines>();

    _displayPlugin.reset();
    PluginManager::getInstance()->shutdown();

    // Cleanup all overlays after the scripts, as scripts might add more
    _overlays.cleanupAllOverlays();
    // The cleanup process enqueues the transactions but does not process them.  Calling this here will force the actual
    // removal of the items.
    // See https://highfidelity.fogbugz.com/f/cases/5328
    _main3DScene->enqueueFrame(); // flush all the transactions
    _main3DScene->processTransactionQueue(); // process and apply deletions

    // first stop all timers directly or by invokeMethod
    // depending on what thread they run in
    locationUpdateTimer.stop();
    identityPacketTimer.stop();
    pingTimer.stop();

    // Wait for the settings thread to shut down, and save the settings one last time when it's safe
    if (_settingsGuard.wait()) {
        // save state
        saveSettings();
    }

    _window->saveGeometry();

    // Destroy third party processes after scripts have finished using them.
#ifdef HAVE_DDE
    DependencyManager::destroy<DdeFaceTracker>();
#endif
#ifdef HAVE_IVIEWHMD
    DependencyManager::destroy<EyeTracker>();
#endif

    // stop QML
    DependencyManager::destroy<TabletScriptingInterface>();
    DependencyManager::destroy<ToolbarScriptingInterface>();
    DependencyManager::destroy<OffscreenUi>();

    DependencyManager::destroy<OffscreenQmlSurfaceCache>();

    if (_snapshotSoundInjector != nullptr) {
        _snapshotSoundInjector->stop();
    }

    // FIXME: something else is holding a reference to AudioClient,
    // so it must be explicitly synchronously stopped here
    DependencyManager::get<AudioClient>()->cleanupBeforeQuit();

    // destroy Audio so it and its threads have a chance to go down safely
    // this must happen after QML, as there are unexplained audio crashes originating in qtwebengine
    DependencyManager::destroy<AudioClient>();
    DependencyManager::destroy<AudioInjectorManager>();
    DependencyManager::destroy<AudioScriptingInterface>();

    // The PointerManager must be destroyed before the PickManager because when a Pointer is deleted,
    // it accesses the PickManager to delete its associated Pick
    DependencyManager::destroy<PointerManager>();
    DependencyManager::destroy<PickManager>();

    qCDebug(interfaceapp) << "Application::cleanupBeforeQuit() complete";
}

Application::~Application() {
    // remove avatars from physics engine
    DependencyManager::get<AvatarManager>()->clearOtherAvatars();
    VectorOfMotionStates motionStates;
    DependencyManager::get<AvatarManager>()->getObjectsToRemoveFromPhysics(motionStates);
    _physicsEngine->removeObjects(motionStates);
    DependencyManager::get<AvatarManager>()->deleteAllAvatars();

    _physicsEngine->setCharacterController(nullptr);

    // the _shapeManager should have zero references
    _shapeManager.collectGarbage();
    assert(_shapeManager.getNumShapes() == 0);

    // shutdown render engine
    _main3DScene = nullptr;
    _renderEngine = nullptr;

    DependencyManager::destroy<Preferences>();

    _entityClipboard->eraseAllOctreeElements();
    _entityClipboard.reset();

    EntityTreePointer tree = getEntities()->getTree();
    tree->setSimulation(nullptr);

    _octreeProcessor.terminate();
    _entityEditSender.terminate();

    DependencyManager::destroy<AvatarManager>();
    DependencyManager::destroy<AnimationCache>();
    DependencyManager::destroy<FramebufferCache>();
    DependencyManager::destroy<TextureCache>();
    DependencyManager::destroy<ModelCache>();
    DependencyManager::destroy<GeometryCache>();
    DependencyManager::destroy<ScriptCache>();
    DependencyManager::destroy<SoundCache>();
    DependencyManager::destroy<OctreeStatsProvider>();

    DependencyManager::get<ResourceManager>()->cleanup();

    // remove the NodeList from the DependencyManager
    DependencyManager::destroy<NodeList>();

    if (auto steamClient = PluginManager::getInstance()->getSteamClientPlugin()) {
        steamClient->shutdown();
    }

#if 0
    ConnexionClient::getInstance().destroy();
#endif
    // The window takes ownership of the menu, so this has the side effect of destroying it.
    _window->setMenuBar(nullptr);

    _window->deleteLater();

    // make sure that the quit event has finished sending before we take the application down
    auto closeEventSender = DependencyManager::get<CloseEventSender>();
    while (!closeEventSender->hasFinishedQuitEvent() && !closeEventSender->hasTimedOutQuitEvent()) {
        // sleep a little so we're not spinning at 100%
        std::this_thread::sleep_for(std::chrono::milliseconds(10));
    }
    // quit the thread used by the closure event sender
    closeEventSender->thread()->quit();

    // Can't log to file passed this point, FileLogger about to be deleted
    qInstallMessageHandler(LogHandler::verboseMessageHandler);
}

void Application::initializeGL() {
    qCDebug(interfaceapp) << "Created Display Window.";

    // initialize glut for shape drawing; Qt apparently initializes it on OS X
    if (_isGLInitialized) {
        return;
    } else {
        _isGLInitialized = true;
    }

    // Build a shared canvas / context for the Chromium processes
    _glWidget->makeCurrent();

#if !defined(DISABLE_QML)
    // Chromium rendering uses some GL functions that prevent nSight from capturing
    // frames, so we only create the shared context if nsight is NOT active.
    if (!nsightActive()) {
        _chromiumShareContext = new OffscreenGLCanvas();
        _chromiumShareContext->setObjectName("ChromiumShareContext");
        _chromiumShareContext->create(_glWidget->qglContext());
        _chromiumShareContext->makeCurrent();
        if (!_chromiumShareContext->makeCurrent()) {
            qCWarning(interfaceapp, "Unable to make chromium shared context current");
        }
        qt_gl_set_global_share_context(_chromiumShareContext->getContext());
    } else {
        qCWarning(interfaceapp) << "nSIGHT detected, disabling chrome rendering";
    }
#endif

    // Build a shared canvas / context for the QML rendering
    _glWidget->makeCurrent();
    _qmlShareContext = new OffscreenGLCanvas();
    _qmlShareContext->setObjectName("QmlShareContext");
    _qmlShareContext->create(_glWidget->qglContext());
    if (!_qmlShareContext->makeCurrent()) {
        qCWarning(interfaceapp, "Unable to make QML shared context current");
    }
    OffscreenQmlSurface::setSharedContext(_qmlShareContext->getContext());
    _qmlShareContext->doneCurrent();

    _glWidget->makeCurrent();
    gpu::Context::init<gpu::gl::GLBackend>();
    qApp->setProperty(hifi::properties::gl::MAKE_PROGRAM_CALLBACK,
        QVariant::fromValue((void*)(&gpu::gl::GLBackend::makeProgram)));
    _gpuContext = std::make_shared<gpu::Context>();
    // The gpu context can make child contexts for transfers, so
    // we need to restore primary rendering context
    _glWidget->makeCurrent();

    initDisplay();
    qCDebug(interfaceapp, "Initialized Display.");

    // FIXME: on low end systems os the shaders take up to 1 minute to compile, so we pause the deadlock watchdog thread.
    DeadlockWatchdogThread::withPause([&] {
        // Set up the render engine
        render::CullFunctor cullFunctor = LODManager::shouldRender;
        _renderEngine->addJob<UpdateSceneTask>("UpdateScene");
#ifndef Q_OS_ANDROID
        _renderEngine->addJob<SecondaryCameraRenderTask>("SecondaryCameraJob", cullFunctor, !DISABLE_DEFERRED);
#endif
        _renderEngine->addJob<RenderViewTask>("RenderMainView", cullFunctor, !DISABLE_DEFERRED, render::ItemKey::TAG_BITS_0, render::ItemKey::TAG_BITS_0);
        _renderEngine->load();
        _renderEngine->registerScene(_main3DScene);

        // Now that OpenGL is initialized, we are sure we have a valid context and can create the various pipeline shaders with success.
        DependencyManager::get<GeometryCache>()->initializeShapePipelines();
    });

    _offscreenContext = new OffscreenGLCanvas();
    _offscreenContext->setObjectName("MainThreadContext");
    _offscreenContext->create(_glWidget->qglContext());
    if (!_offscreenContext->makeCurrent()) {
        qFatal("Unable to make offscreen context current");
    }
    _offscreenContext->doneCurrent();
    _offscreenContext->setThreadContext();
    _renderEventHandler = new RenderEventHandler(_glWidget->qglContext());

    // The UI can't be created until the primary OpenGL
    // context is created, because it needs to share
    // texture resources
    // Needs to happen AFTER the render engine initialization to access its configuration
    if (!_offscreenContext->makeCurrent()) {
        qFatal("Unable to make offscreen context current");
    }

    initializeUi();
    qCDebug(interfaceapp, "Initialized Offscreen UI.");

    if (!_offscreenContext->makeCurrent()) {
        qFatal("Unable to make offscreen context current");
    }
    init();
    qCDebug(interfaceapp, "init() complete.");

    // create thread for parsing of octree data independent of the main network and rendering threads
    _octreeProcessor.initialize(_enableProcessOctreeThread);
    connect(&_octreeProcessor, &OctreePacketProcessor::packetVersionMismatch, this, &Application::notifyPacketVersionMismatch);
    _entityEditSender.initialize(_enableProcessOctreeThread);

    _idleLoopStdev.reset();


    // Restore the primary GL content for the main thread
    if (!_offscreenContext->makeCurrent()) {
        qFatal("Unable to make offscreen context current");
    }

    // update before the first render
    update(0);
}

extern void setupPreferences();

void Application::initializeUi() {
    // Make sure all QML surfaces share the main thread GL context
    OffscreenQmlSurface::setSharedContext(_offscreenContext->getContext());
    OffscreenQmlSurface::addWhitelistContextHandler(QUrl{ "OverlayWindowTest.qml" },
        [](QQmlContext* context) {
        qDebug() << "Whitelist OverlayWindow worked";
        context->setContextProperty("OverlayWindowTestString", "TestWorked");
    });
    OffscreenQmlSurface::addWhitelistContextHandler(QUrl{ "hifi/audio/Audio.qml" },
        [](QQmlContext* context) {
        qDebug() << "QQQ" << __FUNCTION__ << "Whitelist Audio worked";
    });


    AddressBarDialog::registerType();
    ErrorDialog::registerType();
    LoginDialog::registerType();
    Tooltip::registerType();
    UpdateDialog::registerType();
    QmlContextCallback callback = [](QQmlContext* context) {
        context->setContextProperty("Commerce", new QmlCommerce());
    };
    OffscreenQmlSurface::addWhitelistContextHandler({
        QUrl{ "hifi/commerce/checkout/Checkout.qml" },
        QUrl{ "hifi/commerce/common/CommerceLightbox.qml" },
        QUrl{ "hifi/commerce/common/EmulatedMarketplaceHeader.qml" },
        QUrl{ "hifi/commerce/common/FirstUseTutorial.qml" },
        QUrl{ "hifi/commerce/common/SortableListModel.qml" },
        QUrl{ "hifi/commerce/inspectionCertificate/InspectionCertificate.qml" },
        QUrl{ "hifi/commerce/purchases/PurchasedItem.qml" },
        QUrl{ "hifi/commerce/purchases/Purchases.qml" },
        QUrl{ "hifi/commerce/wallet/Help.qml" },
        QUrl{ "hifi/commerce/wallet/NeedsLogIn.qml" },
        QUrl{ "hifi/commerce/wallet/PassphraseChange.qml" },
        QUrl{ "hifi/commerce/wallet/PassphraseModal.qml" },
        QUrl{ "hifi/commerce/wallet/PassphraseSelection.qml" },
        QUrl{ "hifi/commerce/wallet/Security.qml" },
        QUrl{ "hifi/commerce/wallet/SecurityImageChange.qml" },
        QUrl{ "hifi/commerce/wallet/SecurityImageModel.qml" },
        QUrl{ "hifi/commerce/wallet/SecurityImageSelection.qml" },
        QUrl{ "hifi/commerce/wallet/sendMoney/SendMoney.qml" },
        QUrl{ "hifi/commerce/wallet/Wallet.qml" },
        QUrl{ "hifi/commerce/wallet/WalletHome.qml" },
        QUrl{ "hifi/commerce/wallet/WalletSetup.qml" },
    }, callback);
    qmlRegisterType<ResourceImageItem>("Hifi", 1, 0, "ResourceImageItem");
    qmlRegisterType<Preference>("Hifi", 1, 0, "Preference");
    qmlRegisterType<WebBrowserSuggestionsEngine>("HifiWeb", 1, 0, "WebBrowserSuggestionsEngine");

    {
        auto tabletScriptingInterface = DependencyManager::get<TabletScriptingInterface>();
        tabletScriptingInterface->getTablet(SYSTEM_TABLET);
    }

    auto offscreenUi = DependencyManager::get<OffscreenUi>();
    connect(offscreenUi.data(), &hifi::qml::OffscreenSurface::rootContextCreated,
        this, &Application::onDesktopRootContextCreated);
    connect(offscreenUi.data(), &hifi::qml::OffscreenSurface::rootItemCreated,
        this, &Application::onDesktopRootItemCreated);

    offscreenUi->setProxyWindow(_window->windowHandle());
    // OffscreenUi is a subclass of OffscreenQmlSurface specifically designed to
    // support the window management and scripting proxies for VR use
    DeadlockWatchdogThread::withPause([&] {
        offscreenUi->createDesktop(PathUtils::qmlUrl("hifi/Desktop.qml"));
    });
    // FIXME either expose so that dialogs can set this themselves or
    // do better detection in the offscreen UI of what has focus
    offscreenUi->setNavigationFocused(false);

    setupPreferences();

    _glWidget->installEventFilter(offscreenUi.data());
    offscreenUi->setMouseTranslator([=](const QPointF& pt) {
        QPointF result = pt;
        auto displayPlugin = getActiveDisplayPlugin();
        if (displayPlugin->isHmd()) {
            getApplicationCompositor().handleRealMouseMoveEvent(false);
            auto resultVec = getApplicationCompositor().getReticlePosition();
            result = QPointF(resultVec.x, resultVec.y);
        }
        return result.toPoint();
    });
    offscreenUi->resume();
    connect(_window, &MainWindow::windowGeometryChanged, [this](const QRect& r){
        resizeGL();
        if (_touchscreenVirtualPadDevice) {
            _touchscreenVirtualPadDevice->resize();
        }
    });

    // This will set up the input plugins UI
    _activeInputPlugins.clear();
    foreach(auto inputPlugin, PluginManager::getInstance()->getInputPlugins()) {
        if (KeyboardMouseDevice::NAME == inputPlugin->getName()) {
            _keyboardMouseDevice = std::dynamic_pointer_cast<KeyboardMouseDevice>(inputPlugin);
        }
        if (TouchscreenDevice::NAME == inputPlugin->getName()) {
            _touchscreenDevice = std::dynamic_pointer_cast<TouchscreenDevice>(inputPlugin);
        }
        if (TouchscreenVirtualPadDevice::NAME == inputPlugin->getName()) {
            _touchscreenVirtualPadDevice = std::dynamic_pointer_cast<TouchscreenVirtualPadDevice>(inputPlugin);
        }
    }

    auto compositorHelper = DependencyManager::get<CompositorHelper>();
    connect(compositorHelper.data(), &CompositorHelper::allowMouseCaptureChanged, this, [=] {
        if (isHMDMode()) {
            showCursor(compositorHelper->getAllowMouseCapture() ?
                       Cursor::Manager::lookupIcon(_preferredCursor.get()) :
                       Cursor::Icon::SYSTEM);
        }
    });

    // Pre-create a couple of Web3D overlays to speed up tablet UI
    auto offscreenSurfaceCache = DependencyManager::get<OffscreenQmlSurfaceCache>();
    offscreenSurfaceCache->reserve(TabletScriptingInterface::QML, 1);
    offscreenSurfaceCache->reserve(Web3DOverlay::QML, 2);
}


void Application::onDesktopRootContextCreated(QQmlContext* surfaceContext) {
    auto engine = surfaceContext->engine();
    // in Qt 5.10.0 there is already an "Audio" object in the QML context
    // though I failed to find it (from QtMultimedia??). So..  let it be "AudioScriptingInterface"
    surfaceContext->setContextProperty("AudioScriptingInterface", DependencyManager::get<AudioScriptingInterface>().data());

    surfaceContext->setContextProperty("AudioStats", DependencyManager::get<AudioClient>()->getStats().data());
    surfaceContext->setContextProperty("AudioScope", DependencyManager::get<AudioScope>().data());

    surfaceContext->setContextProperty("Controller", DependencyManager::get<controller::ScriptingInterface>().data());
    surfaceContext->setContextProperty("Entities", DependencyManager::get<EntityScriptingInterface>().data());
    _fileDownload = new FileScriptingInterface(engine);
    surfaceContext->setContextProperty("File", _fileDownload);
    connect(_fileDownload, &FileScriptingInterface::unzipResult, this, &Application::handleUnzip);
    surfaceContext->setContextProperty("MyAvatar", getMyAvatar().get());
    surfaceContext->setContextProperty("Messages", DependencyManager::get<MessagesClient>().data());
    surfaceContext->setContextProperty("Recording", DependencyManager::get<RecordingScriptingInterface>().data());
    surfaceContext->setContextProperty("Preferences", DependencyManager::get<Preferences>().data());
    surfaceContext->setContextProperty("AddressManager", DependencyManager::get<AddressManager>().data());
    surfaceContext->setContextProperty("FrameTimings", &_frameTimingsScriptingInterface);
    surfaceContext->setContextProperty("Rates", new RatesScriptingInterface(this));

    surfaceContext->setContextProperty("TREE_SCALE", TREE_SCALE);
    // FIXME Quat and Vec3 won't work with QJSEngine used by QML
    surfaceContext->setContextProperty("Quat", new Quat());
    surfaceContext->setContextProperty("Vec3", new Vec3());
    surfaceContext->setContextProperty("Uuid", new ScriptUUID());
    surfaceContext->setContextProperty("Assets", DependencyManager::get<AssetMappingsScriptingInterface>().data());

    surfaceContext->setContextProperty("AvatarList", DependencyManager::get<AvatarManager>().data());
    surfaceContext->setContextProperty("Users", DependencyManager::get<UsersScriptingInterface>().data());

    surfaceContext->setContextProperty("UserActivityLogger", DependencyManager::get<UserActivityLoggerScriptingInterface>().data());

    surfaceContext->setContextProperty("Camera", &_myCamera);

#if defined(Q_OS_MAC) || defined(Q_OS_WIN)
    surfaceContext->setContextProperty("SpeechRecognizer", DependencyManager::get<SpeechRecognizer>().data());
#endif

    surfaceContext->setContextProperty("Overlays", &_overlays);
    surfaceContext->setContextProperty("Window", DependencyManager::get<WindowScriptingInterface>().data());
    surfaceContext->setContextProperty("MenuInterface", MenuScriptingInterface::getInstance());
    surfaceContext->setContextProperty("Settings", SettingsScriptingInterface::getInstance());
    surfaceContext->setContextProperty("ScriptDiscoveryService", DependencyManager::get<ScriptEngines>().data());
    surfaceContext->setContextProperty("AvatarBookmarks", DependencyManager::get<AvatarBookmarks>().data());
    surfaceContext->setContextProperty("LocationBookmarks", DependencyManager::get<LocationBookmarks>().data());

    // Caches
    surfaceContext->setContextProperty("AnimationCache", DependencyManager::get<AnimationCache>().data());
    surfaceContext->setContextProperty("TextureCache", DependencyManager::get<TextureCache>().data());
    surfaceContext->setContextProperty("ModelCache", DependencyManager::get<ModelCache>().data());
    surfaceContext->setContextProperty("SoundCache", DependencyManager::get<SoundCache>().data());
    surfaceContext->setContextProperty("InputConfiguration", DependencyManager::get<InputConfiguration>().data());

    surfaceContext->setContextProperty("Account", AccountServicesScriptingInterface::getInstance()); // DEPRECATED - TO BE REMOVED
    surfaceContext->setContextProperty("GlobalServices", AccountServicesScriptingInterface::getInstance()); // DEPRECATED - TO BE REMOVED
    surfaceContext->setContextProperty("AccountServices", AccountServicesScriptingInterface::getInstance());

    surfaceContext->setContextProperty("DialogsManager", _dialogsManagerScriptingInterface);
    surfaceContext->setContextProperty("FaceTracker", DependencyManager::get<DdeFaceTracker>().data());
    surfaceContext->setContextProperty("AvatarManager", DependencyManager::get<AvatarManager>().data());
    surfaceContext->setContextProperty("UndoStack", &_undoStackScriptingInterface);
    surfaceContext->setContextProperty("LODManager", DependencyManager::get<LODManager>().data());
    surfaceContext->setContextProperty("HMD", DependencyManager::get<HMDScriptingInterface>().data());
    surfaceContext->setContextProperty("Scene", DependencyManager::get<SceneScriptingInterface>().data());
    surfaceContext->setContextProperty("Render", _renderEngine->getConfiguration().get());
    surfaceContext->setContextProperty("Reticle", getApplicationCompositor().getReticleInterface());
    surfaceContext->setContextProperty("Snapshot", DependencyManager::get<Snapshot>().data());

    surfaceContext->setContextProperty("ApplicationCompositor", &getApplicationCompositor());

    surfaceContext->setContextProperty("AvatarInputs", AvatarInputs::getInstance());
    surfaceContext->setContextProperty("Selection", DependencyManager::get<SelectionScriptingInterface>().data());
    surfaceContext->setContextProperty("ContextOverlay", DependencyManager::get<ContextOverlayInterface>().data());
    surfaceContext->setContextProperty("Wallet", DependencyManager::get<WalletScriptingInterface>().data());

    if (auto steamClient = PluginManager::getInstance()->getSteamClientPlugin()) {
        surfaceContext->setContextProperty("Steam", new SteamScriptingInterface(engine, steamClient.get()));
    }

    _window->setMenuBar(new Menu());
}

void Application::onDesktopRootItemCreated(QQuickItem* rootItem) {
    Stats::show();
    auto surfaceContext = DependencyManager::get<OffscreenUi>()->getSurfaceContext();
    surfaceContext->setContextProperty("Stats", Stats::getInstance());

    auto offscreenUi = DependencyManager::get<OffscreenUi>();
    auto qml = PathUtils::qmlUrl("AvatarInputsBar.qml");
    offscreenUi->show(qml, "AvatarInputsBar");
}

void Application::updateCamera(RenderArgs& renderArgs, float deltaTime) {
    PROFILE_RANGE(render, __FUNCTION__);
    PerformanceTimer perfTimer("updateCamera");

    glm::vec3 boomOffset;
    auto myAvatar = getMyAvatar();
    boomOffset = myAvatar->getModelScale() * myAvatar->getBoomLength() * -IDENTITY_FORWARD;

    // The render mode is default or mirror if the camera is in mirror mode, assigned further below
    renderArgs._renderMode = RenderArgs::DEFAULT_RENDER_MODE;

    // Always use the default eye position, not the actual head eye position.
    // Using the latter will cause the camera to wobble with idle animations,
    // or with changes from the face tracker
    if (_myCamera.getMode() == CAMERA_MODE_FIRST_PERSON) {
        _thirdPersonHMDCameraBoomValid= false;
        if (isHMDMode()) {
            mat4 camMat = myAvatar->getSensorToWorldMatrix() * myAvatar->getHMDSensorMatrix();
            _myCamera.setPosition(extractTranslation(camMat));
            _myCamera.setOrientation(glmExtractRotation(camMat));
        }
        else {
            _myCamera.setPosition(myAvatar->getDefaultEyePosition());
            _myCamera.setOrientation(myAvatar->getMyHead()->getHeadOrientation());
        }
    }
    else if (_myCamera.getMode() == CAMERA_MODE_THIRD_PERSON) {
        if (isHMDMode()) {

            if (!_thirdPersonHMDCameraBoomValid) {
                const glm::vec3 CAMERA_OFFSET = glm::vec3(0.0f, 0.0f, 0.7f);
                _thirdPersonHMDCameraBoom = cancelOutRollAndPitch(myAvatar->getHMDSensorOrientation()) * CAMERA_OFFSET;
                _thirdPersonHMDCameraBoomValid = true;
            }

            glm::mat4 thirdPersonCameraSensorToWorldMatrix = myAvatar->getSensorToWorldMatrix();

            const glm::vec3 cameraPos = myAvatar->getHMDSensorPosition() + _thirdPersonHMDCameraBoom * myAvatar->getBoomLength();
            glm::mat4 sensorCameraMat = createMatFromQuatAndPos(myAvatar->getHMDSensorOrientation(), cameraPos);
            glm::mat4 worldCameraMat = thirdPersonCameraSensorToWorldMatrix * sensorCameraMat;

            _myCamera.setOrientation(glm::normalize(glmExtractRotation(worldCameraMat)));
            _myCamera.setPosition(extractTranslation(worldCameraMat));
        }
        else {
            _thirdPersonHMDCameraBoomValid = false;

            _myCamera.setOrientation(myAvatar->getHead()->getOrientation());
            if (Menu::getInstance()->isOptionChecked(MenuOption::CenterPlayerInView)) {
                _myCamera.setPosition(myAvatar->getDefaultEyePosition()
                    + _myCamera.getOrientation() * boomOffset);
            }
            else {
                _myCamera.setPosition(myAvatar->getDefaultEyePosition()
                    + myAvatar->getWorldOrientation() * boomOffset);
            }
        }
    }
    else if (_myCamera.getMode() == CAMERA_MODE_MIRROR) {
        _thirdPersonHMDCameraBoomValid= false;

        if (isHMDMode()) {
            auto mirrorBodyOrientation = myAvatar->getWorldOrientation() * glm::quat(glm::vec3(0.0f, PI + _mirrorYawOffset, 0.0f));

            glm::quat hmdRotation = extractRotation(myAvatar->getHMDSensorMatrix());
            // Mirror HMD yaw and roll
            glm::vec3 mirrorHmdEulers = glm::eulerAngles(hmdRotation);
            mirrorHmdEulers.y = -mirrorHmdEulers.y;
            mirrorHmdEulers.z = -mirrorHmdEulers.z;
            glm::quat mirrorHmdRotation = glm::quat(mirrorHmdEulers);

            glm::quat worldMirrorRotation = mirrorBodyOrientation * mirrorHmdRotation;

            _myCamera.setOrientation(worldMirrorRotation);

            glm::vec3 hmdOffset = extractTranslation(myAvatar->getHMDSensorMatrix());
            // Mirror HMD lateral offsets
            hmdOffset.x = -hmdOffset.x;

            _myCamera.setPosition(myAvatar->getDefaultEyePosition()
                + glm::vec3(0, _raiseMirror * myAvatar->getModelScale(), 0)
                + mirrorBodyOrientation * glm::vec3(0.0f, 0.0f, 1.0f) * MIRROR_FULLSCREEN_DISTANCE * _scaleMirror
                + mirrorBodyOrientation * hmdOffset);
        }
        else {
            auto userInputMapper = DependencyManager::get<UserInputMapper>();
            const float YAW_SPEED = TWO_PI / 5.0f;
            float deltaYaw = userInputMapper->getActionState(controller::Action::YAW) * YAW_SPEED * deltaTime;
            _mirrorYawOffset += deltaYaw;
            _myCamera.setOrientation(myAvatar->getWorldOrientation() * glm::quat(glm::vec3(0.0f, PI + _mirrorYawOffset, 0.0f)));
            _myCamera.setPosition(myAvatar->getDefaultEyePosition()
                + glm::vec3(0, _raiseMirror * myAvatar->getModelScale(), 0)
                + (myAvatar->getWorldOrientation() * glm::quat(glm::vec3(0.0f, _mirrorYawOffset, 0.0f))) *
                glm::vec3(0.0f, 0.0f, -1.0f) * myAvatar->getBoomLength() * _scaleMirror);
        }
        renderArgs._renderMode = RenderArgs::MIRROR_RENDER_MODE;
    }
    else if (_myCamera.getMode() == CAMERA_MODE_ENTITY) {
        _thirdPersonHMDCameraBoomValid= false;
        EntityItemPointer cameraEntity = _myCamera.getCameraEntityPointer();
        if (cameraEntity != nullptr) {
            if (isHMDMode()) {
                glm::quat hmdRotation = extractRotation(myAvatar->getHMDSensorMatrix());
                _myCamera.setOrientation(cameraEntity->getWorldOrientation() * hmdRotation);
                glm::vec3 hmdOffset = extractTranslation(myAvatar->getHMDSensorMatrix());
                _myCamera.setPosition(cameraEntity->getWorldPosition() + (hmdRotation * hmdOffset));
            }
            else {
                _myCamera.setOrientation(cameraEntity->getWorldOrientation());
                _myCamera.setPosition(cameraEntity->getWorldPosition());
            }
        }
    }
    // Update camera position
    if (!isHMDMode()) {
        _myCamera.update();
    }

    renderArgs._cameraMode = (int8_t)_myCamera.getMode();
}

void Application::runTests() {
    runTimingTests();
    runUnitTests();
}

void Application::faceTrackerMuteToggled() {

    QAction* muteAction = Menu::getInstance()->getActionForOption(MenuOption::MuteFaceTracking);
    Q_CHECK_PTR(muteAction);
    bool isMuted = getSelectedFaceTracker()->isMuted();
    muteAction->setChecked(isMuted);
    getSelectedFaceTracker()->setEnabled(!isMuted);
    Menu::getInstance()->getActionForOption(MenuOption::CalibrateCamera)->setEnabled(!isMuted);
}

void Application::setFieldOfView(float fov) {
    if (fov != _fieldOfView.get()) {
        _fieldOfView.set(fov);
        resizeGL();
    }
}

void Application::setHMDTabletScale(float hmdTabletScale) {
    _hmdTabletScale.set(hmdTabletScale);
}

void Application::setDesktopTabletScale(float desktopTabletScale) {
    _desktopTabletScale.set(desktopTabletScale);
}

void Application::setDesktopTabletBecomesToolbarSetting(bool value) {
    _desktopTabletBecomesToolbarSetting.set(value);
    updateSystemTabletMode();
}

void Application::setHmdTabletBecomesToolbarSetting(bool value) {
    _hmdTabletBecomesToolbarSetting.set(value);
    updateSystemTabletMode();
}

void Application::setPreferStylusOverLaser(bool value) {
    _preferStylusOverLaserSetting.set(value);
}

void Application::setPreferAvatarFingerOverStylus(bool value) {
    _preferAvatarFingerOverStylusSetting.set(value);
}

void Application::setPreferredCursor(const QString& cursorName) {
    qCDebug(interfaceapp) << "setPreferredCursor" << cursorName;
    _preferredCursor.set(cursorName.isEmpty() ? DEFAULT_CURSOR_NAME : cursorName);
    showCursor(Cursor::Manager::lookupIcon(_preferredCursor.get()));
}

void Application::setSettingConstrainToolbarPosition(bool setting) {
    _constrainToolbarPosition.set(setting);
    DependencyManager::get<OffscreenUi>()->setConstrainToolbarToCenterX(setting);
}

void Application::showHelp() {
    static const QString HAND_CONTROLLER_NAME_VIVE = "vive";
    static const QString HAND_CONTROLLER_NAME_OCULUS_TOUCH = "oculus";

    static const QString TAB_KEYBOARD_MOUSE = "kbm";
    static const QString TAB_GAMEPAD = "gamepad";
    static const QString TAB_HAND_CONTROLLERS = "handControllers";

    QString handControllerName = HAND_CONTROLLER_NAME_VIVE;
    QString defaultTab = TAB_KEYBOARD_MOUSE;

    if (PluginUtils::isViveControllerAvailable()) {
        defaultTab = TAB_HAND_CONTROLLERS;
        handControllerName = HAND_CONTROLLER_NAME_VIVE;
    } else if (PluginUtils::isOculusTouchControllerAvailable()) {
        defaultTab = TAB_HAND_CONTROLLERS;
        handControllerName = HAND_CONTROLLER_NAME_OCULUS_TOUCH;
    } else if (PluginUtils::isXboxControllerAvailable()) {
        defaultTab = TAB_GAMEPAD;
    }

    QUrlQuery queryString;
    queryString.addQueryItem("handControllerName", handControllerName);
    queryString.addQueryItem("defaultTab", defaultTab);
    auto tabletScriptingInterface = DependencyManager::get<TabletScriptingInterface>();
    TabletProxy* tablet = dynamic_cast<TabletProxy*>(tabletScriptingInterface->getTablet(SYSTEM_TABLET));
    tablet->gotoWebScreen(PathUtils::resourcesUrl() + INFO_HELP_PATH + "?" + queryString.toString());
    DependencyManager::get<HMDScriptingInterface>()->openTablet();
    //InfoView::show(INFO_HELP_PATH, false, queryString.toString());
}

void Application::resizeEvent(QResizeEvent* event) {
    resizeGL();
}

void Application::resizeGL() {
    PROFILE_RANGE(render, __FUNCTION__);
    if (nullptr == _displayPlugin) {
        return;
    }

    auto displayPlugin = getActiveDisplayPlugin();
    // Set the desired FBO texture size. If it hasn't changed, this does nothing.
    // Otherwise, it must rebuild the FBOs
    uvec2 framebufferSize = displayPlugin->getRecommendedRenderSize();
    uvec2 renderSize = uvec2(vec2(framebufferSize) * getRenderResolutionScale());
    if (_renderResolution != renderSize) {
        _renderResolution = renderSize;
        DependencyManager::get<FramebufferCache>()->setFrameBufferSize(fromGlm(renderSize));
    }

    // FIXME the aspect ratio for stereo displays is incorrect based on this.
    float aspectRatio = displayPlugin->getRecommendedAspectRatio();
    _myCamera.setProjection(glm::perspective(glm::radians(_fieldOfView.get()), aspectRatio,
                                             DEFAULT_NEAR_CLIP, DEFAULT_FAR_CLIP));
    // Possible change in aspect ratio
    {
        QMutexLocker viewLocker(&_viewMutex);
        _myCamera.loadViewFrustum(_viewFrustum);
    }

    DependencyManager::get<OffscreenUi>()->resize(fromGlm(displayPlugin->getRecommendedUiSize()));
}

void Application::handleSandboxStatus(QNetworkReply* reply) {
    PROFILE_RANGE(render, __FUNCTION__);

    bool sandboxIsRunning = SandboxUtils::readStatus(reply->readAll());
    qDebug() << "HandleSandboxStatus" << sandboxIsRunning;

    enum HandControllerType {
        Vive,
        Oculus
    };
    static const std::map<HandControllerType, int> MIN_CONTENT_VERSION = {
        { Vive, 1 },
        { Oculus, 27 }
    };

    // Get sandbox content set version
    auto acDirPath = PathUtils::getAppDataPath() + "../../" + BuildInfo::MODIFIED_ORGANIZATION + "/assignment-client/";
    auto contentVersionPath = acDirPath + "content-version.txt";
    qCDebug(interfaceapp) << "Checking " << contentVersionPath << " for content version";
    int contentVersion = 0;
    QFile contentVersionFile(contentVersionPath);
    if (contentVersionFile.open(QIODevice::ReadOnly | QIODevice::Text)) {
        QString line = contentVersionFile.readAll();
        contentVersion = line.toInt(); // returns 0 if conversion fails
    }

    // Get controller availability
    bool hasHandControllers = false;
    if (PluginUtils::isViveControllerAvailable() || PluginUtils::isOculusTouchControllerAvailable()) {
        hasHandControllers = true;
    }

    // Check HMD use (may be technically available without being in use)
    bool hasHMD = PluginUtils::isHMDAvailable();
    bool isUsingHMD = _displayPlugin->isHmd();
    bool isUsingHMDAndHandControllers = hasHMD && hasHandControllers && isUsingHMD;

    Setting::Handle<bool> firstRun{ Settings::firstRun, true };

    qCDebug(interfaceapp) << "HMD:" << hasHMD << ", Hand Controllers: " << hasHandControllers << ", Using HMD: " << isUsingHMDAndHandControllers;

    // when --url in command line, teleport to location
    const QString HIFI_URL_COMMAND_LINE_KEY = "--url";
    int urlIndex = arguments().indexOf(HIFI_URL_COMMAND_LINE_KEY);
    QString addressLookupString;
    if (urlIndex != -1) {
        addressLookupString = arguments().value(urlIndex + 1);
    }

    static const QString SENT_TO_PREVIOUS_LOCATION = "previous_location";
    static const QString SENT_TO_ENTRY = "entry";

    QString sentTo;

    // If this is a first run we short-circuit the address passed in
    if (firstRun.get()) {
#if defined(Q_OS_ANDROID)
        qCDebug(interfaceapp) << "First run... going to" << qPrintable(addressLookupString.isEmpty() ? QString("default location") : addressLookupString);
        DependencyManager::get<AddressManager>()->loadSettings(addressLookupString);
#else
        showHelp();
        DependencyManager::get<AddressManager>()->goToEntry();
        sentTo = SENT_TO_ENTRY;
#endif
        firstRun.set(false);

    } else {
        qCDebug(interfaceapp) << "Not first run... going to" << qPrintable(addressLookupString.isEmpty() ? QString("previous location") : addressLookupString);
        DependencyManager::get<AddressManager>()->loadSettings(addressLookupString);
        sentTo = SENT_TO_PREVIOUS_LOCATION;
    }

    UserActivityLogger::getInstance().logAction("startup_sent_to", {
        { "sent_to", sentTo },
        { "sandbox_is_running", sandboxIsRunning },
        { "has_hmd", hasHMD },
        { "has_hand_controllers", hasHandControllers },
        { "is_using_hmd", isUsingHMD },
        { "is_using_hmd_and_hand_controllers", isUsingHMDAndHandControllers },
        { "content_version", contentVersion }
    });

    _connectionMonitor.init();
}

bool Application::importJSONFromURL(const QString& urlString) {
    // we only load files that terminate in just .json (not .svo.json and not .ava.json)
    QUrl jsonURL { urlString };

    emit svoImportRequested(urlString);
    return true;
}

bool Application::importSVOFromURL(const QString& urlString) {
    emit svoImportRequested(urlString);
    return true;
}

bool Application::importFromZIP(const QString& filePath) {
    qDebug() << "A zip file has been dropped in: " << filePath;
    QUrl empty;
    // handle Blocks download from Marketplace
    if (filePath.contains("poly.google.com/downloads")) {
        addAssetToWorldFromURL(filePath);
    } else {
        qApp->getFileDownloadInterface()->runUnzip(filePath, empty, true, true, false);
    }
    return true;
}

bool Application::isServerlessMode() const {
    auto tree = getEntities()->getTree();
    if (tree) {
        return tree->isServerlessMode();
    }
    return false;
}

void Application::setIsServerlessMode(bool serverlessDomain) {
    auto tree = getEntities()->getTree();
    if (tree) {
        tree->setIsServerlessMode(serverlessDomain);
    }
}

void Application::loadServerlessDomain(QUrl domainURL) {
    if (QThread::currentThread() != thread()) {
        QMetaObject::invokeMethod(this, "loadServerlessDomain", Q_ARG(QUrl, domainURL));
        return;
    }

    if (domainURL.isEmpty()) {
        return;
    }

    QUuid serverlessSessionID = QUuid::createUuid();
    getMyAvatar()->setSessionUUID(serverlessSessionID);
    auto nodeList = DependencyManager::get<NodeList>();
    nodeList->setSessionUUID(serverlessSessionID);

    // there is no domain-server to tell us our permissions, so enable all
    NodePermissions permissions;
    permissions.setAll(true);
    nodeList->setPermissions(permissions);

    // we can't import directly into the main tree because we would need to lock it, and
    // Octree::readFromURL calls loop.exec which can run code which will also attempt to lock the tree.
    EntityTreePointer tmpTree(new EntityTree());
    tmpTree->setIsServerlessMode(true);
    tmpTree->createRootElement();
    auto myAvatar = getMyAvatar();
    tmpTree->setMyAvatar(myAvatar);
    bool success = tmpTree->readFromURL(domainURL.toString());
    if (success) {
        tmpTree->reaverageOctreeElements();
        tmpTree->sendEntities(&_entityEditSender, getEntities()->getTree(), 0, 0, 0);
    }

    _fullSceneReceivedCounter++;
}

bool Application::importImage(const QString& urlString) {
    qCDebug(interfaceapp) << "An image file has been dropped in";
    QString filepath(urlString);
    filepath.remove("file:///");
    addAssetToWorld(filepath, "", false, false);
    return true;
}

// thread-safe
void Application::onPresent(quint32 frameCount) {
    bool expected = false;
    if (_pendingIdleEvent.compare_exchange_strong(expected, true)) {
        postEvent(this, new QEvent((QEvent::Type)ApplicationEvent::Idle), Qt::HighEventPriority);
    }
    expected = false;
    if (_renderEventHandler && !isAboutToQuit() && _pendingRenderEvent.compare_exchange_strong(expected, true)) {
        postEvent(_renderEventHandler, new QEvent((QEvent::Type)ApplicationEvent::Render));
    }
}

static inline bool isKeyEvent(QEvent::Type type) {
    return type == QEvent::KeyPress || type == QEvent::KeyRelease;
}

bool Application::handleKeyEventForFocusedEntityOrOverlay(QEvent* event) {
    if (!_keyboardFocusedEntity.get().isInvalidID()) {
        switch (event->type()) {
            case QEvent::KeyPress:
            case QEvent::KeyRelease:
                {
                    auto eventHandler = getEntities()->getEventHandler(_keyboardFocusedEntity.get());
                    if (eventHandler) {
                        event->setAccepted(false);
                        QCoreApplication::sendEvent(eventHandler, event);
                        if (event->isAccepted()) {
                            _lastAcceptedKeyPress = usecTimestampNow();
                            return true;
                        }
                    }
                    break;
                }
            default:
                break;
        }
    }

    if (_keyboardFocusedOverlay.get() != UNKNOWN_OVERLAY_ID) {
        switch (event->type()) {
            case QEvent::KeyPress:
            case QEvent::KeyRelease: {
                    // Only Web overlays can have focus.
                    auto overlay = std::dynamic_pointer_cast<Web3DOverlay>(getOverlays().getOverlay(_keyboardFocusedOverlay.get()));
                    if (overlay && overlay->getEventHandler()) {
                        event->setAccepted(false);
                        QCoreApplication::sendEvent(overlay->getEventHandler(), event);
                        if (event->isAccepted()) {
                            _lastAcceptedKeyPress = usecTimestampNow();
                            return true;
                        }
                    }
                }
                break;

            default:
                break;
        }
    }

    return false;
}

bool Application::handleFileOpenEvent(QFileOpenEvent* fileEvent) {
    QUrl url = fileEvent->url();
    if (!url.isEmpty()) {
        QString urlString = url.toString();
        if (canAcceptURL(urlString)) {
            return acceptURL(urlString);
        }
    }
    return false;
}

#ifdef DEBUG_EVENT_QUEUE
static int getEventQueueSize(QThread* thread) {
    auto threadData = QThreadData::get2(thread);
    QMutexLocker locker(&threadData->postEventList.mutex);
    return threadData->postEventList.size();
}

static void dumpEventQueue(QThread* thread) {
    auto threadData = QThreadData::get2(thread);
    QMutexLocker locker(&threadData->postEventList.mutex);
    qDebug() << "Event list, size =" << threadData->postEventList.size();
    for (auto& postEvent : threadData->postEventList) {
        QEvent::Type type = (postEvent.event ? postEvent.event->type() : QEvent::None);
        qDebug() << "    " << type;
    }
}
#endif // DEBUG_EVENT_QUEUE

bool Application::event(QEvent* event) {

    if (!Menu::getInstance()) {
        return false;
    }

    // Allow focused Entities and Overlays to handle keyboard input
    if (isKeyEvent(event->type()) && handleKeyEventForFocusedEntityOrOverlay(event)) {
        return true;
    }

    int type = event->type();
    switch (type) {
        case ApplicationEvent::Lambda:
            static_cast<LambdaEvent*>(event)->call();
            return true;

        // Explicit idle keeps the idle running at a lower interval, but without any rendering
        // see (windowMinimizedChanged)
        case ApplicationEvent::Idle:
            idle();

#ifdef DEBUG_EVENT_QUEUE
            {
                int count = getEventQueueSize(QThread::currentThread());
                if (count > 400) {
                    dumpEventQueue(QThread::currentThread());
                }
            }
#endif // DEBUG_EVENT_QUEUE

            _pendingIdleEvent.store(false);

            return true;

        case QEvent::MouseMove:
            mouseMoveEvent(static_cast<QMouseEvent*>(event));
            return true;
        case QEvent::MouseButtonPress:
            mousePressEvent(static_cast<QMouseEvent*>(event));
            return true;
        case QEvent::MouseButtonDblClick:
            mouseDoublePressEvent(static_cast<QMouseEvent*>(event));
            return true;
        case QEvent::MouseButtonRelease:
            mouseReleaseEvent(static_cast<QMouseEvent*>(event));
            return true;
        case QEvent::KeyPress:
            keyPressEvent(static_cast<QKeyEvent*>(event));
            return true;
        case QEvent::KeyRelease:
            keyReleaseEvent(static_cast<QKeyEvent*>(event));
            return true;
        case QEvent::FocusOut:
            focusOutEvent(static_cast<QFocusEvent*>(event));
            return true;
        case QEvent::TouchBegin:
            touchBeginEvent(static_cast<QTouchEvent*>(event));
            event->accept();
            return true;
        case QEvent::TouchEnd:
            touchEndEvent(static_cast<QTouchEvent*>(event));
            return true;
        case QEvent::TouchUpdate:
            touchUpdateEvent(static_cast<QTouchEvent*>(event));
            return true;
        case QEvent::Gesture:
            touchGestureEvent((QGestureEvent*)event);
            return true;
        case QEvent::Wheel:
            wheelEvent(static_cast<QWheelEvent*>(event));
            return true;
        case QEvent::Drop:
            dropEvent(static_cast<QDropEvent*>(event));
            return true;

        case QEvent::FileOpen:
            if (handleFileOpenEvent(static_cast<QFileOpenEvent*>(event))) {
                return true;
            }
            break;

        default:
            break;
    }

    return QApplication::event(event);
}

bool Application::eventFilter(QObject* object, QEvent* event) {

    if (event->type() == QEvent::Leave) {
        getApplicationCompositor().handleLeaveEvent();
    }

    if (event->type() == QEvent::ShortcutOverride) {
        if (DependencyManager::get<OffscreenUi>()->shouldSwallowShortcut(event)) {
            event->accept();
            return true;
        }

        // Filter out captured keys before they're used for shortcut actions.
        if (_controllerScriptingInterface->isKeyCaptured(static_cast<QKeyEvent*>(event))) {
            event->accept();
            return true;
        }
    }

    return false;
}

static bool _altPressed{ false };

void Application::keyPressEvent(QKeyEvent* event) {
    _altPressed = event->key() == Qt::Key_Alt;
    _keysPressed.insert(event->key());

    _controllerScriptingInterface->emitKeyPressEvent(event); // send events to any registered scripts

    // if one of our scripts have asked to capture this event, then stop processing it
    if (_controllerScriptingInterface->isKeyCaptured(event)) {
        return;
    }

    if (hasFocus()) {
        if (_keyboardMouseDevice->isActive()) {
            _keyboardMouseDevice->keyPressEvent(event);
        }

        bool isShifted = event->modifiers().testFlag(Qt::ShiftModifier);
        bool isMeta = event->modifiers().testFlag(Qt::ControlModifier);
        bool isOption = event->modifiers().testFlag(Qt::AltModifier);
        switch (event->key()) {
            case Qt::Key_Enter:
            case Qt::Key_Return:
                if (isOption) {
                    if (_window->isFullScreen()) {
                        unsetFullscreen();
                    } else {
                        setFullscreen(nullptr);
                    }
                }
                break;

            case Qt::Key_1:
            case Qt::Key_2:
            case Qt::Key_3:
            case Qt::Key_4:
            case Qt::Key_5:
            case Qt::Key_6:
            case Qt::Key_7:
                if (isMeta || isOption) {
                    unsigned int index = static_cast<unsigned int>(event->key() - Qt::Key_1);
                    auto displayPlugins = PluginManager::getInstance()->getDisplayPlugins();
                    if (index < displayPlugins.size()) {
                        auto targetPlugin = displayPlugins.at(index);
                        QString targetName = targetPlugin->getName();
                        auto menu = Menu::getInstance();
                        QAction* action = menu->getActionForOption(targetName);
                        if (action && !action->isChecked()) {
                            action->trigger();
                        }
                    }
                }
                break;

            case Qt::Key_X:
                if (isShifted && isMeta) {
                    auto offscreenUi = DependencyManager::get<OffscreenUi>();
                    offscreenUi->togglePinned();
                    //offscreenUi->getSurfaceContext()->engine()->clearComponentCache();
                    //OffscreenUi::information("Debugging", "Component cache cleared");
                    // placeholder for dialogs being converted to QML.
                }
                break;

            case Qt::Key_Y:
                if (isShifted && isMeta) {
                    getActiveDisplayPlugin()->cycleDebugOutput();
                }
                break;

            case Qt::Key_B:
                if (isMeta) {
                    auto offscreenUi = DependencyManager::get<OffscreenUi>();
                    offscreenUi->load("Browser.qml");
                } else if (isOption) {
                    controller::InputRecorder* inputRecorder = controller::InputRecorder::getInstance();
                    inputRecorder->stopPlayback();
                }
                break;

            case Qt::Key_L:
                if (isShifted && isMeta) {
                    Menu::getInstance()->triggerOption(MenuOption::Log);
                } else if (isMeta) {
                    Menu::getInstance()->triggerOption(MenuOption::AddressBar);
                } else if (isShifted) {
                    Menu::getInstance()->triggerOption(MenuOption::LodTools);
                }
                break;

            case Qt::Key_Asterisk:
                Menu::getInstance()->triggerOption(MenuOption::DefaultSkybox);
                break;

            case Qt::Key_M:
                if (isMeta) {
                    DependencyManager::get<AudioClient>()->toggleMute();
                }
                break;

            case Qt::Key_N:
                if (!isOption && !isShifted && isMeta) {
                    DependencyManager::get<NodeList>()->toggleIgnoreRadius();
                }
                break;

            case Qt::Key_S:
                if (isShifted && isMeta && !isOption) {
                    Menu::getInstance()->triggerOption(MenuOption::SuppressShortTimings);
                }
                break;

            case Qt::Key_P: {
                AudioInjectorOptions options;
                options.localOnly = true;
                options.stereo = true;

                if (_snapshotSoundInjector) {
                    _snapshotSoundInjector->setOptions(options);
                    _snapshotSoundInjector->restart();
                } else {
                    QByteArray samples = _snapshotSound->getByteArray();
                    _snapshotSoundInjector = AudioInjector::playSound(samples, options);
                }
                takeSnapshot(true);
                break;
            }

            case Qt::Key_Apostrophe: {
                if (isMeta) {
                    auto cursor = Cursor::Manager::instance().getCursor();
                    auto curIcon = cursor->getIcon();
                    if (curIcon == Cursor::Icon::DEFAULT) {
                        showCursor(Cursor::Icon::RETICLE);
                    } else if (curIcon == Cursor::Icon::RETICLE) {
                        showCursor(Cursor::Icon::SYSTEM);
                    } else if (curIcon == Cursor::Icon::SYSTEM) {
                        showCursor(Cursor::Icon::LINK);
                    } else {
                        showCursor(Cursor::Icon::DEFAULT);
                    }
                } else {
                    resetSensors(true);
                }
                break;
            }

            case Qt::Key_Backslash:
                Menu::getInstance()->triggerOption(MenuOption::Chat);
                break;

#if 0
            case Qt::Key_I:
                if (isShifted) {
                    _myCamera.setEyeOffsetOrientation(glm::normalize(
                                                                     glm::quat(glm::vec3(0.002f, 0, 0)) * _myCamera.getEyeOffsetOrientation()));
                } else {
                    _myCamera.setEyeOffsetPosition(_myCamera.getEyeOffsetPosition() + glm::vec3(0, 0.001, 0));
                }
                updateProjectionMatrix();
                break;

            case Qt::Key_K:
                if (isShifted) {
                    _myCamera.setEyeOffsetOrientation(glm::normalize(
                                                                     glm::quat(glm::vec3(-0.002f, 0, 0)) * _myCamera.getEyeOffsetOrientation()));
                } else {
                    _myCamera.setEyeOffsetPosition(_myCamera.getEyeOffsetPosition() + glm::vec3(0, -0.001, 0));
                }
                updateProjectionMatrix();
                break;

            case Qt::Key_J:
                if (isShifted) {
                    QMutexLocker viewLocker(&_viewMutex);
                    _viewFrustum.setFocalLength(_viewFrustum.getFocalLength() - 0.1f);
                } else {
                    _myCamera.setEyeOffsetPosition(_myCamera.getEyeOffsetPosition() + glm::vec3(-0.001, 0, 0));
                }
                updateProjectionMatrix();
                break;

            case Qt::Key_M:
                if (isShifted) {
                    QMutexLocker viewLocker(&_viewMutex);
                    _viewFrustum.setFocalLength(_viewFrustum.getFocalLength() + 0.1f);
                } else {
                    _myCamera.setEyeOffsetPosition(_myCamera.getEyeOffsetPosition() + glm::vec3(0.001, 0, 0));
                }
                updateProjectionMatrix();
                break;

            case Qt::Key_U:
                if (isShifted) {
                    _myCamera.setEyeOffsetOrientation(glm::normalize(
                                                                     glm::quat(glm::vec3(0, 0, -0.002f)) * _myCamera.getEyeOffsetOrientation()));
                } else {
                    _myCamera.setEyeOffsetPosition(_myCamera.getEyeOffsetPosition() + glm::vec3(0, 0, -0.001));
                }
                updateProjectionMatrix();
                break;

            case Qt::Key_Y:
                if (isShifted) {
                    _myCamera.setEyeOffsetOrientation(glm::normalize(
                                                                     glm::quat(glm::vec3(0, 0, 0.002f)) * _myCamera.getEyeOffsetOrientation()));
                } else {
                    _myCamera.setEyeOffsetPosition(_myCamera.getEyeOffsetPosition() + glm::vec3(0, 0, 0.001));
                }
                updateProjectionMatrix();
                break;
#endif

            case Qt::Key_Slash:
                Menu::getInstance()->triggerOption(MenuOption::Stats);
                break;

            case Qt::Key_Plus: {
                if (isMeta && event->modifiers().testFlag(Qt::KeypadModifier)) {
                    auto& cursorManager = Cursor::Manager::instance();
                    cursorManager.setScale(cursorManager.getScale() * 1.1f);
                } else {
                    getMyAvatar()->increaseSize();
                }
                break;
            }

            case Qt::Key_Minus: {
                if (isMeta && event->modifiers().testFlag(Qt::KeypadModifier)) {
                    auto& cursorManager = Cursor::Manager::instance();
                    cursorManager.setScale(cursorManager.getScale() / 1.1f);
                } else {
                    getMyAvatar()->decreaseSize();
                }
                break;
            }

            case Qt::Key_Equal:
                getMyAvatar()->resetSize();
                break;
            case Qt::Key_Escape: {
                getActiveDisplayPlugin()->abandonCalibration();
                break;
            }

            default:
                event->ignore();
                break;
        }
    }
}

void Application::keyReleaseEvent(QKeyEvent* event) {
    _keysPressed.remove(event->key());

    _controllerScriptingInterface->emitKeyReleaseEvent(event); // send events to any registered scripts

    // if one of our scripts have asked to capture this event, then stop processing it
    if (_controllerScriptingInterface->isKeyCaptured(event)) {
        return;
    }

    if (_keyboardMouseDevice->isActive()) {
        _keyboardMouseDevice->keyReleaseEvent(event);
    }
}

void Application::focusOutEvent(QFocusEvent* event) {
    auto inputPlugins = PluginManager::getInstance()->getInputPlugins();
    foreach(auto inputPlugin, inputPlugins) {
        if (inputPlugin->isActive()) {
            inputPlugin->pluginFocusOutEvent();
        }
    }

// FIXME spacemouse code still needs cleanup
#if 0
    //SpacemouseDevice::getInstance().focusOutEvent();
    //SpacemouseManager::getInstance().getDevice()->focusOutEvent();
    SpacemouseManager::getInstance().ManagerFocusOutEvent();
#endif

    // synthesize events for keys currently pressed, since we may not get their release events
    foreach (int key, _keysPressed) {
        QKeyEvent keyEvent(QEvent::KeyRelease, key, Qt::NoModifier);
        keyReleaseEvent(&keyEvent);
    }
    _keysPressed.clear();
}

void Application::maybeToggleMenuVisible(QMouseEvent* event) const {
#ifndef Q_OS_MAC
    // If in full screen, and our main windows menu bar is hidden, and we're close to the top of the QMainWindow
    // then show the menubar.
    if (_window->isFullScreen()) {
        QMenuBar* menuBar = _window->menuBar();
        if (menuBar) {
            static const int MENU_TOGGLE_AREA = 10;
            if (!menuBar->isVisible()) {
                if (event->pos().y() <= MENU_TOGGLE_AREA) {
                    menuBar->setVisible(true);
                }
            }  else {
                if (event->pos().y() > MENU_TOGGLE_AREA) {
                    menuBar->setVisible(false);
                }
            }
        }
    }
#endif
}

void Application::mouseMoveEvent(QMouseEvent* event) {
    PROFILE_RANGE(app_input_mouse, __FUNCTION__);

    if (_aboutToQuit) {
        return;
    }

    maybeToggleMenuVisible(event);

    auto& compositor = getApplicationCompositor();
    // if this is a real mouse event, and we're in HMD mode, then we should use it to move the
    // compositor reticle
    // handleRealMouseMoveEvent() will return true, if we shouldn't process the event further
    if (!compositor.fakeEventActive() && compositor.handleRealMouseMoveEvent()) {
        return; // bail
    }

    auto offscreenUi = DependencyManager::get<OffscreenUi>();
    auto eventPosition = compositor.getMouseEventPosition(event);
    QPointF transformedPos = offscreenUi->mapToVirtualScreen(eventPosition);
    auto button = event->button();
    auto buttons = event->buttons();
    // Determine if the ReticleClick Action is 1 and if so, fake include the LeftMouseButton
    if (_reticleClickPressed) {
        if (button == Qt::NoButton) {
            button = Qt::LeftButton;
        }
        buttons |= Qt::LeftButton;
    }

    QMouseEvent mappedEvent(event->type(),
        transformedPos,
        event->screenPos(), button,
        buttons, event->modifiers());

    if (compositor.getReticleVisible() || !isHMDMode() || !compositor.getReticleOverDesktop() ||
        getOverlays().getOverlayAtPoint(glm::vec2(transformedPos.x(), transformedPos.y())) != UNKNOWN_OVERLAY_ID) {
        getOverlays().mouseMoveEvent(&mappedEvent);
        getEntities()->mouseMoveEvent(&mappedEvent);
    }

    _controllerScriptingInterface->emitMouseMoveEvent(&mappedEvent); // send events to any registered scripts

    // if one of our scripts have asked to capture this event, then stop processing it
    if (_controllerScriptingInterface->isMouseCaptured()) {
        return;
    }

    if (_keyboardMouseDevice->isActive()) {
        _keyboardMouseDevice->mouseMoveEvent(event);
    }
}

void Application::mousePressEvent(QMouseEvent* event) {
    // Inhibit the menu if the user is using alt-mouse dragging
    _altPressed = false;

    auto offscreenUi = DependencyManager::get<OffscreenUi>();
    // If we get a mouse press event it means it wasn't consumed by the offscreen UI,
    // hence, we should defocus all of the offscreen UI windows, in order to allow
    // keyboard shortcuts not to be swallowed by them.  In particular, WebEngineViews
    // will consume all keyboard events.
    offscreenUi->unfocusWindows();

    auto eventPosition = getApplicationCompositor().getMouseEventPosition(event);
    QPointF transformedPos = offscreenUi->mapToVirtualScreen(eventPosition);
    QMouseEvent mappedEvent(event->type(),
        transformedPos,
        event->screenPos(), event->button(),
        event->buttons(), event->modifiers());

    if (!_aboutToQuit) {
        getOverlays().mousePressEvent(&mappedEvent);
        if (!_controllerScriptingInterface->areEntityClicksCaptured()) {
            getEntities()->mousePressEvent(&mappedEvent);
        }
    }

    _controllerScriptingInterface->emitMousePressEvent(&mappedEvent); // send events to any registered scripts

    // if one of our scripts have asked to capture this event, then stop processing it
    if (_controllerScriptingInterface->isMouseCaptured()) {
        return;
    }

    if (hasFocus()) {
        if (_keyboardMouseDevice->isActive()) {
            _keyboardMouseDevice->mousePressEvent(event);
        }
    }
}

void Application::mouseDoublePressEvent(QMouseEvent* event) {
    auto offscreenUi = DependencyManager::get<OffscreenUi>();
    auto eventPosition = getApplicationCompositor().getMouseEventPosition(event);
    QPointF transformedPos = offscreenUi->mapToVirtualScreen(eventPosition);
    QMouseEvent mappedEvent(event->type(),
        transformedPos,
        event->screenPos(), event->button(),
        event->buttons(), event->modifiers());

    if (!_aboutToQuit) {
        getOverlays().mouseDoublePressEvent(&mappedEvent);
        if (!_controllerScriptingInterface->areEntityClicksCaptured()) {
            getEntities()->mouseDoublePressEvent(&mappedEvent);
        }
    }


    // if one of our scripts have asked to capture this event, then stop processing it
    if (_controllerScriptingInterface->isMouseCaptured()) {
        return;
    }

    _controllerScriptingInterface->emitMouseDoublePressEvent(event);
}

void Application::mouseReleaseEvent(QMouseEvent* event) {

    auto offscreenUi = DependencyManager::get<OffscreenUi>();
    auto eventPosition = getApplicationCompositor().getMouseEventPosition(event);
    QPointF transformedPos = offscreenUi->mapToVirtualScreen(eventPosition);
    QMouseEvent mappedEvent(event->type(),
        transformedPos,
        event->screenPos(), event->button(),
        event->buttons(), event->modifiers());

    if (!_aboutToQuit) {
        getOverlays().mouseReleaseEvent(&mappedEvent);
        getEntities()->mouseReleaseEvent(&mappedEvent);
    }

    _controllerScriptingInterface->emitMouseReleaseEvent(&mappedEvent); // send events to any registered scripts

    // if one of our scripts have asked to capture this event, then stop processing it
    if (_controllerScriptingInterface->isMouseCaptured()) {
        return;
    }

    if (hasFocus()) {
        if (_keyboardMouseDevice->isActive()) {
            _keyboardMouseDevice->mouseReleaseEvent(event);
        }
    }
}

void Application::touchUpdateEvent(QTouchEvent* event) {
    _altPressed = false;

    if (event->type() == QEvent::TouchUpdate) {
        TouchEvent thisEvent(*event, _lastTouchEvent);
        _controllerScriptingInterface->emitTouchUpdateEvent(thisEvent); // send events to any registered scripts
        _lastTouchEvent = thisEvent;
    }

    // if one of our scripts have asked to capture this event, then stop processing it
    if (_controllerScriptingInterface->isTouchCaptured()) {
        return;
    }

    if (_keyboardMouseDevice->isActive()) {
        _keyboardMouseDevice->touchUpdateEvent(event);
    }
    if (_touchscreenDevice && _touchscreenDevice->isActive()) {
        _touchscreenDevice->touchUpdateEvent(event);
    }
    if (_touchscreenVirtualPadDevice && _touchscreenVirtualPadDevice->isActive()) {
        _touchscreenVirtualPadDevice->touchUpdateEvent(event);
    }
}

void Application::touchBeginEvent(QTouchEvent* event) {
    _altPressed = false;
    TouchEvent thisEvent(*event); // on touch begin, we don't compare to last event
    _controllerScriptingInterface->emitTouchBeginEvent(thisEvent); // send events to any registered scripts

    _lastTouchEvent = thisEvent; // and we reset our last event to this event before we call our update
    touchUpdateEvent(event);

    // if one of our scripts have asked to capture this event, then stop processing it
    if (_controllerScriptingInterface->isTouchCaptured()) {
        return;
    }

    if (_keyboardMouseDevice->isActive()) {
        _keyboardMouseDevice->touchBeginEvent(event);
    }
    if (_touchscreenDevice && _touchscreenDevice->isActive()) {
        _touchscreenDevice->touchBeginEvent(event);
    }
    if (_touchscreenVirtualPadDevice && _touchscreenVirtualPadDevice->isActive()) {
        _touchscreenVirtualPadDevice->touchBeginEvent(event);
    }

}

void Application::touchEndEvent(QTouchEvent* event) {
    _altPressed = false;
    TouchEvent thisEvent(*event, _lastTouchEvent);
    _controllerScriptingInterface->emitTouchEndEvent(thisEvent); // send events to any registered scripts
    _lastTouchEvent = thisEvent;

    // if one of our scripts have asked to capture this event, then stop processing it
    if (_controllerScriptingInterface->isTouchCaptured()) {
        return;
    }

    if (_keyboardMouseDevice->isActive()) {
        _keyboardMouseDevice->touchEndEvent(event);
    }
    if (_touchscreenDevice && _touchscreenDevice->isActive()) {
        _touchscreenDevice->touchEndEvent(event);
    }
    if (_touchscreenVirtualPadDevice && _touchscreenVirtualPadDevice->isActive()) {
        _touchscreenVirtualPadDevice->touchEndEvent(event);
    }
    // put any application specific touch behavior below here..
}

void Application::touchGestureEvent(QGestureEvent* event) {
    if (_touchscreenDevice && _touchscreenDevice->isActive()) {
        _touchscreenDevice->touchGestureEvent(event);
    }
    if (_touchscreenVirtualPadDevice && _touchscreenVirtualPadDevice->isActive()) {
        _touchscreenVirtualPadDevice->touchGestureEvent(event);
    }
}

void Application::wheelEvent(QWheelEvent* event) const {
    _altPressed = false;
    _controllerScriptingInterface->emitWheelEvent(event); // send events to any registered scripts

    // if one of our scripts have asked to capture this event, then stop processing it
    if (_controllerScriptingInterface->isWheelCaptured()) {
        return;
    }

    if (_keyboardMouseDevice->isActive()) {
        _keyboardMouseDevice->wheelEvent(event);
    }
}

void Application::dropEvent(QDropEvent *event) {
    const QMimeData* mimeData = event->mimeData();
    for (auto& url : mimeData->urls()) {
        QString urlString = url.toString();
        if (acceptURL(urlString, true)) {
            event->acceptProposedAction();
        }
    }
}

void Application::dragEnterEvent(QDragEnterEvent* event) {
    event->acceptProposedAction();
}

// This is currently not used, but could be invoked if the user wants to go to the place embedded in an
// Interface-taken snapshot. (It was developed for drag and drop, before we had asset-server loading or in-world browsers.)
bool Application::acceptSnapshot(const QString& urlString) {
    QUrl url(urlString);
    QString snapshotPath = url.toLocalFile();

    SnapshotMetaData* snapshotData = Snapshot::parseSnapshotData(snapshotPath);
    if (snapshotData) {
        if (!snapshotData->getURL().toString().isEmpty()) {
            DependencyManager::get<AddressManager>()->handleLookupString(snapshotData->getURL().toString());
        }
    } else {
        OffscreenUi::asyncWarning("", "No location details were found in the file\n" +
                             snapshotPath + "\nTry dragging in an authentic Hifi snapshot.");
    }
    return true;
}

static uint32_t _renderedFrameIndex { INVALID_FRAME };

bool Application::shouldPaint() const {
    if (_aboutToQuit) {
        return false;
    }


    auto displayPlugin = getActiveDisplayPlugin();

#ifdef DEBUG_PAINT_DELAY
    static uint64_t paintDelaySamples{ 0 };
    static uint64_t paintDelayUsecs{ 0 };

    paintDelayUsecs += displayPlugin->getPaintDelayUsecs();

    static const int PAINT_DELAY_THROTTLE = 1000;
    if (++paintDelaySamples % PAINT_DELAY_THROTTLE == 0) {
        qCDebug(interfaceapp).nospace() <<
            "Paint delay (" << paintDelaySamples << " samples): " <<
            (float)paintDelaySamples / paintDelayUsecs << "us";
    }
#endif

    // Throttle if requested
    if (displayPlugin->isThrottled() && (_lastTimeRendered.elapsed() < THROTTLED_SIM_FRAME_PERIOD_MS)) {
        return false;
    }

    // Sync up the _renderedFrameIndex
    _renderedFrameIndex = displayPlugin->presentCount();
    return true;
}

#ifdef Q_OS_WIN
#include <Windows.h>
#include <TCHAR.h>
#include <pdh.h>
#pragma comment(lib, "pdh.lib")
#pragma comment(lib, "ntdll.lib")

extern "C" {
    enum SYSTEM_INFORMATION_CLASS {
        SystemBasicInformation = 0,
        SystemProcessorPerformanceInformation = 8,
    };

    struct SYSTEM_PROCESSOR_PERFORMANCE_INFORMATION {
        LARGE_INTEGER IdleTime;
        LARGE_INTEGER KernelTime;
        LARGE_INTEGER UserTime;
        LARGE_INTEGER DpcTime;
        LARGE_INTEGER InterruptTime;
        ULONG InterruptCount;
    };

    struct SYSTEM_BASIC_INFORMATION {
        ULONG Reserved;
        ULONG TimerResolution;
        ULONG PageSize;
        ULONG NumberOfPhysicalPages;
        ULONG LowestPhysicalPageNumber;
        ULONG HighestPhysicalPageNumber;
        ULONG AllocationGranularity;
        ULONG_PTR MinimumUserModeAddress;
        ULONG_PTR MaximumUserModeAddress;
        ULONG_PTR ActiveProcessorsAffinityMask;
        CCHAR NumberOfProcessors;
    };

    NTSYSCALLAPI NTSTATUS NTAPI NtQuerySystemInformation(
        _In_ SYSTEM_INFORMATION_CLASS SystemInformationClass,
        _Out_writes_bytes_opt_(SystemInformationLength) PVOID SystemInformation,
        _In_ ULONG SystemInformationLength,
        _Out_opt_ PULONG ReturnLength
    );

}
template <typename T>
NTSTATUS NtQuerySystemInformation(SYSTEM_INFORMATION_CLASS SystemInformationClass, T& t) {
    return NtQuerySystemInformation(SystemInformationClass, &t, (ULONG)sizeof(T), nullptr);
}

template <typename T>
NTSTATUS NtQuerySystemInformation(SYSTEM_INFORMATION_CLASS SystemInformationClass, std::vector<T>& t) {
    return NtQuerySystemInformation(SystemInformationClass, t.data(), (ULONG)(sizeof(T) * t.size()), nullptr);
}


template <typename T>
void updateValueAndDelta(std::pair<T, T>& pair, T newValue) {
    auto& value = pair.first;
    auto& delta = pair.second;
    delta = (value != 0) ? newValue - value : 0;
    value = newValue;
}

struct MyCpuInfo {
    using ValueAndDelta = std::pair<LONGLONG, LONGLONG>;
    std::string name;
    ValueAndDelta kernel { 0, 0 };
    ValueAndDelta user { 0, 0 };
    ValueAndDelta idle { 0, 0 };
    float kernelUsage { 0.0f };
    float userUsage { 0.0f };

    void update(const SYSTEM_PROCESSOR_PERFORMANCE_INFORMATION& cpuInfo) {
        updateValueAndDelta(kernel, cpuInfo.KernelTime.QuadPart);
        updateValueAndDelta(user, cpuInfo.UserTime.QuadPart);
        updateValueAndDelta(idle, cpuInfo.IdleTime.QuadPart);
        auto totalTime = kernel.second + user.second + idle.second;
        if (totalTime != 0) {
            kernelUsage = (FLOAT)kernel.second / totalTime;
            userUsage = (FLOAT)user.second / totalTime;
        } else {
            kernelUsage = userUsage = 0.0f;
        }
    }
};

void updateCpuInformation() {
    static std::once_flag once;
    static SYSTEM_BASIC_INFORMATION systemInfo {};
    static SYSTEM_PROCESSOR_PERFORMANCE_INFORMATION cpuTotals;
    static std::vector<SYSTEM_PROCESSOR_PERFORMANCE_INFORMATION> cpuInfos;
    static std::vector<MyCpuInfo> myCpuInfos;
    static MyCpuInfo myCpuTotals;
    std::call_once(once, [&] {
        NtQuerySystemInformation( SystemBasicInformation, systemInfo);
        cpuInfos.resize(systemInfo.NumberOfProcessors);
        myCpuInfos.resize(systemInfo.NumberOfProcessors);
        for (size_t i = 0; i < systemInfo.NumberOfProcessors; ++i) {
            myCpuInfos[i].name = "cpu." + std::to_string(i);
        }
        myCpuTotals.name = "cpu.total";
    });
    NtQuerySystemInformation(SystemProcessorPerformanceInformation, cpuInfos);

    // Zero the CPU totals.
    memset(&cpuTotals, 0, sizeof(SYSTEM_PROCESSOR_PERFORMANCE_INFORMATION));
    for (size_t i = 0; i < systemInfo.NumberOfProcessors; ++i) {
        auto& cpuInfo = cpuInfos[i];
        // KernelTime includes IdleTime.
        cpuInfo.KernelTime.QuadPart -= cpuInfo.IdleTime.QuadPart;

        // Update totals
        cpuTotals.IdleTime.QuadPart += cpuInfo.IdleTime.QuadPart;
        cpuTotals.KernelTime.QuadPart += cpuInfo.KernelTime.QuadPart;
        cpuTotals.UserTime.QuadPart += cpuInfo.UserTime.QuadPart;

        // Update friendly structure
        auto& myCpuInfo = myCpuInfos[i];
        myCpuInfo.update(cpuInfo);
        PROFILE_COUNTER(app, myCpuInfo.name.c_str(), {
            { "kernel", myCpuInfo.kernelUsage },
            { "user", myCpuInfo.userUsage }
        });
    }

    myCpuTotals.update(cpuTotals);
    PROFILE_COUNTER(app, myCpuTotals.name.c_str(), {
        { "kernel", myCpuTotals.kernelUsage },
        { "user", myCpuTotals.userUsage }
    });
}


static ULARGE_INTEGER lastCPU, lastSysCPU, lastUserCPU;
static int numProcessors;
static HANDLE self;
static PDH_HQUERY cpuQuery;
static PDH_HCOUNTER cpuTotal;

void initCpuUsage() {
    SYSTEM_INFO sysInfo;
    FILETIME ftime, fsys, fuser;

    GetSystemInfo(&sysInfo);
    numProcessors = sysInfo.dwNumberOfProcessors;

    GetSystemTimeAsFileTime(&ftime);
    memcpy(&lastCPU, &ftime, sizeof(FILETIME));

    self = GetCurrentProcess();
    GetProcessTimes(self, &ftime, &ftime, &fsys, &fuser);
    memcpy(&lastSysCPU, &fsys, sizeof(FILETIME));
    memcpy(&lastUserCPU, &fuser, sizeof(FILETIME));

    PdhOpenQuery(NULL, NULL, &cpuQuery);
    PdhAddCounter(cpuQuery, "\\Processor(_Total)\\% Processor Time", NULL, &cpuTotal);
    PdhCollectQueryData(cpuQuery);
}

void getCpuUsage(vec3& systemAndUser) {
    FILETIME ftime, fsys, fuser;
    ULARGE_INTEGER now, sys, user;

    GetSystemTimeAsFileTime(&ftime);
    memcpy(&now, &ftime, sizeof(FILETIME));

    GetProcessTimes(self, &ftime, &ftime, &fsys, &fuser);
    memcpy(&sys, &fsys, sizeof(FILETIME));
    memcpy(&user, &fuser, sizeof(FILETIME));
    systemAndUser.x = (sys.QuadPart - lastSysCPU.QuadPart);
    systemAndUser.y = (user.QuadPart - lastUserCPU.QuadPart);
    systemAndUser /= (float)(now.QuadPart - lastCPU.QuadPart);
    systemAndUser /= (float)numProcessors;
    systemAndUser *= 100.0f;
    lastCPU = now;
    lastUserCPU = user;
    lastSysCPU = sys;

    PDH_FMT_COUNTERVALUE counterVal;
    PdhCollectQueryData(cpuQuery);
    PdhGetFormattedCounterValue(cpuTotal, PDH_FMT_DOUBLE, NULL, &counterVal);
    systemAndUser.z = (float)counterVal.doubleValue;
}

void setupCpuMonitorThread() {
    initCpuUsage();
    auto cpuMonitorThread = QThread::currentThread();

    QTimer* timer = new QTimer();
    timer->setInterval(50);
    QObject::connect(timer, &QTimer::timeout, [] {
        updateCpuInformation();
        vec3 kernelUserAndSystem;
        getCpuUsage(kernelUserAndSystem);
        PROFILE_COUNTER(app, "cpuProcess", { { "system", kernelUserAndSystem.x }, { "user", kernelUserAndSystem.y } });
        PROFILE_COUNTER(app, "cpuSystem", { { "system", kernelUserAndSystem.z } });
    });
    QObject::connect(cpuMonitorThread, &QThread::finished, [=] {
        timer->deleteLater();
        cpuMonitorThread->deleteLater();
    });
    timer->start();
}

#endif

void Application::idle() {
    PerformanceTimer perfTimer("idle");

    // Update the deadlock watchdog
    updateHeartbeat();

    auto offscreenUi = DependencyManager::get<OffscreenUi>();

    // These tasks need to be done on our first idle, because we don't want the showing of
    // overlay subwindows to do a showDesktop() until after the first time through
    static bool firstIdle = true;
    if (firstIdle) {
        firstIdle = false;
        connect(offscreenUi.data(), &OffscreenUi::showDesktop, this, &Application::showDesktop);
    }

#ifdef Q_OS_WIN
    // If tracing is enabled then monitor the CPU in a separate thread
    static std::once_flag once;
    std::call_once(once, [&] {
        if (trace_app().isDebugEnabled()) {
            QThread* cpuMonitorThread = new QThread(qApp);
            cpuMonitorThread->setObjectName("cpuMonitorThread");
            QObject::connect(cpuMonitorThread, &QThread::started, [this] { setupCpuMonitorThread(); });
            QObject::connect(qApp, &QCoreApplication::aboutToQuit, cpuMonitorThread, &QThread::quit);
            cpuMonitorThread->start();
        }
    });
#endif

    auto displayPlugin = getActiveDisplayPlugin();
    if (displayPlugin) {
        auto uiSize = displayPlugin->getRecommendedUiSize();
        // Bit of a hack since there's no device pixel ratio change event I can find.
        if (offscreenUi->size() != fromGlm(uiSize)) {
            qCDebug(interfaceapp) << "Device pixel ratio changed, triggering resize to " << uiSize;
            offscreenUi->resize(fromGlm(uiSize));
            _offscreenContext->makeCurrent();
        }
    }

    if (displayPlugin) {
        PROFILE_COUNTER_IF_CHANGED(app, "present", float, displayPlugin->presentRate());
    }
    PROFILE_COUNTER_IF_CHANGED(app, "renderLoopRate", float, _renderLoopCounter.rate());
    PROFILE_COUNTER_IF_CHANGED(app, "currentDownloads", int, ResourceCache::getLoadingRequests().length());
    PROFILE_COUNTER_IF_CHANGED(app, "pendingDownloads", int, ResourceCache::getPendingRequestCount());
    PROFILE_COUNTER_IF_CHANGED(app, "currentProcessing", int, DependencyManager::get<StatTracker>()->getStat("Processing").toInt());
    PROFILE_COUNTER_IF_CHANGED(app, "pendingProcessing", int, DependencyManager::get<StatTracker>()->getStat("PendingProcessing").toInt());
    auto renderConfig = _renderEngine->getConfiguration();
    PROFILE_COUNTER_IF_CHANGED(render, "gpuTime", float, (float)_gpuContext->getFrameTimerGPUAverage());
    auto opaqueRangeTimer = renderConfig->getConfig("OpaqueRangeTimer");
    auto linearDepth = renderConfig->getConfig("LinearDepth");
    auto surfaceGeometry = renderConfig->getConfig("SurfaceGeometry");
    auto renderDeferred = renderConfig->getConfig("RenderDeferred");
    auto toneAndPostRangeTimer = renderConfig->getConfig("ToneAndPostRangeTimer");

    PROFILE_COUNTER(render_detail, "gpuTimes", {
        { "OpaqueRangeTimer", opaqueRangeTimer ? opaqueRangeTimer->property("gpuRunTime") : 0 },
        { "LinearDepth", linearDepth ? linearDepth->property("gpuRunTime") : 0 },
        { "SurfaceGeometry", surfaceGeometry ? surfaceGeometry->property("gpuRunTime") : 0 },
        { "RenderDeferred", renderDeferred ? renderDeferred->property("gpuRunTime") : 0 },
        { "ToneAndPostRangeTimer", toneAndPostRangeTimer ? toneAndPostRangeTimer->property("gpuRunTime") : 0 }
    });

    PROFILE_RANGE(app, __FUNCTION__);

    if (auto steamClient = PluginManager::getInstance()->getSteamClientPlugin()) {
        steamClient->runCallbacks();
    }

    float secondsSinceLastUpdate = (float)_lastTimeUpdated.nsecsElapsed() / NSECS_PER_MSEC / MSECS_PER_SECOND;
    _lastTimeUpdated.start();

    // If the offscreen Ui has something active that is NOT the root, then assume it has keyboard focus.
    if (_keyboardDeviceHasFocus && offscreenUi && offscreenUi->getWindow()->activeFocusItem() != offscreenUi->getRootItem()) {
        _keyboardMouseDevice->pluginFocusOutEvent();
        _keyboardDeviceHasFocus = false;
    } else if (offscreenUi && offscreenUi->getWindow()->activeFocusItem() == offscreenUi->getRootItem()) {
        _keyboardDeviceHasFocus = true;
    }

    checkChangeCursor();

    Stats::getInstance()->updateStats();

    // Normally we check PipelineWarnings, but since idle will often take more than 10ms we only show these idle timing
    // details if we're in ExtraDebugging mode. However, the ::update() and its subcomponents will show their timing
    // details normally.
    bool showWarnings = getLogger()->extraDebugging();
    PerformanceWarning warn(showWarnings, "idle()");

    if (!_offscreenContext->makeCurrent()) {
        qFatal("Unable to make main thread context current");
    }

    {
        PerformanceTimer perfTimer("update");
        PerformanceWarning warn(showWarnings, "Application::idle()... update()");
        static const float BIGGEST_DELTA_TIME_SECS = 0.25f;
        update(glm::clamp(secondsSinceLastUpdate, 0.0f, BIGGEST_DELTA_TIME_SECS));
    }


    // Update focus highlight for entity or overlay.
    {
        if (!_keyboardFocusedEntity.get().isInvalidID() || _keyboardFocusedOverlay.get() != UNKNOWN_OVERLAY_ID) {
            const quint64 LOSE_FOCUS_AFTER_ELAPSED_TIME = 30 * USECS_PER_SECOND; // if idle for 30 seconds, drop focus
            quint64 elapsedSinceAcceptedKeyPress = usecTimestampNow() - _lastAcceptedKeyPress;
            if (elapsedSinceAcceptedKeyPress > LOSE_FOCUS_AFTER_ELAPSED_TIME) {
                setKeyboardFocusEntity(UNKNOWN_ENTITY_ID);
                setKeyboardFocusOverlay(UNKNOWN_OVERLAY_ID);
            } else {
                // update position of highlight overlay
                if (!_keyboardFocusedEntity.get().isInvalidID()) {
                    auto entity = getEntities()->getTree()->findEntityByID(_keyboardFocusedEntity.get());
                    if (entity && _keyboardFocusHighlight) {
                        _keyboardFocusHighlight->setWorldOrientation(entity->getWorldOrientation());
                        _keyboardFocusHighlight->setWorldPosition(entity->getWorldPosition());
                    }
                } else {
                    // Only Web overlays can have focus.
                    auto overlay =
                        std::dynamic_pointer_cast<Web3DOverlay>(getOverlays().getOverlay(_keyboardFocusedOverlay.get()));
                    if (overlay && _keyboardFocusHighlight) {
                        _keyboardFocusHighlight->setWorldOrientation(overlay->getWorldOrientation());
                        _keyboardFocusHighlight->setWorldPosition(overlay->getWorldPosition());
                    }
                }
            }
        }
    }

    {
        PerformanceTimer perfTimer("pluginIdle");
        PerformanceWarning warn(showWarnings, "Application::idle()... pluginIdle()");
        getActiveDisplayPlugin()->idle();
        auto inputPlugins = PluginManager::getInstance()->getInputPlugins();
        foreach(auto inputPlugin, inputPlugins) {
            if (inputPlugin->isActive()) {
                inputPlugin->idle();
            }
        }
    }
    {
        PerformanceTimer perfTimer("rest");
        PerformanceWarning warn(showWarnings, "Application::idle()... rest of it");
        _idleLoopStdev.addValue(secondsSinceLastUpdate);

        //  Record standard deviation and reset counter if needed
        const int STDEV_SAMPLES = 500;
        if (_idleLoopStdev.getSamples() > STDEV_SAMPLES) {
            _idleLoopMeasuredJitter = _idleLoopStdev.getStDev();
            _idleLoopStdev.reset();
        }
    }

    _overlayConductor.update(secondsSinceLastUpdate);

    auto myAvatar = getMyAvatar();
    if (_myCamera.getMode() == CAMERA_MODE_FIRST_PERSON || _myCamera.getMode() == CAMERA_MODE_THIRD_PERSON) {
        Menu::getInstance()->setIsOptionChecked(MenuOption::FirstPerson, myAvatar->getBoomLength() <= MyAvatar::ZOOM_MIN);
        Menu::getInstance()->setIsOptionChecked(MenuOption::ThirdPerson, !(myAvatar->getBoomLength() <= MyAvatar::ZOOM_MIN));
        cameraMenuChanged();
    }
    _gameLoopCounter.increment();
}

ivec2 Application::getMouse() const {
    return getApplicationCompositor().getReticlePosition();
}

FaceTracker* Application::getActiveFaceTracker() {
    auto dde = DependencyManager::get<DdeFaceTracker>();

    return dde->isActive() ? static_cast<FaceTracker*>(dde.data()) : nullptr;
}

FaceTracker* Application::getSelectedFaceTracker() {
    FaceTracker* faceTracker = nullptr;
#ifdef HAVE_DDE
    if (Menu::getInstance()->isOptionChecked(MenuOption::UseCamera)) {
        faceTracker = DependencyManager::get<DdeFaceTracker>().data();
    }
#endif
    return faceTracker;
}

void Application::setActiveFaceTracker() const {
#ifdef HAVE_DDE
    bool isMuted = Menu::getInstance()->isOptionChecked(MenuOption::MuteFaceTracking);
    bool isUsingDDE = Menu::getInstance()->isOptionChecked(MenuOption::UseCamera);
    Menu::getInstance()->getActionForOption(MenuOption::BinaryEyelidControl)->setVisible(isUsingDDE);
    Menu::getInstance()->getActionForOption(MenuOption::CoupleEyelids)->setVisible(isUsingDDE);
    Menu::getInstance()->getActionForOption(MenuOption::UseAudioForMouth)->setVisible(isUsingDDE);
    Menu::getInstance()->getActionForOption(MenuOption::VelocityFilter)->setVisible(isUsingDDE);
    Menu::getInstance()->getActionForOption(MenuOption::CalibrateCamera)->setVisible(isUsingDDE);
    auto ddeTracker = DependencyManager::get<DdeFaceTracker>();
    ddeTracker->setIsMuted(isMuted);
    ddeTracker->setEnabled(isUsingDDE && !isMuted);
#endif
}

#ifdef HAVE_IVIEWHMD
void Application::setActiveEyeTracker() {
    auto eyeTracker = DependencyManager::get<EyeTracker>();
    if (!eyeTracker->isInitialized()) {
        return;
    }

    bool isEyeTracking = Menu::getInstance()->isOptionChecked(MenuOption::SMIEyeTracking);
    bool isSimulating = Menu::getInstance()->isOptionChecked(MenuOption::SimulateEyeTracking);
    eyeTracker->setEnabled(isEyeTracking, isSimulating);

    Menu::getInstance()->getActionForOption(MenuOption::OnePointCalibration)->setEnabled(isEyeTracking && !isSimulating);
    Menu::getInstance()->getActionForOption(MenuOption::ThreePointCalibration)->setEnabled(isEyeTracking && !isSimulating);
    Menu::getInstance()->getActionForOption(MenuOption::FivePointCalibration)->setEnabled(isEyeTracking && !isSimulating);
}

void Application::calibrateEyeTracker1Point() {
    DependencyManager::get<EyeTracker>()->calibrate(1);
}

void Application::calibrateEyeTracker3Points() {
    DependencyManager::get<EyeTracker>()->calibrate(3);
}

void Application::calibrateEyeTracker5Points() {
    DependencyManager::get<EyeTracker>()->calibrate(5);
}
#endif

bool Application::exportEntities(const QString& filename,
                                 const QVector<EntityItemID>& entityIDs,
                                 const glm::vec3* givenOffset) {
    QHash<EntityItemID, EntityItemPointer> entities;

    auto nodeList = DependencyManager::get<NodeList>();
    const QUuid myAvatarID = nodeList->getSessionUUID();

    auto entityTree = getEntities()->getTree();
    auto exportTree = std::make_shared<EntityTree>();
    exportTree->setMyAvatar(getMyAvatar());
    exportTree->createRootElement();
    glm::vec3 root(TREE_SCALE, TREE_SCALE, TREE_SCALE);
    bool success = true;
    entityTree->withReadLock([&] {
        for (auto entityID : entityIDs) { // Gather entities and properties.
            auto entityItem = entityTree->findEntityByEntityItemID(entityID);
            if (!entityItem) {
                qCWarning(interfaceapp) << "Skipping export of" << entityID << "that is not in scene.";
                continue;
            }

            if (!givenOffset) {
                EntityItemID parentID = entityItem->getParentID();
                bool parentIsAvatar = (parentID == AVATAR_SELF_ID || parentID == myAvatarID);
                if (!parentIsAvatar && (parentID.isInvalidID() ||
                                        !entityIDs.contains(parentID) ||
                                        !entityTree->findEntityByEntityItemID(parentID))) {
                    // If parent wasn't selected, we want absolute position, which isn't in properties.
                    auto position = entityItem->getWorldPosition();
                    root.x = glm::min(root.x, position.x);
                    root.y = glm::min(root.y, position.y);
                    root.z = glm::min(root.z, position.z);
                }
            }
            entities[entityID] = entityItem;
        }

        if (entities.size() == 0) {
            success = false;
            return;
        }

        if (givenOffset) {
            root = *givenOffset;
        }
        for (EntityItemPointer& entityDatum : entities) {
            auto properties = entityDatum->getProperties();
            EntityItemID parentID = properties.getParentID();
            bool parentIsAvatar = (parentID == AVATAR_SELF_ID || parentID == myAvatarID);
            if (parentIsAvatar) {
                properties.setParentID(AVATAR_SELF_ID);
            } else {
                if (parentID.isInvalidID()) {
                    properties.setPosition(properties.getPosition() - root);
                } else if (!entities.contains(parentID)) {
                    entityDatum->globalizeProperties(properties, "Parent %3 of %2 %1 is not selected for export.", -root);
                } // else valid parent -- don't offset
            }
            exportTree->addEntity(entityDatum->getEntityItemID(), properties);
        }
    });
    if (success) {
        success = exportTree->writeToJSONFile(filename.toLocal8Bit().constData());

        // restore the main window's active state
        _window->activateWindow();
    }
    return success;
}

bool Application::exportEntities(const QString& filename, float x, float y, float z, float scale) {
    glm::vec3 center(x, y, z);
    glm::vec3 minCorner = center - vec3(scale);
    float cubeSize = scale * 2;
    AACube boundingCube(minCorner, cubeSize);
    QVector<EntityItemPointer> entities;
    QVector<EntityItemID> ids;
    auto entityTree = getEntities()->getTree();
    entityTree->withReadLock([&] {
        entityTree->findEntities(boundingCube, entities);
        foreach(EntityItemPointer entity, entities) {
            ids << entity->getEntityItemID();
        }
    });
    return exportEntities(filename, ids, &center);
}

void Application::loadSettings() {

    sessionRunTime.set(0); // Just clean living. We're about to saveSettings, which will update value.
    DependencyManager::get<AudioClient>()->loadSettings();
    DependencyManager::get<LODManager>()->loadSettings();

    // DONT CHECK IN
    //DependencyManager::get<LODManager>()->setAutomaticLODAdjust(false);

    Menu::getInstance()->loadSettings();

    // If there is a preferred plugin, we probably messed it up with the menu settings, so fix it.
    auto pluginManager = PluginManager::getInstance();
    auto plugins = pluginManager->getPreferredDisplayPlugins();
    auto menu = Menu::getInstance();
    if (plugins.size() > 0) {
        for (auto plugin : plugins) {
            if (auto action = menu->getActionForOption(plugin->getName())) {
                action->setChecked(true);
                action->trigger();
                // Find and activated highest priority plugin, bail for the rest
                break;
            }
        }
    }

    Setting::Handle<bool> firstRun { Settings::firstRun, true };
    bool isFirstPerson = false;
    if (firstRun.get()) {
        // If this is our first run, and no preferred devices were set, default to
        // an HMD device if available.
        auto displayPlugins = pluginManager->getDisplayPlugins();
        for (auto& plugin : displayPlugins) {
            if (plugin->isHmd()) {
                if (auto action = menu->getActionForOption(plugin->getName())) {
                    action->setChecked(true);
                    action->trigger();
                    break;
                }
            }
        }

        isFirstPerson = (qApp->isHMDMode());
    } else {
        // if this is not the first run, the camera will be initialized differently depending on user settings

        if (qApp->isHMDMode()) {
            // if the HMD is active, use first-person camera, unless the appropriate setting is checked
            isFirstPerson = menu->isOptionChecked(MenuOption::FirstPersonHMD);
        } else {
            // if HMD is not active, only use first person if the menu option is checked
            isFirstPerson = menu->isOptionChecked(MenuOption::FirstPerson);
        }
    }

    // finish initializing the camera, based on everything we checked above. Third person camera will be used if no settings
    // dictated that we should be in first person
    Menu::getInstance()->setIsOptionChecked(MenuOption::FirstPerson, isFirstPerson);
    Menu::getInstance()->setIsOptionChecked(MenuOption::ThirdPerson, !isFirstPerson);
    _myCamera.setMode((isFirstPerson) ? CAMERA_MODE_FIRST_PERSON : CAMERA_MODE_THIRD_PERSON);
    cameraMenuChanged();

    auto inputs = pluginManager->getInputPlugins();
    for (auto plugin : inputs) {
        if (!plugin->isActive()) {
            plugin->activate();
        }
    }

    getMyAvatar()->loadData();
    _settingsLoaded = true;
}

void Application::saveSettings() const {
    sessionRunTime.set(_sessionRunTimer.elapsed() / MSECS_PER_SECOND);
    DependencyManager::get<AudioClient>()->saveSettings();
    DependencyManager::get<LODManager>()->saveSettings();

    Menu::getInstance()->saveSettings();
    getMyAvatar()->saveData();
    PluginManager::getInstance()->saveSettings();
}

bool Application::importEntities(const QString& urlOrFilename) {
    bool success = false;
    _entityClipboard->withWriteLock([&] {
        _entityClipboard->eraseAllOctreeElements();

        success = _entityClipboard->readFromURL(urlOrFilename);
        if (success) {
            _entityClipboard->reaverageOctreeElements();
        }
    });
    return success;
}

QVector<EntityItemID> Application::pasteEntities(float x, float y, float z) {
    return _entityClipboard->sendEntities(&_entityEditSender, getEntities()->getTree(), x, y, z);
}

void Application::initDisplay() {
}

void Application::init() {

    // Make sure Login state is up to date
    DependencyManager::get<DialogsManager>()->toggleLoginDialog();
    if (!DISABLE_DEFERRED) {
        DependencyManager::get<DeferredLightingEffect>()->init();
    }
    DependencyManager::get<AvatarManager>()->init();

    _timerStart.start();
    _lastTimeUpdated.start();

    if (auto steamClient = PluginManager::getInstance()->getSteamClientPlugin()) {
        // when +connect_lobby in command line, join steam lobby
        const QString STEAM_LOBBY_COMMAND_LINE_KEY = "+connect_lobby";
        int lobbyIndex = arguments().indexOf(STEAM_LOBBY_COMMAND_LINE_KEY);
        if (lobbyIndex != -1) {
            QString lobbyId = arguments().value(lobbyIndex + 1);
            steamClient->joinLobby(lobbyId);
        }
    }


    qCDebug(interfaceapp) << "Loaded settings";

    // fire off an immediate domain-server check in now that settings are loaded
    if (!isServerlessMode()) {
        DependencyManager::get<NodeList>()->sendDomainServerCheckIn();
    }

    // This allows collision to be set up properly for shape entities supported by GeometryCache.
    // This is before entity setup to ensure that it's ready for whenever instance collision is initialized.
    ShapeEntityItem::setShapeInfoCalulator(ShapeEntityItem::ShapeInfoCalculator(&shapeInfoCalculator));

    getEntities()->init();
    getEntities()->setEntityLoadingPriorityFunction([this](const EntityItem& item) {
        auto dims = item.getScaledDimensions();
        auto maxSize = glm::compMax(dims);

        if (maxSize <= 0.0f) {
            return 0.0f;
        }

        auto distance = glm::distance(getMyAvatar()->getWorldPosition(), item.getWorldPosition());
        return atan2(maxSize, distance);
    });

    ObjectMotionState::setShapeManager(&_shapeManager);
    _physicsEngine->init();

    EntityTreePointer tree = getEntities()->getTree();
    _entitySimulation->init(tree, _physicsEngine, &_entityEditSender);
    tree->setSimulation(_entitySimulation);

    auto entityScriptingInterface = DependencyManager::get<EntityScriptingInterface>();

    // connect the _entityCollisionSystem to our EntityTreeRenderer since that's what handles running entity scripts
    connect(_entitySimulation.get(), &PhysicalEntitySimulation::entityCollisionWithEntity,
            getEntities().data(), &EntityTreeRenderer::entityCollisionWithEntity);

    // connect the _entities (EntityTreeRenderer) to our script engine's EntityScriptingInterface for firing
    // of events related clicking, hovering over, and entering entities
    getEntities()->connectSignalsToSlots(entityScriptingInterface.data());

    // Make sure any new sounds are loaded as soon as know about them.
    connect(tree.get(), &EntityTree::newCollisionSoundURL, this, [this](QUrl newURL, EntityItemID id) {
        getEntities()->setCollisionSound(id, DependencyManager::get<SoundCache>()->getSound(newURL));
    }, Qt::QueuedConnection);
    connect(getMyAvatar().get(), &MyAvatar::newCollisionSoundURL, this, [this](QUrl newURL) {
        if (auto avatar = getMyAvatar()) {
            auto sound = DependencyManager::get<SoundCache>()->getSound(newURL);
            avatar->setCollisionSound(sound);
        }
    }, Qt::QueuedConnection);
}

void Application::updateLOD(float deltaTime) const {
    PerformanceTimer perfTimer("LOD");
    // adjust it unless we were asked to disable this feature, or if we're currently in throttleRendering mode
    if (!isThrottleRendering()) {
        float presentTime = getActiveDisplayPlugin()->getAveragePresentTime();
        float engineRunTime = (float)(_renderEngine->getConfiguration().get()->getCPURunTime());
        float gpuTime = getGPUContext()->getFrameTimerGPUAverage();
        auto lodManager = DependencyManager::get<LODManager>();
        lodManager->setRenderTimes(presentTime, engineRunTime, gpuTime);
        lodManager->autoAdjustLOD(deltaTime);
    } else {
        DependencyManager::get<LODManager>()->resetLODAdjust();
    }
}

void Application::pushPostUpdateLambda(void* key, std::function<void()> func) {
    std::unique_lock<std::mutex> guard(_postUpdateLambdasLock);
    _postUpdateLambdas[key] = func;
}

// Called during Application::update immediately before AvatarManager::updateMyAvatar, updating my data that is then sent to everyone.
// (Maybe this code should be moved there?)
// The principal result is to call updateLookAtTargetAvatar() and then setLookAtPosition().
// Note that it is called BEFORE we update position or joints based on sensors, etc.
void Application::updateMyAvatarLookAtPosition() {
    PerformanceTimer perfTimer("lookAt");
    bool showWarnings = Menu::getInstance()->isOptionChecked(MenuOption::PipelineWarnings);
    PerformanceWarning warn(showWarnings, "Application::updateMyAvatarLookAtPosition()");

    auto myAvatar = getMyAvatar();
    myAvatar->updateLookAtTargetAvatar();
    FaceTracker* faceTracker = getActiveFaceTracker();
    auto eyeTracker = DependencyManager::get<EyeTracker>();

    bool isLookingAtSomeone = false;
    bool isHMD = qApp->isHMDMode();
    glm::vec3 lookAtSpot;
    if (eyeTracker->isTracking() && (isHMD || eyeTracker->isSimulating())) {
        //  Look at the point that the user is looking at.
        glm::vec3 lookAtPosition = eyeTracker->getLookAtPosition();
        if (_myCamera.getMode() == CAMERA_MODE_MIRROR) {
            lookAtPosition.x = -lookAtPosition.x;
        }
        if (isHMD) {
            // TODO -- this code is probably wrong, getHeadPose() returns something in sensor frame, not avatar
            glm::mat4 headPose = getActiveDisplayPlugin()->getHeadPose();
            glm::quat hmdRotation = glm::quat_cast(headPose);
            lookAtSpot = _myCamera.getPosition() + myAvatar->getWorldOrientation() * (hmdRotation * lookAtPosition);
        } else {
            lookAtSpot = myAvatar->getHead()->getEyePosition()
                + (myAvatar->getHead()->getFinalOrientationInWorldFrame() * lookAtPosition);
        }
    } else {
        AvatarSharedPointer lookingAt = myAvatar->getLookAtTargetAvatar().lock();
        bool haveLookAtCandidate = lookingAt && myAvatar.get() != lookingAt.get();
        auto avatar = static_pointer_cast<Avatar>(lookingAt);
        bool mutualLookAtSnappingEnabled = avatar && avatar->getLookAtSnappingEnabled() && myAvatar->getLookAtSnappingEnabled();
        if (haveLookAtCandidate && mutualLookAtSnappingEnabled) {
            //  If I am looking at someone else, look directly at one of their eyes
            isLookingAtSomeone = true;
            auto lookingAtHead = avatar->getHead();

            const float MAXIMUM_FACE_ANGLE = 65.0f * RADIANS_PER_DEGREE;
            glm::vec3 lookingAtFaceOrientation = lookingAtHead->getFinalOrientationInWorldFrame() * IDENTITY_FORWARD;
            glm::vec3 fromLookingAtToMe = glm::normalize(myAvatar->getHead()->getEyePosition()
                - lookingAtHead->getEyePosition());
            float faceAngle = glm::angle(lookingAtFaceOrientation, fromLookingAtToMe);

            if (faceAngle < MAXIMUM_FACE_ANGLE) {
                // Randomly look back and forth between look targets
                eyeContactTarget target = Menu::getInstance()->isOptionChecked(MenuOption::FixGaze) ?
                    LEFT_EYE : myAvatar->getEyeContactTarget();
                switch (target) {
                    case LEFT_EYE:
                        lookAtSpot = lookingAtHead->getLeftEyePosition();
                        break;
                    case RIGHT_EYE:
                        lookAtSpot = lookingAtHead->getRightEyePosition();
                        break;
                    case MOUTH:
                        lookAtSpot = lookingAtHead->getMouthPosition();
                        break;
                }
            } else {
                // Just look at their head (mid point between eyes)
                lookAtSpot = lookingAtHead->getEyePosition();
            }
        } else {
            //  I am not looking at anyone else, so just look forward
            auto headPose = myAvatar->getControllerPoseInWorldFrame(controller::Action::HEAD);
            if (headPose.isValid()) {
                lookAtSpot = transformPoint(headPose.getMatrix(), glm::vec3(0.0f, 0.0f, TREE_SCALE));
            } else {
                lookAtSpot = myAvatar->getHead()->getEyePosition() +
                    (myAvatar->getHead()->getFinalOrientationInWorldFrame() * glm::vec3(0.0f, 0.0f, -TREE_SCALE));
            }
        }

        // Deflect the eyes a bit to match the detected gaze from the face tracker if active.
        if (faceTracker && !faceTracker->isMuted()) {
            float eyePitch = faceTracker->getEstimatedEyePitch();
            float eyeYaw = faceTracker->getEstimatedEyeYaw();
            const float GAZE_DEFLECTION_REDUCTION_DURING_EYE_CONTACT = 0.1f;
            glm::vec3 origin = myAvatar->getHead()->getEyePosition();
            float deflection = faceTracker->getEyeDeflection();
            if (isLookingAtSomeone) {
                deflection *= GAZE_DEFLECTION_REDUCTION_DURING_EYE_CONTACT;
            }
            lookAtSpot = origin + _myCamera.getOrientation() * glm::quat(glm::radians(glm::vec3(
                eyePitch * deflection, eyeYaw * deflection, 0.0f))) *
                glm::inverse(_myCamera.getOrientation()) * (lookAtSpot - origin);
        }
    }

    myAvatar->getHead()->setLookAtPosition(lookAtSpot);
}

void Application::updateThreads(float deltaTime) {
    PerformanceTimer perfTimer("updateThreads");
    bool showWarnings = Menu::getInstance()->isOptionChecked(MenuOption::PipelineWarnings);
    PerformanceWarning warn(showWarnings, "Application::updateThreads()");

    // parse voxel packets
    if (!_enableProcessOctreeThread) {
        _octreeProcessor.threadRoutine();
        _entityEditSender.threadRoutine();
    }
}

void Application::toggleOverlays() {
    auto menu = Menu::getInstance();
    menu->setIsOptionChecked(MenuOption::Overlays, menu->isOptionChecked(MenuOption::Overlays));
}

void Application::setOverlaysVisible(bool visible) {
    auto menu = Menu::getInstance();
    menu->setIsOptionChecked(MenuOption::Overlays, true);
}

void Application::centerUI() {
    _overlayConductor.centerUI();
}

void Application::cycleCamera() {
    auto menu = Menu::getInstance();
    if (menu->isOptionChecked(MenuOption::FullscreenMirror)) {

        menu->setIsOptionChecked(MenuOption::FullscreenMirror, false);
        menu->setIsOptionChecked(MenuOption::FirstPerson, true);

    } else if (menu->isOptionChecked(MenuOption::FirstPerson)) {

        menu->setIsOptionChecked(MenuOption::FirstPerson, false);
        menu->setIsOptionChecked(MenuOption::ThirdPerson, true);

    } else if (menu->isOptionChecked(MenuOption::ThirdPerson)) {

        menu->setIsOptionChecked(MenuOption::ThirdPerson, false);
        menu->setIsOptionChecked(MenuOption::FullscreenMirror, true);

    } else if (menu->isOptionChecked(MenuOption::IndependentMode) || menu->isOptionChecked(MenuOption::CameraEntityMode)) {
        // do nothing if in independent or camera entity modes
        return;
    }
    cameraMenuChanged(); // handle the menu change
}

void Application::cameraModeChanged() {
    switch (_myCamera.getMode()) {
        case CAMERA_MODE_FIRST_PERSON:
            Menu::getInstance()->setIsOptionChecked(MenuOption::FirstPerson, true);
            break;
        case CAMERA_MODE_THIRD_PERSON:
            Menu::getInstance()->setIsOptionChecked(MenuOption::ThirdPerson, true);
            break;
        case CAMERA_MODE_MIRROR:
            Menu::getInstance()->setIsOptionChecked(MenuOption::FullscreenMirror, true);
            break;
        case CAMERA_MODE_INDEPENDENT:
            Menu::getInstance()->setIsOptionChecked(MenuOption::IndependentMode, true);
            break;
        case CAMERA_MODE_ENTITY:
            Menu::getInstance()->setIsOptionChecked(MenuOption::CameraEntityMode, true);
            break;
        default:
            break;
    }
    cameraMenuChanged();
}


void Application::cameraMenuChanged() {
    auto menu = Menu::getInstance();
    if (menu->isOptionChecked(MenuOption::FullscreenMirror)) {
        if (!isHMDMode() && _myCamera.getMode() != CAMERA_MODE_MIRROR) {
            _mirrorYawOffset = 0.0f;
            _myCamera.setMode(CAMERA_MODE_MIRROR);
            getMyAvatar()->reset(false, false, false); // to reset any active MyAvatar::FollowHelpers
            getMyAvatar()->setBoomLength(MyAvatar::ZOOM_DEFAULT);
        }
    } else if (menu->isOptionChecked(MenuOption::FirstPerson)) {
        if (_myCamera.getMode() != CAMERA_MODE_FIRST_PERSON) {
            _myCamera.setMode(CAMERA_MODE_FIRST_PERSON);
            getMyAvatar()->setBoomLength(MyAvatar::ZOOM_MIN);
        }
    } else if (menu->isOptionChecked(MenuOption::ThirdPerson)) {
        if (_myCamera.getMode() != CAMERA_MODE_THIRD_PERSON) {
            _myCamera.setMode(CAMERA_MODE_THIRD_PERSON);
            if (getMyAvatar()->getBoomLength() == MyAvatar::ZOOM_MIN) {
                getMyAvatar()->setBoomLength(MyAvatar::ZOOM_DEFAULT);
            }
        }
    } else if (menu->isOptionChecked(MenuOption::IndependentMode)) {
        if (_myCamera.getMode() != CAMERA_MODE_INDEPENDENT) {
            _myCamera.setMode(CAMERA_MODE_INDEPENDENT);
        }
    } else if (menu->isOptionChecked(MenuOption::CameraEntityMode)) {
        if (_myCamera.getMode() != CAMERA_MODE_ENTITY) {
            _myCamera.setMode(CAMERA_MODE_ENTITY);
        }
    }
}

void Application::resetPhysicsReadyInformation() {
    // we've changed domains or cleared out caches or something.  we no longer know enough about the
    // collision information of nearby entities to make running bullet be safe.
    _fullSceneReceivedCounter = 0;
    _fullSceneCounterAtLastPhysicsCheck = 0;
    _nearbyEntitiesCountAtLastPhysicsCheck = 0;
    _nearbyEntitiesStabilityCount = 0;
    _physicsEnabled = false;
}


void Application::reloadResourceCaches() {
    resetPhysicsReadyInformation();

    // Query the octree to refresh everything in view
    _lastQueriedTime = 0;
    _octreeQuery.incrementConnectionID();

    queryOctree(NodeType::EntityServer, PacketType::EntityQuery);

    DependencyManager::get<AssetClient>()->clearCache();

    DependencyManager::get<AnimationCache>()->refreshAll();
    DependencyManager::get<ModelCache>()->refreshAll();
    DependencyManager::get<SoundCache>()->refreshAll();
    DependencyManager::get<TextureCache>()->refreshAll();

    DependencyManager::get<NodeList>()->reset();  // Force redownload of .fst models

    getMyAvatar()->resetFullAvatarURL();
}

void Application::rotationModeChanged() const {
    if (!Menu::getInstance()->isOptionChecked(MenuOption::CenterPlayerInView)) {
        getMyAvatar()->setHeadPitch(0);
    }
}

void Application::setKeyboardFocusHighlight(const glm::vec3& position, const glm::quat& rotation, const glm::vec3& dimensions) {
    // Create focus
    if (_keyboardFocusHighlightID == UNKNOWN_OVERLAY_ID || !getOverlays().isAddedOverlay(_keyboardFocusHighlightID)) {
        _keyboardFocusHighlight = std::make_shared<Cube3DOverlay>();
        _keyboardFocusHighlight->setAlpha(1.0f);
        _keyboardFocusHighlight->setColor({ 0xFF, 0xEF, 0x00 });
        _keyboardFocusHighlight->setIsSolid(false);
        _keyboardFocusHighlight->setPulseMin(0.5);
        _keyboardFocusHighlight->setPulseMax(1.0);
        _keyboardFocusHighlight->setColorPulse(1.0);
        _keyboardFocusHighlight->setIgnoreRayIntersection(true);
        _keyboardFocusHighlight->setDrawInFront(false);
        _keyboardFocusHighlightID = getOverlays().addOverlay(_keyboardFocusHighlight);
    }

    // Position focus
    _keyboardFocusHighlight->setWorldOrientation(rotation);
    _keyboardFocusHighlight->setWorldPosition(position);
    _keyboardFocusHighlight->setDimensions(dimensions);
    _keyboardFocusHighlight->setVisible(true);
}

QUuid Application::getKeyboardFocusEntity() const {
    return _keyboardFocusedEntity.get();
}

static const float FOCUS_HIGHLIGHT_EXPANSION_FACTOR = 1.05f;

void Application::setKeyboardFocusEntity(const EntityItemID& entityItemID) {
    if (_keyboardFocusedEntity.get() != entityItemID) {
        _keyboardFocusedEntity.set(entityItemID);

        if (_keyboardFocusHighlight && _keyboardFocusedOverlay.get() == UNKNOWN_OVERLAY_ID) {
            _keyboardFocusHighlight->setVisible(false);
        }

        if (entityItemID == UNKNOWN_ENTITY_ID) {
            return;
        }

        auto entityScriptingInterface = DependencyManager::get<EntityScriptingInterface>();
        auto properties = entityScriptingInterface->getEntityProperties(entityItemID);
        if (!properties.getLocked() && properties.getVisible()) {

            auto entities = getEntities();
            auto entityId = _keyboardFocusedEntity.get();
            if (entities->wantsKeyboardFocus(entityId)) {
                entities->setProxyWindow(entityId, _window->windowHandle());
                auto entity = getEntities()->getEntity(entityId);
                if (_keyboardMouseDevice->isActive()) {
                    _keyboardMouseDevice->pluginFocusOutEvent();
                }
                _lastAcceptedKeyPress = usecTimestampNow();

                setKeyboardFocusHighlight(entity->getWorldPosition(), entity->getWorldOrientation(),
                    entity->getScaledDimensions() * FOCUS_HIGHLIGHT_EXPANSION_FACTOR);
            }
        }
    }
}

OverlayID Application::getKeyboardFocusOverlay() {
    return _keyboardFocusedOverlay.get();
}

void Application::setKeyboardFocusOverlay(const OverlayID& overlayID) {
    if (overlayID != _keyboardFocusedOverlay.get()) {
        _keyboardFocusedOverlay.set(overlayID);

        if (_keyboardFocusHighlight && _keyboardFocusedEntity.get() == UNKNOWN_ENTITY_ID) {
            _keyboardFocusHighlight->setVisible(false);
        }

        if (overlayID == UNKNOWN_OVERLAY_ID) {
            return;
        }

        auto overlayType = getOverlays().getOverlayType(overlayID);
        auto isVisible = getOverlays().getProperty(overlayID, "visible").value.toBool();
        if (overlayType == Web3DOverlay::TYPE && isVisible) {
            auto overlay = std::dynamic_pointer_cast<Web3DOverlay>(getOverlays().getOverlay(overlayID));
            overlay->setProxyWindow(_window->windowHandle());

            if (_keyboardMouseDevice->isActive()) {
                _keyboardMouseDevice->pluginFocusOutEvent();
            }
            _lastAcceptedKeyPress = usecTimestampNow();

            if (overlay->getProperty("showKeyboardFocusHighlight").toBool()) {
                auto size = overlay->getSize() * FOCUS_HIGHLIGHT_EXPANSION_FACTOR;
                const float OVERLAY_DEPTH = 0.0105f;
                setKeyboardFocusHighlight(overlay->getWorldPosition(), overlay->getWorldOrientation(), glm::vec3(size.x, size.y, OVERLAY_DEPTH));
            } else if (_keyboardFocusHighlight) {
                _keyboardFocusHighlight->setVisible(false);
            }
        }
    }
}

void Application::updateDialogs(float deltaTime) const {
    PerformanceTimer perfTimer("updateDialogs");
    bool showWarnings = Menu::getInstance()->isOptionChecked(MenuOption::PipelineWarnings);
    PerformanceWarning warn(showWarnings, "Application::updateDialogs()");
    auto dialogsManager = DependencyManager::get<DialogsManager>();

    QPointer<OctreeStatsDialog> octreeStatsDialog = dialogsManager->getOctreeStatsDialog();
    if (octreeStatsDialog) {
        octreeStatsDialog->update();
    }
}

static bool domainLoadingInProgress = false;

void Application::update(float deltaTime) {
    PROFILE_RANGE_EX(app, __FUNCTION__, 0xffff0000, (uint64_t)_renderFrameCount + 1);

    if (!_physicsEnabled) {
        if (!domainLoadingInProgress) {
            PROFILE_ASYNC_BEGIN(app, "Scene Loading", "");
            domainLoadingInProgress = true;
        }

        // we haven't yet enabled physics.  we wait until we think we have all the collision information
        // for nearby entities before starting bullet up.
        quint64 now = usecTimestampNow();
        const int PHYSICS_CHECK_TIMEOUT = 2 * USECS_PER_SECOND;

        if (now - _lastPhysicsCheckTime > PHYSICS_CHECK_TIMEOUT || _fullSceneReceivedCounter > _fullSceneCounterAtLastPhysicsCheck) {
            // we've received a new full-scene octree stats packet, or it's been long enough to try again anyway
            _lastPhysicsCheckTime = now;
            _fullSceneCounterAtLastPhysicsCheck = _fullSceneReceivedCounter;

            // process octree stats packets are sent in between full sends of a scene (this isn't currently true).
            // We keep physics disabled until we've received a full scene and everything near the avatar in that
            // scene is ready to compute its collision shape.
            if (nearbyEntitiesAreReadyForPhysics()) {
                _physicsEnabled = true;
                getMyAvatar()->updateMotionBehaviorFromMenu();
            }
        }
    } else if (domainLoadingInProgress) {
        domainLoadingInProgress = false;
        PROFILE_ASYNC_END(app, "Scene Loading", "");
    }

    auto myAvatar = getMyAvatar();
    {
        PerformanceTimer perfTimer("devices");

        FaceTracker* tracker = getSelectedFaceTracker();
        if (tracker && Menu::getInstance()->isOptionChecked(MenuOption::MuteFaceTracking) != tracker->isMuted()) {
            tracker->toggleMute();
        }

        tracker = getActiveFaceTracker();
        if (tracker && !tracker->isMuted()) {
            tracker->update(deltaTime);

            // Auto-mute microphone after losing face tracking?
            if (tracker->isTracking()) {
                _lastFaceTrackerUpdate = usecTimestampNow();
            } else {
                const quint64 MUTE_MICROPHONE_AFTER_USECS = 5000000;  //5 secs
                Menu* menu = Menu::getInstance();
                auto audioClient = DependencyManager::get<AudioClient>();
                if (menu->isOptionChecked(MenuOption::AutoMuteAudio) && !audioClient->isMuted()) {
                    if (_lastFaceTrackerUpdate > 0
                        && ((usecTimestampNow() - _lastFaceTrackerUpdate) > MUTE_MICROPHONE_AFTER_USECS)) {
                        audioClient->toggleMute();
                        _lastFaceTrackerUpdate = 0;
                    }
                } else {
                    _lastFaceTrackerUpdate = 0;
                }
            }
        } else {
            _lastFaceTrackerUpdate = 0;
        }

        auto userInputMapper = DependencyManager::get<UserInputMapper>();

        controller::InputCalibrationData calibrationData = {
            myAvatar->getSensorToWorldMatrix(),
            createMatFromQuatAndPos(myAvatar->getWorldOrientation(), myAvatar->getWorldPosition()),
            myAvatar->getHMDSensorMatrix(),
            myAvatar->getCenterEyeCalibrationMat(),
            myAvatar->getHeadCalibrationMat(),
            myAvatar->getSpine2CalibrationMat(),
            myAvatar->getHipsCalibrationMat(),
            myAvatar->getLeftFootCalibrationMat(),
            myAvatar->getRightFootCalibrationMat(),
            myAvatar->getRightArmCalibrationMat(),
            myAvatar->getLeftArmCalibrationMat(),
            myAvatar->getRightHandCalibrationMat(),
            myAvatar->getLeftHandCalibrationMat()
        };

        InputPluginPointer keyboardMousePlugin;
        for (auto inputPlugin : PluginManager::getInstance()->getInputPlugins()) {
            if (inputPlugin->getName() == KeyboardMouseDevice::NAME) {
                keyboardMousePlugin = inputPlugin;
            } else if (inputPlugin->isActive()) {
                inputPlugin->pluginUpdate(deltaTime, calibrationData);
            }
        }

        userInputMapper->setInputCalibrationData(calibrationData);
        userInputMapper->update(deltaTime);

        if (keyboardMousePlugin && keyboardMousePlugin->isActive()) {
            keyboardMousePlugin->pluginUpdate(deltaTime, calibrationData);
        }

        // Transfer the user inputs to the driveKeys
        // FIXME can we drop drive keys and just have the avatar read the action states directly?
        myAvatar->clearDriveKeys();
        if (_myCamera.getMode() != CAMERA_MODE_INDEPENDENT) {
            if (!_controllerScriptingInterface->areActionsCaptured() && _myCamera.getMode() != CAMERA_MODE_MIRROR) {
                myAvatar->setDriveKey(MyAvatar::TRANSLATE_Z, -1.0f * userInputMapper->getActionState(controller::Action::TRANSLATE_Z));
                myAvatar->setDriveKey(MyAvatar::TRANSLATE_Y, userInputMapper->getActionState(controller::Action::TRANSLATE_Y));
                myAvatar->setDriveKey(MyAvatar::TRANSLATE_X, userInputMapper->getActionState(controller::Action::TRANSLATE_X));
                if (deltaTime > FLT_EPSILON) {
                    myAvatar->setDriveKey(MyAvatar::PITCH, -1.0f * userInputMapper->getActionState(controller::Action::PITCH));
                    myAvatar->setDriveKey(MyAvatar::YAW, -1.0f * userInputMapper->getActionState(controller::Action::YAW));
                    myAvatar->setDriveKey(MyAvatar::STEP_YAW, -1.0f * userInputMapper->getActionState(controller::Action::STEP_YAW));
                }
            }
            myAvatar->setDriveKey(MyAvatar::ZOOM, userInputMapper->getActionState(controller::Action::TRANSLATE_CAMERA_Z));
        }

        myAvatar->setSprintMode((bool)userInputMapper->getActionState(controller::Action::SPRINT));
        static const std::vector<controller::Action> avatarControllerActions = {
            controller::Action::LEFT_HAND,
            controller::Action::RIGHT_HAND,
            controller::Action::LEFT_FOOT,
            controller::Action::RIGHT_FOOT,
            controller::Action::HIPS,
            controller::Action::SPINE2,
            controller::Action::HEAD,
            controller::Action::LEFT_HAND_THUMB1,
            controller::Action::LEFT_HAND_THUMB2,
            controller::Action::LEFT_HAND_THUMB3,
            controller::Action::LEFT_HAND_THUMB4,
            controller::Action::LEFT_HAND_INDEX1,
            controller::Action::LEFT_HAND_INDEX2,
            controller::Action::LEFT_HAND_INDEX3,
            controller::Action::LEFT_HAND_INDEX4,
            controller::Action::LEFT_HAND_MIDDLE1,
            controller::Action::LEFT_HAND_MIDDLE2,
            controller::Action::LEFT_HAND_MIDDLE3,
            controller::Action::LEFT_HAND_MIDDLE4,
            controller::Action::LEFT_HAND_RING1,
            controller::Action::LEFT_HAND_RING2,
            controller::Action::LEFT_HAND_RING3,
            controller::Action::LEFT_HAND_RING4,
            controller::Action::LEFT_HAND_PINKY1,
            controller::Action::LEFT_HAND_PINKY2,
            controller::Action::LEFT_HAND_PINKY3,
            controller::Action::LEFT_HAND_PINKY4,
            controller::Action::RIGHT_HAND_THUMB1,
            controller::Action::RIGHT_HAND_THUMB2,
            controller::Action::RIGHT_HAND_THUMB3,
            controller::Action::RIGHT_HAND_THUMB4,
            controller::Action::RIGHT_HAND_INDEX1,
            controller::Action::RIGHT_HAND_INDEX2,
            controller::Action::RIGHT_HAND_INDEX3,
            controller::Action::RIGHT_HAND_INDEX4,
            controller::Action::RIGHT_HAND_MIDDLE1,
            controller::Action::RIGHT_HAND_MIDDLE2,
            controller::Action::RIGHT_HAND_MIDDLE3,
            controller::Action::RIGHT_HAND_MIDDLE4,
            controller::Action::RIGHT_HAND_RING1,
            controller::Action::RIGHT_HAND_RING2,
            controller::Action::RIGHT_HAND_RING3,
            controller::Action::RIGHT_HAND_RING4,
            controller::Action::RIGHT_HAND_PINKY1,
            controller::Action::RIGHT_HAND_PINKY2,
            controller::Action::RIGHT_HAND_PINKY3,
            controller::Action::RIGHT_HAND_PINKY4,
            controller::Action::LEFT_ARM,
            controller::Action::RIGHT_ARM,
            controller::Action::LEFT_SHOULDER,
            controller::Action::RIGHT_SHOULDER,
            controller::Action::LEFT_FORE_ARM,
            controller::Action::RIGHT_FORE_ARM,
            controller::Action::LEFT_LEG,
            controller::Action::RIGHT_LEG,
            controller::Action::LEFT_UP_LEG,
            controller::Action::RIGHT_UP_LEG,
            controller::Action::LEFT_TOE_BASE,
            controller::Action::RIGHT_TOE_BASE
        };

        // copy controller poses from userInputMapper to myAvatar.
        glm::mat4 myAvatarMatrix = createMatFromQuatAndPos(myAvatar->getWorldOrientation(), myAvatar->getWorldPosition());
        glm::mat4 worldToSensorMatrix = glm::inverse(myAvatar->getSensorToWorldMatrix());
        glm::mat4 avatarToSensorMatrix = worldToSensorMatrix * myAvatarMatrix;
        for (auto& action : avatarControllerActions) {
            controller::Pose pose = userInputMapper->getPoseState(action);
            myAvatar->setControllerPoseInSensorFrame(action, pose.transform(avatarToSensorMatrix));
        }
    }

    updateThreads(deltaTime); // If running non-threaded, then give the threads some time to process...
    updateDialogs(deltaTime); // update various stats dialogs if present

    QSharedPointer<AvatarManager> avatarManager = DependencyManager::get<AvatarManager>();

    {
        PROFILE_RANGE(simulation_physics, "Physics");
        PerformanceTimer perfTimer("physics");
        if (_physicsEnabled) {
            {
                PROFILE_RANGE(simulation_physics, "PreStep");
                PerformanceTimer perfTimer("preStep)");
                {
                    const VectorOfMotionStates& motionStates = _entitySimulation->getObjectsToRemoveFromPhysics();
                    _physicsEngine->removeObjects(motionStates);
                    _entitySimulation->deleteObjectsRemovedFromPhysics();
                }

                VectorOfMotionStates motionStates;
                getEntities()->getTree()->withReadLock([&] {
                    _entitySimulation->getObjectsToAddToPhysics(motionStates);
                    _physicsEngine->addObjects(motionStates);

                });
                getEntities()->getTree()->withReadLock([&] {
                    _entitySimulation->getObjectsToChange(motionStates);
                    VectorOfMotionStates stillNeedChange = _physicsEngine->changeObjects(motionStates);
                    _entitySimulation->setObjectsToChange(stillNeedChange);
                });

                _entitySimulation->applyDynamicChanges();

                avatarManager->getObjectsToRemoveFromPhysics(motionStates);
                _physicsEngine->removeObjects(motionStates);
                avatarManager->getObjectsToAddToPhysics(motionStates);
                _physicsEngine->addObjects(motionStates);
                avatarManager->getObjectsToChange(motionStates);
                _physicsEngine->changeObjects(motionStates);

                myAvatar->prepareForPhysicsSimulation();
                _physicsEngine->forEachDynamic([&](EntityDynamicPointer dynamic) {
                    dynamic->prepareForPhysicsSimulation();
                });
            }
            {
                PROFILE_RANGE(simulation_physics, "Step");
                PerformanceTimer perfTimer("step");
                getEntities()->getTree()->withWriteLock([&] {
                    _physicsEngine->stepSimulation();
                });
            }
            {
                PROFILE_RANGE(simulation_physics, "PostStep");
                PerformanceTimer perfTimer("postStep");
                if (_physicsEngine->hasOutgoingChanges()) {
                    // grab the collision events BEFORE handleOutgoingChanges() because at this point
                    // we have a better idea of which objects we own or should own.
                    auto& collisionEvents = _physicsEngine->getCollisionEvents();

                    getEntities()->getTree()->withWriteLock([&] {
                        PROFILE_RANGE(simulation_physics, "HandleChanges");
                        PerformanceTimer perfTimer("handleChanges");

                        const VectorOfMotionStates& outgoingChanges = _physicsEngine->getChangedMotionStates();
                        _entitySimulation->handleChangedMotionStates(outgoingChanges);
                        avatarManager->handleChangedMotionStates(outgoingChanges);

                        const VectorOfMotionStates& deactivations = _physicsEngine->getDeactivatedMotionStates();
                        _entitySimulation->handleDeactivatedMotionStates(deactivations);
                    });

                    if (!_aboutToQuit) {
                        // handleCollisionEvents() AFTER handleOutgoingChanges()
                        {
                            PROFILE_RANGE(simulation_physics, "CollisionEvents");
                            avatarManager->handleCollisionEvents(collisionEvents);
                            // Collision events (and their scripts) must not be handled when we're locked, above. (That would risk
                            // deadlock.)
                            _entitySimulation->handleCollisionEvents(collisionEvents);
                        }

                        // NOTE: the getEntities()->update() call below will wait for lock
                        // and will simulate entity motion (the EntityTree has been given an EntitySimulation).
                        getEntities()->update(true); // update the models...
                    }

                    {
                        PROFILE_RANGE(simulation_physics, "MyAvatar");
                        myAvatar->harvestResultsFromPhysicsSimulation(deltaTime);
                    }

                    if (PerformanceTimer::isActive() &&
                            Menu::getInstance()->isOptionChecked(MenuOption::DisplayDebugTimingDetails) &&
                            Menu::getInstance()->isOptionChecked(MenuOption::ExpandPhysicsSimulationTiming)) {
                        _physicsEngine->harvestPerformanceStats();
                    }
                    // NOTE: the PhysicsEngine stats are written to stdout NOT to Qt log framework
                    _physicsEngine->dumpStatsIfNecessary();
                }
            }
        } else {
            // update the rendering without any simulation
            getEntities()->update(false);
        }
    }

    // AvatarManager update
    {
        {
            PROFILE_RANGE(simulation, "OtherAvatars");
            PerformanceTimer perfTimer("otherAvatars");
            avatarManager->updateOtherAvatars(deltaTime);
        }

        {
            PROFILE_RANGE(simulation, "MyAvatar");
            PerformanceTimer perfTimer("MyAvatar");
            qApp->updateMyAvatarLookAtPosition();
            avatarManager->updateMyAvatar(deltaTime);
        }
    }

    bool showWarnings = Menu::getInstance()->isOptionChecked(MenuOption::PipelineWarnings);
    PerformanceWarning warn(showWarnings, "Application::update()");

#if !defined(Q_OS_ANDROID)
    updateLOD(deltaTime);
#endif

    // TODO: break these out into distinct perfTimers when they prove interesting
    {
        PROFILE_RANGE(app, "PickManager");
        PerformanceTimer perfTimer("pickManager");
        DependencyManager::get<PickManager>()->update();
    }

    {
        PROFILE_RANGE(app, "PointerManager");
        PerformanceTimer perfTimer("pointerManager");
        DependencyManager::get<PointerManager>()->update();
    }

    {
        PROFILE_RANGE_EX(app, "Overlays", 0xffff0000, (uint64_t)getActiveDisplayPlugin()->presentCount());
        PerformanceTimer perfTimer("overlays");
        _overlays.update(deltaTime);
    }

    // Update _viewFrustum with latest camera and view frustum data...
    // NOTE: we get this from the view frustum, to make it simpler, since the
    // loadViewFrumstum() method will get the correct details from the camera
    // We could optimize this to not actually load the viewFrustum, since we don't
    // actually need to calculate the view frustum planes to send these details
    // to the server.
    {
        QMutexLocker viewLocker(&_viewMutex);
        _myCamera.loadViewFrustum(_viewFrustum);
    }

    quint64 now = usecTimestampNow();

    // Update my voxel servers with my current voxel query...
    {
        PROFILE_RANGE_EX(app, "QueryOctree", 0xffff0000, (uint64_t)getActiveDisplayPlugin()->presentCount());
        PerformanceTimer perfTimer("queryOctree");
        QMutexLocker viewLocker(&_viewMutex);
        quint64 sinceLastQuery = now - _lastQueriedTime;
        const quint64 TOO_LONG_SINCE_LAST_QUERY = 3 * USECS_PER_SECOND;
        bool queryIsDue = sinceLastQuery > TOO_LONG_SINCE_LAST_QUERY;
        bool viewIsDifferentEnough = !_lastQueriedViewFrustum.isVerySimilar(_viewFrustum);
        // if it's been a while since our last query or the view has significantly changed then send a query, otherwise suppress it
        if (queryIsDue || viewIsDifferentEnough) {
            _lastQueriedTime = now;
            if (DependencyManager::get<SceneScriptingInterface>()->shouldRenderEntities()) {
                queryOctree(NodeType::EntityServer, PacketType::EntityQuery);
            }
            sendAvatarViewFrustum();
            _lastQueriedViewFrustum = _viewFrustum;
        }
    }

    // sent nack packets containing missing sequence numbers of received packets from nodes
    {
        quint64 sinceLastNack = now - _lastNackTime;
        const quint64 TOO_LONG_SINCE_LAST_NACK = 1 * USECS_PER_SECOND;
        if (sinceLastNack > TOO_LONG_SINCE_LAST_NACK) {
            _lastNackTime = now;
            sendNackPackets();
        }
    }

    // send packet containing downstream audio stats to the AudioMixer
    {
        quint64 sinceLastNack = now - _lastSendDownstreamAudioStats;
        if (sinceLastNack > TOO_LONG_SINCE_LAST_SEND_DOWNSTREAM_AUDIO_STATS) {
            _lastSendDownstreamAudioStats = now;

            QMetaObject::invokeMethod(DependencyManager::get<AudioClient>().data(), "sendDownstreamAudioStatsPacket", Qt::QueuedConnection);
        }
    }

    {
        PerformanceTimer perfTimer("avatarManager/postUpdate");
        avatarManager->postUpdate(deltaTime, getMain3DScene());
    }

    {
        PROFILE_RANGE_EX(app, "PostUpdateLambdas", 0xffff0000, (uint64_t)0);
        PerformanceTimer perfTimer("postUpdateLambdas");
        std::unique_lock<std::mutex> guard(_postUpdateLambdasLock);
        for (auto& iter : _postUpdateLambdas) {
            iter.second();
        }
        _postUpdateLambdas.clear();
    }


    editRenderArgs([this, deltaTime](AppRenderArgs& appRenderArgs) {
        PerformanceTimer perfTimer("editRenderArgs");
        appRenderArgs._headPose = getHMDSensorPose();

        auto myAvatar = getMyAvatar();

        // update the avatar with a fresh HMD pose
        {
            PROFILE_RANGE(render, "/updateAvatar");
            myAvatar->updateFromHMDSensorMatrix(appRenderArgs._headPose);
        }

        auto lodManager = DependencyManager::get<LODManager>();

        float sensorToWorldScale = getMyAvatar()->getSensorToWorldScale();
        appRenderArgs._sensorToWorldScale = sensorToWorldScale;
        appRenderArgs._sensorToWorld = getMyAvatar()->getSensorToWorldMatrix();
        {
            PROFILE_RANGE(render, "/buildFrustrumAndArgs");
            {
                QMutexLocker viewLocker(&_viewMutex);
                // adjust near clip plane to account for sensor scaling.
                auto adjustedProjection = glm::perspective(glm::radians(_fieldOfView.get()),
                                                           getActiveDisplayPlugin()->getRecommendedAspectRatio(),
                                                           DEFAULT_NEAR_CLIP * sensorToWorldScale,
                                                           DEFAULT_FAR_CLIP);
                _viewFrustum.setProjection(adjustedProjection);
                _viewFrustum.calculate();
            }
            appRenderArgs._renderArgs = RenderArgs(_gpuContext, lodManager->getOctreeSizeScale(),
                lodManager->getBoundaryLevelAdjust(), RenderArgs::DEFAULT_RENDER_MODE,
                RenderArgs::MONO, RenderArgs::RENDER_DEBUG_NONE);
            appRenderArgs._renderArgs._scene = getMain3DScene();

            {
                QMutexLocker viewLocker(&_viewMutex);
                appRenderArgs._renderArgs.setViewFrustum(_viewFrustum);
            }
        }
        {
            PROFILE_RANGE(render, "/resizeGL");
            PerformanceWarning::setSuppressShortTimings(Menu::getInstance()->isOptionChecked(MenuOption::SuppressShortTimings));
            bool showWarnings = Menu::getInstance()->isOptionChecked(MenuOption::PipelineWarnings);
            PerformanceWarning warn(showWarnings, "Application::paintGL()");
            resizeGL();
        }

        this->updateCamera(appRenderArgs._renderArgs, deltaTime);
        appRenderArgs._eyeToWorld = _myCamera.getTransform();
        appRenderArgs._isStereo = false;

        {
            auto hmdInterface = DependencyManager::get<HMDScriptingInterface>();
            float ipdScale = hmdInterface->getIPDScale();

            // scale IPD by sensorToWorldScale, to make the world seem larger or smaller accordingly.
            ipdScale *= sensorToWorldScale;

            auto baseProjection = appRenderArgs._renderArgs.getViewFrustum().getProjection();

            if (getActiveDisplayPlugin()->isStereo()) {
                // Stereo modes will typically have a larger projection matrix overall,
                // so we ask for the 'mono' projection matrix, which for stereo and HMD
                // plugins will imply the combined projection for both eyes.
                //
                // This is properly implemented for the Oculus plugins, but for OpenVR
                // and Stereo displays I'm not sure how to get / calculate it, so we're
                // just relying on the left FOV in each case and hoping that the
                // overall culling margin of error doesn't cause popping in the
                // right eye.  There are FIXMEs in the relevant plugins
                _myCamera.setProjection(getActiveDisplayPlugin()->getCullingProjection(baseProjection));
                appRenderArgs._isStereo = true;

                auto& eyeOffsets = appRenderArgs._eyeOffsets;
                auto& eyeProjections = appRenderArgs._eyeProjections;

                // FIXME we probably don't need to set the projection matrix every frame,
                // only when the display plugin changes (or in non-HMD modes when the user
                // changes the FOV manually, which right now I don't think they can.
                for_each_eye([&](Eye eye) {
                    // For providing the stereo eye views, the HMD head pose has already been
                    // applied to the avatar, so we need to get the difference between the head
                    // pose applied to the avatar and the per eye pose, and use THAT as
                    // the per-eye stereo matrix adjustment.
                    mat4 eyeToHead = getActiveDisplayPlugin()->getEyeToHeadTransform(eye);
                    // Grab the translation
                    vec3 eyeOffset = glm::vec3(eyeToHead[3]);
                    // Apply IPD scaling
                    mat4 eyeOffsetTransform = glm::translate(mat4(), eyeOffset * -1.0f * ipdScale);
                    eyeOffsets[eye] = eyeOffsetTransform;
                    eyeProjections[eye] = getActiveDisplayPlugin()->getEyeProjection(eye, baseProjection);
                });

                // Configure the type of display / stereo
                appRenderArgs._renderArgs._displayMode = (isHMDMode() ? RenderArgs::STEREO_HMD : RenderArgs::STEREO_MONITOR);
            }
        }

        // HACK
        // load the view frustum
        // FIXME: This preDisplayRender call is temporary until we create a separate render::scene for the mirror rendering.
        // Then we can move this logic into the Avatar::simulate call.
        myAvatar->preDisplaySide(&appRenderArgs._renderArgs);

        {
            QMutexLocker viewLocker(&_viewMutex);
            _myCamera.loadViewFrustum(_displayViewFrustum);
            appRenderArgs._view = glm::inverse(_displayViewFrustum.getView());
        }

        {
            QMutexLocker viewLocker(&_viewMutex);
            appRenderArgs._renderArgs.setViewFrustum(_displayViewFrustum);
        }
    });

    {
        PerformanceTimer perfTimer("limitless");
        AnimDebugDraw::getInstance().update();
    }

    {
        PerformanceTimer perfTimer("limitless");
        DependencyManager::get<LimitlessVoiceRecognitionScriptingInterface>()->update();
    }

    { // Game loop is done, mark the end of the frame for the scene transactions and the render loop to take over
        PerformanceTimer perfTimer("enqueueFrame");
        getMain3DScene()->enqueueFrame();
    }
}

void Application::sendAvatarViewFrustum() {
    QByteArray viewFrustumByteArray = _viewFrustum.toByteArray();
    auto avatarPacket = NLPacket::create(PacketType::ViewFrustum, viewFrustumByteArray.size());
    avatarPacket->write(viewFrustumByteArray);

    DependencyManager::get<NodeList>()->broadcastToNodes(std::move(avatarPacket), NodeSet() << NodeType::AvatarMixer);
}


int Application::sendNackPackets() {

    // iterates through all nodes in NodeList
    auto nodeList = DependencyManager::get<NodeList>();

    int packetsSent = 0;

    nodeList->eachNode([&](const SharedNodePointer& node){

        if (node->getActiveSocket() && node->getType() == NodeType::EntityServer) {

            auto nackPacketList = NLPacketList::create(PacketType::OctreeDataNack);

            QUuid nodeUUID = node->getUUID();

            // if there are octree packets from this node that are waiting to be processed,
            // don't send a NACK since the missing packets may be among those waiting packets.
            if (_octreeProcessor.hasPacketsToProcessFrom(nodeUUID)) {
                return;
            }

            QSet<OCTREE_PACKET_SEQUENCE> missingSequenceNumbers;
            _octreeServerSceneStats.withReadLock([&] {
                // retrieve octree scene stats of this node
                if (_octreeServerSceneStats.find(nodeUUID) == _octreeServerSceneStats.end()) {
                    return;
                }
                // get sequence number stats of node, prune its missing set, and make a copy of the missing set
                SequenceNumberStats& sequenceNumberStats = _octreeServerSceneStats[nodeUUID].getIncomingOctreeSequenceNumberStats();
                sequenceNumberStats.pruneMissingSet();
                missingSequenceNumbers = sequenceNumberStats.getMissingSet();
            });

            // construct nack packet(s) for this node
            foreach(const OCTREE_PACKET_SEQUENCE& missingNumber, missingSequenceNumbers) {
                nackPacketList->writePrimitive(missingNumber);
            }

            if (nackPacketList->getNumPackets()) {
                packetsSent += (int)nackPacketList->getNumPackets();

                // send the packet list
                nodeList->sendPacketList(std::move(nackPacketList), *node);
            }
        }
    });

    return packetsSent;
}

void Application::queryOctree(NodeType_t serverType, PacketType packetType) {

    if (!_settingsLoaded) {
        return; // bail early if settings are not loaded
    }

    ViewFrustum viewFrustum;
    copyViewFrustum(viewFrustum);
    _octreeQuery.setCameraPosition(viewFrustum.getPosition());
    _octreeQuery.setCameraOrientation(viewFrustum.getOrientation());
    _octreeQuery.setCameraFov(viewFrustum.getFieldOfView());
    _octreeQuery.setCameraAspectRatio(viewFrustum.getAspectRatio());
    _octreeQuery.setCameraNearClip(viewFrustum.getNearClip());
    _octreeQuery.setCameraFarClip(viewFrustum.getFarClip());
    _octreeQuery.setCameraEyeOffsetPosition(glm::vec3());
    _octreeQuery.setCameraCenterRadius(viewFrustum.getCenterRadius());
    auto lodManager = DependencyManager::get<LODManager>();
    _octreeQuery.setOctreeSizeScale(lodManager->getOctreeSizeScale());
    _octreeQuery.setBoundaryLevelAdjust(lodManager->getBoundaryLevelAdjust());

    auto nodeList = DependencyManager::get<NodeList>();

    auto node = nodeList->soloNodeOfType(serverType);
    if (node && node->getActiveSocket()) {
        _octreeQuery.setMaxQueryPacketsPerSecond(getMaxOctreePacketsPerSecond());

        auto queryPacket = NLPacket::create(packetType);

        // encode the query data
        auto packetData = reinterpret_cast<unsigned char*>(queryPacket->getPayload());
        int packetSize = _octreeQuery.getBroadcastData(packetData);
        queryPacket->setPayloadSize(packetSize);

        // make sure we still have an active socket
        nodeList->sendUnreliablePacket(*queryPacket, *node);
    }
}


bool Application::isHMDMode() const {
    return getActiveDisplayPlugin()->isHmd();
}

float Application::getTargetRenderFrameRate() const { return getActiveDisplayPlugin()->getTargetFrameRate(); }

QRect Application::getDesirableApplicationGeometry() const {
    QRect applicationGeometry = getWindow()->geometry();

    // If our parent window is on the HMD, then don't use its geometry, instead use
    // the "main screen" geometry.
    HMDToolsDialog* hmdTools = DependencyManager::get<DialogsManager>()->getHMDToolsDialog();
    if (hmdTools && hmdTools->hasHMDScreen()) {
        QScreen* hmdScreen = hmdTools->getHMDScreen();
        QWindow* appWindow = getWindow()->windowHandle();
        QScreen* appScreen = appWindow->screen();

        // if our app's screen is the hmd screen, we don't want to place the
        // running scripts widget on it. So we need to pick a better screen.
        // we will use the screen for the HMDTools since it's a guaranteed
        // better screen.
        if (appScreen == hmdScreen) {
            QScreen* betterScreen = hmdTools->windowHandle()->screen();
            applicationGeometry = betterScreen->geometry();
        }
    }
    return applicationGeometry;
}

PickRay Application::computePickRay(float x, float y) const {
    vec2 pickPoint { x, y };
    PickRay result;
    if (isHMDMode()) {
        getApplicationCompositor().computeHmdPickRay(pickPoint, result.origin, result.direction);
    } else {
        pickPoint /= getCanvasSize();
        QMutexLocker viewLocker(&_viewMutex);
        _viewFrustum.computePickRay(pickPoint.x, pickPoint.y, result.origin, result.direction);
    }
    return result;
}

std::shared_ptr<MyAvatar> Application::getMyAvatar() const {
    return DependencyManager::get<AvatarManager>()->getMyAvatar();
}

glm::vec3 Application::getAvatarPosition() const {
    return getMyAvatar()->getWorldPosition();
}

void Application::copyViewFrustum(ViewFrustum& viewOut) const {
    QMutexLocker viewLocker(&_viewMutex);
    viewOut = _viewFrustum;
}

void Application::copyDisplayViewFrustum(ViewFrustum& viewOut) const {
    QMutexLocker viewLocker(&_viewMutex);
    viewOut = _displayViewFrustum;
}

void Application::resetSensors(bool andReload) {
    DependencyManager::get<DdeFaceTracker>()->reset();
    DependencyManager::get<EyeTracker>()->reset();
    getActiveDisplayPlugin()->resetSensors();
    _overlayConductor.centerUI();
    getMyAvatar()->reset(true, andReload);
    QMetaObject::invokeMethod(DependencyManager::get<AudioClient>().data(), "reset", Qt::QueuedConnection);
}

void Application::updateWindowTitle() const {

    auto nodeList = DependencyManager::get<NodeList>();
    auto accountManager = DependencyManager::get<AccountManager>();

    QString buildVersion = " (build " + applicationVersion() + ")";

    QString loginStatus = accountManager->isLoggedIn() ? "" : " (NOT LOGGED IN)";

    QString connectionStatus = nodeList->getDomainHandler().isConnected() ? "" : " (NOT CONNECTED)";
    QString username = accountManager->getAccountInfo().getUsername();

    QString currentPlaceName;
    if (isServerlessMode()) {
        currentPlaceName = "serverless: " + DependencyManager::get<AddressManager>()->getDomainURL().toString();
    } else {
        currentPlaceName = DependencyManager::get<AddressManager>()->getDomainURL().host();
        if (currentPlaceName.isEmpty()) {
            currentPlaceName = nodeList->getDomainHandler().getHostname();
        }
    }

    QString title = QString() + (!username.isEmpty() ? username + " @ " : QString())
        + currentPlaceName + connectionStatus + loginStatus + buildVersion;

#ifndef WIN32
    // crashes with vs2013/win32
    qCDebug(interfaceapp, "Application title set to: %s", title.toStdString().c_str());
#endif
    _window->setWindowTitle(title);

    // updateTitleWindow gets called whenever there's a change regarding the domain, so rather
    // than placing this within domainURLChanged, it's placed here to cover the other potential cases.
    DependencyManager::get< MessagesClient >()->sendLocalMessage("Toolbar-DomainChanged", "");
}

void Application::clearDomainOctreeDetails() {

    // if we're about to quit, we really don't need to do any of these things...
    if (_aboutToQuit) {
        return;
    }

    qCDebug(interfaceapp) << "Clearing domain octree details...";

    resetPhysicsReadyInformation();

    _octreeServerSceneStats.withWriteLock([&] {
        _octreeServerSceneStats.clear();
    });

    // reset the model renderer
    getEntities()->clear();

    auto skyStage = DependencyManager::get<SceneScriptingInterface>()->getSkyStage();

    skyStage->setBackgroundMode(graphics::SunSkyStage::SKY_DEFAULT);

    DependencyManager::get<AnimationCache>()->clearUnusedResources();
    DependencyManager::get<ModelCache>()->clearUnusedResources();
    DependencyManager::get<SoundCache>()->clearUnusedResources();
    DependencyManager::get<TextureCache>()->clearUnusedResources();

    getMyAvatar()->setAvatarEntityDataChanged(true);
}

void Application::clearDomainAvatars() {
    getMyAvatar()->setAvatarEntityDataChanged(true); // to recreate worn entities
    DependencyManager::get<AvatarManager>()->clearOtherAvatars();
}

void Application::domainURLChanged(QUrl domainURL) {
    // disable physics until we have enough information about our new location to not cause craziness.
    resetPhysicsReadyInformation();
    setIsServerlessMode(domainURL.scheme() != URL_SCHEME_HIFI);
    if (isServerlessMode()) {
        loadServerlessDomain(domainURL);
    }
    updateWindowTitle();
}


void Application::resettingDomain() {
    _notifiedPacketVersionMismatchThisDomain = false;

    auto nodeList = DependencyManager::get<NodeList>();
    clearDomainOctreeDetails();
}

void Application::nodeAdded(SharedNodePointer node) const {
    // nothing to do here
}

void Application::nodeActivated(SharedNodePointer node) {
    if (node->getType() == NodeType::AssetServer) {
        // asset server just connected - check if we have the asset browser showing

        auto offscreenUi = DependencyManager::get<OffscreenUi>();
        auto assetDialog = offscreenUi->getRootItem()->findChild<QQuickItem*>("AssetServer");

        if (assetDialog) {
            auto nodeList = DependencyManager::get<NodeList>();

            if (nodeList->getThisNodeCanWriteAssets()) {
                // call reload on the shown asset browser dialog to get the mappings (if permissions allow)
                QMetaObject::invokeMethod(assetDialog, "reload");
            } else {
                // we switched to an Asset Server that we can't modify, hide the Asset Browser
                assetDialog->setVisible(false);
            }
        }
    }

    // If we get a new EntityServer activated, reset lastQueried time
    // so we will do a proper query during update
    if (node->getType() == NodeType::EntityServer) {
        _lastQueriedTime = 0;
        _octreeQuery.incrementConnectionID();
    }

    if (node->getType() == NodeType::AudioMixer) {
        DependencyManager::get<AudioClient>()->negotiateAudioFormat();
    }

    if (node->getType() == NodeType::AvatarMixer) {
        // new avatar mixer, send off our identity packet on next update loop
        // Reset skeletonModelUrl if the last server modified our choice.
        // Override the avatar url (but not model name) here too.
        if (_avatarOverrideUrl.isValid()) {
            getMyAvatar()->useFullAvatarURL(_avatarOverrideUrl);
        }
        static const QUrl empty{};
        if (getMyAvatar()->getFullAvatarURLFromPreferences() != getMyAvatar()->cannonicalSkeletonModelURL(empty)) {
            getMyAvatar()->resetFullAvatarURL();
        }
        getMyAvatar()->markIdentityDataChanged();
        getMyAvatar()->resetLastSent();
    }
}

void Application::nodeKilled(SharedNodePointer node) {
    // These are here because connecting NodeList::nodeKilled to OctreePacketProcessor::nodeKilled doesn't work:
    // OctreePacketProcessor::nodeKilled is not being called when NodeList::nodeKilled is emitted.
    // This may have to do with GenericThread::threadRoutine() blocking the QThread event loop

    _octreeProcessor.nodeKilled(node);

    _entityEditSender.nodeKilled(node);

    if (node->getType() == NodeType::AudioMixer) {
        QMetaObject::invokeMethod(DependencyManager::get<AudioClient>().data(), "audioMixerKilled");
    } else if (node->getType() == NodeType::EntityServer) {
        // we lost an entity server, clear all of the domain octree details
        clearDomainOctreeDetails();
    } else if (node->getType() == NodeType::AvatarMixer) {
        // our avatar mixer has gone away - clear the hash of avatars
        DependencyManager::get<AvatarManager>()->clearOtherAvatars();
    } else if (node->getType() == NodeType::AssetServer) {
        // asset server going away - check if we have the asset browser showing

        auto offscreenUi = DependencyManager::get<OffscreenUi>();
        auto assetDialog = offscreenUi->getRootItem()->findChild<QQuickItem*>("AssetServer");

        if (assetDialog) {
            // call reload on the shown asset browser dialog
            QMetaObject::invokeMethod(assetDialog, "clear");
        }
    }
}

void Application::trackIncomingOctreePacket(ReceivedMessage& message, SharedNodePointer sendingNode, bool wasStatsPacket) {
    // Attempt to identify the sender from its address.
    if (sendingNode) {
        const QUuid& nodeUUID = sendingNode->getUUID();

        // now that we know the node ID, let's add these stats to the stats for that node...
        _octreeServerSceneStats.withWriteLock([&] {
            if (_octreeServerSceneStats.find(nodeUUID) != _octreeServerSceneStats.end()) {
                OctreeSceneStats& stats = _octreeServerSceneStats[nodeUUID];
                stats.trackIncomingOctreePacket(message, wasStatsPacket, sendingNode->getClockSkewUsec());
            }
        });
    }
}

bool Application::nearbyEntitiesAreReadyForPhysics() {
    // this is used to avoid the following scenario:
    // A table has some items sitting on top of it.  The items are at rest, meaning they aren't active in bullet.
    // Someone logs in close to the table.  They receive information about the items on the table before they
    // receive information about the table.  The items are very close to the avatar's capsule, so they become
    // activated in bullet.  This causes them to fall to the floor, because the table's shape isn't yet in bullet.
    EntityTreePointer entityTree = getEntities()->getTree();
    if (!entityTree) {
        return false;
    }

    // We don't want to use EntityTree::findEntities(AABox, ...) method because that scan will snarf parented entities
    // whose bounding boxes cannot be computed (it is too loose for our purposes here).  Instead we manufacture
    // custom filters and use the general-purpose EntityTree::findEntities(filter, ...)
    QVector<EntityItemPointer> entities;
    AABox avatarBox(getMyAvatar()->getWorldPosition() - glm::vec3(PHYSICS_READY_RANGE), glm::vec3(2 * PHYSICS_READY_RANGE));
    // create two functions that use avatarBox (entityScan and elementScan), the second calls the first
    std::function<bool (EntityItemPointer&)> entityScan = [=](EntityItemPointer& entity) {
        if (entity->shouldBePhysical()) {
            bool success = false;
            AABox entityBox = entity->getAABox(success);
            // important: bail for entities that cannot supply a valid AABox
            return success && avatarBox.touches(entityBox);
        }
        return false;
    };
    std::function<bool(const OctreeElementPointer&, void*)> elementScan = [&](const OctreeElementPointer& element, void* unused) {
        if (element->getAACube().touches(avatarBox)) {
            EntityTreeElementPointer entityTreeElement = std::static_pointer_cast<EntityTreeElement>(element);
            entityTreeElement->getEntities(entityScan, entities);
            return true;
        }
        return false;
    };

    entityTree->withReadLock([&] {
        // Pass the second function to the general-purpose EntityTree::findEntities()
        // which will traverse the tree, apply the two filter functions (to element, then to entities)
        // as it traverses.  The end result will be a list of entities that match.
        entityTree->findEntities(elementScan, entities);
    });

    uint32_t nearbyCount = entities.size();
    if (nearbyCount == _nearbyEntitiesCountAtLastPhysicsCheck) {
        _nearbyEntitiesStabilityCount++;
    } else {
        _nearbyEntitiesStabilityCount = 0;
    }
    _nearbyEntitiesCountAtLastPhysicsCheck = nearbyCount;

    const uint32_t MINIMUM_NEARBY_ENTITIES_STABILITY_COUNT = 3;
    if (_nearbyEntitiesStabilityCount >= MINIMUM_NEARBY_ENTITIES_STABILITY_COUNT) {
        // We've seen the same number of nearby entities for several stats packets in a row.  assume we've got all
        // the local entities.
        bool result = true;
        foreach (EntityItemPointer entity, entities) {
            if (entity->shouldBePhysical() && !entity->isReadyToComputeShape()) {
                static QString repeatedMessage =
                    LogHandler::getInstance().addRepeatedMessageRegex("Physics disabled until entity loads: .*");
                qCDebug(interfaceapp) << "Physics disabled until entity loads: " << entity->getID() << entity->getName();
                // don't break here because we want all the relevant entities to start their downloads
                result = false;
            }
        }
        return result;
    }
    return false;
}

int Application::processOctreeStats(ReceivedMessage& message, SharedNodePointer sendingNode) {
    // parse the incoming stats datas stick it in a temporary object for now, while we
    // determine which server it belongs to
    int statsMessageLength = 0;

    const QUuid& nodeUUID = sendingNode->getUUID();

    // now that we know the node ID, let's add these stats to the stats for that node...
    _octreeServerSceneStats.withWriteLock([&] {
        OctreeSceneStats& octreeStats = _octreeServerSceneStats[nodeUUID];
        statsMessageLength = octreeStats.unpackFromPacket(message);

        if (octreeStats.isFullScene()) {
            _fullSceneReceivedCounter++;
        }
    });

    return statsMessageLength;
}

void Application::packetSent(quint64 length) {
}

void Application::addingEntityWithCertificate(const QString& certificateID, const QString& placeName) {
    auto ledger = DependencyManager::get<Ledger>();
    ledger->updateLocation(certificateID, placeName);
}

void Application::registerScriptEngineWithApplicationServices(ScriptEnginePointer scriptEngine) {

    scriptEngine->setEmitScriptUpdatesFunction([this]() {
        SharedNodePointer entityServerNode = DependencyManager::get<NodeList>()->soloNodeOfType(NodeType::EntityServer);
        return !entityServerNode || isPhysicsEnabled();
    });

    // setup the packet sender of the script engine's scripting interfaces so
    // we can use the same ones from the application.
    auto entityScriptingInterface = DependencyManager::get<EntityScriptingInterface>();
    entityScriptingInterface->setPacketSender(&_entityEditSender);
    entityScriptingInterface->setEntityTree(getEntities()->getTree());

    // give the script engine to the RecordingScriptingInterface for its callbacks
    DependencyManager::get<RecordingScriptingInterface>()->setScriptEngine(scriptEngine);

    if (property(hifi::properties::TEST).isValid()) {
        scriptEngine->registerGlobalObject("Test", TestScriptingInterface::getInstance());
    }

    scriptEngine->registerGlobalObject("Rates", new RatesScriptingInterface(this));

    // hook our avatar and avatar hash map object into this script engine
    getMyAvatar()->registerMetaTypes(scriptEngine);

    scriptEngine->registerGlobalObject("AvatarList", DependencyManager::get<AvatarManager>().data());

    scriptEngine->registerGlobalObject("Camera", &_myCamera);

#if defined(Q_OS_MAC) || defined(Q_OS_WIN)
    scriptEngine->registerGlobalObject("SpeechRecognizer", DependencyManager::get<SpeechRecognizer>().data());
#endif

    ClipboardScriptingInterface* clipboardScriptable = new ClipboardScriptingInterface();
    scriptEngine->registerGlobalObject("Clipboard", clipboardScriptable);
    connect(scriptEngine.data(), &ScriptEngine::finished, clipboardScriptable, &ClipboardScriptingInterface::deleteLater);

    scriptEngine->registerGlobalObject("Overlays", &_overlays);
    qScriptRegisterMetaType(scriptEngine.data(), OverlayPropertyResultToScriptValue, OverlayPropertyResultFromScriptValue);
    qScriptRegisterMetaType(scriptEngine.data(), RayToOverlayIntersectionResultToScriptValue,
                            RayToOverlayIntersectionResultFromScriptValue);

    scriptEngine->registerGlobalObject("OffscreenFlags", DependencyManager::get<OffscreenUi>()->getFlags());
    scriptEngine->registerGlobalObject("Desktop", DependencyManager::get<DesktopScriptingInterface>().data());

    qScriptRegisterMetaType(scriptEngine.data(), wrapperToScriptValue<ToolbarProxy>, wrapperFromScriptValue<ToolbarProxy>);
    qScriptRegisterMetaType(scriptEngine.data(),
                            wrapperToScriptValue<ToolbarButtonProxy>, wrapperFromScriptValue<ToolbarButtonProxy>);
    scriptEngine->registerGlobalObject("Toolbars", DependencyManager::get<ToolbarScriptingInterface>().data());

    qScriptRegisterMetaType(scriptEngine.data(), wrapperToScriptValue<TabletProxy>, wrapperFromScriptValue<TabletProxy>);
    qScriptRegisterMetaType(scriptEngine.data(),
                            wrapperToScriptValue<TabletButtonProxy>, wrapperFromScriptValue<TabletButtonProxy>);
    scriptEngine->registerGlobalObject("Tablet", DependencyManager::get<TabletScriptingInterface>().data());
    // FIXME remove these deprecated names for the tablet scripting interface
    scriptEngine->registerGlobalObject("tabletInterface", DependencyManager::get<TabletScriptingInterface>().data());

    auto toolbarScriptingInterface = DependencyManager::get<ToolbarScriptingInterface>().data();
    DependencyManager::get<TabletScriptingInterface>().data()->setToolbarScriptingInterface(toolbarScriptingInterface);

    scriptEngine->registerGlobalObject("Window", DependencyManager::get<WindowScriptingInterface>().data());
    scriptEngine->registerGetterSetter("location", LocationScriptingInterface::locationGetter,
                        LocationScriptingInterface::locationSetter, "Window");
    // register `location` on the global object.
    scriptEngine->registerGetterSetter("location", LocationScriptingInterface::locationGetter,
                                       LocationScriptingInterface::locationSetter);

#if !defined(Q_OS_ANDROID)
    scriptEngine->registerFunction("OverlayWebWindow", QmlWebWindowClass::constructor);
#endif
    scriptEngine->registerFunction("OverlayWindow", QmlWindowClass::constructor);
    scriptEngine->registerFunction("QmlFragment", QmlFragmentClass::constructor);

    scriptEngine->registerGlobalObject("Menu", MenuScriptingInterface::getInstance());
    scriptEngine->registerGlobalObject("DesktopPreviewProvider", DependencyManager::get<DesktopPreviewProvider>().data());
    scriptEngine->registerGlobalObject("Stats", Stats::getInstance());
    scriptEngine->registerGlobalObject("Settings", SettingsScriptingInterface::getInstance());
    scriptEngine->registerGlobalObject("Snapshot", DependencyManager::get<Snapshot>().data());
    scriptEngine->registerGlobalObject("AudioStats", DependencyManager::get<AudioClient>()->getStats().data());
    scriptEngine->registerGlobalObject("AudioScope", DependencyManager::get<AudioScope>().data());
    scriptEngine->registerGlobalObject("AvatarBookmarks", DependencyManager::get<AvatarBookmarks>().data());
    scriptEngine->registerGlobalObject("LocationBookmarks", DependencyManager::get<LocationBookmarks>().data());

    scriptEngine->registerGlobalObject("RayPick", DependencyManager::get<RayPickScriptingInterface>().data());
    scriptEngine->registerGlobalObject("LaserPointers", DependencyManager::get<LaserPointerScriptingInterface>().data());
    scriptEngine->registerGlobalObject("Picks", DependencyManager::get<PickScriptingInterface>().data());
    scriptEngine->registerGlobalObject("Pointers", DependencyManager::get<PointerScriptingInterface>().data());

    // Caches
    scriptEngine->registerGlobalObject("AnimationCache", DependencyManager::get<AnimationCache>().data());
    scriptEngine->registerGlobalObject("TextureCache", DependencyManager::get<TextureCache>().data());
    scriptEngine->registerGlobalObject("ModelCache", DependencyManager::get<ModelCache>().data());
    scriptEngine->registerGlobalObject("SoundCache", DependencyManager::get<SoundCache>().data());

    scriptEngine->registerGlobalObject("DialogsManager", _dialogsManagerScriptingInterface);

    scriptEngine->registerGlobalObject("Account", AccountServicesScriptingInterface::getInstance()); // DEPRECATED - TO BE REMOVED
    scriptEngine->registerGlobalObject("GlobalServices", AccountServicesScriptingInterface::getInstance()); // DEPRECATED - TO BE REMOVED
    scriptEngine->registerGlobalObject("AccountServices", AccountServicesScriptingInterface::getInstance());
    qScriptRegisterMetaType(scriptEngine.data(), DownloadInfoResultToScriptValue, DownloadInfoResultFromScriptValue);

    scriptEngine->registerGlobalObject("FaceTracker", DependencyManager::get<DdeFaceTracker>().data());

    scriptEngine->registerGlobalObject("AvatarManager", DependencyManager::get<AvatarManager>().data());

    scriptEngine->registerGlobalObject("UndoStack", &_undoStackScriptingInterface);

    scriptEngine->registerGlobalObject("LODManager", DependencyManager::get<LODManager>().data());

    scriptEngine->registerGlobalObject("Paths", DependencyManager::get<PathUtils>().data());

    scriptEngine->registerGlobalObject("HMD", DependencyManager::get<HMDScriptingInterface>().data());
    scriptEngine->registerFunction("HMD", "getHUDLookAtPosition2D", HMDScriptingInterface::getHUDLookAtPosition2D, 0);
    scriptEngine->registerFunction("HMD", "getHUDLookAtPosition3D", HMDScriptingInterface::getHUDLookAtPosition3D, 0);

    scriptEngine->registerGlobalObject("Scene", DependencyManager::get<SceneScriptingInterface>().data());
    scriptEngine->registerGlobalObject("Render", _renderEngine->getConfiguration().get());

    GraphicsScriptingInterface::registerMetaTypes(scriptEngine.data());
    scriptEngine->registerGlobalObject("Graphics", DependencyManager::get<GraphicsScriptingInterface>().data());

    scriptEngine->registerGlobalObject("ScriptDiscoveryService", DependencyManager::get<ScriptEngines>().data());
    scriptEngine->registerGlobalObject("Reticle", getApplicationCompositor().getReticleInterface());

    scriptEngine->registerGlobalObject("UserActivityLogger", DependencyManager::get<UserActivityLoggerScriptingInterface>().data());
    scriptEngine->registerGlobalObject("Users", DependencyManager::get<UsersScriptingInterface>().data());

    scriptEngine->registerGlobalObject("LimitlessSpeechRecognition", DependencyManager::get<LimitlessVoiceRecognitionScriptingInterface>().data());
    scriptEngine->registerGlobalObject("GooglePoly", DependencyManager::get<GooglePolyScriptingInterface>().data());

    if (auto steamClient = PluginManager::getInstance()->getSteamClientPlugin()) {
        scriptEngine->registerGlobalObject("Steam", new SteamScriptingInterface(scriptEngine.data(), steamClient.get()));
    }
    auto scriptingInterface = DependencyManager::get<controller::ScriptingInterface>();
    scriptEngine->registerGlobalObject("Controller", scriptingInterface.data());
    UserInputMapper::registerControllerTypes(scriptEngine.data());

    auto recordingInterface = DependencyManager::get<RecordingScriptingInterface>();
    scriptEngine->registerGlobalObject("Recording", recordingInterface.data());

    auto entityScriptServerLog = DependencyManager::get<EntityScriptServerLogClient>();
    scriptEngine->registerGlobalObject("EntityScriptServerLog", entityScriptServerLog.data());
    scriptEngine->registerGlobalObject("AvatarInputs", AvatarInputs::getInstance());
    scriptEngine->registerGlobalObject("Selection", DependencyManager::get<SelectionScriptingInterface>().data());
    scriptEngine->registerGlobalObject("ContextOverlay", DependencyManager::get<ContextOverlayInterface>().data());
    scriptEngine->registerGlobalObject("Wallet", DependencyManager::get<WalletScriptingInterface>().data());
    scriptEngine->registerGlobalObject("AddressManager", DependencyManager::get<AddressManager>().data());

    scriptEngine->registerGlobalObject("App", this);

    qScriptRegisterMetaType(scriptEngine.data(), OverlayIDtoScriptValue, OverlayIDfromScriptValue);

    DependencyManager::get<PickScriptingInterface>()->registerMetaTypes(scriptEngine.data());

    // connect this script engines printedMessage signal to the global ScriptEngines these various messages
    connect(scriptEngine.data(), &ScriptEngine::printedMessage,
            DependencyManager::get<ScriptEngines>().data(), &ScriptEngines::onPrintedMessage);
    connect(scriptEngine.data(), &ScriptEngine::errorMessage,
            DependencyManager::get<ScriptEngines>().data(), &ScriptEngines::onErrorMessage);
    connect(scriptEngine.data(), &ScriptEngine::warningMessage,
            DependencyManager::get<ScriptEngines>().data(), &ScriptEngines::onWarningMessage);
    connect(scriptEngine.data(), &ScriptEngine::infoMessage,
            DependencyManager::get<ScriptEngines>().data(), &ScriptEngines::onInfoMessage);
    connect(scriptEngine.data(), &ScriptEngine::clearDebugWindow,
            DependencyManager::get<ScriptEngines>().data(), &ScriptEngines::onClearDebugWindow);

}

bool Application::canAcceptURL(const QString& urlString) const {
    QUrl url(urlString);
    if (url.query().contains(WEB_VIEW_TAG)) {
        return false;
    } else if (urlString.startsWith(URL_SCHEME_HIFI)) {
        return true;
    }
    QString lowerPath = url.path().toLower();
    for (auto& pair : _acceptedExtensions) {
        if (lowerPath.endsWith(pair.first, Qt::CaseInsensitive)) {
            return true;
        }
    }
    return false;
}

bool Application::acceptURL(const QString& urlString, bool defaultUpload) {
    QUrl url(urlString);

    if (url.scheme() == URL_SCHEME_HIFI) {
        // this is a hifi URL - have the AddressManager handle it
        QMetaObject::invokeMethod(DependencyManager::get<AddressManager>().data(), "handleLookupString",
                                  Qt::AutoConnection, Q_ARG(const QString&, urlString));
        return true;
    }

    QString lowerPath = url.path().toLower();
    for (auto& pair : _acceptedExtensions) {
        if (lowerPath.endsWith(pair.first, Qt::CaseInsensitive)) {
            AcceptURLMethod method = pair.second;
            return (this->*method)(urlString);
        }
    }

    if (defaultUpload && !url.fileName().isEmpty() && url.isLocalFile()) {
        showAssetServerWidget(urlString);
    }
    return defaultUpload;
}

void Application::setSessionUUID(const QUuid& sessionUUID) const {
    Physics::setSessionUUID(sessionUUID);
}

bool Application::askToSetAvatarUrl(const QString& url) {
    QUrl realUrl(url);
    if (realUrl.isLocalFile()) {
        OffscreenUi::asyncWarning("", "You can not use local files for avatar components.");
        return false;
    }

    // Download the FST file, to attempt to determine its model type
    QVariantHash fstMapping = FSTReader::downloadMapping(url);

    FSTReader::ModelType modelType = FSTReader::predictModelType(fstMapping);

    QString modelName = fstMapping["name"].toString();
    QString modelLicense = fstMapping["license"].toString();

    bool agreeToLicense = true; // assume true
    //create set avatar callback
    auto setAvatar = [=] (QString url, QString modelName) {
        ModalDialogListener* dlg = OffscreenUi::asyncQuestion("Set Avatar",
                                                              "Would you like to use '" + modelName + "' for your avatar?",
                                                              QMessageBox::Ok | QMessageBox::Cancel, QMessageBox::Ok);
        QObject::connect(dlg, &ModalDialogListener::response, this, [=] (QVariant answer) {
            QObject::disconnect(dlg, &ModalDialogListener::response, this, nullptr);

            bool ok = (QMessageBox::Ok == static_cast<QMessageBox::StandardButton>(answer.toInt()));
            if (ok) {
                getMyAvatar()->useFullAvatarURL(url, modelName);
                emit fullAvatarURLChanged(url, modelName);
            } else {
                qCDebug(interfaceapp) << "Declined to use the avatar: " << url;
            }
        });
    };

    if (!modelLicense.isEmpty()) {
        // word wrap the license text to fit in a reasonable shaped message box.
        const int MAX_CHARACTERS_PER_LINE = 90;
        modelLicense = simpleWordWrap(modelLicense, MAX_CHARACTERS_PER_LINE);

        ModalDialogListener* dlg = OffscreenUi::asyncQuestion("Avatar Usage License",
                                                              modelLicense + "\nDo you agree to these terms?",
                                                              QMessageBox::Yes | QMessageBox::No, QMessageBox::Yes);
        QObject::connect(dlg, &ModalDialogListener::response, this, [=, &agreeToLicense] (QVariant answer) {
            QObject::disconnect(dlg, &ModalDialogListener::response, this, nullptr);

            agreeToLicense = (static_cast<QMessageBox::StandardButton>(answer.toInt()) == QMessageBox::Yes);
            if (agreeToLicense) {
                switch (modelType) {
                    case FSTReader::HEAD_AND_BODY_MODEL: {
                    setAvatar(url, modelName);
                    break;
                }
                default:
                    OffscreenUi::asyncWarning("", modelName + "Does not support a head and body as required.");
                    break;
                }
            } else {
                qCDebug(interfaceapp) << "Declined to agree to avatar license: " << url;
            }

            //auto offscreenUi = DependencyManager::get<OffscreenUi>();
        });
    } else {
        setAvatar(url, modelName);
    }

    return true;
}


bool Application::askToLoadScript(const QString& scriptFilenameOrURL) {
    QString shortName = scriptFilenameOrURL;

    QUrl scriptURL { scriptFilenameOrURL };

    if (scriptURL.host().endsWith(MARKETPLACE_CDN_HOSTNAME)) {
        int startIndex = shortName.lastIndexOf('/') + 1;
        int endIndex = shortName.lastIndexOf('?');
        shortName = shortName.mid(startIndex, endIndex - startIndex);
    }

    QString message = "Would you like to run this script:\n" + shortName;
    ModalDialogListener* dlg = OffscreenUi::asyncQuestion(getWindow(), "Run Script", message,
                                                           QMessageBox::Yes | QMessageBox::No);

    QObject::connect(dlg, &ModalDialogListener::response, this, [=] (QVariant answer) {
        const QString& fileName = scriptFilenameOrURL;
        if (static_cast<QMessageBox::StandardButton>(answer.toInt()) == QMessageBox::Yes) {
            qCDebug(interfaceapp) << "Chose to run the script: " << fileName;
            DependencyManager::get<ScriptEngines>()->loadScript(fileName);
        } else {
            qCDebug(interfaceapp) << "Declined to run the script: " << scriptFilenameOrURL;
        }
        QObject::disconnect(dlg, &ModalDialogListener::response, this, nullptr);
    });

    return true;
}

bool Application::askToWearAvatarAttachmentUrl(const QString& url) {
    QNetworkAccessManager& networkAccessManager = NetworkAccessManager::getInstance();
    QNetworkRequest networkRequest = QNetworkRequest(url);
    networkRequest.setAttribute(QNetworkRequest::FollowRedirectsAttribute, true);
    networkRequest.setHeader(QNetworkRequest::UserAgentHeader, HIGH_FIDELITY_USER_AGENT);
    QNetworkReply* reply = networkAccessManager.get(networkRequest);
    int requestNumber = ++_avatarAttachmentRequest;
    connect(reply, &QNetworkReply::finished, [this, reply, url, requestNumber]() {

        if (requestNumber != _avatarAttachmentRequest) {
            // this request has been superseded by another more recent request
            reply->deleteLater();
            return;
        }

        QNetworkReply::NetworkError networkError = reply->error();
        if (networkError == QNetworkReply::NoError) {
            // download success
            QByteArray contents = reply->readAll();

            QJsonParseError jsonError;
            auto doc = QJsonDocument::fromJson(contents, &jsonError);
            if (jsonError.error == QJsonParseError::NoError) {

                auto jsonObject = doc.object();

                // retrieve optional name field from JSON
                QString name = tr("Unnamed Attachment");
                auto nameValue = jsonObject.value("name");
                if (nameValue.isString()) {
                    name = nameValue.toString();
                }

                auto avatarAttachmentConfirmationTitle = tr("Avatar Attachment Confirmation");
                auto avatarAttachmentConfirmationMessage = tr("Would you like to wear '%1' on your avatar?").arg(name);
                ModalDialogListener* dlg = OffscreenUi::asyncQuestion(avatarAttachmentConfirmationTitle,
                                           avatarAttachmentConfirmationMessage,
                                           QMessageBox::Ok | QMessageBox::Cancel);
                QObject::connect(dlg, &ModalDialogListener::response, this, [=] (QVariant answer) {
                    QObject::disconnect(dlg, &ModalDialogListener::response, this, nullptr);
                    if (static_cast<QMessageBox::StandardButton>(answer.toInt()) == QMessageBox::Yes) {
                        // add attachment to avatar
                        auto myAvatar = getMyAvatar();
                        assert(myAvatar);
                        auto attachmentDataVec = myAvatar->getAttachmentData();
                        AttachmentData attachmentData;
                        attachmentData.fromJson(jsonObject);
                        attachmentDataVec.push_back(attachmentData);
                        myAvatar->setAttachmentData(attachmentDataVec);
                    } else {
                        qCDebug(interfaceapp) << "User declined to wear the avatar attachment: " << url;
                    }
                });
            } else {
                // json parse error
                auto avatarAttachmentParseErrorString = tr("Error parsing attachment JSON from url: \"%1\"");
                displayAvatarAttachmentWarning(avatarAttachmentParseErrorString.arg(url));
            }
        } else {
            // download failure
            auto avatarAttachmentDownloadErrorString = tr("Error downloading attachment JSON from url: \"%1\"");
            displayAvatarAttachmentWarning(avatarAttachmentDownloadErrorString.arg(url));
        }
        reply->deleteLater();
    });
    return true;
}

void Application::replaceDomainContent(const QString& url) {
    qCDebug(interfaceapp) << "Attempting to replace domain content: " << url;
    QByteArray urlData(url.toUtf8());
    auto limitedNodeList = DependencyManager::get<NodeList>();
    const auto& domainHandler = limitedNodeList->getDomainHandler();

    auto octreeFilePacket = NLPacket::create(PacketType::DomainContentReplacementFromUrl, urlData.size(), true);
    octreeFilePacket->write(urlData);
    limitedNodeList->sendPacket(std::move(octreeFilePacket), domainHandler.getSockAddr());

    auto addressManager = DependencyManager::get<AddressManager>();
    addressManager->handleLookupString(DOMAIN_SPAWNING_POINT);
    QString newHomeAddress = addressManager->getHost() + DOMAIN_SPAWNING_POINT;
    qCDebug(interfaceapp) << "Setting new home bookmark to: " << newHomeAddress;
    DependencyManager::get<LocationBookmarks>()->setHomeLocationToAddress(newHomeAddress);
}

bool Application::askToReplaceDomainContent(const QString& url) {
    QString methodDetails;
    const int MAX_CHARACTERS_PER_LINE = 90;
    if (DependencyManager::get<NodeList>()->getThisNodeCanReplaceContent()) {
        QUrl originURL { url };
        if (originURL.host().endsWith(MARKETPLACE_CDN_HOSTNAME)) {
            // Create a confirmation dialog when this call is made
            static const QString infoText = simpleWordWrap("Your domain's content will be replaced with a new content set. "
                "If you want to save what you have now, create a backup before proceeding. For more information about backing up "
                "and restoring content, visit the documentation page at: ", MAX_CHARACTERS_PER_LINE) +
                "\nhttps://docs.highfidelity.com/create-and-explore/start-working-in-your-sandbox/restoring-sandbox-content";

            ModalDialogListener* dig = OffscreenUi::asyncQuestion("Are you sure you want to replace this domain's content set?",
                                                                  infoText, QMessageBox::Yes | QMessageBox::No, QMessageBox::No);

            QObject::connect(dig, &ModalDialogListener::response, this, [=] (QVariant answer) {
                QString details;
                if (static_cast<QMessageBox::StandardButton>(answer.toInt()) == QMessageBox::Yes) {
                    // Given confirmation, send request to domain server to replace content
                    replaceDomainContent(url);
                    details = "SuccessfulRequestToReplaceContent";
                } else {
                    details = "UserDeclinedToReplaceContent";
                }
                QJsonObject messageProperties = {
                    { "status", details },
                    { "content_set_url", url }
                };
                UserActivityLogger::getInstance().logAction("replace_domain_content", messageProperties);
                QObject::disconnect(dig, &ModalDialogListener::response, this, nullptr);
            });
        } else {
            methodDetails = "ContentSetDidNotOriginateFromMarketplace";
            QJsonObject messageProperties = {
                { "status", methodDetails },
                { "content_set_url", url }
            };
            UserActivityLogger::getInstance().logAction("replace_domain_content", messageProperties);
        }
    } else {
            methodDetails = "UserDoesNotHavePermissionToReplaceContent";
            static const QString warningMessage = simpleWordWrap("The domain owner must enable 'Replace Content' "
                "permissions for you in this domain's server settings before you can continue.", MAX_CHARACTERS_PER_LINE);
            OffscreenUi::asyncWarning("You do not have permissions to replace domain content", warningMessage,
                                 QMessageBox::Ok, QMessageBox::Ok);

            QJsonObject messageProperties = {
                { "status", methodDetails },
                { "content_set_url", url }
            };
            UserActivityLogger::getInstance().logAction("replace_domain_content", messageProperties);
    }
    return true;
}

void Application::displayAvatarAttachmentWarning(const QString& message) const {
    auto avatarAttachmentWarningTitle = tr("Avatar Attachment Failure");
    OffscreenUi::asyncWarning(avatarAttachmentWarningTitle, message);
}

void Application::showDialog(const QUrl& widgetUrl, const QUrl& tabletUrl, const QString& name) const {
    auto tablet = DependencyManager::get<TabletScriptingInterface>()->getTablet(SYSTEM_TABLET);
    auto hmd = DependencyManager::get<HMDScriptingInterface>();
    bool onTablet = false;

    if (!tablet->getToolbarMode()) {
        onTablet = tablet->pushOntoStack(tabletUrl);
        if (onTablet) {
            toggleTabletUI(true);
        }
    }

    if (!onTablet) {
        DependencyManager::get<OffscreenUi>()->show(widgetUrl, name);
    }
    if (tablet->getToolbarMode()) {
        DependencyManager::get<OffscreenUi>()->show(widgetUrl, name);
    }
}

void Application::showScriptLogs() {
    auto scriptEngines = DependencyManager::get<ScriptEngines>();
    QUrl defaultScriptsLoc = PathUtils::defaultScriptsLocation();
    defaultScriptsLoc.setPath(defaultScriptsLoc.path() + "developer/debugging/debugWindow.js");
    scriptEngines->loadScript(defaultScriptsLoc.toString());
}

void Application::showAssetServerWidget(QString filePath) {
    if (!DependencyManager::get<NodeList>()->getThisNodeCanWriteAssets()) {
        return;
    }
    static const QUrl url { "hifi/AssetServer.qml" };

    auto startUpload = [=](QQmlContext* context, QObject* newObject){
        if (!filePath.isEmpty()) {
            emit uploadRequest(filePath);
        }
    };
    auto tabletScriptingInterface = DependencyManager::get<TabletScriptingInterface>();
    auto tablet = dynamic_cast<TabletProxy*>(tabletScriptingInterface->getTablet(SYSTEM_TABLET));
    auto hmd = DependencyManager::get<HMDScriptingInterface>();
    if (tablet->getToolbarMode()) {
        DependencyManager::get<OffscreenUi>()->show(url, "AssetServer", startUpload);
    } else {
        if (!hmd->getShouldShowTablet() && !isHMDMode()) {
            DependencyManager::get<OffscreenUi>()->show(url, "AssetServer", startUpload);
        } else {
            static const QUrl url("hifi/dialogs/TabletAssetServer.qml");
            tablet->pushOntoStack(url);
        }
    }

    startUpload(nullptr, nullptr);
}

void Application::addAssetToWorldFromURL(QString url) {
    qInfo(interfaceapp) << "Download model and add to world from" << url;

    QString filename;
    if (url.contains("filename")) {
        filename = url.section("filename=", 1, 1);  // Filename is in "?filename=" parameter at end of URL.
    }
    if (url.contains("poly.google.com/downloads")) {
        filename = url.section('/', -1);
        if (url.contains("noDownload")) {
            filename.remove(".zip?noDownload=false");
        } else {
            filename.remove(".zip");
        }

    }

    if (!DependencyManager::get<NodeList>()->getThisNodeCanWriteAssets()) {
        QString errorInfo = "You do not have permissions to write to the Asset Server.";
        qWarning(interfaceapp) << "Error downloading model: " + errorInfo;
        addAssetToWorldError(filename, errorInfo);
        return;
    }

    addAssetToWorldInfo(filename, "Downloading model file " + filename + ".");

    auto request = DependencyManager::get<ResourceManager>()->createResourceRequest(nullptr, QUrl(url));
    connect(request, &ResourceRequest::finished, this, &Application::addAssetToWorldFromURLRequestFinished);
    request->send();
}

void Application::addAssetToWorldFromURLRequestFinished() {
    auto request = qobject_cast<ResourceRequest*>(sender());
    auto url = request->getUrl().toString();
    auto result = request->getResult();

    QString filename;
    bool isBlocks = false;

    if (url.contains("filename")) {
        filename = url.section("filename=", 1, 1);  // Filename is in "?filename=" parameter at end of URL.
    }
    if (url.contains("poly.google.com/downloads")) {
        filename = url.section('/', -1);
        if (url.contains("noDownload")) {
            filename.remove(".zip?noDownload=false");
        } else {
            filename.remove(".zip");
        }
        isBlocks = true;
    }

    if (result == ResourceRequest::Success) {
        qInfo(interfaceapp) << "Downloaded model from" << url;
        QTemporaryDir temporaryDir;
        temporaryDir.setAutoRemove(false);
        if (temporaryDir.isValid()) {
            QString temporaryDirPath = temporaryDir.path();
            QString downloadPath = temporaryDirPath + "/" + filename;
            qInfo(interfaceapp) << "Download path:" << downloadPath;

            QFile tempFile(downloadPath);
            if (tempFile.open(QIODevice::WriteOnly)) {
                tempFile.write(request->getData());
                addAssetToWorldInfoClear(filename);  // Remove message from list; next one added will have a different key.
                tempFile.close();
                qApp->getFileDownloadInterface()->runUnzip(downloadPath, url, true, false, isBlocks);
            } else {
                QString errorInfo = "Couldn't open temporary file for download";
                qWarning(interfaceapp) << errorInfo;
                addAssetToWorldError(filename, errorInfo);
            }
        } else {
            QString errorInfo = "Couldn't create temporary directory for download";
            qWarning(interfaceapp) << errorInfo;
            addAssetToWorldError(filename, errorInfo);
        }
    } else {
        qWarning(interfaceapp) << "Error downloading" << url << ":" << request->getResultString();
        addAssetToWorldError(filename, "Error downloading " + filename + " : " + request->getResultString());
    }

    request->deleteLater();
}


QString filenameFromPath(QString filePath) {
    return filePath.right(filePath.length() - filePath.lastIndexOf("/") - 1);
}

void Application::addAssetToWorldUnzipFailure(QString filePath) {
    QString filename = filenameFromPath(QUrl(filePath).toLocalFile());
    qWarning(interfaceapp) << "Couldn't unzip file" << filePath;
    addAssetToWorldError(filename, "Couldn't unzip file " + filename + ".");
}

void Application::addAssetToWorld(QString path, QString zipFile, bool isZip, bool isBlocks) {
    // Automatically upload and add asset to world as an alternative manual process initiated by showAssetServerWidget().
    QString mapping;
    QString filename = filenameFromPath(path);
    if (isZip || isBlocks) {
        QString assetName = zipFile.section("/", -1).remove(QRegExp("[.]zip(.*)$"));
        QString assetFolder = path.section("model_repo/", -1);
        mapping = "/" + assetName + "/" + assetFolder;
    } else {
        mapping = "/" + filename;
    }

    // Test repeated because possibly different code paths.
    if (!DependencyManager::get<NodeList>()->getThisNodeCanWriteAssets()) {
        QString errorInfo = "You do not have permissions to write to the Asset Server.";
        qWarning(interfaceapp) << "Error downloading model: " + errorInfo;
        addAssetToWorldError(filename, errorInfo);
        return;
    }

    addAssetToWorldInfo(filename, "Adding " + mapping.mid(1) + " to the Asset Server.");

    addAssetToWorldWithNewMapping(path, mapping, 0, isZip, isBlocks);
}

void Application::addAssetToWorldWithNewMapping(QString filePath, QString mapping, int copy, bool isZip, bool isBlocks) {
    auto request = DependencyManager::get<AssetClient>()->createGetMappingRequest(mapping);

    QObject::connect(request, &GetMappingRequest::finished, this, [=](GetMappingRequest* request) mutable {
        const int MAX_COPY_COUNT = 100;  // Limit number of duplicate assets; recursion guard.
        auto result = request->getError();
        if (result == GetMappingRequest::NotFound) {
            addAssetToWorldUpload(filePath, mapping, isZip, isBlocks);
        } else if (result != GetMappingRequest::NoError) {
            QString errorInfo = "Could not map asset name: "
                + mapping.left(mapping.length() - QString::number(copy).length() - 1);
            qWarning(interfaceapp) << "Error downloading model: " + errorInfo;
            addAssetToWorldError(filenameFromPath(filePath), errorInfo);
        } else if (copy < MAX_COPY_COUNT - 1) {
            if (copy > 0) {
                mapping = mapping.remove(mapping.lastIndexOf("-"), QString::number(copy).length() + 1);
            }
            copy++;
            mapping = mapping.insert(mapping.lastIndexOf("."), "-" + QString::number(copy));
            addAssetToWorldWithNewMapping(filePath, mapping, copy, isZip, isBlocks);
        } else {
            QString errorInfo = "Too many copies of asset name: "
                + mapping.left(mapping.length() - QString::number(copy).length() - 1);
            qWarning(interfaceapp) << "Error downloading model: " + errorInfo;
            addAssetToWorldError(filenameFromPath(filePath), errorInfo);
        }
        request->deleteLater();
    });

    request->start();
}

void Application::addAssetToWorldUpload(QString filePath, QString mapping, bool isZip, bool isBlocks) {
    qInfo(interfaceapp) << "Uploading" << filePath << "to Asset Server as" << mapping;
    auto upload = DependencyManager::get<AssetClient>()->createUpload(filePath);
    QObject::connect(upload, &AssetUpload::finished, this, [=](AssetUpload* upload, const QString& hash) mutable {
        if (upload->getError() != AssetUpload::NoError) {
            QString errorInfo = "Could not upload model to the Asset Server.";
            qWarning(interfaceapp) << "Error downloading model: " + errorInfo;
            addAssetToWorldError(filenameFromPath(filePath), errorInfo);
        } else {
            addAssetToWorldSetMapping(filePath, mapping, hash, isZip, isBlocks);
        }

        // Remove temporary directory created by Clara.io market place download.
        int index = filePath.lastIndexOf("/model_repo/");
        if (index > 0) {
            QString tempDir = filePath.left(index);
            qCDebug(interfaceapp) << "Removing temporary directory at: " + tempDir;
            QDir(tempDir).removeRecursively();
        }

        upload->deleteLater();
    });

    upload->start();
}

void Application::addAssetToWorldSetMapping(QString filePath, QString mapping, QString hash, bool isZip, bool isBlocks) {
    auto request = DependencyManager::get<AssetClient>()->createSetMappingRequest(mapping, hash);
    connect(request, &SetMappingRequest::finished, this, [=](SetMappingRequest* request) mutable {
        if (request->getError() != SetMappingRequest::NoError) {
            QString errorInfo = "Could not set asset mapping.";
            qWarning(interfaceapp) << "Error downloading model: " + errorInfo;
            addAssetToWorldError(filenameFromPath(filePath), errorInfo);
        } else {
            // to prevent files that aren't models or texture files from being loaded into world automatically
            if ((filePath.toLower().endsWith(OBJ_EXTENSION) || filePath.toLower().endsWith(FBX_EXTENSION)) ||
                ((filePath.toLower().endsWith(JPG_EXTENSION) || filePath.toLower().endsWith(PNG_EXTENSION)) &&
                ((!isBlocks) && (!isZip)))) {
                addAssetToWorldAddEntity(filePath, mapping);
            } else {
                qCDebug(interfaceapp) << "Zipped contents are not supported entity files";
                addAssetToWorldInfoDone(filenameFromPath(filePath));
            }
        }
        request->deleteLater();
    });

    request->start();
}

void Application::addAssetToWorldAddEntity(QString filePath, QString mapping) {
    EntityItemProperties properties;
    properties.setType(EntityTypes::Model);
    properties.setName(mapping.right(mapping.length() - 1));
    if (filePath.toLower().endsWith(PNG_EXTENSION) || filePath.toLower().endsWith(JPG_EXTENSION)) {
        QJsonObject textures {
            {"tex.picture", QString("atp:" + mapping) }
        };
        properties.setModelURL("https://hifi-content.s3.amazonaws.com/DomainContent/production/default-image-model.fbx");
        properties.setTextures(QJsonDocument(textures).toJson(QJsonDocument::Compact));
        properties.setShapeType(SHAPE_TYPE_BOX);
    } else {
        properties.setModelURL("atp:" + mapping);
        properties.setShapeType(SHAPE_TYPE_SIMPLE_COMPOUND);
    }
    properties.setCollisionless(true);  // Temporarily set so that doesn't collide with avatar.
    properties.setVisible(false);  // Temporarily set so that don't see at large unresized dimensions.
    glm::vec3 positionOffset = getMyAvatar()->getWorldOrientation() * (getMyAvatar()->getSensorToWorldScale() * glm::vec3(0.0f, 0.0f, -2.0f));
    properties.setPosition(getMyAvatar()->getWorldPosition() + positionOffset);
    properties.setRotation(getMyAvatar()->getWorldOrientation());
    properties.setGravity(glm::vec3(0.0f, 0.0f, 0.0f));
    auto entityID = DependencyManager::get<EntityScriptingInterface>()->addEntity(properties);

    // Note: Model dimensions are not available here; model is scaled per FBX mesh in RenderableModelEntityItem::update() later
    // on. But FBX dimensions may be in cm, so we monitor for the dimension change and rescale again if warranted.

    if (entityID == QUuid()) {
        QString errorInfo = "Could not add model " + mapping + " to world.";
        qWarning(interfaceapp) << "Could not add model to world: " + errorInfo;
        addAssetToWorldError(filenameFromPath(filePath), errorInfo);
    } else {
        // Monitor when asset is rendered in world so that can resize if necessary.
        _addAssetToWorldResizeList.insert(entityID, 0);  // List value is count of checks performed.
        if (!_addAssetToWorldResizeTimer.isActive()) {
            _addAssetToWorldResizeTimer.start();
        }

        // Close progress message box.
        addAssetToWorldInfoDone(filenameFromPath(filePath));
    }
}

void Application::addAssetToWorldCheckModelSize() {
    if (_addAssetToWorldResizeList.size() == 0) {
        return;
    }

    auto item = _addAssetToWorldResizeList.begin();
    while (item != _addAssetToWorldResizeList.end()) {
        auto entityID = item.key();

        EntityPropertyFlags propertyFlags;
        propertyFlags += PROP_NAME;
        propertyFlags += PROP_DIMENSIONS;
        auto entityScriptingInterface = DependencyManager::get<EntityScriptingInterface>();
        auto properties = entityScriptingInterface->getEntityProperties(entityID, propertyFlags);
        auto name = properties.getName();
        auto dimensions = properties.getDimensions();

        const QString GRABBABLE_USER_DATA = "{\"grabbableKey\":{\"grabbable\":true}}";
        bool doResize = false;

        const glm::vec3 DEFAULT_DIMENSIONS = glm::vec3(0.1f, 0.1f, 0.1f);
        if (dimensions != DEFAULT_DIMENSIONS) {

            // Scale model so that its maximum is exactly specific size.
            const float MAXIMUM_DIMENSION = getMyAvatar()->getSensorToWorldScale();
            auto previousDimensions = dimensions;
            auto scale = std::min(MAXIMUM_DIMENSION / dimensions.x, std::min(MAXIMUM_DIMENSION / dimensions.y,
                MAXIMUM_DIMENSION / dimensions.z));
            dimensions *= scale;
            qInfo(interfaceapp) << "Model" << name << "auto-resized from" << previousDimensions << " to " << dimensions;
            doResize = true;

            item = _addAssetToWorldResizeList.erase(item);  // Finished with this entity; advance to next.
        } else {
            // Increment count of checks done.
            _addAssetToWorldResizeList[entityID]++;

            const int CHECK_MODEL_SIZE_MAX_CHECKS = 300;
            if (_addAssetToWorldResizeList[entityID] > CHECK_MODEL_SIZE_MAX_CHECKS) {
                // Have done enough checks; model was either the default size or something's gone wrong.

                // Rescale all dimensions.
                const glm::vec3 UNIT_DIMENSIONS = glm::vec3(1.0f, 1.0f, 1.0f);
                dimensions = UNIT_DIMENSIONS;
                qInfo(interfaceapp) << "Model" << name << "auto-resize timed out; resized to " << dimensions;
                doResize = true;

                item = _addAssetToWorldResizeList.erase(item);  // Finished with this entity; advance to next.
            } else {
                // No action on this entity; advance to next.
                ++item;
            }
        }

        if (doResize) {
            EntityItemProperties properties;
            properties.setDimensions(dimensions);
            properties.setVisible(true);
            if (!name.toLower().endsWith(PNG_EXTENSION) && !name.toLower().endsWith(JPG_EXTENSION)) {
                properties.setCollisionless(false);
            }
            properties.setUserData(GRABBABLE_USER_DATA);
            properties.setLastEdited(usecTimestampNow());
            entityScriptingInterface->editEntity(entityID, properties);
        }
    }

    // Stop timer if nothing in list to check.
    if (_addAssetToWorldResizeList.size() == 0) {
        _addAssetToWorldResizeTimer.stop();
    }
}


void Application::addAssetToWorldInfo(QString modelName, QString infoText) {
    // Displays the most recent info message, subject to being overridden by error messages.

    if (_aboutToQuit) {
        return;
    }

    /*
    Cancel info timer if running.
    If list has an entry for modelName, delete it (just one).
    Append modelName, infoText to list.
    Display infoText in message box unless an error is being displayed (i.e., error timer is running).
    Show message box if not already visible.
    */

    _addAssetToWorldInfoTimer.stop();

    addAssetToWorldInfoClear(modelName);

    _addAssetToWorldInfoKeys.append(modelName);
    _addAssetToWorldInfoMessages.append(infoText);

    if (!_addAssetToWorldErrorTimer.isActive()) {
        if (!_addAssetToWorldMessageBox) {
            _addAssetToWorldMessageBox = DependencyManager::get<OffscreenUi>()->createMessageBox(OffscreenUi::ICON_INFORMATION,
                "Downloading Model", "", QMessageBox::NoButton, QMessageBox::NoButton);
            connect(_addAssetToWorldMessageBox, SIGNAL(destroyed()), this, SLOT(onAssetToWorldMessageBoxClosed()));
        }

        _addAssetToWorldMessageBox->setProperty("text", "\n" + infoText);
        _addAssetToWorldMessageBox->setVisible(true);
    }
}

void Application::addAssetToWorldInfoClear(QString modelName) {
    // Clears modelName entry from message list without affecting message currently displayed.

    if (_aboutToQuit) {
        return;
    }

    /*
    Delete entry for modelName from list.
    */

    auto index = _addAssetToWorldInfoKeys.indexOf(modelName);
    if (index > -1) {
        _addAssetToWorldInfoKeys.removeAt(index);
        _addAssetToWorldInfoMessages.removeAt(index);
    }
}

void Application::addAssetToWorldInfoDone(QString modelName) {
    // Continues to display this message if the latest for a few seconds, then deletes it and displays the next latest.

    if (_aboutToQuit) {
        return;
    }

    /*
    Delete entry for modelName from list.
    (Re)start the info timer to update message box. ... onAddAssetToWorldInfoTimeout()
    */

    addAssetToWorldInfoClear(modelName);
    _addAssetToWorldInfoTimer.start();
}

void Application::addAssetToWorldInfoTimeout() {
    if (_aboutToQuit) {
        return;
    }

    /*
    If list not empty, display last message in list (may already be displayed ) unless an error is being displayed.
    If list empty, close the message box unless an error is being displayed.
    */

    if (!_addAssetToWorldErrorTimer.isActive() && _addAssetToWorldMessageBox) {
        if (_addAssetToWorldInfoKeys.length() > 0) {
            _addAssetToWorldMessageBox->setProperty("text", "\n" + _addAssetToWorldInfoMessages.last());
        } else {
            disconnect(_addAssetToWorldMessageBox);
            _addAssetToWorldMessageBox->setVisible(false);
            _addAssetToWorldMessageBox->deleteLater();
            _addAssetToWorldMessageBox = nullptr;
        }
    }
}

void Application::addAssetToWorldError(QString modelName, QString errorText) {
    // Displays the most recent error message for a few seconds.

    if (_aboutToQuit) {
        return;
    }

    /*
    If list has an entry for modelName, delete it.
    Display errorText in message box.
    Show message box if not already visible.
    (Re)start error timer. ... onAddAssetToWorldErrorTimeout()
    */

    addAssetToWorldInfoClear(modelName);

    if (!_addAssetToWorldMessageBox) {
        _addAssetToWorldMessageBox = DependencyManager::get<OffscreenUi>()->createMessageBox(OffscreenUi::ICON_INFORMATION,
            "Downloading Model", "", QMessageBox::NoButton, QMessageBox::NoButton);
        connect(_addAssetToWorldMessageBox, SIGNAL(destroyed()), this, SLOT(onAssetToWorldMessageBoxClosed()));
    }

    _addAssetToWorldMessageBox->setProperty("text", "\n" + errorText);
    _addAssetToWorldMessageBox->setVisible(true);

    _addAssetToWorldErrorTimer.start();
}

void Application::addAssetToWorldErrorTimeout() {
    if (_aboutToQuit) {
        return;
    }

    /*
    If list is not empty, display message from last entry.
    If list is empty, close the message box.
    */

    if (_addAssetToWorldMessageBox) {
        if (_addAssetToWorldInfoKeys.length() > 0) {
            _addAssetToWorldMessageBox->setProperty("text", "\n" + _addAssetToWorldInfoMessages.last());
        } else {
            disconnect(_addAssetToWorldMessageBox);
            _addAssetToWorldMessageBox->setVisible(false);
            _addAssetToWorldMessageBox->deleteLater();
            _addAssetToWorldMessageBox = nullptr;
        }
    }
}


void Application::addAssetToWorldMessageClose() {
    // Clear messages, e.g., if Interface is being closed or domain changes.

    /*
    Call if user manually closes message box.
    Call if domain changes.
    Call if application is shutting down.

    Stop timers.
    Close the message box if open.
    Clear lists.
    */

    _addAssetToWorldInfoTimer.stop();
    _addAssetToWorldErrorTimer.stop();

    if (_addAssetToWorldMessageBox) {
        disconnect(_addAssetToWorldMessageBox);
        _addAssetToWorldMessageBox->setVisible(false);
        _addAssetToWorldMessageBox->deleteLater();
        _addAssetToWorldMessageBox = nullptr;
    }

    _addAssetToWorldInfoKeys.clear();
    _addAssetToWorldInfoMessages.clear();
}

void Application::onAssetToWorldMessageBoxClosed() {
    if (_addAssetToWorldMessageBox) {
        // User manually closed message box; perhaps because it has become stuck, so reset all messages.
        qInfo(interfaceapp) << "User manually closed download status message box";
        disconnect(_addAssetToWorldMessageBox);
        _addAssetToWorldMessageBox = nullptr;
        addAssetToWorldMessageClose();
    }
}


void Application::handleUnzip(QString zipFile, QStringList unzipFile, bool autoAdd, bool isZip, bool isBlocks) {
    if (autoAdd) {
        if (!unzipFile.isEmpty()) {
            for (int i = 0; i < unzipFile.length(); i++) {
                if (QFileInfo(unzipFile.at(i)).isFile()) {
                    qCDebug(interfaceapp) << "Preparing file for asset server: " << unzipFile.at(i);
                    addAssetToWorld(unzipFile.at(i), zipFile, isZip, isBlocks);
                }
            }
        } else {
            addAssetToWorldUnzipFailure(zipFile);
        }
    } else {
        showAssetServerWidget(unzipFile.first());
    }
}

void Application::packageModel() {
    ModelPackager::package();
}

void Application::openUrl(const QUrl& url) const {
    if (!url.isEmpty()) {
        if (url.scheme() == URL_SCHEME_HIFI) {
            DependencyManager::get<AddressManager>()->handleLookupString(url.toString());
        } else {
            // address manager did not handle - ask QDesktopServices to handle
            QDesktopServices::openUrl(url);
        }
    }
}

void Application::loadDialog() {
    auto scriptEngines = DependencyManager::get<ScriptEngines>();
    ModalDialogListener* dlg = OffscreenUi::getOpenFileNameAsync(_glWidget, tr("Open Script"),
                                                                 getPreviousScriptLocation(),
                                                                 tr("JavaScript Files (*.js)"));
    connect(dlg, &ModalDialogListener::response, this, [=] (QVariant answer) {
        disconnect(dlg, &ModalDialogListener::response, this, nullptr);
        const QString& response = answer.toString();
        if (!response.isEmpty() && QFile(response).exists()) {
            setPreviousScriptLocation(QFileInfo(response).absolutePath());
            DependencyManager::get<ScriptEngines>()->loadScript(response, true, false, false, true);  // Don't load from cache
        }
    });
}

QString Application::getPreviousScriptLocation() {
    QString result = _previousScriptLocation.get();
    return result;
}

void Application::setPreviousScriptLocation(const QString& location) {
    _previousScriptLocation.set(location);
}

void Application::loadScriptURLDialog() const {
    ModalDialogListener* dlg = OffscreenUi::getTextAsync(OffscreenUi::ICON_NONE, "Open and Run Script", "Script URL");
    connect(dlg, &ModalDialogListener::response, this, [=] (QVariant response) {
        disconnect(dlg, &ModalDialogListener::response, this, nullptr);
        const QString& newScript = response.toString();
        if (QUrl(newScript).scheme() == "atp") {
            OffscreenUi::asyncWarning("Error Loading Script", "Cannot load client script over ATP");
        } else if (!newScript.isEmpty()) {
            DependencyManager::get<ScriptEngines>()->loadScript(newScript.trimmed());
        }
    });
}

SharedSoundPointer Application::getSampleSound() const {
    return _sampleSound;
}

void Application::loadLODToolsDialog() {
    auto tabletScriptingInterface = DependencyManager::get<TabletScriptingInterface>();
    auto tablet = dynamic_cast<TabletProxy*>(tabletScriptingInterface->getTablet(SYSTEM_TABLET));
    if (tablet->getToolbarMode() || (!tablet->getTabletRoot() && !isHMDMode())) {
        auto dialogsManager = DependencyManager::get<DialogsManager>();
        dialogsManager->lodTools();
    } else {
        tablet->pushOntoStack("hifi/dialogs/TabletLODTools.qml");
    }
}


void Application::loadEntityStatisticsDialog() {
    auto tabletScriptingInterface = DependencyManager::get<TabletScriptingInterface>();
    auto tablet = dynamic_cast<TabletProxy*>(tabletScriptingInterface->getTablet(SYSTEM_TABLET));
    if (tablet->getToolbarMode() || (!tablet->getTabletRoot() && !isHMDMode())) {
        auto dialogsManager = DependencyManager::get<DialogsManager>();
        dialogsManager->octreeStatsDetails();
    } else {
        tablet->pushOntoStack("hifi/dialogs/TabletEntityStatistics.qml");
    }
}

void Application::loadDomainConnectionDialog() {
    auto tabletScriptingInterface = DependencyManager::get<TabletScriptingInterface>();
    auto tablet = dynamic_cast<TabletProxy*>(tabletScriptingInterface->getTablet(SYSTEM_TABLET));
    if (tablet->getToolbarMode() || (!tablet->getTabletRoot() && !isHMDMode())) {
        auto dialogsManager = DependencyManager::get<DialogsManager>();
        dialogsManager->showDomainConnectionDialog();
    } else {
        tablet->pushOntoStack("hifi/dialogs/TabletDCDialog.qml");
    }
}

void Application::toggleLogDialog() {
    if (! _logDialog) {
        _logDialog = new LogDialog(nullptr, getLogger());
    }

    if (_logDialog->isVisible()) {
        _logDialog->hide();
    } else {
        _logDialog->show();
    }
}

void Application::toggleEntityScriptServerLogDialog() {
    if (! _entityScriptServerLogDialog) {
        _entityScriptServerLogDialog = new EntityScriptServerLogDialog(nullptr);
    }

    if (_entityScriptServerLogDialog->isVisible()) {
        _entityScriptServerLogDialog->hide();
    } else {
        _entityScriptServerLogDialog->show();
    }
}

void Application::loadAddAvatarBookmarkDialog() const {
    auto avatarBookmarks = DependencyManager::get<AvatarBookmarks>();
    avatarBookmarks->addBookmark();
}

void Application::loadAvatarBrowser() const {
    auto tablet = dynamic_cast<TabletProxy*>(DependencyManager::get<TabletScriptingInterface>()->getTablet("com.highfidelity.interface.tablet.system"));
    // construct the url to the marketplace item
    QString url = NetworkingConstants::METAVERSE_SERVER_URL().toString() + "/marketplace?category=avatars";
    QString MARKETPLACES_INJECT_SCRIPT_PATH = "file:///" + qApp->applicationDirPath() + "/scripts/system/html/js/marketplacesInject.js";
    tablet->gotoWebScreen(url, MARKETPLACES_INJECT_SCRIPT_PATH);
    DependencyManager::get<HMDScriptingInterface>()->openTablet();
}

void Application::takeSnapshot(bool notify, bool includeAnimated, float aspectRatio, const QString& filename) {
    postLambdaEvent([notify, includeAnimated, aspectRatio, filename, this] {
        // Get a screenshot and save it
        QString path = Snapshot::saveSnapshot(getActiveDisplayPlugin()->getScreenshot(aspectRatio), filename);
        // If we're not doing an animated snapshot as well...
        if (!includeAnimated) {
            // Tell the dependency manager that the capture of the still snapshot has taken place.
            emit DependencyManager::get<WindowScriptingInterface>()->stillSnapshotTaken(path, notify);
        } else if (!SnapshotAnimated::isAlreadyTakingSnapshotAnimated()) {
            // Get an animated GIF snapshot and save it
            SnapshotAnimated::saveSnapshotAnimated(path, aspectRatio, qApp, DependencyManager::get<WindowScriptingInterface>());
        }
    });
}

void Application::takeSecondaryCameraSnapshot(const QString& filename) {
    postLambdaEvent([filename, this] {
        QString snapshotPath = Snapshot::saveSnapshot(getActiveDisplayPlugin()->getSecondaryCameraScreenshot(), filename);
        emit DependencyManager::get<WindowScriptingInterface>()->stillSnapshotTaken(snapshotPath, true);
    });
}

void Application::shareSnapshot(const QString& path, const QUrl& href) {
    postLambdaEvent([path, href] {
        // not much to do here, everything is done in snapshot code...
        Snapshot::uploadSnapshot(path, href);
    });
}

float Application::getRenderResolutionScale() const {
    if (Menu::getInstance()->isOptionChecked(MenuOption::RenderResolutionOne)) {
        return 1.0f;
    } else if (Menu::getInstance()->isOptionChecked(MenuOption::RenderResolutionTwoThird)) {
        return 0.666f;
    } else if (Menu::getInstance()->isOptionChecked(MenuOption::RenderResolutionHalf)) {
        return 0.5f;
    } else if (Menu::getInstance()->isOptionChecked(MenuOption::RenderResolutionThird)) {
        return 0.333f;
    } else if (Menu::getInstance()->isOptionChecked(MenuOption::RenderResolutionQuarter)) {
        return 0.25f;
    } else {
        return 1.0f;
    }
}

void Application::notifyPacketVersionMismatch() {
    if (!_notifiedPacketVersionMismatchThisDomain) {
        _notifiedPacketVersionMismatchThisDomain = true;

        QString message = "The location you are visiting is running an incompatible server version.\n";
        message += "Content may not display properly.";

        OffscreenUi::asyncWarning("", message);
    }
}

void Application::checkSkeleton() const {
    if (getMyAvatar()->getSkeletonModel()->isActive() && !getMyAvatar()->getSkeletonModel()->hasSkeleton()) {
        qCDebug(interfaceapp) << "MyAvatar model has no skeleton";

        QString message = "Your selected avatar body has no skeleton.\n\nThe default body will be loaded...";
        OffscreenUi::asyncWarning("", message);

        getMyAvatar()->useFullAvatarURL(AvatarData::defaultFullAvatarModelUrl(), DEFAULT_FULL_AVATAR_MODEL_NAME);
    } else {
        _physicsEngine->setCharacterController(getMyAvatar()->getCharacterController());
    }
}

void Application::activeChanged(Qt::ApplicationState state) {
    switch (state) {
        case Qt::ApplicationActive:
            _isForeground = true;
            break;

        case Qt::ApplicationSuspended:
        case Qt::ApplicationHidden:
        case Qt::ApplicationInactive:
        default:
            _isForeground = false;
            break;
    }
}

void Application::windowMinimizedChanged(bool minimized) {
    // initialize the _minimizedWindowTimer
    static std::once_flag once;
    std::call_once(once, [&] {
        connect(&_minimizedWindowTimer, &QTimer::timeout, this, [] {
            QCoreApplication::postEvent(QCoreApplication::instance(), new QEvent(static_cast<QEvent::Type>(Idle)), Qt::HighEventPriority);
        });
    });

    // avoid rendering to the display plugin but continue posting Idle events,
    // so that physics continues to simulate and the deadlock watchdog knows we're alive
    if (!minimized && !getActiveDisplayPlugin()->isActive()) {
        _minimizedWindowTimer.stop();
        getActiveDisplayPlugin()->activate();
    } else if (minimized && getActiveDisplayPlugin()->isActive()) {
        getActiveDisplayPlugin()->deactivate();
        _minimizedWindowTimer.start(THROTTLED_SIM_FRAME_PERIOD_MS);
    }
}

void Application::postLambdaEvent(std::function<void()> f) {
    if (this->thread() == QThread::currentThread()) {
        f();
    } else {
        QCoreApplication::postEvent(this, new LambdaEvent(f));
    }
}

void Application::initPlugins(const QStringList& arguments) {
    QCommandLineOption display("display", "Preferred displays", "displays");
    QCommandLineOption disableDisplays("disable-displays", "Displays to disable", "displays");
    QCommandLineOption disableInputs("disable-inputs", "Inputs to disable", "inputs");

    QCommandLineParser parser;
    parser.addOption(display);
    parser.addOption(disableDisplays);
    parser.addOption(disableInputs);
    parser.parse(arguments);

    if (parser.isSet(display)) {
        auto preferredDisplays = parser.value(display).split(',', QString::SkipEmptyParts);
        qInfo() << "Setting prefered display plugins:" << preferredDisplays;
        PluginManager::getInstance()->setPreferredDisplayPlugins(preferredDisplays);
    }

    if (parser.isSet(disableDisplays)) {
        auto disabledDisplays = parser.value(disableDisplays).split(',', QString::SkipEmptyParts);
        qInfo() << "Disabling following display plugins:"  << disabledDisplays;
        PluginManager::getInstance()->disableDisplays(disabledDisplays);
    }

    if (parser.isSet(disableInputs)) {
        auto disabledInputs = parser.value(disableInputs).split(',', QString::SkipEmptyParts);
        qInfo() << "Disabling following input plugins:" << disabledInputs;
        PluginManager::getInstance()->disableInputs(disabledInputs);
    }
}

void Application::shutdownPlugins() {
}

glm::uvec2 Application::getCanvasSize() const {
    return glm::uvec2(_glWidget->width(), _glWidget->height());
}

QRect Application::getRenderingGeometry() const {
    auto geometry = _glWidget->geometry();
    auto topLeft = geometry.topLeft();
    auto topLeftScreen = _glWidget->mapToGlobal(topLeft);
    geometry.moveTopLeft(topLeftScreen);
    return geometry;
}

glm::uvec2 Application::getUiSize() const {
    static const uint MIN_SIZE = 1;
    glm::uvec2 result(MIN_SIZE);
    if (_displayPlugin) {
        result = getActiveDisplayPlugin()->getRecommendedUiSize();
    }
    return result;
}

QRect Application::getRecommendedHUDRect() const {
    auto uiSize = getUiSize();
    QRect result(0, 0, uiSize.x, uiSize.y);
    if (_displayPlugin) {
        result = getActiveDisplayPlugin()->getRecommendedHUDRect();
    }
    return result;
}

glm::vec2 Application::getDeviceSize() const {
    static const int MIN_SIZE = 1;
    glm::vec2 result(MIN_SIZE);
    if (_displayPlugin) {
        result = getActiveDisplayPlugin()->getRecommendedRenderSize();
    }
    return result;
}

bool Application::isThrottleRendering() const {
    if (_displayPlugin) {
        return getActiveDisplayPlugin()->isThrottled();
    }
    return false;
}

bool Application::hasFocus() const {
    bool result = (QApplication::activeWindow() != nullptr);
#if defined(Q_OS_WIN)
    // On Windows, QWidget::activateWindow() - as called in setFocus() - makes the application's taskbar icon flash but doesn't
    // take user focus away from their current window. So also check whether the application is the user's current foreground
    // window.
    result = result && (HWND)QApplication::activeWindow()->winId() == GetForegroundWindow();
#endif
    return result;
}

void Application::setFocus() {
    // Note: Windows doesn't allow a user focus to be taken away from another application. Instead, it changes the color of and
    // flashes the taskbar icon.
    auto window = qApp->getWindow();
    window->activateWindow();
}

void Application::raise() {
    auto windowState = qApp->getWindow()->windowState();
    if (windowState & Qt::WindowMinimized) {
        if (windowState & Qt::WindowMaximized) {
            qApp->getWindow()->showMaximized();
        } else if (windowState & Qt::WindowFullScreen) {
            qApp->getWindow()->showFullScreen();
        } else {
            qApp->getWindow()->showNormal();
        }
    }
    qApp->getWindow()->raise();
}

void Application::setMaxOctreePacketsPerSecond(int maxOctreePPS) {
    if (maxOctreePPS != _maxOctreePPS) {
        _maxOctreePPS = maxOctreePPS;
        maxOctreePacketsPerSecond.set(_maxOctreePPS);
    }
}

int Application::getMaxOctreePacketsPerSecond() const {
    return _maxOctreePPS;
}

qreal Application::getDevicePixelRatio() {
    return (_window && _window->windowHandle()) ? _window->windowHandle()->devicePixelRatio() : 1.0;
}

DisplayPluginPointer Application::getActiveDisplayPlugin() const {
    if (QThread::currentThread() != thread()) {
        std::unique_lock<std::mutex> lock(_displayPluginLock);
        return _displayPlugin;
    }

    if (!_aboutToQuit && !_displayPlugin) {
        const_cast<Application*>(this)->updateDisplayMode();
        Q_ASSERT(_displayPlugin);
    }
    return _displayPlugin;
}

static const char* EXCLUSION_GROUP_KEY = "exclusionGroup";

static void addDisplayPluginToMenu(DisplayPluginPointer displayPlugin, bool active = false) {
    auto menu = Menu::getInstance();
    QString name = displayPlugin->getName();
    auto grouping = displayPlugin->getGrouping();
    QString groupingMenu { "" };
    Q_ASSERT(!menu->menuItemExists(MenuOption::OutputMenu, name));

    // assign the meny grouping based on plugin grouping
    switch (grouping) {
        case Plugin::ADVANCED:
            groupingMenu = "Advanced";
            break;
        case Plugin::DEVELOPER:
            groupingMenu = "Developer";
            break;
        default:
            groupingMenu = "Standard";
            break;
    }

    static QActionGroup* displayPluginGroup = nullptr;
    if (!displayPluginGroup) {
        displayPluginGroup = new QActionGroup(menu);
        displayPluginGroup->setExclusive(true);
    }
    auto parent = menu->getMenu(MenuOption::OutputMenu);
    auto action = menu->addActionToQMenuAndActionHash(parent,
        name, 0, qApp,
        SLOT(updateDisplayMode()),
        QAction::NoRole, Menu::UNSPECIFIED_POSITION, groupingMenu);

    action->setCheckable(true);
    action->setChecked(active);
    displayPluginGroup->addAction(action);

    action->setProperty(EXCLUSION_GROUP_KEY, QVariant::fromValue(displayPluginGroup));
    Q_ASSERT(menu->menuItemExists(MenuOption::OutputMenu, name));
}

void Application::updateDisplayMode() {
    // Unsafe to call this method from anything but the main thread
    if (QThread::currentThread() != thread()) {
        qFatal("Attempted to switch display plugins from a non-main thread");
    }

    auto menu = Menu::getInstance();
    auto displayPlugins = PluginManager::getInstance()->getDisplayPlugins();

    static std::once_flag once;
    std::call_once(once, [&] {
        bool first = true;

        // first sort the plugins into groupings: standard, advanced, developer
        DisplayPluginList standard;
        DisplayPluginList advanced;
        DisplayPluginList developer;
        foreach(auto displayPlugin, displayPlugins) {
            displayPlugin->setContext(_gpuContext);
            auto grouping = displayPlugin->getGrouping();
            switch (grouping) {
                case Plugin::ADVANCED:
                    advanced.push_back(displayPlugin);
                    break;
                case Plugin::DEVELOPER:
                    developer.push_back(displayPlugin);
                    break;
                default:
                    standard.push_back(displayPlugin);
                    break;
            }
        }

        // concatenate the groupings into a single list in the order: standard, advanced, developer
        standard.insert(std::end(standard), std::begin(advanced), std::end(advanced));
        standard.insert(std::end(standard), std::begin(developer), std::end(developer));

        foreach(auto displayPlugin, standard) {
            addDisplayPluginToMenu(displayPlugin, first);
            auto displayPluginName = displayPlugin->getName();
            QObject::connect(displayPlugin.get(), &DisplayPlugin::recommendedFramebufferSizeChanged, [this](const QSize & size) {
                resizeGL();
            });
            QObject::connect(displayPlugin.get(), &DisplayPlugin::resetSensorsRequested, this, &Application::requestReset);
            first = false;
        }

        // after all plugins have been added to the menu, add a separator to the menu
        auto menu = Menu::getInstance();
        auto parent = menu->getMenu(MenuOption::OutputMenu);
        parent->addSeparator();
    });


    // Default to the first item on the list, in case none of the menu items match
    DisplayPluginPointer newDisplayPlugin = displayPlugins.at(0);
    foreach(DisplayPluginPointer displayPlugin, PluginManager::getInstance()->getDisplayPlugins()) {
        QString name = displayPlugin->getName();
        QAction* action = menu->getActionForOption(name);
        // Menu might have been removed if the display plugin lost
        if (!action) {
            continue;
        }
        if (action->isChecked()) {
            newDisplayPlugin = displayPlugin;
            break;
        }
    }

    if (newDisplayPlugin == _displayPlugin) {
        return;
    }

    auto offscreenUi = DependencyManager::get<OffscreenUi>();
    auto desktop = offscreenUi->getDesktop();

    // Make the switch atomic from the perspective of other threads
    {
        std::unique_lock<std::mutex> lock(_displayPluginLock);
        bool wasRepositionLocked = false;
        if (desktop) {
            // Tell the desktop to no reposition (which requires plugin info), until we have set the new plugin, below.
            wasRepositionLocked = offscreenUi->getDesktop()->property("repositionLocked").toBool();
            offscreenUi->getDesktop()->setProperty("repositionLocked", true);
        }

        if (_displayPlugin) {
            disconnect(_displayPlugin.get(), &DisplayPlugin::presented, this, &Application::onPresent);
            _displayPlugin->deactivate();
        }

        auto oldDisplayPlugin = _displayPlugin;
        bool active = newDisplayPlugin->activate();

        if (!active) {
            // If the new plugin fails to activate, fallback to last display
            qWarning() << "Failed to activate display: " << newDisplayPlugin->getName();
            newDisplayPlugin = oldDisplayPlugin;

            if (newDisplayPlugin) {
                qWarning() << "Falling back to last display: " << newDisplayPlugin->getName();
                active = newDisplayPlugin->activate();
            }

            // If there is no last display, or
            // If the last display fails to activate, fallback to desktop
            if (!active) {
                newDisplayPlugin = displayPlugins.at(0);
                qWarning() << "Falling back to display: " << newDisplayPlugin->getName();
                active = newDisplayPlugin->activate();
            }

            if (!active) {
                qFatal("Failed to activate fallback plugin");
            }

            // We've changed the selection - it should be reflected in the menu
            QAction* action = menu->getActionForOption(newDisplayPlugin->getName());
            if (!action) {
                qFatal("Failed to find activated plugin");
            }
            action->setChecked(true);
        }

        offscreenUi->resize(fromGlm(newDisplayPlugin->getRecommendedUiSize()));
        getApplicationCompositor().setDisplayPlugin(newDisplayPlugin);
        _displayPlugin = newDisplayPlugin;
        connect(_displayPlugin.get(), &DisplayPlugin::presented, this, &Application::onPresent, Qt::DirectConnection);
        if (desktop) {
            desktop->setProperty("repositionLocked", wasRepositionLocked);
        }
    }

    bool isHmd = _displayPlugin->isHmd();
    qCDebug(interfaceapp) << "Entering into" << (isHmd ? "HMD" : "Desktop") << "Mode";

    // Only log/emit after a successful change
    UserActivityLogger::getInstance().logAction("changed_display_mode", {
        { "previous_display_mode", _displayPlugin ? _displayPlugin->getName() : "" },
        { "display_mode", newDisplayPlugin ? newDisplayPlugin->getName() : "" },
        { "hmd", isHmd }
    });
    emit activeDisplayPluginChanged();

    // reset the avatar, to set head and hand palms back to a reasonable default pose.
    getMyAvatar()->reset(false);

    // switch to first person if entering hmd and setting is checked
    if (isHmd && menu->isOptionChecked(MenuOption::FirstPersonHMD)) {
        menu->setIsOptionChecked(MenuOption::FirstPerson, true);
        cameraMenuChanged();
    }

    // Remove the mirror camera option from menu if in HMD mode
    auto mirrorAction = menu->getActionForOption(MenuOption::FullscreenMirror);
    mirrorAction->setVisible(!isHmd);

    Q_ASSERT_X(_displayPlugin, "Application::updateDisplayMode", "could not find an activated display plugin");
}

void Application::switchDisplayMode() {
    if (!_autoSwitchDisplayModeSupportedHMDPlugin) {
        return;
    }
    bool currentHMDWornStatus = _autoSwitchDisplayModeSupportedHMDPlugin->isDisplayVisible();
    if (currentHMDWornStatus != _previousHMDWornStatus) {
        // Switch to respective mode as soon as currentHMDWornStatus changes
        if (currentHMDWornStatus) {
            qCDebug(interfaceapp) << "Switching from Desktop to HMD mode";
            endHMDSession();
            setActiveDisplayPlugin(_autoSwitchDisplayModeSupportedHMDPluginName);
        } else {
            qCDebug(interfaceapp) << "Switching from HMD to desktop mode";
            setActiveDisplayPlugin(DESKTOP_DISPLAY_PLUGIN_NAME);
            startHMDStandBySession();
        }
        emit activeDisplayPluginChanged();
    }
    _previousHMDWornStatus = currentHMDWornStatus;
}

void Application::startHMDStandBySession() {
    _autoSwitchDisplayModeSupportedHMDPlugin->startStandBySession();
}

void Application::endHMDSession() {
    _autoSwitchDisplayModeSupportedHMDPlugin->endSession();
}

mat4 Application::getEyeProjection(int eye) const {
    QMutexLocker viewLocker(&_viewMutex);
    if (isHMDMode()) {
        return getActiveDisplayPlugin()->getEyeProjection((Eye)eye, _viewFrustum.getProjection());
    }
    return _viewFrustum.getProjection();
}

mat4 Application::getEyeOffset(int eye) const {
    // FIXME invert?
    return getActiveDisplayPlugin()->getEyeToHeadTransform((Eye)eye);
}

mat4 Application::getHMDSensorPose() const {
    if (isHMDMode()) {
        return getActiveDisplayPlugin()->getHeadPose();
    }
    return mat4();
}

void Application::deadlockApplication() {
    qCDebug(interfaceapp) << "Intentionally deadlocked Interface";
    // Using a loop that will *technically* eventually exit (in ~600 billion years)
    // to avoid compiler warnings about a loop that will never exit
    for (uint64_t i = 1; i != 0; ++i) {
        QThread::sleep(1);
    }
}

// cause main thread to be unresponsive for 35 seconds
void Application::unresponsiveApplication() {
    // to avoid compiler warnings about a loop that will never exit
    uint64_t start = usecTimestampNow();
    uint64_t UNRESPONSIVE_FOR_SECONDS = 35;
    uint64_t UNRESPONSIVE_FOR_USECS = UNRESPONSIVE_FOR_SECONDS * USECS_PER_SECOND;
    qCDebug(interfaceapp) << "Intentionally cause Interface to be unresponsive for " << UNRESPONSIVE_FOR_SECONDS << " seconds";
    while (usecTimestampNow() - start < UNRESPONSIVE_FOR_USECS) {
        QThread::sleep(1);
    }
}

void Application::setActiveDisplayPlugin(const QString& pluginName) {
    auto menu = Menu::getInstance();
    foreach(DisplayPluginPointer displayPlugin, PluginManager::getInstance()->getDisplayPlugins()) {
        QString name = displayPlugin->getName();
        QAction* action = menu->getActionForOption(name);
        if (pluginName == name) {
            action->setChecked(true);
        }
    }
    updateDisplayMode();
}

void Application::handleLocalServerConnection() const {
    auto server = qobject_cast<QLocalServer*>(sender());

    qCDebug(interfaceapp) << "Got connection on local server from additional instance - waiting for parameters";

    auto socket = server->nextPendingConnection();

    connect(socket, &QLocalSocket::readyRead, this, &Application::readArgumentsFromLocalSocket);

    qApp->getWindow()->raise();
    qApp->getWindow()->activateWindow();
}

void Application::readArgumentsFromLocalSocket() const {
    auto socket = qobject_cast<QLocalSocket*>(sender());

    auto message = socket->readAll();
    socket->deleteLater();

    qCDebug(interfaceapp) << "Read from connection: " << message;

    // If we received a message, try to open it as a URL
    if (message.length() > 0) {
        qApp->openUrl(QString::fromUtf8(message));
    }
}

void Application::showDesktop() {
    Menu::getInstance()->setIsOptionChecked(MenuOption::Overlays, true);
}

CompositorHelper& Application::getApplicationCompositor() const {
    return *DependencyManager::get<CompositorHelper>();
}


// virtual functions required for PluginContainer
ui::Menu* Application::getPrimaryMenu() {
    auto appMenu = _window->menuBar();
    auto uiMenu = dynamic_cast<ui::Menu*>(appMenu);
    return uiMenu;
}

void Application::showDisplayPluginsTools(bool show) {
    DependencyManager::get<DialogsManager>()->hmdTools(show);
}

GLWidget* Application::getPrimaryWidget() {
    return _glWidget;
}

MainWindow* Application::getPrimaryWindow() {
    return getWindow();
}

QOpenGLContext* Application::getPrimaryContext() {
    return _glWidget->qglContext();
}

bool Application::makeRenderingContextCurrent() {
    return _offscreenContext->makeCurrent();
}

bool Application::isForeground() const {
    return _isForeground && !_window->isMinimized();
}

// FIXME?  perhaps two, one for the main thread and one for the offscreen UI rendering thread?
static const int UI_RESERVED_THREADS = 1;
// Windows won't let you have all the cores
static const int OS_RESERVED_THREADS = 1;

void Application::updateThreadPoolCount() const {
    auto reservedThreads = UI_RESERVED_THREADS + OS_RESERVED_THREADS + _displayPlugin->getRequiredThreadCount();
    auto availableThreads = QThread::idealThreadCount() - reservedThreads;
    auto threadPoolSize = std::max(MIN_PROCESSING_THREAD_POOL_SIZE, availableThreads);
    qCDebug(interfaceapp) << "Ideal Thread Count " << QThread::idealThreadCount();
    qCDebug(interfaceapp) << "Reserved threads " << reservedThreads;
    qCDebug(interfaceapp) << "Setting thread pool size to " << threadPoolSize;
    QThreadPool::globalInstance()->setMaxThreadCount(threadPoolSize);
}

void Application::updateSystemTabletMode() {
    if (_settingsLoaded) {
        qApp->setProperty(hifi::properties::HMD, isHMDMode());
        if (isHMDMode()) {
            DependencyManager::get<TabletScriptingInterface>()->setToolbarMode(getHmdTabletBecomesToolbarSetting());
        } else {
            DependencyManager::get<TabletScriptingInterface>()->setToolbarMode(getDesktopTabletBecomesToolbarSetting());
        }
    }
}

OverlayID Application::getTabletScreenID() const {
    auto HMD = DependencyManager::get<HMDScriptingInterface>();
    return HMD->getCurrentTabletScreenID();
}

OverlayID Application::getTabletHomeButtonID() const {
    auto HMD = DependencyManager::get<HMDScriptingInterface>();
    return HMD->getCurrentHomeButtonID();
}

QUuid Application::getTabletFrameID() const {
    auto HMD = DependencyManager::get<HMDScriptingInterface>();
    return HMD->getCurrentTabletFrameID();
}

void Application::setAvatarOverrideUrl(const QUrl& url, bool save) {
    _avatarOverrideUrl = url;
    _saveAvatarOverrideUrl = save;
}

void Application::saveNextPhysicsStats(QString filename) {
    _physicsEngine->saveNextPhysicsStats(filename);
}

void Application::openAndroidActivity(const QString& activityName) {
#if defined(Q_OS_ANDROID)
<<<<<<< HEAD
    qDebug() << "[Background-HIFI] Application::openAndroidActivity";
    //getActiveDisplayPlugin()->deactivate();
    AndroidHelper::instance().requestActivity(activityName);
    connect(&AndroidHelper::instance(), &AndroidHelper::backFromAndroidActivity, this, &Application::restoreAfterAndroidActivity);
#endif
}

void Application::restoreAfterAndroidActivity() {
#if defined(Q_OS_ANDROID)
    qDebug() << "[Background-HIFI] restoreAfterAndroidActivity: this wouldn't be needed";

    /*if (!getActiveDisplayPlugin() || !getActiveDisplayPlugin()->activate()) {
        qWarning() << "Could not re-activate display plugin";
    }*/
    disconnect(&AndroidHelper::instance(), &AndroidHelper::backFromAndroidActivity, this, &Application::restoreAfterAndroidActivity);
=======
    AndroidHelper::instance().requestActivity(activityName);
>>>>>>> c8fe45eb
#endif
}

#if defined(Q_OS_ANDROID)
void Application::enterBackground() {
<<<<<<< HEAD
    qDebug() << "[Background-HIFI] enterBackground begin";
    QMetaObject::invokeMethod(DependencyManager::get<AudioClient>().data(),
                              "stop", Qt::BlockingQueuedConnection);
    qDebug() << "[Background-HIFI] deactivating display plugin";
    getActiveDisplayPlugin()->deactivate();
    qDebug() << "[Background-HIFI] enterBackground end";
}
void Application::enterForeground() {
    qDebug() << "[Background-HIFI] enterForeground qApp?" << (qApp?"yeah":"false");
    if (qApp && DependencyManager::isSet<AudioClient>()) {
        qDebug() << "[Background-HIFI] audioclient.start()";
        QMetaObject::invokeMethod(DependencyManager::get<AudioClient>().data(),
                                  "start", Qt::BlockingQueuedConnection);
    } else {
        qDebug() << "[Background-HIFI] audioclient.start() not done";
    }
    if (!getActiveDisplayPlugin() || !getActiveDisplayPlugin()->activate()) {
        qWarning() << "[Background-HIFI] Could not re-activate display plugin";
    }

}

extern "C" {


JNIEXPORT void
Java_io_highfidelity_hifiinterface_InterfaceActivity_nativeEnterBackground(JNIEnv *env, jobject obj) {
    qDebug() << "[Background-HIFI] nativeEnterBackground";
    if (qApp) {
        qDebug() << "[Background-HIFI] nativeEnterBackground begin (qApp)";
        qApp->enterBackground();
    }
}

JNIEXPORT void
Java_io_highfidelity_hifiinterface_InterfaceActivity_nativeEnterForeground(JNIEnv *env, jobject obj) {
    qDebug() << "[Background-HIFI] nativeEnterForeground";
    if (qApp) {
        qDebug() << "[Background-HIFI] nativeEnterForeground begin (qApp)";
        qApp->enterForeground();
    }
}


}
=======
    QMetaObject::invokeMethod(DependencyManager::get<AudioClient>().data(),
                              "stop", Qt::BlockingQueuedConnection);
    getActiveDisplayPlugin()->deactivate();
}
void Application::enterForeground() {
    if (qApp && DependencyManager::isSet<AudioClient>()) {
        QMetaObject::invokeMethod(DependencyManager::get<AudioClient>().data(),
                                  "start", Qt::BlockingQueuedConnection);
    } else {
        qDebug() << "Could not start AudioClient";
    }
    if (!getActiveDisplayPlugin() || !getActiveDisplayPlugin()->activate()) {
        qWarning() << "Could not re-activate display plugin";
    }

}
#include "Application_jni.cpp"
>>>>>>> c8fe45eb

#endif

#include "Application.moc"<|MERGE_RESOLUTION|>--- conflicted
+++ resolved
@@ -7866,77 +7866,12 @@
 
 void Application::openAndroidActivity(const QString& activityName) {
 #if defined(Q_OS_ANDROID)
-<<<<<<< HEAD
-    qDebug() << "[Background-HIFI] Application::openAndroidActivity";
-    //getActiveDisplayPlugin()->deactivate();
     AndroidHelper::instance().requestActivity(activityName);
-    connect(&AndroidHelper::instance(), &AndroidHelper::backFromAndroidActivity, this, &Application::restoreAfterAndroidActivity);
-#endif
-}
-
-void Application::restoreAfterAndroidActivity() {
-#if defined(Q_OS_ANDROID)
-    qDebug() << "[Background-HIFI] restoreAfterAndroidActivity: this wouldn't be needed";
-
-    /*if (!getActiveDisplayPlugin() || !getActiveDisplayPlugin()->activate()) {
-        qWarning() << "Could not re-activate display plugin";
-    }*/
-    disconnect(&AndroidHelper::instance(), &AndroidHelper::backFromAndroidActivity, this, &Application::restoreAfterAndroidActivity);
-=======
-    AndroidHelper::instance().requestActivity(activityName);
->>>>>>> c8fe45eb
 #endif
 }
 
 #if defined(Q_OS_ANDROID)
 void Application::enterBackground() {
-<<<<<<< HEAD
-    qDebug() << "[Background-HIFI] enterBackground begin";
-    QMetaObject::invokeMethod(DependencyManager::get<AudioClient>().data(),
-                              "stop", Qt::BlockingQueuedConnection);
-    qDebug() << "[Background-HIFI] deactivating display plugin";
-    getActiveDisplayPlugin()->deactivate();
-    qDebug() << "[Background-HIFI] enterBackground end";
-}
-void Application::enterForeground() {
-    qDebug() << "[Background-HIFI] enterForeground qApp?" << (qApp?"yeah":"false");
-    if (qApp && DependencyManager::isSet<AudioClient>()) {
-        qDebug() << "[Background-HIFI] audioclient.start()";
-        QMetaObject::invokeMethod(DependencyManager::get<AudioClient>().data(),
-                                  "start", Qt::BlockingQueuedConnection);
-    } else {
-        qDebug() << "[Background-HIFI] audioclient.start() not done";
-    }
-    if (!getActiveDisplayPlugin() || !getActiveDisplayPlugin()->activate()) {
-        qWarning() << "[Background-HIFI] Could not re-activate display plugin";
-    }
-
-}
-
-extern "C" {
-
-
-JNIEXPORT void
-Java_io_highfidelity_hifiinterface_InterfaceActivity_nativeEnterBackground(JNIEnv *env, jobject obj) {
-    qDebug() << "[Background-HIFI] nativeEnterBackground";
-    if (qApp) {
-        qDebug() << "[Background-HIFI] nativeEnterBackground begin (qApp)";
-        qApp->enterBackground();
-    }
-}
-
-JNIEXPORT void
-Java_io_highfidelity_hifiinterface_InterfaceActivity_nativeEnterForeground(JNIEnv *env, jobject obj) {
-    qDebug() << "[Background-HIFI] nativeEnterForeground";
-    if (qApp) {
-        qDebug() << "[Background-HIFI] nativeEnterForeground begin (qApp)";
-        qApp->enterForeground();
-    }
-}
-
-
-}
-=======
     QMetaObject::invokeMethod(DependencyManager::get<AudioClient>().data(),
                               "stop", Qt::BlockingQueuedConnection);
     getActiveDisplayPlugin()->deactivate();
@@ -7954,7 +7889,6 @@
 
 }
 #include "Application_jni.cpp"
->>>>>>> c8fe45eb
 
 #endif
 

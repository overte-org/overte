--- conflicted
+++ resolved
@@ -284,19 +284,11 @@
     _hand.reset();
 }
 
-<<<<<<< HEAD
 //  Update avatar state with sensor data
 void Avatar::updateFromGyrosAndOrWebcam() {
-    const float AMPLIFY_PITCH = 1.f;
-    const float AMPLIFY_YAW = 1.f;
-    const float AMPLIFY_ROLL = 1.f;
-=======
-//  Update avatar head rotation with sensor data
-void Avatar::updateHeadFromGyrosAndOrWebcam() {
     const float AMPLIFY_PITCH = 2.f;
     const float AMPLIFY_YAW = 2.f;
     const float AMPLIFY_ROLL = 2.f;
->>>>>>> 00fa688a
 
     SerialInterface* gyros = Application::getInstance()->getSerialHeadSensor();
     Webcam* webcam = Application::getInstance()->getWebcam();

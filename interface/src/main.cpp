//
//  main.cpp
//  interface/src
//
//  Copyright 2013 High Fidelity, Inc.
//  Copyright 2022 Overte e.V.
//
//  Distributed under the Apache License, Version 2.0.
//  See the accompanying file LICENSE or http://www.apache.org/licenses/LICENSE-2.0.html
//

#include <QCommandLineParser>
#include <QtCore/QProcess>
#include <QDebug>
#include <QDir>
#include <QFileInfo>
#include <QLocalSocket>
#include <QLocalServer>
#include <QSharedMemory>
#include <QTranslator>

#include <BuildInfo.h>
#include <SandboxUtils.h>
#include <SharedUtil.h>
#include <NetworkAccessManager.h>
#include <gl/GLHelpers.h>
#include <iostream>

#include "AddressManager.h"
#include "Application.h"
#include "crash-handler/CrashHandler.h"
#include "InterfaceLogging.h"
#include "UserActivityLogger.h"
#include "MainWindow.h"
#include "Profile.h"
#include "LogHandler.h"
#include <plugins/PluginManager.h>
#include <plugins/DisplayPlugin.h>
#include <plugins/CodecPlugin.h>

#ifdef Q_OS_WIN
#include <Windows.h>
extern "C" {
    typedef int(__stdcall* CHECKMINSPECPROC)();
}
#endif

int main(int argc, const char* argv[]) {
#ifdef Q_OS_MAC
    auto format = getDefaultOpenGLSurfaceFormat();
    // Deal with some weirdness in the chromium context sharing on Mac.
    // The primary share context needs to be 3.2, so that the Chromium will
    // succeed in it's creation of it's command stub contexts.
    format.setVersion(3, 2);
    // This appears to resolve the issues with corrupted fonts on OSX.  No
    // idea why.
    qputenv("QT_ENABLE_GLYPH_CACHE_WORKAROUND", "true");
    // https://i.kym-cdn.com/entries/icons/original/000/008/342/ihave.jpg
    QSurfaceFormat::setDefaultFormat(format);
#endif

#if defined(Q_OS_WIN)
    // Check the minimum version of
    if (gl::getAvailableVersion() < gl::getRequiredVersion()) {
        MessageBoxA(nullptr, "Interface requires OpenGL 4.1 or higher", "Unsupported", MB_OK);
        return -1;
    }
#endif

    // Setup QCoreApplication settings, install log message handler
    setupHifiApplication(BuildInfo::INTERFACE_NAME);

    // Journald by default in user applications is probably a bit too modern still.
    LogHandler::getInstance().setShouldUseJournald(false);


    // Extend argv to enable WebGL rendering
    std::vector<const char*> argvExtended(&argv[0], &argv[argc]);
    argvExtended.push_back("--ignore-gpu-blocklist");
#ifdef Q_OS_ANDROID
    argvExtended.push_back("--suppress-settings-reset");
#endif
    int argcExtended = (int)argvExtended.size();

    QElapsedTimer startupTime;
    startupTime.start();

    QCommandLineParser parser;
    parser.setApplicationDescription("Overte -- A free/libre and open-source virtual worlds client");
    QCommandLineOption helpOption = parser.addHelpOption();
    QCommandLineOption versionOption = parser.addVersionOption();

    QCommandLineOption urlOption(
        "url",
        "Start at specified URL location.",
        "string"
    );
    QCommandLineOption protocolVersionOption(
        "protocolVersion",
        "Writes the protocol version base64 signature to a file",
        "path"
    );
    QCommandLineOption noUpdaterOption(
        "no-updater",
        "Do not show auto-updater."
    );
    QCommandLineOption checkMinSpecOption(
        "checkMinSpec",
        "Check if machine meets minimum specifications. The program will run if check passes."
    );
    QCommandLineOption runServerOption(
        "runServer",
        "Run the server."
    );
    QCommandLineOption listenPortOption(
        "listenPort",
        "Port to listen on.",
        "port_number"
    );
    QCommandLineOption serverContentPathOption(
        "serverContentPath",
        "Path to find server content.", // What content??
        "path"
    );
    QCommandLineOption overrideAppLocalDataPathOption(
        "cache",
        "Set test cache.",
        "dir"
    );
    QCommandLineOption scriptsOption(
        "scripts",
        "Set path for defaultScripts. These are probably scripts that run automatically. This parameter does not seem to work.",
        "dir"
    );
    QCommandLineOption allowMultipleInstancesOption(
        "allowMultipleInstances",
        "Allow multiple instances to run."
    );
    QCommandLineOption displaysOption(
        "display",
        "Preferred display.",
        "displays"
    );
    QCommandLineOption disableDisplaysOption(
        "disableDisplayPlugins",
        "Displays to disable. Valid options include \"OpenVR (Vive)\" and \"Oculus Rift\"",
        "string"
    );
    QCommandLineOption disableInputsOption(
        "disableInputPlugins",
        "Inputs to disable. Valid options include \"OpenVR (Vive)\" and \"Oculus Rift\"",
        "string"
    );
    QCommandLineOption suppressSettingsResetOption(
        "suppress-settings-reset",
        "Suppress the prompt to reset interface settings."
    );
    QCommandLineOption oculusStoreOption(
        "oculus-store",
        "Let the Oculus plugin know if interface was run from the Oculus Store."
    );
    QCommandLineOption standaloneOption(
        "standalone",
        "Emulate a standalone device."
    );
    QCommandLineOption disableWatchdogOption(
        "disableWatchdog",
        "Disable the watchdog thread. The interface will crash on deadlocks."
    );
    QCommandLineOption systemCursorOption(
        "system-cursor",
        "Use the default system cursor."
    );
    QCommandLineOption concurrentDownloadsOption(
        "concurrent-downloads",
        "Maximum concurrent resource downloads. Default is 16, except for Android where it is 4.",
        "integer"
    );
    QCommandLineOption avatarURLOption(
        "avatarURL",
        "Override the avatar U.R.L.",
        "url"
    );
    QCommandLineOption replaceAvatarURLOption(
        "replaceAvatarURL",
        "Replaces the avatar U.R.L. When used with --avatarURL, this takes precedence.",
        "url"
    );
    QCommandLineOption setBookmarkOption(
        "setBookmark",
        "Set bookmark as key=value pair. Including the '=' symbol in either string is unsupported.",
        "string"
    );
    QCommandLineOption forceCrashReportingOption(
        "forceCrashReporting",
        "Force crash reporting to initialize."
    );
    // The documented "--disable-lod" does not seem to exist.
    // Below are undocumented.
    QCommandLineOption noLauncherOption(
       "no-launcher",
       "Supposedly does something for the server, unrelated to the application launcher. The feature may never have been implemented."
    );
    QCommandLineOption overrideScriptsPathOption(
       "overrideScriptsPath",
       "Specifies path to default directory where the application will look for scripts to load.",
       "string"
    );
    QCommandLineOption defaultScriptsOverrideOption(
       "defaultScriptsOverride",
       "Override default script to run automatically on start. Default is \"defaultsScripts.js\".",
       "string"
    );
    QCommandLineOption responseTokensOption(
       "tokens",
       "Set response tokens <json>.",
       "json"
    );
    QCommandLineOption displayNameOption(
       "displayName",
       "Set user display name <string>.",
       "string"
    );
    QCommandLineOption noLoginOption(
       "no-login-suggestion",
       "Do not show log-in dialogue."
    );
    QCommandLineOption traceFileOption(
       "traceFile",
       "Writes a trace to a file in the documents folder. Only works if \"--traceDuration\" is specified.",
       "path"
    );
    QCommandLineOption traceDurationOption(
       "traceDuration",
       "Automatically quit interface after duration. Only works if \"--traceFile\" is specified.",
       "seconds"
    );
    QCommandLineOption clockSkewOption(
       "clockSkew",
       "Forces client instance's clock to skew for demonstration purposes.",
       "integer"
    ); // This should probably be removed.
    QCommandLineOption testScriptOption(
       "testScript",
       "Undocumented. Accepts parameter as U.R.L.",
       "string"
    );
    QCommandLineOption testResultsLocationOption(
       "testResultsLocation",
       "Undocumented",
       "path"
    );
    QCommandLineOption quitWhenFinishedOption(
       "quitWhenFinished",
       "Only works if \"--testScript\" is provided."
    ); // Should probably also be made to work on testResultsLocationOption.
    QCommandLineOption fastHeartbeatOption(
       "fast-heartbeat",
       "Change stats polling interval from 10000ms to 1000ms."
    );
    QCommandLineOption logOption(
        "logOptions",
        "Logging options, comma separated: color,nocolor,process_id,thread_id,milliseconds,keep_repeats,journald,nojournald",
        "options"
    );
    QCommandLineOption getPluginsOption(
        "getPlugins",
        "Print out a list of plugins in JSON"
    );
    QCommandLineOption abortAfterStartupOption(
        "abortAfterStartup",
        "Debug option. Aborts right after startup."
    );
    QCommandLineOption abortAfterInitOption(
        "abortAfterInit",
        "Debug option. Aborts after initialization, right before the program starts running the event loop."
    );
<<<<<<< HEAD
=======
    QCommandLineOption getProtocolVersionHashOption(
        "getProtocolVersionHash",
        "Debug option. Returns the network protocol version MD5 hash."
    );
    QCommandLineOption getProtocolVersionDataOption(
        "getProtocolVersionData",
        "Debug option. Returns the network protocol detailed data in JSON."
    );
>>>>>>> b69ab5a1

    // "--qmljsdebugger", which appears in output from "--help-all".
    // Those below don't seem to be optional.
    //     --ignore-gpu-blacklist
    //     --suppress-settings-reset


    parser.addOption(urlOption);
    parser.addOption(protocolVersionOption);
    parser.addOption(noUpdaterOption);
    parser.addOption(checkMinSpecOption);
    parser.addOption(runServerOption);
    parser.addOption(listenPortOption);
    parser.addOption(serverContentPathOption);
    parser.addOption(overrideAppLocalDataPathOption);
    parser.addOption(scriptsOption);
    parser.addOption(allowMultipleInstancesOption);
    parser.addOption(displaysOption);
    parser.addOption(disableDisplaysOption);
    parser.addOption(disableInputsOption);
    parser.addOption(suppressSettingsResetOption);
    parser.addOption(oculusStoreOption);
    parser.addOption(standaloneOption);
    parser.addOption(disableWatchdogOption);
    parser.addOption(systemCursorOption);
    parser.addOption(concurrentDownloadsOption);
    parser.addOption(avatarURLOption);
    parser.addOption(replaceAvatarURLOption);
    parser.addOption(setBookmarkOption);
    parser.addOption(forceCrashReportingOption);
    parser.addOption(noLauncherOption);
    parser.addOption(responseTokensOption);
    parser.addOption(displayNameOption);
    parser.addOption(overrideScriptsPathOption);
    parser.addOption(defaultScriptsOverrideOption);
    parser.addOption(traceFileOption);
    parser.addOption(traceDurationOption);
    parser.addOption(clockSkewOption);
    parser.addOption(testScriptOption);
    parser.addOption(testResultsLocationOption);
    parser.addOption(quitWhenFinishedOption);
    parser.addOption(fastHeartbeatOption);
    parser.addOption(logOption);
    parser.addOption(abortAfterStartupOption);
    parser.addOption(abortAfterInitOption);
    parser.addOption(getPluginsOption);
<<<<<<< HEAD
=======
    parser.addOption(getProtocolVersionHashOption);
    parser.addOption(getProtocolVersionDataOption);
>>>>>>> b69ab5a1


    QString applicationPath;
    // A temporary application instance is needed to get the location of the running executable
    // Tests using high_resolution_clock show that this takes about 30-50 microseconds (on my machine, YMMV)
    // If we wanted to avoid the QCoreApplication, we would need to write our own
    // cross-platform implementation.
    {
        QCoreApplication tempApp(argc, const_cast<char**>(argv));

        parser.process(QCoreApplication::arguments());  // Must be run after QCoreApplication is initalised.

#ifdef Q_OS_OSX
        if (QFileInfo::exists(QCoreApplication::applicationDirPath() + "/../../../config.json")) {
            applicationPath = QCoreApplication::applicationDirPath() + "/../../../";
        } else {
            applicationPath = QCoreApplication::applicationDirPath();
        }
#else
        applicationPath = QCoreApplication::applicationDirPath();
#endif
    }

    // TODO: We need settings for Application, but Settings needs an Application
    // to handle events. Needs splitting into two parts: enough initialization
    // for Application to work, and then thread start afterwards.
    Setting::init();
    Application app(argcExtended, const_cast<char**>(argvExtended.data()), parser, startupTime);

    if (parser.isSet("abortAfterStartup")) {
        return 99;
    }

    // We want to configure the logging system as early as possible
    auto& logHandler = LogHandler::getInstance();

    if (parser.isSet(logOption)) {
        if (!logHandler.parseOptions(parser.value(logOption).toUtf8(), logOption.names().first())) {
            QCoreApplication mockApp(argc, const_cast<char**>(argv));  // required for call to showHelp()
            parser.showHelp();
            Q_UNREACHABLE();
        }
    }

    app.initializePluginManager(parser);

    if (parser.isSet(getPluginsOption)) {
        auto pluginManager = PluginManager::getInstance();

        QJsonObject pluginsJson;
        for (const auto &plugin : pluginManager->getPluginInfo()) {
            QJsonObject data;
            data["data"] = plugin.metaData;
            data["loaded"] = plugin.loaded;
            data["disabled"] = plugin.disabled;
            data["filteredOut"] = plugin.filteredOut;
            data["wrongVersion"] = plugin.wrongVersion;
            pluginsJson[plugin.name] = data;
        }

        QJsonObject inputJson;
        for (const auto &plugin : pluginManager->getInputPlugins()) {
            QJsonObject data;
            data["subdeviceNames"] = QJsonArray::fromStringList(plugin->getSubdeviceNames());
            data["deviceName"] = plugin->getDeviceName();
            data["configurable"] = plugin->configurable();
            data["isHandController"] = plugin->isHandController();
            data["isHeadController"] = plugin->isHeadController();
            data["isActive"] = plugin->isActive();
            data["isSupported"] = plugin->isSupported();

            inputJson[plugin->getName()] = data;
        }

        QJsonObject displayJson;
        for (const auto &plugin : pluginManager->getDisplayPlugins()) {
            QJsonObject data;
            data["isHmd"] = plugin->isHmd();
            data["isStereo"] = plugin->isStereo();
            data["targetFramerate"] = plugin->getTargetFrameRate();
            data["hasAsyncReprojection"] = plugin->hasAsyncReprojection();
            data["isActive"] = plugin->isActive();
            data["isSupported"] = plugin->isSupported();

            displayJson[plugin->getName()] = data;
        }

        QJsonObject codecsJson;
        for (const auto &plugin : pluginManager->getCodecPlugins()) {
            QJsonObject data;
            data["isActive"] = plugin->isActive();
            data["isSupported"] = plugin->isSupported();

            codecsJson[plugin->getName()] = data;
        }

        QJsonObject platformsJson;
        platformsJson["steamAvailable"] = (pluginManager->getSteamClientPlugin() != nullptr);
        platformsJson["oculusAvailable"] = (pluginManager->getOculusPlatformPlugin() != nullptr);

        QJsonObject root;
        root["plugins"] = pluginsJson;
        root["inputs"] = inputJson;
        root["displays"] = displayJson;
        root["codecs"] = codecsJson;
        root["platforms"] = platformsJson;

        std::cout << QJsonDocument(root).toJson().toStdString() << "\n";

        return 0;
    }


    // Act on arguments for early termination.
    if (parser.isSet(versionOption)) {
        parser.showVersion();
        Q_UNREACHABLE();
    }
    if (parser.isSet(helpOption)) {
        QCoreApplication mockApp(argc, const_cast<char**>(argv));  // required for call to showHelp()
        parser.showHelp();
        Q_UNREACHABLE();
    }
    if (parser.isSet(protocolVersionOption)) {
        FILE* fp = fopen(parser.value(protocolVersionOption).toStdString().c_str(), "w");
        if (fp) {
            fputs(protocolVersionsSignatureBase64().toStdString().c_str(), fp);
            fclose(fp);
            return 0;
        } else {
            qWarning() << "Failed to open file specified for --protocolVersion.";
            return 1;
        }
    }
    if (parser.isSet(getProtocolVersionHashOption)) {
        std::cout << protocolVersionsSignatureHex().toStdString() << std::endl;
        return 0;
    }
    if (parser.isSet(getProtocolVersionDataOption)) {
        auto protocolMap = protocolVersionsSignatureMap();
        QMetaEnum packetMetaEnum = QMetaEnum::fromType<PacketTypeEnum::Value>();

        QJsonArray packetTypesList;
        auto keyList = protocolMap.keys();
        std::sort(keyList.begin(), keyList.end()); // Sort by numeric value

        for(const auto packet : keyList) {
            QJsonObject data;
            int intValue = static_cast<int>(packet);
            QString keyName = packetMetaEnum.valueToKey(intValue);

            data["name"] = keyName;
            data["value"] = intValue;
            data["version"] = versionForPacketType(packet);

            packetTypesList.append(data);
        }

        std::cout << QJsonDocument(packetTypesList).toJson().toStdString() << std::endl;
        return 0;
    }


    static const QString APPLICATION_CONFIG_FILENAME = "config.json";
    QDir applicationDir(applicationPath);
    QString configFileName = applicationDir.filePath(APPLICATION_CONFIG_FILENAME);
    QFile configFile(configFileName);
    QString launcherPath;
    if (configFile.exists()) {
        if (!configFile.open(QIODevice::ReadOnly)) {
            qWarning() << "Found application config, but could not open it";
        } else {
            auto contents = configFile.readAll();
            QJsonParseError error;

            auto doc = QJsonDocument::fromJson(contents, &error);
            if (error.error) {
                qWarning() << "Found application config, but could not parse it: " << error.errorString();
            } else {
                static const QString LAUNCHER_PATH_KEY = "launcherPath";
                launcherPath = doc.object()[LAUNCHER_PATH_KEY].toString();
                if (!launcherPath.isEmpty()) {
                    if (!parser.isSet(noLauncherOption)) {
                        qDebug() << "Found a launcherPath in application config. Starting launcher.";
                        QProcess launcher;
                        launcher.setProgram(launcherPath);
                        launcher.startDetached();
                        return 0;
                    } else {
                        qDebug() << "Found a launcherPath in application config, but the launcher"
                                    " has been suppressed. Continuing normal execution.";
                    }
                    configFile.close();
                }
            }
        }
    }

    // Early check for --traceFile argument
    auto tracer = DependencyManager::set<tracing::Tracer>();
    const char* traceFile = nullptr;
    float traceDuration = 0.0f;
    if (parser.isSet(traceFileOption)) {
        traceFile = parser.value(traceFileOption).toStdString().c_str();
        if (parser.isSet(traceDurationOption)) {
            traceDuration = parser.value(traceDurationOption).toFloat();
            tracer->startTracing();
        } else {
            qWarning() << "\"--traceDuration\" must be specified along with \"--traceFile\"...";
            return 1;
        }
    }

    PROFILE_SYNC_BEGIN(startup, "main startup", "");

#ifdef Q_OS_LINUX
    QApplication::setAttribute(Qt::AA_DontUseNativeMenuBar);
#endif

#if defined(USE_GLES) && defined(Q_OS_WIN)
    // When using GLES on Windows, we can't create normal GL context in Qt, so
    // we force Qt to use angle.  This will cause the QML to be unable to be used
    // in the output window, so QML should be disabled.
    qputenv("QT_ANGLE_PLATFORM", "d3d11");
    QCoreApplication::setAttribute(Qt::AA_UseOpenGLES);
#endif





    // Instance UserActivityLogger now that the settings are loaded
    auto& ual = UserActivityLogger::getInstance();
    auto& ch = CrashHandler::getInstance();

    QObject::connect(&ch, &CrashHandler::enabledChanged, [](bool enabled) {
        Settings s;
        s.beginGroup("Crash");
        s.setValue("ReportingEnabled", enabled);
        s.endGroup();
    });

    // once the settings have been loaded, check if we need to flip the default for UserActivityLogger
    if (!ual.isDisabledSettingSet()) {
        // the user activity logger is opt-out for Interface
        // but it's defaulted to disabled for other targets
        // so we need to enable it here if it has never been disabled by the user
        ual.disable(false);
    }
    qDebug() << "UserActivityLogger is enabled:" << ual.isEnabled();

    if (parser.isSet(forceCrashReportingOption)) {
        qInfo() << "Crash reporting enabled on the command-line";
        ch.setEnabled(true);
    }

    {
        Settings crashSettings;
        crashSettings.beginGroup("Crash");
        if (crashSettings.value("ReportingEnabled").toBool()) {
            ch.setEnabled(true);
        }
        crashSettings.endGroup();
    }

    ch.setAnnotation("program", "interface");

    const QString& applicationName = getInterfaceSharedMemoryName();
    bool instanceMightBeRunning = true;
#ifdef Q_OS_WIN
    // Try to create a shared memory block - if it can't be created, there is an instance of
    // interface already running. We only do this on Windows for now because of the potential
    // for crashed instances to leave behind shared memory instances on unix.
    QSharedMemory sharedMemory{ applicationName };
    instanceMightBeRunning = !sharedMemory.create(1, QSharedMemory::ReadOnly);
#endif

    // allow multiple interfaces to run if this environment variable is set.
    bool allowMultipleInstances = parser.isSet(allowMultipleInstancesOption) ||
                                  QProcessEnvironment::systemEnvironment().contains("HIFI_ALLOW_MULTIPLE_INSTANCES");
    if (allowMultipleInstances) {
        instanceMightBeRunning = false;
    }
    // this needs to be done here in main, as the mechanism for setting the
    // scripts directory appears not to work.  See the bug report (dead link)
    // https://highfidelity.fogbugz.com/f/cases/5759/Issues-changing-scripts-directory-in-ScriptsEngine
    if (parser.isSet(overrideScriptsPathOption)) {
        QDir scriptsPath(parser.value(overrideScriptsPathOption));
        if (scriptsPath.exists()) {
            PathUtils::defaultScriptsLocation(scriptsPath.path());
        }
    }

    if (instanceMightBeRunning) {
        // Try to connect and send message to existing interface instance
        QLocalSocket socket;

        socket.connectToServer(applicationName);

        static const int LOCAL_SERVER_TIMEOUT_MS = 500;

        // Try to connect - if we can't connect, interface has probably just gone down
        if (socket.waitForConnected(LOCAL_SERVER_TIMEOUT_MS)) {
            if (parser.isSet(urlOption)) {
                QUrl url = QUrl(parser.value(urlOption));
                if (url.isValid() && (url.scheme() == URL_SCHEME_OVERTE || url.scheme() == URL_SCHEME_OVERTEAPP ||
                                      url.scheme() == HIFI_URL_SCHEME_HTTP || url.scheme() == HIFI_URL_SCHEME_HTTPS ||
                                      url.scheme() == HIFI_URL_SCHEME_FILE)) {
                    qDebug() << "Writing URL to local socket";
                    socket.write(url.toString().toUtf8());
                    if (!socket.waitForBytesWritten(5000)) {
                        qDebug() << "Error writing URL to local socket";
                    }
                }
            }

            socket.close();

            qDebug() << "Interface instance appears to be running, exiting";
            qDebug() << "Start with --allowMultipleInstances to allow running multiple instances at once.";

            return EXIT_SUCCESS;
        }

#ifdef Q_OS_WIN
        return EXIT_SUCCESS;
#endif
    }

    // FIXME this method of checking the OpenGL version screws up the `QOpenGLContext::globalShareContext()` value, which in turn
    // leads to crashes when creating the real OpenGL instance.  Disabling for now until we come up with a better way of checking
    // the GL version on the system without resorting to creating a full Qt application
#if 0
    // Check OpenGL version.
    // This is done separately from the main Application so that start-up and shut-down logic within the main Application is
    // not made more complicated than it already is.
    bool overrideGLCheck = false;

    QJsonObject glData;
    {
        OpenGLVersionChecker openGLVersionChecker(argc, const_cast<char**>(argv));
        bool valid = true;
        glData = openGLVersionChecker.checkVersion(valid, overrideGLCheck);
        if (!valid) {
            if (overrideGLCheck) {
                auto glVersion = glData["version"].toString();
                qCWarning(interfaceapp, "Running on insufficient OpenGL version: %s.", glVersion.toStdString().c_str());
            } else {
                qCWarning(interfaceapp, "Early exit due to OpenGL version.");
                return 0;
            }
        }
    }
#endif

    // Debug option to demonstrate that the client's local time does not
    // need to be in sync with any other network node. This forces clock
    // skew for the individual client
    if (parser.isSet(clockSkewOption)) {
        const char* clockSkewValue = parser.value(clockSkewOption).toStdString().c_str();
        qint64 clockSkew = atoll(clockSkewValue);
        usecTimestampNowForceClockSkew(clockSkew);
        qCDebug(interfaceapp) << "clockSkewOption=" << clockSkewValue << "clockSkew=" << clockSkew;
    }

    // Oculus initialization MUST PRECEDE OpenGL context creation.
    // The nature of the Application constructor means this has to be either here,
    // or in the main window ctor, before GL startup.
    //app.configurePlugins(parser);

#ifdef Q_OS_WIN
    // If we're running in steam mode, we need to do an explicit check to ensure we're up to the required min spec
    if (parser.isSet(checkMinSpecOption)) {
        QString appPath;
        {
            char filename[MAX_PATH];
            GetModuleFileName(NULL, filename, MAX_PATH);
            QFileInfo appInfo(filename);
            appPath = appInfo.absolutePath();
        }
        QString openvrDllPath = appPath + "/plugins/openvr.dll";
        HMODULE openvrDll;
        CHECKMINSPECPROC checkMinSpecPtr;
        if ((openvrDll = LoadLibrary(openvrDllPath.toLocal8Bit().data())) &&
            (checkMinSpecPtr = (CHECKMINSPECPROC)GetProcAddress(openvrDll, "CheckMinSpec"))) {
            if (!checkMinSpecPtr()) {
                return -1;
            }
        }
    }
#endif

    int exitCode;
    {
        RunningMarker runningMarker(RUNNING_MARKER_FILENAME);
        bool runningMarkerExisted = runningMarker.fileExists();
        runningMarker.writeRunningMarkerFile();

        bool noUpdater = parser.isSet(noUpdaterOption);
        bool runServer = parser.isSet(runServerOption);
        bool serverContentPathOptionIsSet = parser.isSet(serverContentPathOption);
        QString serverContentPath = serverContentPathOptionIsSet ? parser.value(serverContentPathOption) : QString();
        if (runServer) {
            SandboxUtils::runLocalSandbox(serverContentPath, true, noUpdater);
        }

        PROFILE_SYNC_END(startup, "main startup", "");
        PROFILE_SYNC_BEGIN(startup, "app full ctor", "");
        app.setPreviousSessionCrashed(runningMarkerExisted);
        app.initialize(parser);
        PROFILE_SYNC_END(startup, "app full ctor", "");

#if defined(Q_OS_LINUX)
        app.setWindowIcon(QIcon(PathUtils::resourcesPath() + "images/brand-logo.svg"));
#endif
        ch.startMonitor(&app);


        QTimer exitTimer;
        if (traceDuration > 0.0f) {
            exitTimer.setSingleShot(true);
            QObject::connect(&exitTimer, &QTimer::timeout, &app, &Application::quit);
            exitTimer.start(int(1000 * traceDuration));
        }

#if 0
        // If we failed the OpenGLVersion check, log it.
        if (overrideGLcheck) {
            auto accountManager = DependencyManager::get<AccountManager>();
            if (accountManager->isLoggedIn()) {
                UserActivityLogger::getInstance().insufficientGLVersion(glData);
            } else {
                QObject::connect(accountManager.data(), &AccountManager::loginComplete, [glData](){
                    static bool loggedInsufficientGL = false;
                    if (!loggedInsufficientGL) {
                        UserActivityLogger::getInstance().insufficientGLVersion(glData);
                        loggedInsufficientGL = true;
                    }
                });
            }
        }
#endif

        // Setup local server
        QLocalServer server{ &app };

        // We failed to connect to a local server, so we remove any existing servers.
        server.removeServer(applicationName);
        server.listen(applicationName);

        QObject::connect(&server, &QLocalServer::newConnection,
                         &app, &Application::handleLocalServerConnection, Qt::DirectConnection);

        printSystemInformation();

        auto appPointer = dynamic_cast<Application*>(&app);
        if (appPointer) {
            if (parser.isSet(urlOption)) {
                appPointer->overrideEntry();
            }
            if (parser.isSet(displayNameOption)) {
                QString displayName = QString(parser.value(displayNameOption));
                appPointer->forceDisplayName(displayName);
            }
            if (!launcherPath.isEmpty()) {
                appPointer->setConfigFileURL(configFileName);
            }
            if (parser.isSet(responseTokensOption)) {
                QString tokens = QString(parser.value(responseTokensOption));
                appPointer->forceLoginWithTokens(tokens);
            }
        }

        QTranslator translator;
        translator.load("i18n/interface_en");
        app.installTranslator(&translator);
        qCDebug(interfaceapp, "Created QT Application.");
        if (parser.isSet("abortAfterInit")) {
            return 99;
        }
        exitCode = app.exec();
        server.close();

        if (traceFile != nullptr) {
            tracer->stopTracing();
            tracer->serialize(QStandardPaths::writableLocation(QStandardPaths::DocumentsLocation) + "/" + traceFile);
        }
    }

    Application::shutdownPlugins();

    qCDebug(interfaceapp, "Normal exit.");
#if !defined(DEBUG) && !defined(Q_OS_LINUX)
    // HACK: exit immediately (don't handle shutdown callbacks) for Release build
    _exit(exitCode);
#endif
    return exitCode;
}<|MERGE_RESOLUTION|>--- conflicted
+++ resolved
@@ -275,8 +275,6 @@
         "abortAfterInit",
         "Debug option. Aborts after initialization, right before the program starts running the event loop."
     );
-<<<<<<< HEAD
-=======
     QCommandLineOption getProtocolVersionHashOption(
         "getProtocolVersionHash",
         "Debug option. Returns the network protocol version MD5 hash."
@@ -285,7 +283,6 @@
         "getProtocolVersionData",
         "Debug option. Returns the network protocol detailed data in JSON."
     );
->>>>>>> b69ab5a1
 
     // "--qmljsdebugger", which appears in output from "--help-all".
     // Those below don't seem to be optional.
@@ -332,11 +329,8 @@
     parser.addOption(abortAfterStartupOption);
     parser.addOption(abortAfterInitOption);
     parser.addOption(getPluginsOption);
-<<<<<<< HEAD
-=======
     parser.addOption(getProtocolVersionHashOption);
     parser.addOption(getProtocolVersionDataOption);
->>>>>>> b69ab5a1
 
 
     QString applicationPath;

--- conflicted
+++ resolved
@@ -108,7 +108,7 @@
 double starsLod = 1.0;
 #endif
 
-bool showingVoxels = false;
+bool showingVoxels = true;
 
 glm::vec3 box(WORLD_SIZE,WORLD_SIZE,WORLD_SIZE);
 
@@ -604,14 +604,11 @@
     glColor3f(0,1,1);
     glVertex3f(cameraPosition.x,cameraPosition.y,cameraPosition.z);
     glVertex3f(lookingAt.x,lookingAt.y,lookingAt.z);
-<<<<<<< HEAD
 	*/
 	
 	
 	/*
-=======
-
->>>>>>> 76937720
+
 	// Not yet ready for this...
 	glm::vec3 up    = glm::vec3(0.0,1.0,0.0);
 	glm::vec3 right = glm::vec3(directionRightX,directionRightY,directionRightZ);
@@ -694,7 +691,8 @@
 	// left plane - top edge - near to distant
     glVertex3f(nearTopLeft.x,nearTopLeft.y,nearTopLeft.z);
     glVertex3f(farTopLeft.x,farTopLeft.y,farTopLeft.z);
-
+	*/
+	
     glEnd();
 }
 

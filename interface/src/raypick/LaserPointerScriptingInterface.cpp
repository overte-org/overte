//
//  LaserPointerScriptingInterface.cpp
//  interface/src/raypick
//
//  Created by Sam Gondelman 7/11/2017
//  Copyright 2017 High Fidelity, Inc.
//
//  Distributed under the Apache License, Version 2.0.
//  See the accompanying file LICENSE or http://www.apache.org/licenses/LICENSE-2.0.html
//

#include "LaserPointerScriptingInterface.h"

#include <QtCore/QVariant>

#include <GLMHelpers.h>

#include "PointerScriptingInterface.h"
#include "Application.h"

void LaserPointerScriptingInterface::setIgnoreItems(const QUuid& uid, const QScriptValue& ignoreItems) const { 
    DependencyManager::get<PointerManager>()->setIgnoreItems(uid, qVectorQUuidFromScriptValue(ignoreItems));
}
void LaserPointerScriptingInterface::setIncludeItems(const QUuid& uid, const QScriptValue& includeItems) const {
    DependencyManager::get<PointerManager>()->setIncludeItems(uid, qVectorQUuidFromScriptValue(includeItems));
}

QUuid LaserPointerScriptingInterface::createLaserPointer(const QVariant& properties) const {
<<<<<<< HEAD
    return DependencyManager::get<PointerScriptingInterface>()->createLaserPointer(properties);
=======
    QVariantMap propertyMap = properties.toMap();

    bool faceAvatar = false;
    if (propertyMap["faceAvatar"].isValid()) {
        faceAvatar = propertyMap["faceAvatar"].toBool();
    }

    bool centerEndY = true;
    if (propertyMap["centerEndY"].isValid()) {
        centerEndY = propertyMap["centerEndY"].toBool();
    }

    bool lockEnd = false;
    if (propertyMap["lockEnd"].isValid()) {
        lockEnd = propertyMap["lockEnd"].toBool();
    }

    bool distanceScaleEnd = false;
    if (propertyMap["distanceScaleEnd"].isValid()) {
        distanceScaleEnd = propertyMap["distanceScaleEnd"].toBool();
    }

    bool enabled = false;
    if (propertyMap["enabled"].isValid()) {
        enabled = propertyMap["enabled"].toBool();
    }

    LaserPointer::RenderStateMap renderStates;
    if (propertyMap["renderStates"].isValid()) {
        QList<QVariant> renderStateVariants = propertyMap["renderStates"].toList();
        for (QVariant& renderStateVariant : renderStateVariants) {
            if (renderStateVariant.isValid()) {
                QVariantMap renderStateMap = renderStateVariant.toMap();
                if (renderStateMap["name"].isValid()) {
                    std::string name = renderStateMap["name"].toString().toStdString();
                    renderStates[name] = buildRenderState(renderStateMap);
                }
            }
        }
    }

    LaserPointer::DefaultRenderStateMap defaultRenderStates;
    if (propertyMap["defaultRenderStates"].isValid()) {
        QList<QVariant> renderStateVariants = propertyMap["defaultRenderStates"].toList();
        for (QVariant& renderStateVariant : renderStateVariants) {
            if (renderStateVariant.isValid()) {
                QVariantMap renderStateMap = renderStateVariant.toMap();
                if (renderStateMap["name"].isValid() && renderStateMap["distance"].isValid()) {
                    std::string name = renderStateMap["name"].toString().toStdString();
                    float distance = renderStateMap["distance"].toFloat();
                    defaultRenderStates[name] = std::pair<float, RenderState>(distance, buildRenderState(renderStateMap));
                }
            }
        }
    }

    return qApp->getLaserPointerManager().createLaserPointer(properties, renderStates, defaultRenderStates, faceAvatar, centerEndY, lockEnd, distanceScaleEnd, enabled);
>>>>>>> 58172cfb
}

void LaserPointerScriptingInterface::editRenderState(const QUuid& uid, const QString& renderState, const QVariant& properties) const {
    DependencyManager::get<PointerScriptingInterface>()->editRenderState(uid, renderState, properties);
}<|MERGE_RESOLUTION|>--- conflicted
+++ resolved
@@ -11,12 +11,8 @@
 
 #include "LaserPointerScriptingInterface.h"
 
-#include <QtCore/QVariant>
-
-#include <GLMHelpers.h>
-
+#include "RegisteredMetaTypes.h"
 #include "PointerScriptingInterface.h"
-#include "Application.h"
 
 void LaserPointerScriptingInterface::setIgnoreItems(const QUuid& uid, const QScriptValue& ignoreItems) const { 
     DependencyManager::get<PointerManager>()->setIgnoreItems(uid, qVectorQUuidFromScriptValue(ignoreItems));
@@ -26,67 +22,7 @@
 }
 
 QUuid LaserPointerScriptingInterface::createLaserPointer(const QVariant& properties) const {
-<<<<<<< HEAD
     return DependencyManager::get<PointerScriptingInterface>()->createLaserPointer(properties);
-=======
-    QVariantMap propertyMap = properties.toMap();
-
-    bool faceAvatar = false;
-    if (propertyMap["faceAvatar"].isValid()) {
-        faceAvatar = propertyMap["faceAvatar"].toBool();
-    }
-
-    bool centerEndY = true;
-    if (propertyMap["centerEndY"].isValid()) {
-        centerEndY = propertyMap["centerEndY"].toBool();
-    }
-
-    bool lockEnd = false;
-    if (propertyMap["lockEnd"].isValid()) {
-        lockEnd = propertyMap["lockEnd"].toBool();
-    }
-
-    bool distanceScaleEnd = false;
-    if (propertyMap["distanceScaleEnd"].isValid()) {
-        distanceScaleEnd = propertyMap["distanceScaleEnd"].toBool();
-    }
-
-    bool enabled = false;
-    if (propertyMap["enabled"].isValid()) {
-        enabled = propertyMap["enabled"].toBool();
-    }
-
-    LaserPointer::RenderStateMap renderStates;
-    if (propertyMap["renderStates"].isValid()) {
-        QList<QVariant> renderStateVariants = propertyMap["renderStates"].toList();
-        for (QVariant& renderStateVariant : renderStateVariants) {
-            if (renderStateVariant.isValid()) {
-                QVariantMap renderStateMap = renderStateVariant.toMap();
-                if (renderStateMap["name"].isValid()) {
-                    std::string name = renderStateMap["name"].toString().toStdString();
-                    renderStates[name] = buildRenderState(renderStateMap);
-                }
-            }
-        }
-    }
-
-    LaserPointer::DefaultRenderStateMap defaultRenderStates;
-    if (propertyMap["defaultRenderStates"].isValid()) {
-        QList<QVariant> renderStateVariants = propertyMap["defaultRenderStates"].toList();
-        for (QVariant& renderStateVariant : renderStateVariants) {
-            if (renderStateVariant.isValid()) {
-                QVariantMap renderStateMap = renderStateVariant.toMap();
-                if (renderStateMap["name"].isValid() && renderStateMap["distance"].isValid()) {
-                    std::string name = renderStateMap["name"].toString().toStdString();
-                    float distance = renderStateMap["distance"].toFloat();
-                    defaultRenderStates[name] = std::pair<float, RenderState>(distance, buildRenderState(renderStateMap));
-                }
-            }
-        }
-    }
-
-    return qApp->getLaserPointerManager().createLaserPointer(properties, renderStates, defaultRenderStates, faceAvatar, centerEndY, lockEnd, distanceScaleEnd, enabled);
->>>>>>> 58172cfb
 }
 
 void LaserPointerScriptingInterface::editRenderState(const QUuid& uid, const QString& renderState, const QVariant& properties) const {

--- conflicted
+++ resolved
@@ -29,10 +29,6 @@
     _lockEnd(lockEnd),
     _distanceScaleEnd(distanceScaleEnd)
 {
-<<<<<<< HEAD
-=======
-
->>>>>>> 0b6cc6ba
     for (auto& state : _renderStates) {
         if (!enabled || state.first != _currentRenderState) {
             disableRenderState(state.second);
@@ -184,13 +180,12 @@
     }
 }
 
-<<<<<<< HEAD
 void LaserPointer::updateVisuals(const PickResultPointer& pickResult) {
     auto rayPickResult = std::static_pointer_cast<const RayPickResult>(pickResult);
 
     IntersectionType type = rayPickResult ? rayPickResult->type : IntersectionType::NONE;
     if (_enabled && !_currentRenderState.empty() && _renderStates.find(_currentRenderState) != _renderStates.end() &&
-        (type != IntersectionType::NONE || _laserLength > 0.0f || !_objectLockEnd.first.isNull())) {
+        (type != IntersectionType::NONE || _laserLength > 0.0f || !_lockEndObject.id.isNull())) {
         PickRay pickRay{ rayPickResult->pickVariant };
         QUuid uid = rayPickResult->objectID;
         float distance = _laserLength > 0.0f ? _laserLength : rayPickResult->distance;
@@ -204,25 +199,6 @@
         disableRenderState(_renderStates[_currentRenderState]);
         disableRenderState(_defaultRenderStates[_currentRenderState].second);
     }
-=======
-void LaserPointer::update() {
-    // This only needs to be a read lock because update won't change any of the properties that can be modified from scripts
-    withReadLock([&] {
-        RayPickResult prevRayPickResult = qApp->getRayPickManager().getPrevRayPickResult(_rayPickUID);
-        if (_renderingEnabled && !_currentRenderState.empty() && _renderStates.find(_currentRenderState) != _renderStates.end() &&
-            (prevRayPickResult.type != IntersectionType::NONE || _laserLength > 0.0f || !_lockEndObject.id.isNull())) {
-            float distance = _laserLength > 0.0f ? _laserLength : prevRayPickResult.distance;
-            updateRenderState(_renderStates[_currentRenderState], prevRayPickResult.type, distance, prevRayPickResult.objectID, prevRayPickResult.searchRay, false);
-            disableRenderState(_defaultRenderStates[_currentRenderState].second);
-        } else if (_renderingEnabled && !_currentRenderState.empty() && _defaultRenderStates.find(_currentRenderState) != _defaultRenderStates.end()) {
-            disableRenderState(_renderStates[_currentRenderState]);
-            updateRenderState(_defaultRenderStates[_currentRenderState].second, IntersectionType::NONE, _defaultRenderStates[_currentRenderState].first, QUuid(), prevRayPickResult.searchRay, true);
-        } else if (!_currentRenderState.empty()) {
-            disableRenderState(_renderStates[_currentRenderState]);
-            disableRenderState(_defaultRenderStates[_currentRenderState].second);
-        }
-    });
->>>>>>> 0b6cc6ba
 }
 
 Pointer::PickedObject LaserPointer::getHoveredObject(const PickResultPointer& pickResult) {
@@ -250,11 +226,7 @@
     });
 }
 
-<<<<<<< HEAD
-void LaserPointer::setLockEndUUID(const QUuid& objectID, bool isOverlay) {
-=======
-void LaserPointer::setLockEndUUID(QUuid objectID, const bool isOverlay, const glm::mat4& offsetMat) {
->>>>>>> 0b6cc6ba
+void LaserPointer::setLockEndUUID(const QUuid& objectID, const bool isOverlay, const glm::mat4& offsetMat) {
     withWriteLock([&] {
         _lockEndObject.id = objectID;
         _lockEndObject.isOverlay = isOverlay;

--- conflicted
+++ resolved
@@ -63,11 +63,8 @@
 public:
     unsigned int createRayPick(const QVariant& properties);
     unsigned int createStylusPick(const QVariant& properties);
-<<<<<<< HEAD
     unsigned int createCollisionPick(const QVariant& properties);
-=======
     unsigned int createParabolaPick(const QVariant& properties);
->>>>>>> 3a6a72a0
 
     void registerMetaTypes(QScriptEngine* engine);
 
@@ -77,11 +74,7 @@
      *   with PickType.Ray, depending on which optional parameters you pass, you could create a Static Ray Pick, a Mouse Ray Pick, or a Joint Ray Pick.
      * @function Picks.createPick
      * @param {PickType} type A PickType that specifies the method of picking to use
-<<<<<<< HEAD
-     * @param {Picks.RayPickProperties|Picks.StylusPickProperties|Picks.CollisionPickProperties} properties A PickProperties object, containing all the properties for initializing this Pick
-=======
-     * @param {Picks.RayPickProperties|Picks.StylusPickProperties|Picks.ParabolaPickProperties} properties A PickProperties object, containing all the properties for initializing this Pick
->>>>>>> 3a6a72a0
+     * @param {Picks.RayPickProperties|Picks.StylusPickProperties|Picks.ParabolaPickProperties|Picks.CollisionPickProperties} properties A PickProperties object, containing all the properties for initializing this Pick
      * @returns {number} The ID of the created Pick.  Used for managing the Pick.  0 if invalid.
      */
     Q_INVOKABLE unsigned int createPick(const PickQuery::PickType type, const QVariant& properties);
@@ -136,25 +129,6 @@
      */
 
      /**jsdoc
-<<<<<<< HEAD
-     * An intersection result for a Collision Pick.
-     *
-     * @typedef {object} CollisionPickResult
-     * @property {boolean} intersects If there was at least one valid intersection (entityIntersections.length + avatarIntersections.length > 0)
-     * @property {EntityItersection[]} entityIntersections The collision information of entities which intersect with the CollisionRegion. There may be multiple intersections with the same entity which represent distinct collision points.
-     * @property {EntityItersection[]} avatarIntersections The collision information of avatars which intersect with the CollisionRegion. There may be multiple intersections with the same entity which represent distinct collision points.
-     * @property {CollisionRegion} collisionRegion The CollisionRegion that was used. Valid even if there was no intersection.
-     * @property {boolean} loaded If the CollisionRegion was successfully loaded (may be false if a model was used)
-     */
-
-     /**jsdoc
-     * A pair of intersection points between a CollisionPick and an entity/avatar.
-     *
-     * @typedef {object} EntityIntersection
-     * @property {QUuid} id The ID of the object.
-     * @property {Vec3} pickCollisionPoint A point within the volume of the CollisionPick which corresponds to a point on the surface of the collided entity, in world space.
-     * @property {Vec3} entityCollisionPoint A point within the volume of the collided entity which corresponds to a point on the surface of the CollisionPick, in world space.
-=======
      * An intersection result for a Parabola Pick.
      *
      * @typedef {object} ParabolaPickResult
@@ -167,7 +141,26 @@
      * @property {Vec3} surfaceNormal The surface normal at the intersected point.  All NANs if type == INTERSECTED_HUD.
      * @property {Variant} extraInfo Additional intersection details when available for Model objects.
      * @property {StylusTip} parabola The PickParabola that was used.  Valid even if there was no intersection.
->>>>>>> 3a6a72a0
+     */
+
+     /**jsdoc
+     * An intersection result for a Collision Pick.
+     *
+     * @typedef {object} CollisionPickResult
+     * @property {boolean} intersects If there was at least one valid intersection (entityIntersections.length + avatarIntersections.length > 0)
+     * @property {EntityItersection[]} entityIntersections The collision information of entities which intersect with the CollisionRegion. There may be multiple intersections with the same entity which represent distinct collision points.
+     * @property {EntityItersection[]} avatarIntersections The collision information of avatars which intersect with the CollisionRegion. There may be multiple intersections with the same entity which represent distinct collision points.
+     * @property {CollisionRegion} collisionRegion The CollisionRegion that was used. Valid even if there was no intersection.
+     * @property {boolean} loaded If the CollisionRegion was successfully loaded (may be false if a model was used)
+     */
+
+     /**jsdoc
+     * A pair of intersection points between a CollisionPick and an entity/avatar.
+     *
+     * @typedef {object} EntityIntersection
+     * @property {QUuid} id The ID of the object.
+     * @property {Vec3} pickCollisionPoint A point within the volume of the CollisionPick which corresponds to a point on the surface of the collided entity, in world space.
+     * @property {Vec3} entityCollisionPoint A point within the volume of the collided entity which corresponds to a point on the surface of the CollisionPick, in world space.
      */
 
     /**jsdoc

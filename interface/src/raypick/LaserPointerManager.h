--- conflicted
+++ resolved
@@ -25,8 +25,8 @@
 
 public:
     QUuid createLaserPointer(const QVariant& rayProps, const LaserPointer::RenderStateMap& renderStates, const LaserPointer::DefaultRenderStateMap& defaultRenderStates,
-<<<<<<< HEAD
-        const bool faceAvatar, const bool centerEndY, const bool lockEnd, const bool enabled);
+        const bool faceAvatar, const bool centerEndY, const bool lockEnd, const bool distanceScaleEnd, const bool enabled);
+
     void removeLaserPointer(const QUuid& uid);
     void enableLaserPointer(const QUuid& uid) const;
     void disableLaserPointer(const QUuid& uid) const;
@@ -40,26 +40,6 @@
     void setIncludeItems(const QUuid& uid, const QVector<QUuid>& includeEntities) const;
 
     void setLockEndUUID(const QUuid& uid, const QUuid& objectID, const bool isOverlay) const;
-=======
-        const bool faceAvatar, const bool centerEndY, const bool lockEnd, const bool distanceScaleEnd, const bool enabled);
-    void removeLaserPointer(const QUuid uid);
-    void enableLaserPointer(const QUuid uid);
-    void disableLaserPointer(const QUuid uid);
-    void setRenderState(QUuid uid, const std::string& renderState);
-    void editRenderState(QUuid uid, const std::string& state, const QVariant& startProps, const QVariant& pathProps, const QVariant& endProps);
-    const RayPickResult getPrevRayPickResult(const QUuid uid);
-
-    void setPrecisionPicking(QUuid uid, const bool precisionPicking);
-    void setLaserLength(QUuid uid, const float laserLength);
-    void setIgnoreEntities(QUuid uid, const QScriptValue& ignoreEntities);
-    void setIncludeEntities(QUuid uid, const QScriptValue& includeEntities);
-    void setIgnoreOverlays(QUuid uid, const QScriptValue& ignoreOverlays);
-    void setIncludeOverlays(QUuid uid, const QScriptValue& includeOverlays);
-    void setIgnoreAvatars(QUuid uid, const QScriptValue& ignoreAvatars);
-    void setIncludeAvatars(QUuid uid, const QScriptValue& includeAvatars);
-
-    void setLockEndUUID(QUuid uid, QUuid objectID, const bool isOverlay);
->>>>>>> 52813d1a
 
     void update();
 

--- conflicted
+++ resolved
@@ -18,14 +18,10 @@
 public:
     JointRayPick(const std::string& jointName, const glm::vec3& posOffset, const glm::vec3& dirOffset, const PickFilter& filter, const float maxDistance = 0.0f, const bool enabled = false);
 
-<<<<<<< HEAD
-    const PickRay getMathematicalPick() const override;
+    PickRay getMathematicalPick() const override;
 
     bool isLeftHand() const override { return (_jointName == "_CONTROLLER_LEFTHAND") || (_jointName == "_CAMERA_RELATIVE_CONTROLLER_LEFTHAND"); }
     bool isRightHand() const override { return (_jointName == "_CONTROLLER_RIGHTHAND") || (_jointName == "_CAMERA_RELATIVE_CONTROLLER_RIGHTHAND"); }
-=======
-    PickRay getMathematicalPick() const override;
->>>>>>> 544c54b8
 
 private:
     std::string _jointName;

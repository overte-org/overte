--- conflicted
+++ resolved
@@ -24,30 +24,7 @@
     scale.x = 0.07;
     scale.y = scale.x * 5.0;
     scale.z = scale.y * 1.0;
-<<<<<<< HEAD
-}
-
-void Hand::addAngularVelocity (float pRate, float yRate, float rRate) {
-    pitchRate += pRate;
-    yawRate += yRate;
-    rollRate += rRate;
-}
-
-void Hand::render()
-{
-    glPushMatrix();
-    glTranslatef(position.x, position.y, position.z);
-    glRotatef(yaw, 0, 1, 0);
-    glRotatef(pitch, 1, 0, 0);
-    glRotatef(roll, 0, 0, 1);
-    glColor3f(color.x, color.y, color.z);
-    glScalef(scale.x, scale.y, scale.z);
-    //glutSolidSphere(1.5, 20, 20);
-    glutSolidCube(1.0);
-    glPopMatrix();
-=======
     renderPointer = true;
->>>>>>> 53b89193
 }
 
 void Hand::reset()
@@ -160,16 +137,6 @@
 
 void Hand::simulate(float deltaTime)
 {
-<<<<<<< HEAD
-    const float VNOISE = 0.01;
-    const float RSPRING = 0.01;
-    const float PSPRING = 0.4;
-    const float RNOISE = 0.1;
-    const float VDECAY = 5.0;
-
-    //  If noise, add a bit of random velocity
-    if (noise) {
-=======
     const float ANGULAR_SPRING_CONSTANT = 0.25;
     const float ANGULAR_DAMPING_COEFFICIENT = 5*2.0*powf(ANGULAR_SPRING_CONSTANT,0.5);
     const float LINEAR_SPRING_CONSTANT = 100;
@@ -180,7 +147,6 @@
     const float VNOISE = 0.01;
     if (noise) {
         
->>>>>>> 53b89193
         glm::vec3 nVel(randFloat() - 0.5f, randFloat() - 0.5f, randFloat() - 0.5f);
         nVel *= VNOISE;
         addVelocity(nVel);
@@ -188,34 +154,6 @@
         addAngularVelocity(RNOISE*(randFloat() - 0.5f),
                            RNOISE*(randFloat() - 0.5f),
                            RNOISE*(randFloat() - 0.5f));        
-<<<<<<< HEAD
-    }
-    position += velocity*deltaTime;
-    
-    pitch += pitchRate;
-    yaw += yawRate;
-    roll += rollRate;
-    
-    //  Spring effect to return hand to target;
-    glm::vec3 sVel = target - position;
-    sVel *= PSPRING;
-    addVelocity(sVel);
-    //  Decay position of hand toward target
-    //position -= deltaTime*(position - target);
-    
-    //  Decay velocity
-    velocity *= 1.0 - deltaTime*VDECAY;
-    
-    //  Decay Angular Velocity
-    pitchRate *= 1.0 - deltaTime;
-    yawRate *= 1.0 - deltaTime;
-    rollRate *= 1.0 - deltaTime;
-    
-    //  Add spring effect to return hand rotation to zero
-    pitchRate -= pitch * RSPRING;
-    yawRate -= yaw * RSPRING;
-    rollRate -= roll * RSPRING;
-=======
     }
     position += velocity*deltaTime;
     
@@ -278,6 +216,5 @@
         velocity *= 0.99;
         
     }
->>>>>>> 53b89193
     
 }
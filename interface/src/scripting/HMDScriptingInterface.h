--- conflicted
+++ resolved
@@ -57,15 +57,12 @@
  * @property {Uuid} tabletScreenID - The UUID of the tablet's screen overlay.
  * @property {Uuid} homeButtonID - The UUID of the tablet's "home" button overlay.
  * @property {Uuid} homeButtonHighlightID - The UUID of the tablet's "home" button highlight overlay.
-<<<<<<< HEAD
- * @property {Rect} playArea=0,0,0,0 - The size and position of the HMD play area in sensor coordinates. <em>Read-only.</em>
- * @property {Vec3[]} sensorPositions=[]] - The positions of the VR system sensors in sensor coordinates. <em>Read-only.</em>
-=======
  * @property {Uuid} miniTabletID - The UUID of the mini tablet's body model overlay. <code>null</code> if not in HMD mode.
  * @property {Uuid} miniTabletScreenID - The UUID of the mini tablet's screen overlay. <code>null</code> if not in HMD mode.
  * @property {number} miniTabletHand - The hand that the mini tablet is displayed on: <code>0</code> for left hand, 
  *     <code>1</code> for right hand, <code>-1</code> if not in HMD mode.
->>>>>>> 7c946457
+ * @property {Rect} playArea=0,0,0,0 - The size and position of the HMD play area in sensor coordinates. <em>Read-only.</em>
+ * @property {Vec3[]} sensorPositions=[]] - The positions of the VR system sensors in sensor coordinates. <em>Read-only.</em>
  */
 class HMDScriptingInterface : public AbstractHMDScriptingInterface, public Dependency {
     Q_OBJECT
@@ -77,14 +74,11 @@
     Q_PROPERTY(QUuid homeButtonID READ getCurrentHomeButtonID WRITE setCurrentHomeButtonID)
     Q_PROPERTY(QUuid tabletScreenID READ getCurrentTabletScreenID WRITE setCurrentTabletScreenID)
     Q_PROPERTY(QUuid homeButtonHighlightID READ getCurrentHomeButtonHighlightID WRITE setCurrentHomeButtonHighlightID)
-<<<<<<< HEAD
-    Q_PROPERTY(QVariant playArea READ getPlayAreaRect);
-    Q_PROPERTY(QVector<glm::vec3> sensorPositions READ getSensorPositions);
-=======
     Q_PROPERTY(QUuid miniTabletID READ getCurrentMiniTabletID WRITE setCurrentMiniTabletID)
     Q_PROPERTY(QUuid miniTabletScreenID READ getCurrentMiniTabletScreenID WRITE setCurrentMiniTabletScreenID)
     Q_PROPERTY(int miniTabletHand READ getCurrentMiniTabletHand WRITE setCurrentMiniTabletHand)
->>>>>>> 7c946457
+    Q_PROPERTY(QVariant playArea READ getPlayAreaRect);
+    Q_PROPERTY(QVector<glm::vec3> sensorPositions READ getSensorPositions);
 
 public:
 
@@ -385,19 +379,17 @@
     void setCurrentTabletScreenID(QUuid tabletID) { _tabletScreenID = tabletID; }
     QUuid getCurrentTabletScreenID() const { return _tabletScreenID; }
 
-<<<<<<< HEAD
+    void setCurrentMiniTabletID(QUuid miniTabletID) { _miniTabletID = miniTabletID; }
+    QUuid getCurrentMiniTabletID() const { return _miniTabletID; }
+
+    void setCurrentMiniTabletScreenID(QUuid miniTabletScreenID) { _miniTabletScreenID = miniTabletScreenID; }
+    QUuid getCurrentMiniTabletScreenID() const { return _miniTabletScreenID; }
+
+    void setCurrentMiniTabletHand(int miniTabletHand) { _miniTabletHand = miniTabletHand; }
+    int getCurrentMiniTabletHand() const { return _miniTabletHand; }
+
     QVariant getPlayAreaRect();
     QVector<glm::vec3> getSensorPositions();
-=======
-    void setCurrentMiniTabletID(QUuid miniTabletID) { _miniTabletID = miniTabletID; }
-    QUuid getCurrentMiniTabletID() const { return _miniTabletID; }
-
-    void setCurrentMiniTabletScreenID(QUuid miniTabletScreenID) { _miniTabletScreenID = miniTabletScreenID; }
-    QUuid getCurrentMiniTabletScreenID() const { return _miniTabletScreenID; }
-
-    void setCurrentMiniTabletHand(int miniTabletHand) { _miniTabletHand = miniTabletHand; }
-    int getCurrentMiniTabletHand() const { return _miniTabletHand; }
->>>>>>> 7c946457
 
 private:
     bool _showTablet { false };

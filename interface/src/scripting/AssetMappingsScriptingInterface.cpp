--- conflicted
+++ resolved
@@ -94,15 +94,9 @@
     auto upload = DependencyManager::get<AssetClient>()->createUpload(path);
     QObject::connect(upload, &AssetUpload::finished, this, [=](AssetUpload* upload, const QString& hash) mutable {
         if (upload->getError() != AssetUpload::NoError) {
-<<<<<<< HEAD
             if (completedCallback.isCallable()) {
-                QJSValueList args { uint8_t(upload->getError()) };
+                QJSValueList args { upload->getErrorString() };
                 completedCallback.call(args);
-=======
-            if (callback.isCallable()) {
-                QJSValueList args { upload->getErrorString() };
-                callback.call(args);
->>>>>>> f92793b7
             }
         } else {
             setMapping(mapping, hash, completedCallback);

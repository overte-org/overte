--- conflicted
+++ resolved
@@ -60,8 +60,19 @@
 }
 
 float HMDScriptingInterface::getIPD() const {
-<<<<<<< HEAD
-    return Application::getInstance()->getActiveDisplayPlugin()->getIPD();
+    return qApp->getActiveDisplayPlugin()->getIPD();
+}
+
+void HMDScriptingInterface::toggleMagnifier() {
+    qApp->getApplicationCompositor().toggleMagnifier();
+}
+
+bool HMDScriptingInterface::getMagnifier() const {
+    return qApp->getApplicationCompositor().hasMagnifier();
+}
+
+bool HMDScriptingInterface::isHMDMode() const {
+    return qApp->isHMDMode();
 }
 
 glm::mat4 HMDScriptingInterface::getWorldHMDMatrix() const {
@@ -81,19 +92,4 @@
         return glm::normalize(glm::quat_cast(getWorldHMDMatrix()));
     }
     return glm::quat();
-=======
-    return qApp->getActiveDisplayPlugin()->getIPD();
-}
-
-void HMDScriptingInterface::toggleMagnifier() {
-    qApp->getApplicationCompositor().toggleMagnifier();
-}
-
-bool HMDScriptingInterface::getMagnifier() const {
-    return qApp->getApplicationCompositor().hasMagnifier();
-}
-
-bool HMDScriptingInterface::isHMDMode() const {
-    return qApp->isHMDMode();
->>>>>>> 02bb372c
 }
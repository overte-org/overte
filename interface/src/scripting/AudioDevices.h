--- conflicted
+++ resolved
@@ -60,12 +60,7 @@
 
     static QHash<int, QByteArray> _roles;
     static Qt::ItemFlags _flags;
-<<<<<<< HEAD
-    QAudio::Mode _mode { QAudio::AudioOutput };
-    bool _userSelection { false };
-=======
     const QAudio::Mode _mode;
->>>>>>> 931369ae
     QAudioDeviceInfo _selectedDevice;
     QList<std::shared_ptr<AudioDevice>> _devices;
 };
@@ -135,15 +130,10 @@
     AudioInputDeviceList* getInputList() { return &_inputs; }
     AudioDeviceList* getOutputList() { return &_outputs; }
 
-<<<<<<< HEAD
     AudioInputDeviceList _inputs;
-    AudioDeviceList _outputs;
-=======
-    AudioDeviceList _inputs { QAudio::AudioInput };
     AudioDeviceList _outputs { QAudio::AudioOutput };
     QAudioDeviceInfo _requestedOutputDevice;
     QAudioDeviceInfo _requestedInputDevice;
->>>>>>> 931369ae
 
     const bool& _contextIsHMD;
 };

//
//  Audio.cpp
//  interface/src/scripting
//
//  Created by Zach Pomerantz on 28/5/2017.
//  Copyright 2017 High Fidelity, Inc.
//
//  Distributed under the Apache License, Version 2.0.
//  See the accompanying file LICENSE or http://www.apache.org/licenses/LICENSE-2.0.html
//

#include "Audio.h"

#include <shared/QtHelpers.h>

#include "Application.h"
#include "AudioClient.h"
#include "AudioHelpers.h"
#include "ui/AvatarInputs.h"

using namespace scripting;

QString Audio::AUDIO { "Audio" };
QString Audio::DESKTOP { "Desktop" };
QString Audio::HMD { "VR" };

Setting::Handle<bool> enableNoiseReductionSetting { QStringList { Audio::AUDIO, "NoiseReduction" }, true };

float Audio::loudnessToLevel(float loudness) {
    float level = loudness * (1/32768.0f);  // level in [0, 1]
    level = 6.02059991f * fastLog2f(level); // convert to dBFS
    level = (level + 48.0f) * (1/42.0f);    // map [-48, -6] dBFS to [0, 1]
    return glm::clamp(level, 0.0f, 1.0f);
}

Audio::Audio() : _devices(_contextIsHMD) {
    auto client = DependencyManager::get<AudioClient>().data();
    connect(client, &AudioClient::muteToggled, this, &Audio::setMuted);
    connect(client, &AudioClient::noiseReductionChanged, this, &Audio::enableNoiseReduction);
    connect(client, &AudioClient::inputLoudnessChanged, this, &Audio::onInputLoudnessChanged);
    connect(client, &AudioClient::inputVolumeChanged, this, &Audio::setInputVolume);
    connect(this, &Audio::contextChanged, &_devices, &AudioDevices::onContextChanged);
    enableNoiseReduction(enableNoiseReductionSetting.get());
    onContextChanged();
}

bool Audio::startRecording(const QString& filepath) {
    return resultWithWriteLock<bool>([&] {
        return DependencyManager::get<AudioClient>()->startRecording(filepath);
    });
}

bool Audio::getRecording() {
    return resultWithReadLock<bool>([&] {
        return DependencyManager::get<AudioClient>()->getRecording();
    });
}

void Audio::stopRecording() {
    withWriteLock([&] {
        DependencyManager::get<AudioClient>()->stopRecording();
    });
}

bool Audio::isMuted() const {
    bool isHMD = qApp->isHMDMode();
    if (isHMD) {
        return getMutedHMD();
<<<<<<< HEAD
    } else {
        return getMutedDesktop();
    }
}

void Audio::setMuted(bool isMuted) {
    bool isHMD = qApp->isHMDMode();
    if (isHMD) {
        setMutedHMD(isMuted);
    } else {
        setMutedDesktop(isMuted);
    }
}

void Audio::setMutedDesktop(bool isMuted) {
    bool changed = false;
    withWriteLock([&] {
        if (_desktopMuted != isMuted) {
            changed = true;
            _desktopMuted = isMuted;
            auto client = DependencyManager::get<AudioClient>().data();
            QMetaObject::invokeMethod(client, "setMuted", Q_ARG(bool, isMuted), Q_ARG(bool, false));
        }
    });
    if (changed) {
        emit mutedChanged(isMuted);
        emit desktopMutedChanged(isMuted);
    }
}

bool Audio::getMutedDesktop() const {
    return resultWithReadLock<bool>([&] {
        return _desktopMuted;
    });
}

void Audio::setMutedHMD(bool isMuted) {
    bool changed = false;
    withWriteLock([&] {
        if (_hmdMuted != isMuted) {
            changed = true;
            _hmdMuted = isMuted;
            auto client = DependencyManager::get<AudioClient>().data();
            QMetaObject::invokeMethod(client, "setMuted", Q_ARG(bool, isMuted), Q_ARG(bool, false));
        }
    });
    if (changed) {
        emit mutedChanged(isMuted);
        emit hmdMutedChanged(isMuted);
    }
}

bool Audio::getMutedHMD() const {
    return resultWithReadLock<bool>([&] {
        return _hmdMuted;
    });
}

bool Audio::getPTT() {
    bool isHMD = qApp->isHMDMode();
    if (isHMD) {
        return getPTTHMD();
    } else {
        return getPTTDesktop();
    }
}

void scripting::Audio::setPushingToTalk(bool pushingToTalk) {
    bool changed = false;
    withWriteLock([&] {
        if (_pushingToTalk != pushingToTalk) {
            changed = true;
            _pushingToTalk = pushingToTalk;
        }
    });
    if (changed) {
        emit pushingToTalkChanged(pushingToTalk);
    }
}

bool Audio::getPushingToTalk() const {
    return resultWithReadLock<bool>([&] {
        return _pushingToTalk;
    });
}

void Audio::setPTT(bool enabled) {
    bool isHMD = qApp->isHMDMode();
    if (isHMD) {
        setPTTHMD(enabled);
    } else {
        setPTTDesktop(enabled);
    }
}

void Audio::setPTTDesktop(bool enabled) {
    bool changed = false;
    withWriteLock([&] {
        if (_pttDesktop != enabled) {
            changed = true;
            _pttDesktop = enabled;
        }
    });
    if (!enabled) {
        // Set to default behavior (unmuted for Desktop) on Push-To-Talk disable.
        setMutedDesktop(true);
    } else {
        // Should be muted when not pushing to talk while PTT is enabled.
        setMutedDesktop(true);
    }

    if (changed) {
=======
    }
    else {
        return getMutedDesktop();
    }
}

void Audio::setMuted(bool isMuted) {
    withWriteLock([&] {
        bool isHMD = qApp->isHMDMode();
        if (isHMD) {
            setMutedHMD(isMuted);
        }
        else {
            setMutedDesktop(isMuted);
        }
    });
}

void Audio::setMutedDesktop(bool isMuted) {
    bool changed = false;
    if (_desktopMuted != isMuted) {
        changed = true;
        _desktopMuted = isMuted;
        auto client = DependencyManager::get<AudioClient>().data();
        QMetaObject::invokeMethod(client, "setMuted", Q_ARG(bool, isMuted), Q_ARG(bool, false));
    }
    if (changed) {
        emit mutedChanged(isMuted);
        emit desktopMutedChanged(isMuted);
    }
}

bool Audio::getMutedDesktop() const {
    return resultWithReadLock<bool>([&] {
        return _desktopMuted;
    });
}

void Audio::setMutedHMD(bool isMuted) {
    bool changed = false;
    if (_hmdMuted != isMuted) {
        changed = true;
        _hmdMuted = isMuted;
        auto client = DependencyManager::get<AudioClient>().data();
        QMetaObject::invokeMethod(client, "setMuted", Q_ARG(bool, isMuted), Q_ARG(bool, false));
    }
    if (changed) {
        emit mutedChanged(isMuted);
        emit hmdMutedChanged(isMuted);
    }
}

bool Audio::getMutedHMD() const {
    return resultWithReadLock<bool>([&] {
        return _hmdMuted;
    });
}

bool Audio::getPTT() {
    bool isHMD = qApp->isHMDMode();
    if (isHMD) {
        return getPTTHMD();
    }
    else {
        return getPTTDesktop();
    }
}

bool Audio::getPushingToTalk() const {
    return resultWithReadLock<bool>([&] {
        return _pushingToTalk;
    });
}

void Audio::setPTT(bool enabled) {
    bool isHMD = qApp->isHMDMode();
    if (isHMD) {
        setPTTHMD(enabled);
    }
    else {
        setPTTDesktop(enabled);
    }
}

void Audio::setPTTDesktop(bool enabled) {
    bool changed = false;
    withWriteLock([&] {
        if (_pttDesktop != enabled) {
            changed = true;
            _pttDesktop = enabled;
            if (!enabled) {
                // Set to default behavior (unmuted for Desktop) on Push-To-Talk disable.
                setMutedDesktop(true);
            }
            else {
                // Should be muted when not pushing to talk while PTT is enabled.
                setMutedDesktop(true);
            }
        }
    });
    if (changed) {
>>>>>>> 23e8a8be
        emit pushToTalkChanged(enabled);
        emit pushToTalkDesktopChanged(enabled);
    }
}

bool Audio::getPTTDesktop() const {
    return resultWithReadLock<bool>([&] {
        return _pttDesktop;
    });
}

void Audio::setPTTHMD(bool enabled) {
    bool changed = false;
    withWriteLock([&] {
        if (_pttHMD != enabled) {
            changed = true;
            _pttHMD = enabled;
<<<<<<< HEAD
        }
    });
    if (!enabled) {
        // Set to default behavior (unmuted for HMD) on Push-To-Talk disable.
        setMutedHMD(false);
    } else {
        // Should be muted when not pushing to talk while PTT is enabled.
        setMutedHMD(true);
=======
            if (!enabled) {
                // Set to default behavior (unmuted for HMD) on Push-To-Talk disable.
                setMutedHMD(false);
            }
            else {
                // Should be muted when not pushing to talk while PTT is enabled.
                setMutedHMD(true);
            }
        }
    });
    if (changed) {
        emit pushToTalkChanged(enabled);
        emit pushToTalkHMDChanged(enabled);
>>>>>>> 23e8a8be
    }

    if (changed) {
        emit pushToTalkChanged(enabled);
        emit pushToTalkHMDChanged(enabled);
    }
}

bool Audio::getPTTHMD() const {
    return resultWithReadLock<bool>([&] {
        return _pttHMD;
    });
}

void Audio::saveData() {
    _desktopMutedSetting.set(getMutedDesktop());
    _hmdMutedSetting.set(getMutedHMD());
    _pttDesktopSetting.set(getPTTDesktop());
    _pttHMDSetting.set(getPTTHMD());
}

void Audio::loadData() {
    _desktopMuted = _desktopMutedSetting.get();
    _hmdMuted = _hmdMutedSetting.get();
    _pttDesktop = _pttDesktopSetting.get();
    _pttHMD = _pttHMDSetting.get();
}

bool Audio::getPTTHMD() const {
    return resultWithReadLock<bool>([&] {
        return _pttHMD;
    });
}

void Audio::saveData() {
    _desktopMutedSetting.set(getMutedDesktop());
    _hmdMutedSetting.set(getMutedHMD());
    _pttDesktopSetting.set(getPTTDesktop());
    _pttHMDSetting.set(getPTTHMD());
}

void Audio::loadData() {
    _desktopMuted = _desktopMutedSetting.get();
    _hmdMuted = _hmdMutedSetting.get();
    _pttDesktop = _pttDesktopSetting.get();
    _pttHMD = _pttHMDSetting.get();
}

bool Audio::noiseReductionEnabled() const {
    return resultWithReadLock<bool>([&] {
        return _enableNoiseReduction;
    });
}

void Audio::enableNoiseReduction(bool enable) {
    bool changed = false;
    withWriteLock([&] {
        if (_enableNoiseReduction != enable) {
            _enableNoiseReduction = enable;
            auto client = DependencyManager::get<AudioClient>().data();
            QMetaObject::invokeMethod(client, "setNoiseReduction", Q_ARG(bool, enable), Q_ARG(bool, false));
            enableNoiseReductionSetting.set(enable);
            changed = true;
        }
    });
    if (changed) {
        emit noiseReductionChanged(enable);
    }
}

float Audio::getInputVolume() const {
    return resultWithReadLock<bool>([&] {
        return _inputVolume;
    });
}

void Audio::setInputVolume(float volume) {
    // getInputVolume will not reflect changes synchronously, so clamp beforehand
    volume = glm::clamp(volume, 0.0f, 1.0f);

    bool changed = false;
    withWriteLock([&] {
        if (_inputVolume != volume) {
            _inputVolume = volume;
            auto client = DependencyManager::get<AudioClient>().data();
            QMetaObject::invokeMethod(client, "setInputVolume", Q_ARG(float, volume), Q_ARG(bool, false));
            changed = true;
        }
    });
    if (changed) {
        emit inputVolumeChanged(volume);
    }
}

float Audio::getInputLevel() const {
    return resultWithReadLock<float>([&] {
        return _inputLevel;
    });
}

bool Audio::isClipping() const {
    return resultWithReadLock<bool>([&] {
        return _isClipping;
    });
}

void Audio::onInputLoudnessChanged(float loudness, bool isClipping) {
    float level = loudnessToLevel(loudness);
    bool levelChanged = false;
    bool isClippingChanged = false;

    withWriteLock([&] {
        if (_inputLevel != level) {
            _inputLevel = level;
            levelChanged = true;
        }
        if (_isClipping != isClipping) {
            _isClipping = isClipping;
            isClippingChanged = true;
        }
    });
    if (levelChanged) {
        emit inputLevelChanged(level);
    }
    if (isClippingChanged) {
        emit clippingChanged(isClipping);
    }
}

QString Audio::getContext() const {
    return resultWithReadLock<QString>([&] {
        return _contextIsHMD ? Audio::HMD : Audio::DESKTOP;
    });
}

void Audio::onContextChanged() {
    bool changed = false;
    bool isHMD = qApp->isHMDMode();
    withWriteLock([&] {
        if (_contextIsHMD != isHMD) {
            _contextIsHMD = isHMD;
            changed = true;
        }
    });
    if (isHMD) {
        setMuted(getMutedHMD());
<<<<<<< HEAD
    } else {
=======
    }
    else {
>>>>>>> 23e8a8be
        setMuted(getMutedDesktop());
    }
    if (changed) {
        emit contextChanged(isHMD ? Audio::HMD : Audio::DESKTOP);
    }
}

void Audio::handlePushedToTalk(bool enabled) {
    if (getPTT()) {
        if (enabled) {
            setMuted(false);
<<<<<<< HEAD
        } else {
            setMuted(true);
        }
        setPushingToTalk(enabled);
=======
        }
        else {
            setMuted(true);
        }
        if (_pushingToTalk != enabled) {
            _pushingToTalk = enabled;
            emit pushingToTalkChanged(enabled);
        }
>>>>>>> 23e8a8be
    }
}

void Audio::setReverb(bool enable) {
    withWriteLock([&] {
        DependencyManager::get<AudioClient>()->setReverb(enable);
    });
}

void Audio::setReverbOptions(const AudioEffectOptions* options) {
    withWriteLock([&] {
        DependencyManager::get<AudioClient>()->setReverbOptions(options);
    });
}

void Audio::setInputDevice(const QAudioDeviceInfo& device, bool isHMD) {
    withWriteLock([&] {
        _devices.chooseInputDevice(device, isHMD);
    });
}

void Audio::setOutputDevice(const QAudioDeviceInfo& device, bool isHMD) {
    withWriteLock([&] {
        _devices.chooseOutputDevice(device, isHMD);
    });
}<|MERGE_RESOLUTION|>--- conflicted
+++ resolved
@@ -66,7 +66,6 @@
     bool isHMD = qApp->isHMDMode();
     if (isHMD) {
         return getMutedHMD();
-<<<<<<< HEAD
     } else {
         return getMutedDesktop();
     }
@@ -179,109 +178,6 @@
     }
 
     if (changed) {
-=======
-    }
-    else {
-        return getMutedDesktop();
-    }
-}
-
-void Audio::setMuted(bool isMuted) {
-    withWriteLock([&] {
-        bool isHMD = qApp->isHMDMode();
-        if (isHMD) {
-            setMutedHMD(isMuted);
-        }
-        else {
-            setMutedDesktop(isMuted);
-        }
-    });
-}
-
-void Audio::setMutedDesktop(bool isMuted) {
-    bool changed = false;
-    if (_desktopMuted != isMuted) {
-        changed = true;
-        _desktopMuted = isMuted;
-        auto client = DependencyManager::get<AudioClient>().data();
-        QMetaObject::invokeMethod(client, "setMuted", Q_ARG(bool, isMuted), Q_ARG(bool, false));
-    }
-    if (changed) {
-        emit mutedChanged(isMuted);
-        emit desktopMutedChanged(isMuted);
-    }
-}
-
-bool Audio::getMutedDesktop() const {
-    return resultWithReadLock<bool>([&] {
-        return _desktopMuted;
-    });
-}
-
-void Audio::setMutedHMD(bool isMuted) {
-    bool changed = false;
-    if (_hmdMuted != isMuted) {
-        changed = true;
-        _hmdMuted = isMuted;
-        auto client = DependencyManager::get<AudioClient>().data();
-        QMetaObject::invokeMethod(client, "setMuted", Q_ARG(bool, isMuted), Q_ARG(bool, false));
-    }
-    if (changed) {
-        emit mutedChanged(isMuted);
-        emit hmdMutedChanged(isMuted);
-    }
-}
-
-bool Audio::getMutedHMD() const {
-    return resultWithReadLock<bool>([&] {
-        return _hmdMuted;
-    });
-}
-
-bool Audio::getPTT() {
-    bool isHMD = qApp->isHMDMode();
-    if (isHMD) {
-        return getPTTHMD();
-    }
-    else {
-        return getPTTDesktop();
-    }
-}
-
-bool Audio::getPushingToTalk() const {
-    return resultWithReadLock<bool>([&] {
-        return _pushingToTalk;
-    });
-}
-
-void Audio::setPTT(bool enabled) {
-    bool isHMD = qApp->isHMDMode();
-    if (isHMD) {
-        setPTTHMD(enabled);
-    }
-    else {
-        setPTTDesktop(enabled);
-    }
-}
-
-void Audio::setPTTDesktop(bool enabled) {
-    bool changed = false;
-    withWriteLock([&] {
-        if (_pttDesktop != enabled) {
-            changed = true;
-            _pttDesktop = enabled;
-            if (!enabled) {
-                // Set to default behavior (unmuted for Desktop) on Push-To-Talk disable.
-                setMutedDesktop(true);
-            }
-            else {
-                // Should be muted when not pushing to talk while PTT is enabled.
-                setMutedDesktop(true);
-            }
-        }
-    });
-    if (changed) {
->>>>>>> 23e8a8be
         emit pushToTalkChanged(enabled);
         emit pushToTalkDesktopChanged(enabled);
     }
@@ -299,7 +195,6 @@
         if (_pttHMD != enabled) {
             changed = true;
             _pttHMD = enabled;
-<<<<<<< HEAD
         }
     });
     if (!enabled) {
@@ -308,21 +203,6 @@
     } else {
         // Should be muted when not pushing to talk while PTT is enabled.
         setMutedHMD(true);
-=======
-            if (!enabled) {
-                // Set to default behavior (unmuted for HMD) on Push-To-Talk disable.
-                setMutedHMD(false);
-            }
-            else {
-                // Should be muted when not pushing to talk while PTT is enabled.
-                setMutedHMD(true);
-            }
-        }
-    });
-    if (changed) {
-        emit pushToTalkChanged(enabled);
-        emit pushToTalkHMDChanged(enabled);
->>>>>>> 23e8a8be
     }
 
     if (changed) {
@@ -469,12 +349,7 @@
     });
     if (isHMD) {
         setMuted(getMutedHMD());
-<<<<<<< HEAD
-    } else {
-=======
-    }
-    else {
->>>>>>> 23e8a8be
+    } else {
         setMuted(getMutedDesktop());
     }
     if (changed) {
@@ -486,21 +361,10 @@
     if (getPTT()) {
         if (enabled) {
             setMuted(false);
-<<<<<<< HEAD
         } else {
             setMuted(true);
         }
         setPushingToTalk(enabled);
-=======
-        }
-        else {
-            setMuted(true);
-        }
-        if (_pushingToTalk != enabled) {
-            _pushingToTalk = enabled;
-            emit pushingToTalkChanged(enabled);
-        }
->>>>>>> 23e8a8be
     }
 }
 

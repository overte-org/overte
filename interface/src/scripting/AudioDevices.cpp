--- conflicted
+++ resolved
@@ -96,7 +96,6 @@
         auto client = DependencyManager::get<AudioClient>();
         QMetaObject::invokeMethod(client.data(), "switchAudioDevice",
             Q_ARG(QAudio::Mode, _mode),
-<<<<<<< HEAD
             Q_ARG(const QAudioDeviceInfo&, device->info));
 
         if (success) {
@@ -106,9 +105,6 @@
             }
             emit deviceChanged(device->info);
         }
-=======
-            Q_ARG(const QAudioDeviceInfo&, device.info));
->>>>>>> 4a35ad10
     }
 
     emit dataChanged(createIndex(0, 0), createIndex(rowCount() - 1, 0));
@@ -161,14 +157,9 @@
     _selectedDevice = device;
     QModelIndex index;
 
-<<<<<<< HEAD
     for (auto i = 0; i < rowCount(); ++i) {
         AudioDevice& device = *_devices[i];
 
-=======
-    for (auto i = 0; i < _devices.size(); ++i) {
-        AudioDevice& device = _devices[i];
->>>>>>> 4a35ad10
         if (device.selected && device.info != _selectedDevice) {
             device.selected = false;
         } else if (device.info == _selectedDevice) {

//
//  GlobalServicesScriptingInterface.cpp
//  interface/src/scripting
//
//  Created by Thijs Wenker on 9/10/14.
//  Copyright 2014 High Fidelity, Inc.
//
//  Distributed under the Apache License, Version 2.0.
//  See the accompanying file LICENSE or http://www.apache.org/licenses/LICENSE-2.0.html
//

#include "AccountManager.h"
#include "Application.h"
#include "DiscoverabilityManager.h"
#include "ResourceCache.h"

#include "GlobalServicesScriptingInterface.h"

GlobalServicesScriptingInterface::GlobalServicesScriptingInterface() {
    auto accountManager = DependencyManager::get<AccountManager>();
    connect(accountManager.data(), &AccountManager::usernameChanged, this, &GlobalServicesScriptingInterface::onUsernameChanged);
    connect(accountManager.data(), &AccountManager::logoutComplete, this, &GlobalServicesScriptingInterface::loggedOut);
    connect(accountManager.data(), &AccountManager::loginComplete, this, &GlobalServicesScriptingInterface::connected);

    _downloading = false;
    QTimer* checkDownloadTimer = new QTimer(this);
    connect(checkDownloadTimer, &QTimer::timeout, this, &GlobalServicesScriptingInterface::checkDownloadInfo);
    const int CHECK_DOWNLOAD_INTERVAL = MSECS_PER_SECOND / 2;
    checkDownloadTimer->start(CHECK_DOWNLOAD_INTERVAL);

    auto discoverabilityManager = DependencyManager::get<DiscoverabilityManager>();
    connect(discoverabilityManager.data(), &DiscoverabilityManager::discoverabilityModeChanged,
            this, &GlobalServicesScriptingInterface::discoverabilityModeChanged);

    _loggedIn = isLoggedIn();
    emit loggedInChanged(_loggedIn);
}

GlobalServicesScriptingInterface::~GlobalServicesScriptingInterface() {
    auto accountManager = DependencyManager::get<AccountManager>();
    disconnect(accountManager.data(), &AccountManager::usernameChanged, this, &GlobalServicesScriptingInterface::onUsernameChanged);
    disconnect(accountManager.data(), &AccountManager::logoutComplete, this, &GlobalServicesScriptingInterface::loggedOut);
    disconnect(accountManager.data(), &AccountManager::loginComplete, this, &GlobalServicesScriptingInterface::connected);
}

GlobalServicesScriptingInterface* GlobalServicesScriptingInterface::getInstance() {
    static GlobalServicesScriptingInterface sharedInstance;
    return &sharedInstance;
}

const QString GlobalServicesScriptingInterface::getUsername() const {
    auto accountManager = DependencyManager::get<AccountManager>();
    if (accountManager->isLoggedIn()) {
        return accountManager->getAccountInfo().getUsername();
<<<<<<< HEAD
    }
    else {
=======
    } else {
>>>>>>> be736373
        return "Unknown user";
    }
}

bool GlobalServicesScriptingInterface::isLoggedIn() {
    auto accountManager = DependencyManager::get<AccountManager>();
    return accountManager->isLoggedIn();
}

bool GlobalServicesScriptingInterface::checkAndSignalForAccessToken() {
    auto accountManager = DependencyManager::get<AccountManager>();
    return accountManager->checkAndSignalForAccessToken();
}

void GlobalServicesScriptingInterface::logOut() {
    auto accountManager = DependencyManager::get<AccountManager>();
    return accountManager->logout();
}

void GlobalServicesScriptingInterface::loggedOut() {
    emit GlobalServicesScriptingInterface::disconnected(QString("logout"));
}

QString GlobalServicesScriptingInterface::getFindableBy() const {
    auto discoverabilityManager = DependencyManager::get<DiscoverabilityManager>();
    return DiscoverabilityManager::findableByString(discoverabilityManager->getDiscoverabilityMode());
}

void GlobalServicesScriptingInterface::setFindableBy(const QString& discoverabilityMode) {
    auto discoverabilityManager = DependencyManager::get<DiscoverabilityManager>();
    if (discoverabilityMode.toLower() == "none") {
        discoverabilityManager->setDiscoverabilityMode(Discoverability::None);
    } else if (discoverabilityMode.toLower() == "friends") {
        discoverabilityManager->setDiscoverabilityMode(Discoverability::Friends);
    } else if (discoverabilityMode.toLower() == "connections") {
        discoverabilityManager->setDiscoverabilityMode(Discoverability::Connections);
    } else if (discoverabilityMode.toLower() == "all") {
        discoverabilityManager->setDiscoverabilityMode(Discoverability::All);
    } else {
        qDebug() << "GlobalServices setFindableBy called with an unrecognized value. Did not change discoverability.";
    }
}

void GlobalServicesScriptingInterface::discoverabilityModeChanged(Discoverability::Mode discoverabilityMode) {
    emit findableByChanged(DiscoverabilityManager::findableByString(discoverabilityMode));
}

void GlobalServicesScriptingInterface::onUsernameChanged(const QString& username) {
    _loggedIn = (username != QString());
    emit myUsernameChanged(username);
    emit loggedInChanged(_loggedIn);
}

DownloadInfoResult::DownloadInfoResult() :
    downloading(QList<float>()),
    pending(0.0f)
{
}

QScriptValue DownloadInfoResultToScriptValue(QScriptEngine* engine, const DownloadInfoResult& result) {
    QScriptValue object = engine->newObject();

    QScriptValue array = engine->newArray(result.downloading.count());
    for (int i = 0; i < result.downloading.count(); i += 1) {
        array.setProperty(i, result.downloading[i]);
    }

    object.setProperty("downloading", array);
    object.setProperty("pending", result.pending);
    return object;
}

void DownloadInfoResultFromScriptValue(const QScriptValue& object, DownloadInfoResult& result) {
    QList<QVariant> downloading = object.property("downloading").toVariant().toList();
    result.downloading.clear();
    for (int i = 0; i < downloading.count(); i += 1) {
        result.downloading.append(downloading[i].toFloat());
    }

    result.pending = object.property("pending").toVariant().toFloat();
}

DownloadInfoResult GlobalServicesScriptingInterface::getDownloadInfo() {
    DownloadInfoResult result;
    foreach(const auto& resource, ResourceCache::getLoadingRequests()) {
        result.downloading.append(resource->getProgress() * 100.0f);
    }
    result.pending = ResourceCache::getPendingRequestCount();
    return result;
}

void GlobalServicesScriptingInterface::checkDownloadInfo() {
    DownloadInfoResult downloadInfo = getDownloadInfo();
    bool downloading = downloadInfo.downloading.count() > 0 || downloadInfo.pending > 0;

    // Emit signal if downloading or have just finished.
    if (downloading || _downloading) {
        _downloading = downloading;
        emit downloadInfoChanged(downloadInfo);
    }
}

void GlobalServicesScriptingInterface::updateDownloadInfo() {
    emit downloadInfoChanged(getDownloadInfo());
}
<|MERGE_RESOLUTION|>--- conflicted
+++ resolved
@@ -52,12 +52,7 @@
     auto accountManager = DependencyManager::get<AccountManager>();
     if (accountManager->isLoggedIn()) {
         return accountManager->getAccountInfo().getUsername();
-<<<<<<< HEAD
-    }
-    else {
-=======
     } else {
->>>>>>> be736373
         return "Unknown user";
     }
 }

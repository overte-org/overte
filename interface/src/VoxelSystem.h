--- conflicted
+++ resolved
@@ -81,9 +81,10 @@
     void createSphere(float r,float xc, float yc, float zc, float s, bool solid, 
                       creationMode mode, bool destructive = false, bool debug = false);
 
-<<<<<<< HEAD
+    void copySubTreeIntoNewTree(VoxelNode* startNode, VoxelTree* destinationTree, bool rebaseToRoot);
+    void copyFromTreeIntoSubTree(VoxelTree* sourceTree, VoxelNode* destinationNode);
+    
 protected:
-
     float _treeScale; 
     int _maxVoxels;      
     VoxelTree* _tree;
@@ -98,12 +99,7 @@
     virtual void updateVBOSegment(glBufferIndex segmentStart, glBufferIndex segmentEnd);
     virtual void applyScaleAndBindProgram(bool texture);
     virtual void removeScaleAndReleaseProgram(bool texture);
-    
-=======
-    void copySubTreeIntoNewTree(VoxelNode* startNode, VoxelTree* destinationTree, bool rebaseToRoot);
-    void copyFromTreeIntoSubTree(VoxelTree* sourceTree, VoxelNode* destinationNode);
 
->>>>>>> b71b7f54
 private:
     // disallow copying of VoxelSystem objects
     VoxelSystem(const VoxelSystem&);

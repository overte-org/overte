//
//  TV3DManager.h
//  interface/src/devices
//
//  Created by Brad Hefta-Gaub on 12/24/2013.
//  Copyright 2013 High Fidelity, Inc.
//
//  Distributed under the Apache License, Version 2.0.
//  See the accompanying file LICENSE or http://www.apache.org/licenses/LICENSE-2.0.html
//

#ifndef hifi_TV3DManager_h
#define hifi_TV3DManager_h
#include <iostream>

#include <glm/glm.hpp>

class Camera;

struct eyeFrustum {
    double left;
    double right;
    double bottom;
    double top;
    float modelTranslation;
};


/// Handles interaction with 3D TVs
class TV3DManager {
public:
    static void connect();
    static bool isConnected();
    static void configureCamera(Camera& camera, int screenWidth, int screenHeight);
    static void display(Camera& whichCamera);
    static void overrideOffAxisFrustum(float& left, float& right, float& bottom, float& top, float& nearVal,
        float& farVal, glm::vec4& nearClipPlane, glm::vec4& farClipPlane);
private:    
    static void setFrustum(const Camera& whichCamera);
    static int _screenWidth;
    static int _screenHeight;
    static double _aspect;
    static eyeFrustum _leftEye;
    static eyeFrustum _rightEye;
    static eyeFrustum* _activeEye;
    
<<<<<<< HEAD
    template<typename F, typename FF>
    static void forEachEye(F f, FF ff = []{}) {
=======
    // The first function is the code executed for each eye
    // while the second is code to be executed between the two eyes.
    // The use case here is to modify the output viewport coordinates 
    // for the new eye.
    // FIXME: we'd like to have a default empty lambda for the second parameter, 
    // but gcc 4.8.1 complains about it due to a bug.  See 
    // http://stackoverflow.com/questions/25490662/lambda-as-default-parameter-to-a-member-function-template
    template<typename F, typename FF>
    static void forEachEye(F f, FF ff) {
>>>>>>> 1f8008e5
        f(_leftEye);
        ff();
        f(_rightEye);
    }
};

#endif // hifi_TV3DManager_h<|MERGE_RESOLUTION|>--- conflicted
+++ resolved
@@ -44,10 +44,6 @@
     static eyeFrustum _rightEye;
     static eyeFrustum* _activeEye;
     
-<<<<<<< HEAD
-    template<typename F, typename FF>
-    static void forEachEye(F f, FF ff = []{}) {
-=======
     // The first function is the code executed for each eye
     // while the second is code to be executed between the two eyes.
     // The use case here is to modify the output viewport coordinates 
@@ -57,7 +53,6 @@
     // http://stackoverflow.com/questions/25490662/lambda-as-default-parameter-to-a-member-function-template
     template<typename F, typename FF>
     static void forEachEye(F f, FF ff) {
->>>>>>> 1f8008e5
         f(_leftEye);
         ff();
         f(_rightEye);

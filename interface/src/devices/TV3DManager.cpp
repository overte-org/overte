//
//  TV3DManager.cpp
//  interface/src/devices
//
//  Created by Brad Hefta-Gaub on 12/24/13.
//  Copyright 2013 High Fidelity, Inc.
//
//  Distributed under the Apache License, Version 2.0.
//  See the accompanying file LICENSE or http://www.apache.org/licenses/LICENSE-2.0.html
//

#include "InterfaceConfig.h"

#include <glm/glm.hpp>

#include <GlowEffect.h>
#include "gpu/GLBackend.h"
#include "Application.h"

#include "TV3DManager.h"
#include "Menu.h"

int TV3DManager::_screenWidth = 1;
int TV3DManager::_screenHeight = 1;
double TV3DManager::_aspect = 1.0;
eyeFrustum TV3DManager::_leftEye;
eyeFrustum TV3DManager::_rightEye;
eyeFrustum* TV3DManager::_activeEye = NULL;


bool TV3DManager::isConnected() {
    return Menu::getInstance()->isOptionChecked(MenuOption::Enable3DTVMode);
}

void TV3DManager::connect() {
    auto deviceSize = qApp->getDeviceSize();
    configureCamera(*(qApp->getCamera()), deviceSize.width(), deviceSize.height());
}


// The basic strategy of this stereoscopic rendering is explained here:
//    http://www.orthostereo.com/geometryopengl.html
void TV3DManager::setFrustum(const Camera& whichCamera) {
    const double DTR = 0.0174532925; // degree to radians
    const double IOD = 0.05; //intraocular distance
    double fovy = DEFAULT_FIELD_OF_VIEW_DEGREES; // field of view in y-axis
    double nearZ = DEFAULT_NEAR_CLIP; // near clipping plane
    double screenZ = 0.25f; // screen projection plane

    double top = nearZ * tan(DTR * fovy / 2.0); //sets top of frustum based on fovy and near clipping plane
    double right = _aspect * top; // sets right of frustum based on aspect ratio
    double frustumshift = (IOD / 2) * nearZ / screenZ;
    
    _leftEye.top = top;
    _leftEye.bottom = -top;
    _leftEye.left = -right + frustumshift;
    _leftEye.right = right + frustumshift;
    _leftEye.modelTranslation = IOD / 2;
    
    _rightEye.top = top;
    _rightEye.bottom = -top;
    _rightEye.left = -right - frustumshift;
    _rightEye.right = right - frustumshift;
    _rightEye.modelTranslation = -IOD / 2;
}

void TV3DManager::configureCamera(Camera& whichCamera_, int screenWidth, int screenHeight) {
    const Camera& whichCamera = whichCamera_;

    if (screenHeight == 0) {
        screenHeight = 1; // prevent divide by 0
    }
    _screenWidth = screenWidth;
    _screenHeight = screenHeight;
    _aspect= (double)_screenWidth / (double)_screenHeight;
    setFrustum(whichCamera);

    glViewport (0, 0, _screenWidth, _screenHeight); // sets drawing viewport
    glMatrixMode(GL_PROJECTION);
    glLoadIdentity();
    glMatrixMode(GL_MODELVIEW);
    glLoadIdentity();
}

void TV3DManager::display(RenderArgs* renderArgs, Camera& whichCamera) {
    double nearZ = DEFAULT_NEAR_CLIP; // near clipping plane
    double farZ = DEFAULT_FAR_CLIP; // far clipping plane

    // left eye portal
    int portalX = 0;
    int portalY = 0;
    QSize deviceSize = qApp->getDeviceSize() *
        qApp->getRenderResolutionScale();
    int portalW = deviceSize.width() / 2;
    int portalH = deviceSize.height();


    DependencyManager::get<GlowEffect>()->prepare(renderArgs);
    glClear(GL_COLOR_BUFFER_BIT | GL_DEPTH_BUFFER_BIT);

    Camera eyeCamera;
    eyeCamera.setRotation(whichCamera.getRotation());
    eyeCamera.setPosition(whichCamera.getPosition());

    glEnable(GL_SCISSOR_TEST);
    glPushMatrix();
    forEachEye([&](eyeFrustum& eye){
        _activeEye = &eye;
        glViewport(portalX, portalY, portalW, portalH);
        glScissor(portalX, portalY, portalW, portalH);
        glMatrixMode(GL_PROJECTION);
        glLoadIdentity(); // reset projection matrix
        glFrustum(eye.left, eye.right, eye.bottom, eye.top, nearZ, farZ); // set left view frustum
        GLfloat p[4][4];
        // Really?
        glGetFloatv(GL_PROJECTION_MATRIX, &(p[0][0]));
        float cotangent = p[1][1];
        GLfloat fov = atan(1.0f / cotangent);
        glTranslatef(eye.modelTranslation, 0.0, 0.0); // translate to cancel parallax

        glMatrixMode(GL_MODELVIEW);
        glLoadIdentity();
<<<<<<< HEAD
        qApp->displaySide(eyeCamera, false);
#if 0
=======
        renderArgs->_renderSide = RenderArgs::MONO;
        qApp->displaySide(renderArgs, eyeCamera, false);
>>>>>>> 73fce524
        qApp->getApplicationOverlay().displayOverlayTextureStereo(whichCamera, _aspect, fov);
#endif
        _activeEye = NULL;
    }, [&]{
        // render right side view
        portalX = deviceSize.width() / 2;
    });
    glPopMatrix();
    glDisable(GL_SCISSOR_TEST);

    auto finalFbo = DependencyManager::get<GlowEffect>()->render(renderArgs);
    auto fboSize = finalFbo->getSize();
    // Get the ACTUAL device size for the BLIT
    deviceSize = qApp->getDeviceSize();

    glBindFramebuffer(GL_READ_FRAMEBUFFER, gpu::GLBackend::getFramebufferID(finalFbo));
    glBindFramebuffer(GL_DRAW_FRAMEBUFFER, 0);
    glBlitFramebuffer(0, 0, fboSize.x, fboSize.y,
                      0, 0, deviceSize.width(), deviceSize.height(),
                        GL_COLOR_BUFFER_BIT, GL_NEAREST);
    glBindFramebuffer(GL_READ_FRAMEBUFFER, 0);

    // reset the viewport to how we started
    glViewport(0, 0, deviceSize.width(), deviceSize.height());
}

void TV3DManager::overrideOffAxisFrustum(float& left, float& right, float& bottom, float& top, float& nearVal,
        float& farVal, glm::vec4& nearClipPlane, glm::vec4& farClipPlane) {
    if (_activeEye) {
        left = _activeEye->left;
        right = _activeEye->right;
        bottom = _activeEye->bottom;
        top = _activeEye->top;
    }
}<|MERGE_RESOLUTION|>--- conflicted
+++ resolved
@@ -120,15 +120,9 @@
 
         glMatrixMode(GL_MODELVIEW);
         glLoadIdentity();
-<<<<<<< HEAD
-        qApp->displaySide(eyeCamera, false);
-#if 0
-=======
         renderArgs->_renderSide = RenderArgs::MONO;
         qApp->displaySide(renderArgs, eyeCamera, false);
->>>>>>> 73fce524
         qApp->getApplicationOverlay().displayOverlayTextureStereo(whichCamera, _aspect, fov);
-#endif
         _activeEye = NULL;
     }, [&]{
         // render right side view

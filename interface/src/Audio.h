//
//  Audio.h
//  interface/src
//
//  Created by Stephen Birarda on 1/22/13.
//  Copyright 2013 High Fidelity, Inc.
//
//  Distributed under the Apache License, Version 2.0.
//  See the accompanying file LICENSE or http://www.apache.org/licenses/LICENSE-2.0.html
//

#ifndef hifi_Audio_h
#define hifi_Audio_h

#include <fstream>
#include <vector>

#include <QAudio>
#include <QAudioInput>
#include <QElapsedTimer>
#include <QGLWidget>
#include <QtCore/QObject>
#include <QtCore/QVector>
#include <QtMultimedia/QAudioFormat>
#include <QVector>
#include <QByteArray>

#include <AbstractAudioInterface.h>
#include <AudioRingBuffer.h>
#include <DependencyManager.h>
#include <StDev.h>

#include "InterfaceConfig.h"
#include "audio/AudioIOStats.h"
#include "audio/AudioNoiseGate.h"
#include "AudioStreamStats.h"
#include "Recorder.h"
#include "RingBufferHistory.h"
#include "AudioRingBuffer.h"
#include "AudioFormat.h"
#include "AudioBuffer.h"
#include "AudioSourceTone.h"
#include "AudioSourceNoise.h"
#include "AudioGain.h"

#include "MixedProcessedAudioStream.h"
#include "AudioEffectOptions.h"


#ifdef _WIN32
#pragma warning( push )
#pragma warning( disable : 4305 )
#endif
extern "C" {
    #include <gverb.h>
    #include <gverbdsp.h>
}
#ifdef _WIN32
#pragma warning( pop )
#endif

static const int NUM_AUDIO_CHANNELS = 2;

<<<<<<< HEAD
static const int MAX_16_BIT_AUDIO_SAMPLE = 32767;

static const int DEFAULT_AUDIO_OUTPUT_BUFFER_SIZE_FRAMES = 3;
static const int MIN_AUDIO_OUTPUT_BUFFER_SIZE_FRAMES = 1;
static const int MAX_AUDIO_OUTPUT_BUFFER_SIZE_FRAMES = 20;
static const int DEFAULT_AUDIO_OUTPUT_STARVE_DETECTION_ENABLED = true;
static const int DEFAULT_AUDIO_OUTPUT_STARVE_DETECTION_THRESHOLD = 3;
static const quint64 DEFAULT_AUDIO_OUTPUT_STARVE_DETECTION_PERIOD = 10 * 1000; // 10 Seconds

=======
>>>>>>> 3ed5b0e9
class QAudioInput;
class QAudioOutput;
class QIODevice;

class Audio : public AbstractAudioInterface {
    Q_OBJECT
    SINGLETON_DEPENDENCY(Audio)
public:

    class AudioOutputIODevice : public QIODevice {
    public:
        AudioOutputIODevice(MixedProcessedAudioStream& receivedAudioStream, Audio* audio) : 
            _receivedAudioStream(receivedAudioStream), _audio(audio), _unfulfilledReads(0) {};

        void start() { open(QIODevice::ReadOnly); }
        void stop() { close(); }
        qint64	readData(char * data, qint64 maxSize);
        qint64	writeData(const char * data, qint64 maxSize) { return 0; }
        
        int getRecentUnfulfilledReads() { int unfulfilledReads = _unfulfilledReads; _unfulfilledReads = 0; return unfulfilledReads; }
    private:
        MixedProcessedAudioStream& _receivedAudioStream;
        Audio* _audio;
        int _unfulfilledReads;
    };
    
    const MixedProcessedAudioStream& getReceivedAudioStream() const { return _receivedAudioStream; }

    float getLastInputLoudness() const { return glm::max(_lastInputLoudness - _inputGate.getMeasuredFloor(), 0.0f); }

    float getTimeSinceLastClip() const { return _timeSinceLastClip; }
    float getAudioAverageInputLoudness() const { return _lastInputLoudness; }

    void setReceivedAudioStreamSettings(const InboundAudioStream::Settings& settings) { _receivedAudioStream.setSettings(settings); }

    int getDesiredJitterBufferFrames() const { return _receivedAudioStream.getDesiredJitterBufferFrames(); }
    
    bool isMuted() { return _muted; }
    
    void setIsStereoInput(bool isStereoInput);
    
    const AudioIOStats& getStats() const { return _stats; }

    float getInputRingBufferMsecsAvailable() const;
    float getAudioOutputMsecsUnplayed() const;
    
    void setRecorder(RecorderPointer recorder) { _recorder = recorder; }
<<<<<<< HEAD

    int getOutputBufferSize() { return _outputBufferSizeFrames; }

    bool getOutputStarveDetectionEnabled() { return _outputStarveDetectionEnabled; }
    void setOutputStarveDetectionEnabled(bool enabled) { _outputStarveDetectionEnabled = enabled; }

    int getOutputStarveDetectionPeriod() { return _outputStarveDetectionPeriodMsec; }
    void setOutputStarveDetectionPeriod(int msecs) { _outputStarveDetectionPeriodMsec = msecs; }

    int getOutputStarveDetectionThreshold() { return _outputStarveDetectionThreshold; }
    void setOutputStarveDetectionThreshold(int threshold) { _outputStarveDetectionThreshold = threshold; }

=======
    
    static const float CALLBACK_ACCELERATOR_RATIO;
    
>>>>>>> 3ed5b0e9
public slots:
    void start();
    void stop();
    void addReceivedAudioToStream(const QByteArray& audioByteArray);
    void parseAudioEnvironmentData(const QByteArray& packet);
    void sendDownstreamAudioStatsPacket() { _stats.sendDownstreamAudioStatsPacket(); }
    void parseAudioStreamStatsPacket(const QByteArray& packet) { _stats.parseAudioStreamStatsPacket(packet); }
    void handleAudioInput();
    void reset();
    void audioMixerKilled();
    void toggleMute();
    
    void toggleAudioSourceInject();
    void selectAudioSourcePinkNoise();
    void selectAudioSourceSine440();
    
    void toggleAudioNoiseReduction() { _isNoiseGateEnabled = !_isNoiseGateEnabled; }
    
    void toggleLocalEcho() { _shouldEchoLocally = !_shouldEchoLocally; }
    void toggleServerEcho() { _shouldEchoToServer = !_shouldEchoToServer; }
    
    void toggleStereoInput() { setIsStereoInput(!_isStereoInput); }
  
    void processReceivedSamples(const QByteArray& inputBuffer, QByteArray& outputBuffer);
    void sendMuteEnvironmentPacket();

    void setOutputBufferSize(int numFrames);

    virtual bool outputLocalInjector(bool isStereo, qreal volume, AudioInjector* injector);

    bool switchInputToAudioDevice(const QString& inputDeviceName);
    bool switchOutputToAudioDevice(const QString& outputDeviceName);
    QString getDeviceName(QAudio::Mode mode) const { return (mode == QAudio::AudioInput) ?
                                                            _inputAudioDeviceName : _outputAudioDeviceName; }
    QString getDefaultDeviceName(QAudio::Mode mode);
    QVector<QString> getDeviceNames(QAudio::Mode mode);

    float getInputVolume() const { return (_audioInput) ? _audioInput->volume() : 0.0f; }
    void setInputVolume(float volume) { if (_audioInput) _audioInput->setVolume(volume); }
    void setReverb(bool reverb) { _reverb = reverb; }
    void setReverbOptions(const AudioEffectOptions* options);

    void outputNotify();
    
signals:
    bool muteToggled();
    void inputReceived(const QByteArray& inputSamples);

protected:
    Audio();
    
private:
    void outputFormatChanged();

    QByteArray firstInputFrame;
    QAudioInput* _audioInput;
    QAudioFormat _desiredInputFormat;
    QAudioFormat _inputFormat;
    QIODevice* _inputDevice;
    int _numInputCallbackBytes;
    int16_t _localProceduralSamples[AudioConstants::NETWORK_FRAME_SAMPLES_PER_CHANNEL];
    QAudioOutput* _audioOutput;
    QAudioFormat _desiredOutputFormat;
    QAudioFormat _outputFormat;
    int _outputFrameSize;
    int16_t _outputProcessingBuffer[AudioConstants::NETWORK_FRAME_SAMPLES_STEREO];
    int _numOutputCallbackBytes;
    QAudioOutput* _loopbackAudioOutput;
    QIODevice* _loopbackOutputDevice;
    AudioRingBuffer _inputRingBuffer;
    MixedProcessedAudioStream _receivedAudioStream;
    bool _isStereoInput;

    QString _inputAudioDeviceName;
    QString _outputAudioDeviceName;

    int _outputBufferSizeFrames;
    bool _outputStarveDetectionEnabled;
    quint64 _outputStarveDetectionStartTimeMsec;
    int _outputStarveDetectionCount;
    int _outputStarveDetectionPeriodMsec;
    int _outputStarveDetectionThreshold; // Maximum number of starves per _outputStarveDetectionPeriod before increasing buffer size

    
    StDev _stdev;
    QElapsedTimer _timeSinceLastReceived;
    float _averagedLatency;
    float _lastInputLoudness;
    float _timeSinceLastClip;
    int _totalInputAudioSamples;
    
    bool _muted;
    bool _shouldEchoLocally;
    bool _shouldEchoToServer;
    bool _isNoiseGateEnabled;
    bool _audioSourceInjectEnabled;
    
    bool _reverb;
    AudioEffectOptions _scriptReverbOptions;
    AudioEffectOptions _zoneReverbOptions;
    AudioEffectOptions* _reverbOptions;
    ty_gverb* _gverbLocal;
    ty_gverb* _gverb;

    // Adds Reverb
    void initGverb();
    void updateGverbOptions();
    void addReverb(ty_gverb* gverb, int16_t* samples, int numSamples, QAudioFormat& format);

    void handleLocalEchoAndReverb(QByteArray& inputByteArray);

    bool switchInputToAudioDevice(const QAudioDeviceInfo& inputDeviceInfo);
    bool switchOutputToAudioDevice(const QAudioDeviceInfo& outputDeviceInfo);

    // Callback acceleration dependent calculations
    int calculateNumberOfInputCallbackBytes(const QAudioFormat& format) const;
    int calculateNumberOfFrameSamples(int numBytes) const;
    float calculateDeviceToNetworkInputRatio(int numBytes) const;

    // Input framebuffer
    AudioBufferFloat32 _inputFrameBuffer;
    
    // Input gain
    AudioGain _inputGain;
    
    // Post tone/pink noise generator gain
    AudioGain _sourceGain;

    // Pink noise source
    bool _noiseSourceEnabled;
    AudioSourcePinkNoise _noiseSource;
    
    // Tone source
    bool _toneSourceEnabled;
    AudioSourceTone _toneSource;

    quint16 _outgoingAvatarAudioSequenceNumber;

    AudioOutputIODevice _audioOutputIODevice;
    
    WeakRecorderPointer _recorder;
    
    AudioIOStats _stats;
    
    AudioNoiseGate _inputGate;
};


#endif // hifi_Audio_h<|MERGE_RESOLUTION|>--- conflicted
+++ resolved
@@ -61,9 +61,6 @@
 
 static const int NUM_AUDIO_CHANNELS = 2;
 
-<<<<<<< HEAD
-static const int MAX_16_BIT_AUDIO_SAMPLE = 32767;
-
 static const int DEFAULT_AUDIO_OUTPUT_BUFFER_SIZE_FRAMES = 3;
 static const int MIN_AUDIO_OUTPUT_BUFFER_SIZE_FRAMES = 1;
 static const int MAX_AUDIO_OUTPUT_BUFFER_SIZE_FRAMES = 20;
@@ -71,8 +68,6 @@
 static const int DEFAULT_AUDIO_OUTPUT_STARVE_DETECTION_THRESHOLD = 3;
 static const quint64 DEFAULT_AUDIO_OUTPUT_STARVE_DETECTION_PERIOD = 10 * 1000; // 10 Seconds
 
-=======
->>>>>>> 3ed5b0e9
 class QAudioInput;
 class QAudioOutput;
 class QIODevice;
@@ -120,7 +115,6 @@
     float getAudioOutputMsecsUnplayed() const;
     
     void setRecorder(RecorderPointer recorder) { _recorder = recorder; }
-<<<<<<< HEAD
 
     int getOutputBufferSize() { return _outputBufferSizeFrames; }
 
@@ -133,11 +127,8 @@
     int getOutputStarveDetectionThreshold() { return _outputStarveDetectionThreshold; }
     void setOutputStarveDetectionThreshold(int threshold) { _outputStarveDetectionThreshold = threshold; }
 
-=======
-    
     static const float CALLBACK_ACCELERATOR_RATIO;
     
->>>>>>> 3ed5b0e9
 public slots:
     void start();
     void stop();

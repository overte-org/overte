--- conflicted
+++ resolved
@@ -122,21 +122,16 @@
     void selectAudioScopeFiveFrames();
     void selectAudioScopeTwentyFrames();
     void selectAudioScopeFiftyFrames();
-<<<<<<< HEAD
-
     void addStereoSilenceToScope(int silentSamplesPerChannel);
     void addLastFrameRepeatedWithFadeToScope(int samplesPerChannel);
     void addStereoSamplesToScope(const QByteArray& samples);
     void processReceivedSamples(const QByteArray& inputBuffer, QByteArray& outputBuffer);
-    
-=======
     void toggleAudioFilter();
     void selectAudioFilterFlat();
     void selectAudioFilterTrebleCut();
     void selectAudioFilterBassCut();
     void selectAudioFilterSmiley();
 
->>>>>>> 08382327
     virtual void handleAudioByteArray(const QByteArray& audioByteArray);
 
     void sendDownstreamAudioStatsPacket();

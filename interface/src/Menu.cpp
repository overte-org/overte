//
//  Menu.cpp
//  interface/src
//
//  Created by Stephen Birarda on 8/12/13.
//  Copyright 2013 High Fidelity, Inc.
//
//  Distributed under the Apache License, Version 2.0.
//  See the accompanying file LICENSE or http://www.apache.org/licenses/LICENSE-2.0.html
//

#include <QFileDialog>
#include <QMenuBar>
#include <QShortcut>

#include <AddressManager.h>
#include <AudioClient.h>
#include <DependencyManager.h>
#include <GlowEffect.h>
#include <PathUtils.h>
#include <SettingHandle.h>
#include <UserActivityLogger.h>
#include <VrMenu.h>

#include "Application.h"
#include "AccountManager.h"
<<<<<<< HEAD
//#include "audio/AudioIOStatsRenderer.h"
=======
>>>>>>> 029af535
#include "audio/AudioScope.h"
#include "avatar/AvatarManager.h"
#include "devices/DdeFaceTracker.h"
#include "devices/Faceshift.h"
#include "devices/RealSense.h"
#include "devices/SixenseManager.h"
#include "MainWindow.h"
#include "scripting/MenuScriptingInterface.h"
#if defined(Q_OS_MAC) || defined(Q_OS_WIN)
#include "SpeechRecognizer.h"
#endif
#include "ui/DialogsManager.h"
#include "ui/StandAloneJSConsole.h"
#include "InterfaceLogging.h"

#include "Menu.h"

Menu* Menu::_instance = NULL;

Menu* Menu::getInstance() {
    static QMutex menuInstanceMutex;

    // lock the menu instance mutex to make sure we don't race and create two menus and crash
    menuInstanceMutex.lock();

    if (!_instance) {
        qCDebug(interfaceapp, "First call to Menu::getInstance() - initing menu.");
        _instance = new Menu();
    }

    menuInstanceMutex.unlock();

    return _instance;
}

Menu::Menu() {
    MenuWrapper * fileMenu = addMenu("File");
#ifdef Q_OS_MAC
    addActionToQMenuAndActionHash(fileMenu, MenuOption::AboutApp, 0, qApp, SLOT(aboutApp()), QAction::AboutRole);
#endif
    auto dialogsManager = DependencyManager::get<DialogsManager>();
    AccountManager& accountManager = AccountManager::getInstance();

    {
        addActionToQMenuAndActionHash(fileMenu, MenuOption::Login);

        // connect to the appropriate signal of the AccountManager so that we can change the Login/Logout menu item
        connect(&accountManager, &AccountManager::profileChanged,
                dialogsManager.data(), &DialogsManager::toggleLoginDialog);
        connect(&accountManager, &AccountManager::logoutComplete,
                dialogsManager.data(), &DialogsManager::toggleLoginDialog);
    }

    addDisabledActionAndSeparator(fileMenu, "Scripts");
    addActionToQMenuAndActionHash(fileMenu, MenuOption::LoadScript, Qt::CTRL | Qt::Key_O,
                                  qApp, SLOT(loadDialog()));
    addActionToQMenuAndActionHash(fileMenu, MenuOption::LoadScriptURL,
                                    Qt::CTRL | Qt::SHIFT | Qt::Key_O, qApp, SLOT(loadScriptURLDialog()));
    addActionToQMenuAndActionHash(fileMenu, MenuOption::StopAllScripts, 0, qApp, SLOT(stopAllScripts()));
    addActionToQMenuAndActionHash(fileMenu, MenuOption::ReloadAllScripts, Qt::CTRL | Qt::Key_R,
                                  qApp, SLOT(reloadAllScripts()));
    addActionToQMenuAndActionHash(fileMenu, MenuOption::RunningScripts, Qt::CTRL | Qt::Key_J,
                                  qApp, SLOT(toggleRunningScriptsWidget()));

    auto addressManager = DependencyManager::get<AddressManager>();

    addDisabledActionAndSeparator(fileMenu, "History");

    QAction* backAction = addActionToQMenuAndActionHash(fileMenu,
                                                        MenuOption::Back,
                                                        0,
                                                        addressManager.data(),
                                                        SLOT(goBack()));

    QAction* forwardAction = addActionToQMenuAndActionHash(fileMenu,
                                                           MenuOption::Forward,
                                                           0,
                                                           addressManager.data(),
                                                           SLOT(goForward()));

    // connect to the AddressManager signal to enable and disable the back and forward menu items
    connect(addressManager.data(), &AddressManager::goBackPossible, backAction, &QAction::setEnabled);
    connect(addressManager.data(), &AddressManager::goForwardPossible, forwardAction, &QAction::setEnabled);

    // set the two actions to start disabled since the stacks are clear on startup
    backAction->setDisabled(true);
    forwardAction->setDisabled(true);

    addDisabledActionAndSeparator(fileMenu, "Location");
    qApp->getBookmarks()->setupMenus(this, fileMenu);

    addActionToQMenuAndActionHash(fileMenu,
                                  MenuOption::AddressBar,
                                  Qt::CTRL | Qt::Key_L,
                                  dialogsManager.data(),
                                  SLOT(toggleAddressBar()));
    addActionToQMenuAndActionHash(fileMenu, MenuOption::CopyAddress, 0,
                                  addressManager.data(), SLOT(copyAddress()));
    addActionToQMenuAndActionHash(fileMenu, MenuOption::CopyPath, 0,
                                  addressManager.data(), SLOT(copyPath()));

    addActionToQMenuAndActionHash(fileMenu,
                                  MenuOption::Quit,
                                  Qt::CTRL | Qt::Key_Q,
                                  qApp,
                                  SLOT(quit()),
                                  QAction::QuitRole);


    MenuWrapper* editMenu = addMenu("Edit");

    QUndoStack* undoStack = qApp->getUndoStack();
    QAction* undoAction = undoStack->createUndoAction(editMenu);
    undoAction->setShortcut(Qt::CTRL | Qt::Key_Z);
    addActionToQMenuAndActionHash(editMenu, undoAction);

    QAction* redoAction = undoStack->createRedoAction(editMenu);
    redoAction->setShortcut(Qt::CTRL | Qt::SHIFT | Qt::Key_Z);
    addActionToQMenuAndActionHash(editMenu, redoAction);

    addActionToQMenuAndActionHash(editMenu,
                                  MenuOption::Preferences,
                                  Qt::CTRL | Qt::Key_Comma,
                                  dialogsManager.data(),
                                  SLOT(editPreferences()),
                                  QAction::PreferencesRole);

    addActionToQMenuAndActionHash(editMenu, MenuOption::Attachments, 0,
                                  dialogsManager.data(), SLOT(editAttachments()));
    addActionToQMenuAndActionHash(editMenu, MenuOption::Animations, 0,
                                  dialogsManager.data(), SLOT(editAnimations()));

    MenuWrapper* toolsMenu = addMenu("Tools");
    addActionToQMenuAndActionHash(toolsMenu, MenuOption::ScriptEditor,  Qt::ALT | Qt::Key_S,
                                  dialogsManager.data(), SLOT(showScriptEditor()));

#if defined(Q_OS_MAC) || defined(Q_OS_WIN)
    auto speechRecognizer = DependencyManager::get<SpeechRecognizer>();
    QAction* speechRecognizerAction = addCheckableActionToQMenuAndActionHash(toolsMenu, MenuOption::ControlWithSpeech,
                                                                             Qt::CTRL | Qt::SHIFT | Qt::Key_C,
                                                                             speechRecognizer->getEnabled(),
                                                                             speechRecognizer.data(),
                                                                             SLOT(setEnabled(bool)));
    connect(speechRecognizer.data(), SIGNAL(enabledUpdated(bool)), speechRecognizerAction, SLOT(setChecked(bool)));
#endif

    addActionToQMenuAndActionHash(toolsMenu, MenuOption::Chat,
                                  0, // QML Qt::Key_Backslash,
                                  dialogsManager.data(), SLOT(showIRCLink()));
    addActionToQMenuAndActionHash(toolsMenu, MenuOption::AddRemoveFriends, 0,
                                  qApp, SLOT(showFriendsWindow()));

    MenuWrapper* visibilityMenu = toolsMenu->addMenu("I Am Visible To");
    {
        QActionGroup* visibilityGroup = new QActionGroup(toolsMenu);
        auto discoverabilityManager = DependencyManager::get<DiscoverabilityManager>();

        QAction* visibleToEveryone = addCheckableActionToQMenuAndActionHash(visibilityMenu, MenuOption::VisibleToEveryone,
            0, discoverabilityManager->getDiscoverabilityMode() == Discoverability::All,
            discoverabilityManager.data(), SLOT(setVisibility()));
        visibilityGroup->addAction(visibleToEveryone);

        QAction* visibleToFriends = addCheckableActionToQMenuAndActionHash(visibilityMenu, MenuOption::VisibleToFriends,
            0, discoverabilityManager->getDiscoverabilityMode() == Discoverability::Friends,
            discoverabilityManager.data(), SLOT(setVisibility()));
        visibilityGroup->addAction(visibleToFriends);

        QAction* visibleToNoOne = addCheckableActionToQMenuAndActionHash(visibilityMenu, MenuOption::VisibleToNoOne,
            0, discoverabilityManager->getDiscoverabilityMode() == Discoverability::None,
            discoverabilityManager.data(), SLOT(setVisibility()));
        visibilityGroup->addAction(visibleToNoOne);

        connect(discoverabilityManager.data(), &DiscoverabilityManager::discoverabilityModeChanged,
            discoverabilityManager.data(), &DiscoverabilityManager::visibilityChanged);
    }

    addActionToQMenuAndActionHash(toolsMenu,
                                  MenuOption::ToolWindow,
                                  Qt::CTRL | Qt::ALT | Qt::Key_T,
                                  dialogsManager.data(),
                                  SLOT(toggleToolWindow()));

    addActionToQMenuAndActionHash(toolsMenu,
                                  MenuOption::Console,
                                  Qt::CTRL | Qt::ALT | Qt::Key_J,
                                  DependencyManager::get<StandAloneJSConsole>().data(),
                                  SLOT(toggleConsole()));

    addActionToQMenuAndActionHash(toolsMenu,
                                  MenuOption::ResetSensors,
                                  0, // QML Qt::Key_Apostrophe,
                                  qApp,
                                  SLOT(resetSensors()));

    addActionToQMenuAndActionHash(toolsMenu, MenuOption::PackageModel, 0,
                                  qApp, SLOT(packageModel()));

    MenuWrapper* avatarMenu = addMenu("Avatar");
    QObject* avatar = DependencyManager::get<AvatarManager>()->getMyAvatar();

    MenuWrapper* avatarSizeMenu = avatarMenu->addMenu("Size");
    addActionToQMenuAndActionHash(avatarSizeMenu,
                                  MenuOption::IncreaseAvatarSize,
                                  0, // QML Qt::Key_Plus,
                                  avatar,
                                  SLOT(increaseSize()));
    addActionToQMenuAndActionHash(avatarSizeMenu,
                                  MenuOption::DecreaseAvatarSize,
                                  0, // QML Qt::Key_Minus,
                                  avatar,
                                  SLOT(decreaseSize()));
    addActionToQMenuAndActionHash(avatarSizeMenu,
                                  MenuOption::ResetAvatarSize,
                                  0, // QML Qt::Key_Equal,
                                  avatar,
                                  SLOT(resetSize()));

    addCheckableActionToQMenuAndActionHash(avatarMenu, MenuOption::KeyboardMotorControl,
            Qt::CTRL | Qt::SHIFT | Qt::Key_K, true, avatar, SLOT(updateMotionBehavior()));
    addCheckableActionToQMenuAndActionHash(avatarMenu, MenuOption::ScriptedMotorControl, 0, true,
            avatar, SLOT(updateMotionBehavior()));
    addCheckableActionToQMenuAndActionHash(avatarMenu, MenuOption::NamesAboveHeads, 0, true);
    addCheckableActionToQMenuAndActionHash(avatarMenu, MenuOption::GlowWhenSpeaking, 0, true);
    addCheckableActionToQMenuAndActionHash(avatarMenu, MenuOption::BlueSpeechSphere, 0, true);
    addCheckableActionToQMenuAndActionHash(avatarMenu, MenuOption::EnableCharacterController, 0, true,
            avatar, SLOT(updateMotionBehavior()));
    addCheckableActionToQMenuAndActionHash(avatarMenu, MenuOption::ShiftHipsForIdleAnimations, 0, false,
            avatar, SLOT(updateMotionBehavior()));

    MenuWrapper* viewMenu = addMenu("View");
    
    addActionToQMenuAndActionHash(viewMenu, MenuOption::ReloadContent, 0, qApp, SLOT(reloadResourceCaches()));

    addCheckableActionToQMenuAndActionHash(viewMenu,
                                           MenuOption::Fullscreen,
#ifdef Q_OS_MAC
                                           Qt::CTRL | Qt::META | Qt::Key_F,
#else
                                           Qt::CTRL | Qt::Key_F,
#endif
                                           false,
                                           qApp,
                                           SLOT(setFullscreen(bool)));

    MenuWrapper* cameraModeMenu = viewMenu->addMenu("Camera Mode");
    QActionGroup* cameraModeGroup = new QActionGroup(cameraModeMenu);
    cameraModeGroup->setExclusive(true);
    cameraModeGroup->addAction(addCheckableActionToQMenuAndActionHash(cameraModeMenu,
                                                                      MenuOption::FirstPerson, 0, // QML Qt:: Key_P
                                                                      false, qApp, SLOT(cameraMenuChanged())));
    cameraModeGroup->addAction(addCheckableActionToQMenuAndActionHash(cameraModeMenu,
                                                                      MenuOption::ThirdPerson, 0,
                                                                      true, qApp, SLOT(cameraMenuChanged())));
    cameraModeGroup->addAction(addCheckableActionToQMenuAndActionHash(cameraModeMenu,
                                                                      MenuOption::IndependentMode, 0,
                                                                      false, qApp, SLOT(cameraMenuChanged())));
    cameraModeGroup->addAction(addCheckableActionToQMenuAndActionHash(cameraModeMenu,
                                                                      MenuOption::FullscreenMirror, 0, // QML Qt::Key_H,
                                                                      false, qApp, SLOT(cameraMenuChanged())));

    addCheckableActionToQMenuAndActionHash(viewMenu, MenuOption::Mirror,
        0, //QML Qt::SHIFT | Qt::Key_H,
        true);
    addCheckableActionToQMenuAndActionHash(viewMenu, MenuOption::FullscreenMirror,
        0, // QML Qt::Key_H,
        false, qApp, SLOT(cameraMenuChanged()));
    
    addCheckableActionToQMenuAndActionHash(viewMenu, MenuOption::CenterPlayerInView,
                                           0, false, qApp, SLOT(rotationModeChanged()));

    addCheckableActionToQMenuAndActionHash(viewMenu, MenuOption::HMDTools,
#ifdef Q_OS_MAC
                                           Qt::META | Qt::Key_H,
#else
                                           Qt::CTRL | Qt::Key_H,
#endif
                                           false,
                                           dialogsManager.data(),
                                           SLOT(hmdTools(bool)));

    addCheckableActionToQMenuAndActionHash(viewMenu, MenuOption::EnableVRMode, 0,
                                           false,
                                           qApp,
                                           SLOT(setEnableVRMode(bool)));

    addCheckableActionToQMenuAndActionHash(viewMenu, MenuOption::Enable3DTVMode, 0,
                                           false,
                                           qApp,
                                           SLOT(setEnable3DTVMode(bool)));

    addCheckableActionToQMenuAndActionHash(viewMenu, MenuOption::TurnWithHead, 0, false);

    addCheckableActionToQMenuAndActionHash(viewMenu, MenuOption::Stats);
    addActionToQMenuAndActionHash(viewMenu, MenuOption::Log,
        Qt::CTRL | Qt::SHIFT | Qt::Key_L,
        qApp, SLOT(toggleLogDialog()));
    addActionToQMenuAndActionHash(viewMenu, MenuOption::AudioNetworkStats, 0,
                                  dialogsManager.data(), SLOT(audioStatsDetails()));
    addActionToQMenuAndActionHash(viewMenu, MenuOption::BandwidthDetails, 0,
                                  dialogsManager.data(), SLOT(bandwidthDetails()));
    addActionToQMenuAndActionHash(viewMenu, MenuOption::OctreeStats, 0,
                                  dialogsManager.data(), SLOT(octreeStatsDetails()));


    MenuWrapper* developerMenu = addMenu("Developer");

    MenuWrapper* renderOptionsMenu = developerMenu->addMenu("Render");
    addCheckableActionToQMenuAndActionHash(renderOptionsMenu, MenuOption::Atmosphere,
        0, // QML Qt::SHIFT | Qt::Key_A,
        true);
    addCheckableActionToQMenuAndActionHash(renderOptionsMenu, MenuOption::AmbientOcclusion);

    MenuWrapper* ambientLightMenu = renderOptionsMenu->addMenu(MenuOption::RenderAmbientLight);
    QActionGroup* ambientLightGroup = new QActionGroup(ambientLightMenu);
    ambientLightGroup->setExclusive(true);
    ambientLightGroup->addAction(addCheckableActionToQMenuAndActionHash(ambientLightMenu, MenuOption::RenderAmbientLightGlobal, 0, true));
    ambientLightGroup->addAction(addCheckableActionToQMenuAndActionHash(ambientLightMenu, MenuOption::RenderAmbientLight0, 0, false));
    ambientLightGroup->addAction(addCheckableActionToQMenuAndActionHash(ambientLightMenu, MenuOption::RenderAmbientLight1, 0, false));
    ambientLightGroup->addAction(addCheckableActionToQMenuAndActionHash(ambientLightMenu, MenuOption::RenderAmbientLight2, 0, false));
    ambientLightGroup->addAction(addCheckableActionToQMenuAndActionHash(ambientLightMenu, MenuOption::RenderAmbientLight3, 0, false));
    ambientLightGroup->addAction(addCheckableActionToQMenuAndActionHash(ambientLightMenu, MenuOption::RenderAmbientLight4, 0, false));
    ambientLightGroup->addAction(addCheckableActionToQMenuAndActionHash(ambientLightMenu, MenuOption::RenderAmbientLight5, 0, false));
    ambientLightGroup->addAction(addCheckableActionToQMenuAndActionHash(ambientLightMenu, MenuOption::RenderAmbientLight6, 0, false));
    ambientLightGroup->addAction(addCheckableActionToQMenuAndActionHash(ambientLightMenu, MenuOption::RenderAmbientLight7, 0, false));
    ambientLightGroup->addAction(addCheckableActionToQMenuAndActionHash(ambientLightMenu, MenuOption::RenderAmbientLight8, 0, false));
    ambientLightGroup->addAction(addCheckableActionToQMenuAndActionHash(ambientLightMenu, MenuOption::RenderAmbientLight9, 0, false));

    MenuWrapper* shadowMenu = renderOptionsMenu->addMenu("Shadows");
    QActionGroup* shadowGroup = new QActionGroup(shadowMenu);
    shadowGroup->addAction(addCheckableActionToQMenuAndActionHash(shadowMenu, "None", 0, true));
    shadowGroup->addAction(addCheckableActionToQMenuAndActionHash(shadowMenu, MenuOption::SimpleShadows, 0, false));
    shadowGroup->addAction(addCheckableActionToQMenuAndActionHash(shadowMenu, MenuOption::CascadedShadows, 0, false));

    {
        MenuWrapper* framerateMenu = renderOptionsMenu->addMenu(MenuOption::RenderTargetFramerate);
        QActionGroup* framerateGroup = new QActionGroup(framerateMenu);
        framerateGroup->setExclusive(true);
        framerateGroup->addAction(addCheckableActionToQMenuAndActionHash(framerateMenu, MenuOption::RenderTargetFramerateUnlimited, 0, true));
        framerateGroup->addAction(addCheckableActionToQMenuAndActionHash(framerateMenu, MenuOption::RenderTargetFramerate60, 0, false));
        framerateGroup->addAction(addCheckableActionToQMenuAndActionHash(framerateMenu, MenuOption::RenderTargetFramerate50, 0, false));
        framerateGroup->addAction(addCheckableActionToQMenuAndActionHash(framerateMenu, MenuOption::RenderTargetFramerate40, 0, false));
        framerateGroup->addAction(addCheckableActionToQMenuAndActionHash(framerateMenu, MenuOption::RenderTargetFramerate30, 0, false));

#if defined(Q_OS_MAC)
#else
        addCheckableActionToQMenuAndActionHash(renderOptionsMenu, MenuOption::RenderTargetFramerateVSyncOn, 0, true,
                                               qApp, SLOT(setVSyncEnabled()));
#endif
    }


    MenuWrapper* resolutionMenu = renderOptionsMenu->addMenu(MenuOption::RenderResolution);
    QActionGroup* resolutionGroup = new QActionGroup(resolutionMenu);
    resolutionGroup->setExclusive(true);
    resolutionGroup->addAction(addCheckableActionToQMenuAndActionHash(resolutionMenu, MenuOption::RenderResolutionOne, 0, true));
    resolutionGroup->addAction(addCheckableActionToQMenuAndActionHash(resolutionMenu, MenuOption::RenderResolutionTwoThird, 0, false));
    resolutionGroup->addAction(addCheckableActionToQMenuAndActionHash(resolutionMenu, MenuOption::RenderResolutionHalf, 0, false));
    resolutionGroup->addAction(addCheckableActionToQMenuAndActionHash(resolutionMenu, MenuOption::RenderResolutionThird, 0, false));
    resolutionGroup->addAction(addCheckableActionToQMenuAndActionHash(resolutionMenu, MenuOption::RenderResolutionQuarter, 0, false));

    addCheckableActionToQMenuAndActionHash(renderOptionsMenu, MenuOption::Stars,
        0, // QML Qt::Key_Asterisk,
        true);
    addCheckableActionToQMenuAndActionHash(renderOptionsMenu, MenuOption::EnableGlowEffect, 0, true,
                                            DependencyManager::get<GlowEffect>().data(), SLOT(toggleGlowEffect(bool)));

    addCheckableActionToQMenuAndActionHash(renderOptionsMenu, MenuOption::Wireframe, Qt::ALT | Qt::Key_W, false);
    addActionToQMenuAndActionHash(renderOptionsMenu, MenuOption::LodTools,
        0, // QML Qt::SHIFT | Qt::Key_L,
        dialogsManager.data(), SLOT(lodTools()));

    MenuWrapper* avatarDebugMenu = developerMenu->addMenu("Avatar");

    MenuWrapper* faceTrackingMenu = avatarDebugMenu->addMenu("Face Tracking");
    {
        QActionGroup* faceTrackerGroup = new QActionGroup(avatarDebugMenu);

        bool defaultNoFaceTracking = true;
#ifdef HAVE_DDE
        defaultNoFaceTracking = false;
#endif
        QAction* noFaceTracker = addCheckableActionToQMenuAndActionHash(faceTrackingMenu, MenuOption::NoFaceTracking,
            0, defaultNoFaceTracking,
            qApp, SLOT(setActiveFaceTracker()));
        faceTrackerGroup->addAction(noFaceTracker);

#ifdef HAVE_FACESHIFT
        QAction* faceshiftFaceTracker = addCheckableActionToQMenuAndActionHash(faceTrackingMenu, MenuOption::Faceshift,
            0, false,
            qApp, SLOT(setActiveFaceTracker()));
        faceTrackerGroup->addAction(faceshiftFaceTracker);
#endif
#ifdef HAVE_DDE
        QAction* ddeFaceTracker = addCheckableActionToQMenuAndActionHash(faceTrackingMenu, MenuOption::UseCamera,
            0, true,
            qApp, SLOT(setActiveFaceTracker()));
        faceTrackerGroup->addAction(ddeFaceTracker);
#endif
    }
#ifdef HAVE_DDE
    faceTrackingMenu->addSeparator();
    QAction* binaryEyelidControl = addCheckableActionToQMenuAndActionHash(faceTrackingMenu, MenuOption::BinaryEyelidControl, 0, true);
    binaryEyelidControl->setVisible(true);  // DDE face tracking is on by default
    QAction* useAudioForMouth = addCheckableActionToQMenuAndActionHash(faceTrackingMenu, MenuOption::UseAudioForMouth, 0, true);
    useAudioForMouth->setVisible(true);  // DDE face tracking is on by default
    QAction* ddeFiltering = addCheckableActionToQMenuAndActionHash(faceTrackingMenu, MenuOption::VelocityFilter, 0, true);
    ddeFiltering->setVisible(true);  // DDE face tracking is on by default
    QAction* ddeCalibrate = addActionToQMenuAndActionHash(faceTrackingMenu, MenuOption::CalibrateCamera, 0,
        DependencyManager::get<DdeFaceTracker>().data(), SLOT(calibrate()));
    ddeCalibrate->setVisible(true);  // DDE face tracking is on by default
#endif
#if defined(HAVE_FACESHIFT) || defined(HAVE_DDE)
    faceTrackingMenu->addSeparator();
    addCheckableActionToQMenuAndActionHash(faceTrackingMenu, MenuOption::MuteFaceTracking,
        Qt::CTRL | Qt::SHIFT | Qt::Key_F, true,  // DDE face tracking is on by default
        qApp, SLOT(toggleFaceTrackerMute()));
    addCheckableActionToQMenuAndActionHash(faceTrackingMenu, MenuOption::AutoMuteAudio, 0, false);
#endif

    auto avatarManager = DependencyManager::get<AvatarManager>();
    addCheckableActionToQMenuAndActionHash(avatarDebugMenu, MenuOption::AvatarReceiveStats, 0, false,
                                           avatarManager.data(), SLOT(setShouldShowReceiveStats(bool)));

    addCheckableActionToQMenuAndActionHash(avatarDebugMenu, MenuOption::RenderSkeletonCollisionShapes);
    addCheckableActionToQMenuAndActionHash(avatarDebugMenu, MenuOption::RenderHeadCollisionShapes);
    addCheckableActionToQMenuAndActionHash(avatarDebugMenu, MenuOption::RenderBoundingCollisionShapes);
    addCheckableActionToQMenuAndActionHash(avatarDebugMenu, MenuOption::RenderLookAtVectors, 0, false);
    addCheckableActionToQMenuAndActionHash(avatarDebugMenu, MenuOption::RenderFocusIndicator, 0, false);
    addCheckableActionToQMenuAndActionHash(avatarDebugMenu, MenuOption::ShowWhosLookingAtMe, 0, false);

    MenuWrapper* handOptionsMenu = developerMenu->addMenu("Hands");
    addCheckableActionToQMenuAndActionHash(handOptionsMenu, MenuOption::AlignForearmsWithWrists, 0, false);
    addCheckableActionToQMenuAndActionHash(handOptionsMenu, MenuOption::AlternateIK, 0, false);
    addCheckableActionToQMenuAndActionHash(handOptionsMenu, MenuOption::DisplayHands, 0, true);
    addCheckableActionToQMenuAndActionHash(handOptionsMenu, MenuOption::DisplayHandTargets, 0, false);
    addCheckableActionToQMenuAndActionHash(handOptionsMenu, MenuOption::ShowIKConstraints, 0, false);

    MenuWrapper* sixenseOptionsMenu = handOptionsMenu->addMenu("Sixense");
#ifdef __APPLE__
    addCheckableActionToQMenuAndActionHash(sixenseOptionsMenu,
                                           MenuOption::SixenseEnabled,
                                           0, false,
                                           &SixenseManager::getInstance(),
                                           SLOT(toggleSixense(bool)));
#endif
    addCheckableActionToQMenuAndActionHash(sixenseOptionsMenu,
                                           MenuOption::FilterSixense,
                                           0,
                                           true,
                                           &SixenseManager::getInstance(),
                                           SLOT(setFilter(bool)));
    addCheckableActionToQMenuAndActionHash(sixenseOptionsMenu,
                                           MenuOption::LowVelocityFilter,
                                           0,
                                           true,
                                           qApp,
                                           SLOT(setLowVelocityFilter(bool)));
    addCheckableActionToQMenuAndActionHash(sixenseOptionsMenu, MenuOption::SixenseMouseInput, 0, true);
    addCheckableActionToQMenuAndActionHash(sixenseOptionsMenu, MenuOption::SixenseLasers, 0, false);

    MenuWrapper* leapOptionsMenu = handOptionsMenu->addMenu("Leap Motion");
    addCheckableActionToQMenuAndActionHash(leapOptionsMenu, MenuOption::LeapMotionOnHMD, 0, false);

#ifdef HAVE_RSSDK
    MenuWrapper* realSenseOptionsMenu = handOptionsMenu->addMenu("RealSense");
    addActionToQMenuAndActionHash(realSenseOptionsMenu, MenuOption::LoadRSSDKFile, 0,
                                  RealSense::getInstance(), SLOT(loadRSSDKFile()));
#endif

    MenuWrapper* networkMenu = developerMenu->addMenu("Network");
    addCheckableActionToQMenuAndActionHash(networkMenu, MenuOption::DisableNackPackets, 0, false);
    addCheckableActionToQMenuAndActionHash(networkMenu,
                                           MenuOption::DisableActivityLogger,
                                           0,
                                           false,
                                           &UserActivityLogger::getInstance(),
                                           SLOT(disable(bool)));
    addActionToQMenuAndActionHash(networkMenu, MenuOption::CachesSize, 0,
                                  dialogsManager.data(), SLOT(cachesSizeDialog()));
    addActionToQMenuAndActionHash(networkMenu, MenuOption::DiskCacheEditor, 0,
                                  dialogsManager.data(), SLOT(toggleDiskCacheEditor()));

    addActionToQMenuAndActionHash(networkMenu, MenuOption::ShowDSConnectTable, 0,
                                  dialogsManager.data(), SLOT(showDomainConnectionDialog()));

    MenuWrapper* timingMenu = developerMenu->addMenu("Timing and Stats");

    MenuWrapper* perfTimerMenu = timingMenu->addMenu("Performance Timer");
    addCheckableActionToQMenuAndActionHash(perfTimerMenu, MenuOption::DisplayDebugTimingDetails, 0, false);
    addCheckableActionToQMenuAndActionHash(perfTimerMenu, MenuOption::OnlyDisplayTopTen, 0, true);
    addCheckableActionToQMenuAndActionHash(perfTimerMenu, MenuOption::ExpandUpdateTiming, 0, false);
    addCheckableActionToQMenuAndActionHash(perfTimerMenu, MenuOption::ExpandMyAvatarTiming, 0, false);
    addCheckableActionToQMenuAndActionHash(perfTimerMenu, MenuOption::ExpandMyAvatarSimulateTiming, 0, false);
    addCheckableActionToQMenuAndActionHash(perfTimerMenu, MenuOption::ExpandOtherAvatarTiming, 0, false);
    addCheckableActionToQMenuAndActionHash(perfTimerMenu, MenuOption::ExpandPaintGLTiming, 0, false);

    addCheckableActionToQMenuAndActionHash(timingMenu, MenuOption::TestPing, 0, true);
    addCheckableActionToQMenuAndActionHash(timingMenu, MenuOption::FrameTimer);
    addActionToQMenuAndActionHash(timingMenu, MenuOption::RunTimingTests, 0, qApp, SLOT(runTests()));
    addCheckableActionToQMenuAndActionHash(timingMenu, MenuOption::PipelineWarnings);
    addCheckableActionToQMenuAndActionHash(timingMenu, MenuOption::LogExtraTimings);
    addCheckableActionToQMenuAndActionHash(timingMenu, MenuOption::SuppressShortTimings);
    addCheckableActionToQMenuAndActionHash(timingMenu, MenuOption::ShowRealtimeEntityStats);

    auto audioIO = DependencyManager::get<AudioClient>();
    MenuWrapper* audioDebugMenu = developerMenu->addMenu("Audio");
    addCheckableActionToQMenuAndActionHash(audioDebugMenu, MenuOption::AudioNoiseReduction,
                                           0,
                                           true,
                                           audioIO.data(),
                                           SLOT(toggleAudioNoiseReduction()));

    addCheckableActionToQMenuAndActionHash(audioDebugMenu, MenuOption::EchoServerAudio, 0, false,
                                           audioIO.data(), SLOT(toggleServerEcho()));
    addCheckableActionToQMenuAndActionHash(audioDebugMenu, MenuOption::EchoLocalAudio, 0, false,
                                           audioIO.data(), SLOT(toggleLocalEcho()));
    addCheckableActionToQMenuAndActionHash(audioDebugMenu, MenuOption::MuteAudio,
                                           Qt::CTRL | Qt::Key_M,
                                           false,
                                           audioIO.data(),
                                           SLOT(toggleMute()));
    addActionToQMenuAndActionHash(audioDebugMenu,
                                  MenuOption::MuteEnvironment,
                                  0,
                                  audioIO.data(),
                                  SLOT(sendMuteEnvironmentPacket()));

    auto scope = DependencyManager::get<AudioScope>();

    MenuWrapper* audioScopeMenu = audioDebugMenu->addMenu("Audio Scope");
    addCheckableActionToQMenuAndActionHash(audioScopeMenu, MenuOption::AudioScope,
                                           Qt::CTRL | Qt::Key_P, false,
                                           scope.data(),
                                           SLOT(toggle()));
    addCheckableActionToQMenuAndActionHash(audioScopeMenu, MenuOption::AudioScopePause,
                                           Qt::CTRL | Qt::SHIFT | Qt::Key_P ,
                                           false,
                                           scope.data(),
                                           SLOT(togglePause()));
    addDisabledActionAndSeparator(audioScopeMenu, "Display Frames");
    {
        QAction *fiveFrames = addCheckableActionToQMenuAndActionHash(audioScopeMenu, MenuOption::AudioScopeFiveFrames,
                                               0,
                                               true,
                                               scope.data(),
                                               SLOT(selectAudioScopeFiveFrames()));

        QAction *twentyFrames = addCheckableActionToQMenuAndActionHash(audioScopeMenu, MenuOption::AudioScopeTwentyFrames,
                                               0,
                                               false,
                                               scope.data(),
                                               SLOT(selectAudioScopeTwentyFrames()));

        QAction *fiftyFrames = addCheckableActionToQMenuAndActionHash(audioScopeMenu, MenuOption::AudioScopeFiftyFrames,
                                               0,
                                               false,
                                               scope.data(),
                                               SLOT(selectAudioScopeFiftyFrames()));

        QActionGroup* audioScopeFramesGroup = new QActionGroup(audioScopeMenu);
        audioScopeFramesGroup->addAction(fiveFrames);
        audioScopeFramesGroup->addAction(twentyFrames);
        audioScopeFramesGroup->addAction(fiftyFrames);
    }

<<<<<<< HEAD
=======
    addCheckableActionToQMenuAndActionHash(audioDebugMenu, MenuOption::AudioStats,
                                           Qt::CTRL | Qt::SHIFT | Qt::Key_A,
                                           false); //, statsRenderer.data(), SLOT(toggle())); // TODO: convert to dialogbox

    addCheckableActionToQMenuAndActionHash(audioDebugMenu, MenuOption::AudioStatsShowInjectedStreams,
                                            0,
                                           false); //, statsRenderer.data(), SLOT(toggleShowInjectedStreams)); // TODO: convert to dialogbox


>>>>>>> 029af535
    MenuWrapper* physicsOptionsMenu = developerMenu->addMenu("Physics");
    addCheckableActionToQMenuAndActionHash(physicsOptionsMenu, MenuOption::PhysicsShowOwned);
    addCheckableActionToQMenuAndActionHash(physicsOptionsMenu, MenuOption::PhysicsShowHulls);

    MenuWrapper* helpMenu = addMenu("Help");
    addActionToQMenuAndActionHash(helpMenu, MenuOption::EditEntitiesHelp, 0, qApp, SLOT(showEditEntitiesHelp()));

#ifndef Q_OS_MAC
    QAction* aboutAction = helpMenu->addAction(MenuOption::AboutApp);
    connect(aboutAction, SIGNAL(triggered()), qApp, SLOT(aboutApp()));
#endif
}

void Menu::loadSettings() {
    scanMenuBar(&Menu::loadAction);
}

void Menu::saveSettings() {
    scanMenuBar(&Menu::saveAction);
}

void Menu::loadAction(Settings& settings, QAction& action) {
    if (action.isChecked() != settings.value(action.text(), action.isChecked()).toBool()) {
        action.trigger();
    }
}

void Menu::saveAction(Settings& settings, QAction& action) {
    settings.setValue(action.text(),  action.isChecked());
}

void Menu::scanMenuBar(settingsAction modifySetting) {
    Settings settings;
    foreach (QMenu* menu, findChildren<QMenu*>()) {
        scanMenu(*menu, modifySetting, settings);
    }
}

void Menu::scanMenu(QMenu& menu, settingsAction modifySetting, Settings& settings) {
    settings.beginGroup(menu.title());
    foreach (QAction* action, menu.actions()) {
        if (action->menu()) {
            scanMenu(*action->menu(), modifySetting, settings);
        } else if (action->isCheckable()) {
            modifySetting(settings, *action);
        }
    }
    settings.endGroup();
}

void Menu::addDisabledActionAndSeparator(MenuWrapper* destinationMenu, const QString& actionName, int menuItemLocation) {
    QAction* actionBefore = NULL;
    if (menuItemLocation >= 0 && destinationMenu->actions().size() > menuItemLocation) {
        actionBefore = destinationMenu->actions()[menuItemLocation];
    }
    if (actionBefore) {
        QAction* separator = new QAction("",destinationMenu);
        destinationMenu->insertAction(actionBefore, separator);
        separator->setSeparator(true);

        QAction* separatorText = new QAction(actionName,destinationMenu);
        separatorText->setEnabled(false);
        destinationMenu->insertAction(actionBefore, separatorText);

    } else {
        destinationMenu->addSeparator();
        (destinationMenu->addAction(actionName))->setEnabled(false);
    }
}

QAction* Menu::addActionToQMenuAndActionHash(MenuWrapper* destinationMenu,
                                             const QString& actionName,
                                             const QKeySequence& shortcut,
                                             const QObject* receiver,
                                             const char* member,
                                             QAction::MenuRole role,
                                             int menuItemLocation) {
    QAction* action = NULL;
    QAction* actionBefore = NULL;

    if (menuItemLocation >= 0 && destinationMenu->actions().size() > menuItemLocation) {
        actionBefore = destinationMenu->actions()[menuItemLocation];
    }

    if (!actionBefore) {
        if (receiver && member) {
            action = destinationMenu->addAction(actionName, receiver, member, shortcut);
        } else {
            action = destinationMenu->addAction(actionName);
            action->setShortcut(shortcut);
        }
    } else {
        action = new QAction(actionName, destinationMenu);
        action->setShortcut(shortcut);
        destinationMenu->insertAction(actionBefore, action);

        if (receiver && member) {
            connect(action, SIGNAL(triggered()), receiver, member);
        }
    }
    action->setMenuRole(role);

    _actionHash.insert(actionName, action);

    return action;
}

QAction* Menu::addActionToQMenuAndActionHash(MenuWrapper* destinationMenu,
                                             QAction* action,
                                             const QString& actionName,
                                             const QKeySequence& shortcut,
                                             QAction::MenuRole role,
                                             int menuItemLocation) {
    QAction* actionBefore = NULL;

    if (menuItemLocation >= 0 && destinationMenu->actions().size() > menuItemLocation) {
        actionBefore = destinationMenu->actions()[menuItemLocation];
    }

    if (!actionName.isEmpty()) {
        action->setText(actionName);
    }

    if (shortcut != 0) {
        action->setShortcut(shortcut);
    }

    if (role != QAction::NoRole) {
        action->setMenuRole(role);
    }

    if (!actionBefore) {
        destinationMenu->addAction(action);
    } else {
        destinationMenu->insertAction(actionBefore, action);
    }

    _actionHash.insert(action->text(), action);

    return action;
}

QAction* Menu::addCheckableActionToQMenuAndActionHash(MenuWrapper* destinationMenu,
                                                      const QString& actionName,
                                                      const QKeySequence& shortcut,
                                                      const bool checked,
                                                      const QObject* receiver,
                                                      const char* member,
                                                      int menuItemLocation) {

    QAction* action = addActionToQMenuAndActionHash(destinationMenu, actionName, shortcut, receiver, member,
                                                        QAction::NoRole, menuItemLocation);
    action->setCheckable(true);
    action->setChecked(checked);

    return action;
}

void Menu::removeAction(MenuWrapper* menu, const QString& actionName) {
    menu->removeAction(_actionHash.value(actionName));
    _actionHash.remove(actionName);
}

void Menu::setIsOptionChecked(const QString& menuOption, bool isChecked) {
    if (thread() != QThread::currentThread()) {
        QMetaObject::invokeMethod(Menu::getInstance(), "setIsOptionChecked", Qt::BlockingQueuedConnection,
                    Q_ARG(const QString&, menuOption),
                    Q_ARG(bool, isChecked));
        return;
    }
    QAction* menu = _actionHash.value(menuOption);
    if (menu) {
        menu->setChecked(isChecked);
    }
}

bool Menu::isOptionChecked(const QString& menuOption) const {
    const QAction* menu = _actionHash.value(menuOption);
    if (menu) {
        return menu->isChecked();
    }
    return false;
}

void Menu::triggerOption(const QString& menuOption) {
    QAction* action = _actionHash.value(menuOption);
    if (action) {
        action->trigger();
    } else {
        qCDebug(interfaceapp) << "NULL Action for menuOption '" << menuOption << "'";
    }
}

QAction* Menu::getActionForOption(const QString& menuOption) {
    return _actionHash.value(menuOption);
}

QAction* Menu::getActionFromName(const QString& menuName, MenuWrapper* menu) {
    QList<QAction*> menuActions;
    if (menu) {
        menuActions = menu->actions();
    } else {
        menuActions = actions();
    }

    foreach (QAction* menuAction, menuActions) {
        QString actionText = menuAction->text();
        if (menuName == menuAction->text()) {
            return menuAction;
        }
    }
    return NULL;
}

MenuWrapper* Menu::getSubMenuFromName(const QString& menuName, MenuWrapper* menu) {
    QAction* action = getActionFromName(menuName, menu);
    if (action) {
        return MenuWrapper::fromMenu(action->menu());
    }
    return NULL;
}

MenuWrapper* Menu::getMenuParent(const QString& menuName, QString& finalMenuPart) {
    QStringList menuTree = menuName.split(">");
    MenuWrapper* parent = NULL;
    MenuWrapper* menu = NULL;
    foreach (QString menuTreePart, menuTree) {
        parent = menu;
        finalMenuPart = menuTreePart.trimmed();
        menu = getSubMenuFromName(finalMenuPart, parent);
        if (!menu) {
            break;
        }
    }
    return parent;
}

MenuWrapper* Menu::getMenu(const QString& menuName) {
    QStringList menuTree = menuName.split(">");
    MenuWrapper* parent = NULL;
    MenuWrapper* menu = NULL;
    int item = 0;
    foreach (QString menuTreePart, menuTree) {
        menu = getSubMenuFromName(menuTreePart.trimmed(), parent);
        if (!menu) {
            break;
        }
        parent = menu;
        item++;
    }
    return menu;
}

QAction* Menu::getMenuAction(const QString& menuName) {
    QStringList menuTree = menuName.split(">");
    MenuWrapper* parent = NULL;
    QAction* action = NULL;
    foreach (QString menuTreePart, menuTree) {
        action = getActionFromName(menuTreePart.trimmed(), parent);
        if (!action) {
            break;
        }
        parent = MenuWrapper::fromMenu(action->menu());
    }
    return action;
}

int Menu::findPositionOfMenuItem(MenuWrapper* menu, const QString& searchMenuItem) {
    int position = 0;
    foreach(QAction* action, menu->actions()) {
        if (action->text() == searchMenuItem) {
            return position;
        }
        position++;
    }
    return UNSPECIFIED_POSITION; // not found
}

int Menu::positionBeforeSeparatorIfNeeded(MenuWrapper* menu, int requestedPosition) {
    QList<QAction*> menuActions = menu->actions();
    if (requestedPosition > 1 && requestedPosition < menuActions.size()) {
        QAction* beforeRequested = menuActions[requestedPosition - 1];
        if (beforeRequested->isSeparator()) {
            requestedPosition--;
        }
    }
    return requestedPosition;
}


MenuWrapper* Menu::addMenu(const QString& menuName) {
    QStringList menuTree = menuName.split(">");
    MenuWrapper* addTo = NULL;
    MenuWrapper* menu = NULL;
    foreach (QString menuTreePart, menuTree) {
        menu = getSubMenuFromName(menuTreePart.trimmed(), addTo);
        if (!menu) {
            if (!addTo) {
                menu = new MenuWrapper(QMenuBar::addMenu(menuTreePart.trimmed()));
            } else {
                menu = addTo->addMenu(menuTreePart.trimmed());
            }
        }
        addTo = menu;
    }

    QMenuBar::repaint();
    return menu;
}

void Menu::removeMenu(const QString& menuName) {
    QAction* action = getMenuAction(menuName);

    // only proceed if the menu actually exists
    if (action) {
        QString finalMenuPart;
        MenuWrapper* parent = getMenuParent(menuName, finalMenuPart);
        if (parent) {
            parent->removeAction(action);
        } else {
            QMenuBar::removeAction(action);
        }

        QMenuBar::repaint();
    }
}

bool Menu::menuExists(const QString& menuName) {
    QAction* action = getMenuAction(menuName);

    // only proceed if the menu actually exists
    if (action) {
        return true;
    }
    return false;
}

void Menu::addSeparator(const QString& menuName, const QString& separatorName) {
    MenuWrapper* menuObj = getMenu(menuName);
    if (menuObj) {
        addDisabledActionAndSeparator(menuObj, separatorName);
    }
}

void Menu::removeSeparator(const QString& menuName, const QString& separatorName) {
    MenuWrapper* menu = getMenu(menuName);
    bool separatorRemoved = false;
    if (menu) {
        int textAt = findPositionOfMenuItem(menu, separatorName);
        QList<QAction*> menuActions = menu->actions();
        QAction* separatorText = menuActions[textAt];
        if (textAt > 0 && textAt < menuActions.size()) {
            QAction* separatorLine = menuActions[textAt - 1];
            if (separatorLine) {
                if (separatorLine->isSeparator()) {
                    menu->removeAction(separatorText);
                    menu->removeAction(separatorLine);
                    separatorRemoved = true;
                }
            }
        }
    }
    if (separatorRemoved) {
        QMenuBar::repaint();
    }
}

void Menu::addMenuItem(const MenuItemProperties& properties) {
    MenuWrapper* menuObj = getMenu(properties.menuName);
    if (menuObj) {
        QShortcut* shortcut = NULL;
        if (!properties.shortcutKeySequence.isEmpty()) {
            shortcut = new QShortcut(properties.shortcutKeySequence, this);
        }

        // check for positioning requests
        int requestedPosition = properties.position;
        if (requestedPosition == UNSPECIFIED_POSITION && !properties.beforeItem.isEmpty()) {
            requestedPosition = findPositionOfMenuItem(menuObj, properties.beforeItem);
            // double check that the requested location wasn't a separator label
            requestedPosition = positionBeforeSeparatorIfNeeded(menuObj, requestedPosition);
        }
        if (requestedPosition == UNSPECIFIED_POSITION && !properties.afterItem.isEmpty()) {
            int afterPosition = findPositionOfMenuItem(menuObj, properties.afterItem);
            if (afterPosition != UNSPECIFIED_POSITION) {
                requestedPosition = afterPosition + 1;
            }
        }

        QAction* menuItemAction = NULL;
        if (properties.isSeparator) {
            addDisabledActionAndSeparator(menuObj, properties.menuItemName, requestedPosition);
        } else if (properties.isCheckable) {
            menuItemAction = addCheckableActionToQMenuAndActionHash(menuObj, properties.menuItemName,
                                                                    properties.shortcutKeySequence, properties.isChecked,
                                                                    MenuScriptingInterface::getInstance(), SLOT(menuItemTriggered()), requestedPosition);
        } else {
            menuItemAction = addActionToQMenuAndActionHash(menuObj, properties.menuItemName, properties.shortcutKeySequence,
                                                           MenuScriptingInterface::getInstance(), SLOT(menuItemTriggered()),
                                                           QAction::NoRole, requestedPosition);
        }
        if (shortcut && menuItemAction) {
            connect(shortcut, SIGNAL(activated()), menuItemAction, SLOT(trigger()));
        }
        QMenuBar::repaint();
    }
}

void Menu::removeMenuItem(const QString& menu, const QString& menuitem) {
    MenuWrapper* menuObj = getMenu(menu);
    if (menuObj) {
        removeAction(menuObj, menuitem);
        QMenuBar::repaint();
    }
};

bool Menu::menuItemExists(const QString& menu, const QString& menuitem) {
    QAction* menuItemAction = _actionHash.value(menuitem);
    if (menuItemAction) {
        return (getMenu(menu) != NULL);
    }
    return false;
};


MenuWrapper::MenuWrapper(QMenu* menu) : _realMenu(menu) {
    VrMenu::executeOrQueue([=](VrMenu* vrMenu) {
        vrMenu->addMenu(menu);
    });
    _backMap[menu] = this;
}

QList<QAction*> MenuWrapper::actions() {
    return _realMenu->actions();
}

MenuWrapper* MenuWrapper::addMenu(const QString& menuName) {
    return new MenuWrapper(_realMenu->addMenu(menuName));
}

void MenuWrapper::setEnabled(bool enabled) {
    _realMenu->setEnabled(enabled);
}

void MenuWrapper::addSeparator() {
    _realMenu->addSeparator();
}

void MenuWrapper::addAction(QAction* action) {
    _realMenu->addAction(action);
    VrMenu::executeOrQueue([=](VrMenu* vrMenu) {
        vrMenu->addAction(_realMenu, action);
    });
}

QAction* MenuWrapper::addAction(const QString& menuName) {
    QAction* action = _realMenu->addAction(menuName);
    VrMenu::executeOrQueue([=](VrMenu* vrMenu) {
        vrMenu->addAction(_realMenu, action);
    });
    return action;
}

QAction* MenuWrapper::addAction(const QString& menuName, const QObject* receiver, const char* member, const QKeySequence& shortcut) {
    QAction* action = _realMenu->addAction(menuName, receiver, member, shortcut);
    VrMenu::executeOrQueue([=](VrMenu* vrMenu) {
        vrMenu->addAction(_realMenu, action);
    });
    return action;
}

void MenuWrapper::removeAction(QAction* action) {
    _realMenu->removeAction(action);
}

void MenuWrapper::insertAction(QAction* before, QAction* action) {
    _realMenu->insertAction(before, action);
    VrMenu::executeOrQueue([=](VrMenu* vrMenu) {
        vrMenu->insertAction(before, action);
    });
}

QHash<QMenu*, MenuWrapper*> MenuWrapper::_backMap;<|MERGE_RESOLUTION|>--- conflicted
+++ resolved
@@ -24,10 +24,6 @@
 
 #include "Application.h"
 #include "AccountManager.h"
-<<<<<<< HEAD
-//#include "audio/AudioIOStatsRenderer.h"
-=======
->>>>>>> 029af535
 #include "audio/AudioScope.h"
 #include "avatar/AvatarManager.h"
 #include "devices/DdeFaceTracker.h"
@@ -593,18 +589,6 @@
         audioScopeFramesGroup->addAction(fiftyFrames);
     }
 
-<<<<<<< HEAD
-=======
-    addCheckableActionToQMenuAndActionHash(audioDebugMenu, MenuOption::AudioStats,
-                                           Qt::CTRL | Qt::SHIFT | Qt::Key_A,
-                                           false); //, statsRenderer.data(), SLOT(toggle())); // TODO: convert to dialogbox
-
-    addCheckableActionToQMenuAndActionHash(audioDebugMenu, MenuOption::AudioStatsShowInjectedStreams,
-                                            0,
-                                           false); //, statsRenderer.data(), SLOT(toggleShowInjectedStreams)); // TODO: convert to dialogbox
-
-
->>>>>>> 029af535
     MenuWrapper* physicsOptionsMenu = developerMenu->addMenu("Physics");
     addCheckableActionToQMenuAndActionHash(physicsOptionsMenu, MenuOption::PhysicsShowOwned);
     addCheckableActionToQMenuAndActionHash(physicsOptionsMenu, MenuOption::PhysicsShowHulls);

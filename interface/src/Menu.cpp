--- conflicted
+++ resolved
@@ -471,15 +471,9 @@
     addCheckableActionToQMenuAndActionHash(renderOptionsMenu, MenuOption::ComputeBlendshapes, 0, true,
         DependencyManager::get<ModelBlender>().data(), SLOT(setComputeBlendshapes(bool)));
 
-<<<<<<< HEAD
-    action = addCheckableActionToQMenuAndActionHash(renderOptionsMenu, MenuOption::MeshShaders, 0, false);
-    connect(action, &QAction::triggered, [action] {
-        MeshPartPayload::enableMeshShaders = action->isChecked();
-=======
     action = addCheckableActionToQMenuAndActionHash(renderOptionsMenu, MenuOption::MaterialProceduralShaders, 0, false);
     connect(action, &QAction::triggered, [action] {
         MeshPartPayload::enableMaterialProceduralShaders = action->isChecked();
->>>>>>> ab2f77ea
     });
 
     {

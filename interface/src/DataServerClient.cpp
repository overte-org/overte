//
//  DataServerClient.cpp
//  hifi
//
//  Created by Stephen Birarda on 10/7/13.
//  Copyright (c) 2013 HighFidelity, Inc. All rights reserved.
//

#include <QtCore/QUrl>
#include <QtNetwork/QUdpSocket>

#include <NodeList.h>
#include <PacketHeaders.h>
#include <UUID.h>

#include "Application.h"
#include "avatar/Profile.h"

#include "DataServerClient.h"

std::map<unsigned char*, int> DataServerClient::_unmatchedPackets;

const char MULTI_KEY_VALUE_SEPARATOR = '|';

const char DATA_SERVER_HOSTNAME[] = "data.highfidelity.io";
const unsigned short DATA_SERVER_PORT = 3282;


const HifiSockAddr& DataServerClient::dataServerSockAddr() {
    static HifiSockAddr dsSockAddr = HifiSockAddr(DATA_SERVER_HOSTNAME, DATA_SERVER_PORT);
    return dsSockAddr;
}

void DataServerClient::putValueForKey(const QString& key, const char* value) {
    QString clientString = Application::getInstance()->getProfile()->getUserString();
    if (!clientString.isEmpty()) {

        unsigned char* putPacket = new unsigned char[MAX_PACKET_SIZE];

        // setup the header for this packet
        int numPacketBytes = populateTypeAndVersion(putPacket, PACKET_TYPE_DATA_SERVER_PUT);

        // pack the client UUID, null terminated
        memcpy(putPacket + numPacketBytes, clientString.toLocal8Bit().constData(), clientString.toLocal8Bit().size());
        numPacketBytes += clientString.toLocal8Bit().size();
        putPacket[numPacketBytes++] = '\0';

        // pack a 1 to designate that we are putting a single value
        putPacket[numPacketBytes++] = 1;

        // pack the key, null terminated
        strcpy((char*) putPacket + numPacketBytes, key.toLocal8Bit().constData());
        numPacketBytes += key.size();
        putPacket[numPacketBytes++] = '\0';

        // pack the value, null terminated
        strcpy((char*) putPacket + numPacketBytes, value);
        numPacketBytes += strlen(value);
        putPacket[numPacketBytes++] = '\0';

        // add the putPacket to our vector of unconfirmed packets, will be deleted once put is confirmed
        // _unmatchedPackets.insert(std::pair<unsigned char*, int>(putPacket, numPacketBytes));

        // send this put request to the data server
        NodeList::getInstance()->getNodeSocket().writeDatagram((char*) putPacket, numPacketBytes,
                                                               dataServerSockAddr().getAddress(),
                                                               dataServerSockAddr().getPort());
    }
}

void DataServerClient::getValueForKeyAndUUID(const QString& key, const QUuid &uuid) {
    getValuesForKeysAndUUID(QStringList(key), uuid);
}

void DataServerClient::getValuesForKeysAndUUID(const QStringList& keys, const QUuid& uuid) {
    if (!uuid.isNull()) {
        getValuesForKeysAndUserString(keys, uuidStringWithoutCurlyBraces(uuid));
    }
}

void DataServerClient::getValuesForKeysAndUserString(const QStringList& keys, const QString& userString) {
    if (!userString.isEmpty() && keys.size() <= UCHAR_MAX) {
        unsigned char* getPacket = new unsigned char[MAX_PACKET_SIZE];

        // setup the header for this packet
        int numPacketBytes = populateTypeAndVersion(getPacket, PACKET_TYPE_DATA_SERVER_GET);

        // pack the user string (could be username or UUID string), null-terminate
        memcpy(getPacket + numPacketBytes, userString.toLocal8Bit().constData(), userString.toLocal8Bit().size());
        numPacketBytes += userString.toLocal8Bit().size();
        getPacket[numPacketBytes++] = '\0';

        // pack one byte to designate the number of keys
        getPacket[numPacketBytes++] = keys.size();

        QString keyString = keys.join(MULTI_KEY_VALUE_SEPARATOR);

        // pack the key string, null terminated
        strcpy((char*) getPacket + numPacketBytes, keyString.toLocal8Bit().constData());
        numPacketBytes += keyString.size() + sizeof('\0');

        // add the getPacket to our vector of uncofirmed packets, will be deleted once we get a response from the nameserver
        // _unmatchedPackets.insert(std::pair<unsigned char*, int>(getPacket, numPacketBytes));

        // send the get to the data server
        NodeList::getInstance()->getNodeSocket().writeDatagram((char*) getPacket, numPacketBytes,
                                                               dataServerSockAddr().getAddress(),
                                                               dataServerSockAddr().getPort());
    }
}

void DataServerClient::getClientValueForKey(const QString& key) {
    getValuesForKeysAndUserString(QStringList(key), Application::getInstance()->getProfile()->getUserString());
}

void DataServerClient::processConfirmFromDataServer(unsigned char* packetData, int numPacketBytes) {
    removeMatchedPacketFromMap(packetData, numPacketBytes);
}

void DataServerClient::processSendFromDataServer(unsigned char* packetData, int numPacketBytes) {
    // pull the user string from the packet so we know who to associate this with
    int numHeaderBytes = numBytesForPacketHeader(packetData);

    char* userStringPosition = (char*) packetData + numHeaderBytes;

    QString userString(QByteArray(userStringPosition, strlen(userStringPosition)));

    QUuid userUUID(userString);

    char* keysPosition = (char*) packetData + numHeaderBytes + strlen(userStringPosition)
        + sizeof('\0') + sizeof(unsigned char);
    char* valuesPosition =  keysPosition + strlen(keysPosition) + sizeof('\0');

    QStringList keyList = QString(keysPosition).split(MULTI_KEY_VALUE_SEPARATOR);
    QStringList valueList = QString(valuesPosition).split(MULTI_KEY_VALUE_SEPARATOR);

    // user string was UUID, find matching avatar and associate data
    for (int i = 0; i < keyList.size(); i++) {
        if (valueList[i] != " ") {
            if (keyList[i] == DataServerKey::FaceMeshURL) {

                if (userUUID.isNull() || userUUID == Application::getInstance()->getProfile()->getUUID()) {
                    qDebug("Changing user's face model URL to %s\n", valueList[i].toLocal8Bit().constData());
                    Application::getInstance()->getProfile()->setFaceModelURL(QUrl(valueList[i]));
                } else {
                    // mesh URL for a UUID, find avatar in our list
                    NodeList* nodeList = NodeList::getInstance();
                    for (NodeList::iterator node = nodeList->begin(); node != nodeList->end(); node++) {
                        if (node->getLinkedData() != NULL && node->getType() == NODE_TYPE_AGENT) {
                            Avatar* avatar = (Avatar *) node->getLinkedData();

                            if (avatar->getUUID() == userUUID) {
                                QMetaObject::invokeMethod(&avatar->getHead().getFaceModel(),
                                    "setURL", Q_ARG(QUrl, QUrl(valueList[i])));
                            }
                        }
                    }
                }
            } else if (keyList[i] == DataServerKey::SkeletonURL) {

                if (userUUID.isNull() || userUUID == Application::getInstance()->getProfile()->getUUID()) {
                    qDebug("Changing user's skeleton URL to %s\n", valueList[i].toLocal8Bit().constData());
                    Application::getInstance()->getProfile()->setSkeletonModelURL(QUrl(valueList[i]));
                } else {
                    // skeleton URL for a UUID, find avatar in our list
                    NodeList* nodeList = NodeList::getInstance();
                    for (NodeList::iterator node = nodeList->begin(); node != nodeList->end(); node++) {
                        if (node->getLinkedData() != NULL && node->getType() == NODE_TYPE_AGENT) {
                            Avatar* avatar = (Avatar *) node->getLinkedData();

                            if (avatar->getUUID() == userUUID) {
                                QMetaObject::invokeMethod(&avatar->getSkeletonModel(), "setURL",
                                    Q_ARG(QUrl, QUrl(valueList[i])));
                            }
                        }
                    }
                }
<<<<<<< HEAD
            } else if (keyList[i] == DataServerKey::Domain && keyList[i + 1] == DataServerKey::Position
                       && valueList[i] != " " && valueList[i + 1] != " ") {

                QStringList coordinateItems = valueList[i + 1].split(',');

                if (coordinateItems.size() == 3) {

=======
            } else if (keyList[i] == DataServerKey::Domain && keyList[i + 1] == DataServerKey::Position &&
                    keyList[i + 2] == DataServerKey::Orientation && valueList[i] != " " &&
                    valueList[i + 1] != " " && valueList[i + 2] != " ") {
                
                QStringList coordinateItems = valueList[i + 1].split(',');
                QStringList orientationItems = valueList[i + 2].split(',');
                
                if (coordinateItems.size() == 3 && orientationItems.size() == 3) {
                    
>>>>>>> 0f2aa6ce
                    // send a node kill request, indicating to other clients that they should play the "disappeared" effect
                    NodeList::getInstance()->sendKillNode(&NODE_TYPE_AVATAR_MIXER, 1);

                    qDebug() << "Changing domain to" << valueList[i].toLocal8Bit().constData() <<
                        ", position to" << valueList[i + 1].toLocal8Bit().constData() <<
                        ", and orientation to" << valueList[i + 2].toLocal8Bit().constData() <<
                        "to go to" << userString << "\n";

                    NodeList::getInstance()->setDomainHostname(valueList[i]);
<<<<<<< HEAD

                    glm::vec3 newPosition(coordinateItems[0].toFloat(),
                                          coordinateItems[1].toFloat(),
                                          coordinateItems[2].toFloat());
=======
                    
                    // orient the user to face the target
                    glm::quat newOrientation = glm::quat(glm::radians(glm::vec3(orientationItems[0].toFloat(),
                        orientationItems[1].toFloat(), orientationItems[2].toFloat()))) *
                            glm::angleAxis(180.0f, 0.0f, 1.0f, 0.0f);
                    Application::getInstance()->getAvatar()->setOrientation(newOrientation);
                    
                    // move the user a couple units away
                    const float DISTANCE_TO_USER = 2.0f;
                    glm::vec3 newPosition = glm::vec3(coordinateItems[0].toFloat(), coordinateItems[1].toFloat(),
                        coordinateItems[2].toFloat()) - newOrientation * IDENTITY_FRONT * DISTANCE_TO_USER;
>>>>>>> 0f2aa6ce
                    Application::getInstance()->getAvatar()->setPosition(newPosition);
                }

            } else if (keyList[i] == DataServerKey::UUID) {
                // this is the user's UUID - set it on the profile
                Application::getInstance()->getProfile()->setUUID(valueList[i]);
            }
        }
    }

    // remove the matched packet from  our map so it isn't re-sent to the data-server
    // removeMatchedPacketFromMap(packetData, numPacketBytes);
}

void DataServerClient::processMessageFromDataServer(unsigned char* packetData, int numPacketBytes) {
    switch (packetData[0]) {
        case PACKET_TYPE_DATA_SERVER_SEND:
            processSendFromDataServer(packetData, numPacketBytes);
            break;
        case PACKET_TYPE_DATA_SERVER_CONFIRM:
            processConfirmFromDataServer(packetData, numPacketBytes);
            break;
        default:
            break;
    }
}

void DataServerClient::removeMatchedPacketFromMap(unsigned char* packetData, int numPacketBytes) {
    for  (std::map<unsigned char*, int>::iterator mapIterator = _unmatchedPackets.begin();
          mapIterator != _unmatchedPackets.end();
          ++mapIterator) {
        if (memcmp(mapIterator->first + sizeof(PACKET_TYPE),
                   packetData + sizeof(PACKET_TYPE),
                   numPacketBytes - sizeof(PACKET_TYPE)) == 0) {

            // this is a match - remove the confirmed packet from the vector and delete associated member
            // so it isn't sent back out
            delete[] mapIterator->first;
            _unmatchedPackets.erase(mapIterator);

            // we've matched the packet - bail out
            break;
        }
    }
}

void DataServerClient::resendUnmatchedPackets() {
    for  (std::map<unsigned char*, int>::iterator mapIterator = _unmatchedPackets.begin();
          mapIterator != _unmatchedPackets.end();
          ++mapIterator) {
        // send the unmatched packet to the data server
        NodeList::getInstance()->getNodeSocket().writeDatagram((char*) mapIterator->first, mapIterator->second,
                                                               dataServerSockAddr().getAddress(),
                                                               dataServerSockAddr().getPort());
    }
}<|MERGE_RESOLUTION|>--- conflicted
+++ resolved
@@ -175,25 +175,15 @@
                         }
                     }
                 }
-<<<<<<< HEAD
-            } else if (keyList[i] == DataServerKey::Domain && keyList[i + 1] == DataServerKey::Position
-                       && valueList[i] != " " && valueList[i + 1] != " ") {
-
-                QStringList coordinateItems = valueList[i + 1].split(',');
-
-                if (coordinateItems.size() == 3) {
-
-=======
             } else if (keyList[i] == DataServerKey::Domain && keyList[i + 1] == DataServerKey::Position &&
                     keyList[i + 2] == DataServerKey::Orientation && valueList[i] != " " &&
                     valueList[i + 1] != " " && valueList[i + 2] != " ") {
-                
+
                 QStringList coordinateItems = valueList[i + 1].split(',');
                 QStringList orientationItems = valueList[i + 2].split(',');
-                
+
                 if (coordinateItems.size() == 3 && orientationItems.size() == 3) {
-                    
->>>>>>> 0f2aa6ce
+
                     // send a node kill request, indicating to other clients that they should play the "disappeared" effect
                     NodeList::getInstance()->sendKillNode(&NODE_TYPE_AVATAR_MIXER, 1);
 
@@ -203,24 +193,16 @@
                         "to go to" << userString << "\n";
 
                     NodeList::getInstance()->setDomainHostname(valueList[i]);
-<<<<<<< HEAD
-
-                    glm::vec3 newPosition(coordinateItems[0].toFloat(),
-                                          coordinateItems[1].toFloat(),
-                                          coordinateItems[2].toFloat());
-=======
-                    
                     // orient the user to face the target
                     glm::quat newOrientation = glm::quat(glm::radians(glm::vec3(orientationItems[0].toFloat(),
                         orientationItems[1].toFloat(), orientationItems[2].toFloat()))) *
                             glm::angleAxis(180.0f, 0.0f, 1.0f, 0.0f);
                     Application::getInstance()->getAvatar()->setOrientation(newOrientation);
-                    
+
                     // move the user a couple units away
                     const float DISTANCE_TO_USER = 2.0f;
                     glm::vec3 newPosition = glm::vec3(coordinateItems[0].toFloat(), coordinateItems[1].toFloat(),
                         coordinateItems[2].toFloat()) - newOrientation * IDENTITY_FRONT * DISTANCE_TO_USER;
->>>>>>> 0f2aa6ce
                     Application::getInstance()->getAvatar()->setPosition(newPosition);
                 }
 

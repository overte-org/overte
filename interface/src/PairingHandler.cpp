//
//  PairingHandler.cpp
//  hifi
//
//  Created by Stephen Birarda on 5/13/13.
//  Copyright (c) 2013 High Fidelity, Inc. All rights reserved.
//

//#include <arpa/inet.h> // not available on windows, apparently not needed on mac
#include <string.h>
#include <stdio.h>

#include <QtNetwork/QHostInfo>

#include <HifiSockAddr.h>
#include <NodeList.h>

#include "PairingHandler.h"

const char PAIRING_SERVER_HOSTNAME[] = "pairing.highfidelity.io";
const int PAIRING_SERVER_PORT = 7247;

PairingHandler* PairingHandler::getInstance() {
    static PairingHandler* instance = NULL;

    if (!instance) {
        instance = new PairingHandler();
    }

    return instance;
}

void PairingHandler::sendPairRequest() {

    // prepare the pairing request packet

    NodeList* nodeList = NodeList::getInstance();

    // use the getLocalAddress helper to get this client's listening address
    quint32 localAddress = htonl(getHostOrderLocalAddress());

    char pairPacket[24] = {};
    sprintf(pairPacket, "Find %d.%d.%d.%d:%hu",
            localAddress & 0xFF,
            (localAddress >> 8) & 0xFF,
            (localAddress >> 16) & 0xFF,
            (localAddress >> 24) & 0xFF,
            NodeList::getInstance()->getNodeSocket().localPort());
<<<<<<< HEAD

    qDebug("Sending pair packet: %s\n", pairPacket);

=======
    
    qDebug("Sending pair packet: %s", pairPacket);
    
>>>>>>> 83257539
    HifiSockAddr pairingServerSocket(PAIRING_SERVER_HOSTNAME, PAIRING_SERVER_PORT);

    // send the pair request to the pairing server
    nodeList->getNodeSocket().writeDatagram((char*) pairPacket, strlen(pairPacket),
                                            pairingServerSocket.getAddress(), pairingServerSocket.getPort());
}<|MERGE_RESOLUTION|>--- conflicted
+++ resolved
@@ -46,15 +46,8 @@
             (localAddress >> 16) & 0xFF,
             (localAddress >> 24) & 0xFF,
             NodeList::getInstance()->getNodeSocket().localPort());
-<<<<<<< HEAD
-
-    qDebug("Sending pair packet: %s\n", pairPacket);
-
-=======
-    
     qDebug("Sending pair packet: %s", pairPacket);
     
->>>>>>> 83257539
     HifiSockAddr pairingServerSocket(PAIRING_SERVER_HOSTNAME, PAIRING_SERVER_PORT);
 
     // send the pair request to the pairing server

--- conflicted
+++ resolved
@@ -44,21 +44,13 @@
         webChannel.registeredObjects: [eventBridgeWrapper]
 
         Component.onCompleted: {
-<<<<<<< HEAD
-            console.log("Connecting JS messaging to Hifi Logging")
-=======
             console.log("Connecting JS messaging to Hifi Logging");
->>>>>>> ad8a832c
             // Ensure the JS from the web-engine makes it to our logging
             root.javaScriptConsoleMessage.connect(function(level, message, lineNumber, sourceID) {
                 console.log("Web Entity JS message: " + sourceID + " " + lineNumber + " " +  message);
             });
 
-<<<<<<< HEAD
-            root.profile.httpUserAgent = "Mozilla/5.0 Chrome (HighFidelityInterface)"
-=======
             root.profile.httpUserAgent = "Mozilla/5.0 Chrome (HighFidelityInterface)";
->>>>>>> ad8a832c
         }
 
         // FIXME hack to get the URL with the auth token included.  Remove when we move to Qt 5.6

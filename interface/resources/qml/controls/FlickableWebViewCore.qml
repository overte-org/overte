import QtQuick 2.7
<<<<<<< HEAD
import QtWebView 1.1
import QtWebChannel 1.0
=======
>>>>>>> 3ee412fa

import QtQuick.Controls 2.2

import stylesUit 1.0 as StylesUIt
import controlsUit 1.0 as ControlsUit

Item {
    id: flick

    property alias url: webViewCore.url
    property alias canGoBack: webViewCore.canGoBack
    property alias webViewCore: webViewCore
    property alias webViewCoreProfile: webViewCore.profile
    property string webViewCoreUserAgent

    property string userScriptUrl: ""
    property string urlTag: "noDownload=false";

    signal newViewRequestedCallback(var request)
    signal loadingChangedCallback(var loadRequest)


    width: parent.width

    property bool interactive: false

    property bool blurOnCtrlShift: true

    StylesUIt.HifiConstants {
        id: hifi
    }

    function stop() {

    }

    function unfocus() {
    }

    function stopUnfocus() {
    }

    function onLoadingChanged(loadRequest) {
<<<<<<< HEAD
        if (WebView.LoadStartedStatus === loadRequest.status) {

            // Required to support clicking on "hifi://" links
            var url = loadRequest.url.toString();
            url = (url.indexOf("?") >= 0) ? url + urlTag : url + "?" + urlTag;
            if (urlHandler.canHandleUrl(url)) {
                if (urlHandler.handleUrl(url)) {
                    webViewCore.stop();
                }
            }
        }

        if (WebView.LoadFailedStatus === loadRequest.status) {
            console.log("Tablet Web View failed to load url: " + loadRequest.url.toString());
        }

        if (WebView.LoadSucceededStatus === loadRequest.status) {
            //disable Chromium's scroll bars
        }
    }

    WebView {
=======
    }

    ControlsUit.ProxyWebView {
>>>>>>> 3ee412fa
        id: webViewCore
        width: parent.width
        height: parent.height
<<<<<<< HEAD

        settings.pluginsEnabled: true
        settings.touchIconsEnabled: true
        settings.allowRunningInsecureContent: true

        Component.onCompleted: {
            webChannel.registerObject("eventBridge", eventBridge);
            webChannel.registerObject("eventBridgeWrapper", eventBridgeWrapper);

            if (webViewCoreUserAgent !== undefined) {
                webViewCore.profile.httpUserAgent = webViewCoreUserAgent
            } else {
                webViewCore.profile.httpUserAgent += " (HighFidelityInterface)";
            }
            // Ensure the JS from the web-engine makes it to our logging
            webViewCore.javaScriptConsoleMessage.connect(function(level, message, lineNumber, sourceID) {
                console.log("Web Entity JS message: " + sourceID + " " + lineNumber + " " +  message);
            });
        }

        onFeaturePermissionRequested: {
            grantFeaturePermission(securityOrigin, feature, true);
        }

        //disable popup
        onContextMenuRequested: {
            request.accepted = true;
        }

        onNewViewRequested: {
            newViewRequestedCallback(request)
        }

        // Prior to 5.10, the WebEngineView loading property is true during initial page loading and then stays false
        // as in-page javascript adds more html content. However, in 5.10 there is a bug such that adding html turns
        // loading true, and never turns it false again. safeLoading provides a workaround, but it should be removed
        // when QT fixes this.
        property bool safeLoading: false
        property bool loadingLatched: false
        property var loadingRequest: null
        onLoadingChanged: {
            webViewCore.loadingRequest = loadRequest;
            webViewCore.safeLoading = webViewCore.loading && !loadingLatched;
            webViewCore.loadingLatched |= webViewCore.loading;
         }
        onSafeLoadingChanged: {
            flick.onLoadingChanged(webViewCore.loadingRequest)
            loadingChangedCallback(webViewCore.loadingRequest)
        }
    }

    AnimatedImage {
        //anchoring doesnt works here when changing content size
        x: flick.width/2 - width/2
        y: flick.height/2 - height/2
        source: "../../icons/loader-snake-64-w.gif"
        visible: webViewCore.safeLoading && /^(http.*|)$/i.test(webViewCore.url.toString())
        playing: visible
        z: 10000
    }

    Keys.onPressed: {
        if (blurOnCtrlShift && (event.modifiers & Qt.ShiftModifier) && (event.modifiers & Qt.ControlModifier)) {
            webViewCore.focus = false; 
        }
=======
>>>>>>> 3ee412fa
    }
}<|MERGE_RESOLUTION|>--- conflicted
+++ resolved
@@ -1,9 +1,4 @@
 import QtQuick 2.7
-<<<<<<< HEAD
-import QtWebView 1.1
-import QtWebChannel 1.0
-=======
->>>>>>> 3ee412fa
 
 import QtQuick.Controls 2.2
 
@@ -47,104 +42,11 @@
     }
 
     function onLoadingChanged(loadRequest) {
-<<<<<<< HEAD
-        if (WebView.LoadStartedStatus === loadRequest.status) {
-
-            // Required to support clicking on "hifi://" links
-            var url = loadRequest.url.toString();
-            url = (url.indexOf("?") >= 0) ? url + urlTag : url + "?" + urlTag;
-            if (urlHandler.canHandleUrl(url)) {
-                if (urlHandler.handleUrl(url)) {
-                    webViewCore.stop();
-                }
-            }
-        }
-
-        if (WebView.LoadFailedStatus === loadRequest.status) {
-            console.log("Tablet Web View failed to load url: " + loadRequest.url.toString());
-        }
-
-        if (WebView.LoadSucceededStatus === loadRequest.status) {
-            //disable Chromium's scroll bars
-        }
-    }
-
-    WebView {
-=======
     }
 
     ControlsUit.ProxyWebView {
->>>>>>> 3ee412fa
         id: webViewCore
         width: parent.width
         height: parent.height
-<<<<<<< HEAD
-
-        settings.pluginsEnabled: true
-        settings.touchIconsEnabled: true
-        settings.allowRunningInsecureContent: true
-
-        Component.onCompleted: {
-            webChannel.registerObject("eventBridge", eventBridge);
-            webChannel.registerObject("eventBridgeWrapper", eventBridgeWrapper);
-
-            if (webViewCoreUserAgent !== undefined) {
-                webViewCore.profile.httpUserAgent = webViewCoreUserAgent
-            } else {
-                webViewCore.profile.httpUserAgent += " (HighFidelityInterface)";
-            }
-            // Ensure the JS from the web-engine makes it to our logging
-            webViewCore.javaScriptConsoleMessage.connect(function(level, message, lineNumber, sourceID) {
-                console.log("Web Entity JS message: " + sourceID + " " + lineNumber + " " +  message);
-            });
-        }
-
-        onFeaturePermissionRequested: {
-            grantFeaturePermission(securityOrigin, feature, true);
-        }
-
-        //disable popup
-        onContextMenuRequested: {
-            request.accepted = true;
-        }
-
-        onNewViewRequested: {
-            newViewRequestedCallback(request)
-        }
-
-        // Prior to 5.10, the WebEngineView loading property is true during initial page loading and then stays false
-        // as in-page javascript adds more html content. However, in 5.10 there is a bug such that adding html turns
-        // loading true, and never turns it false again. safeLoading provides a workaround, but it should be removed
-        // when QT fixes this.
-        property bool safeLoading: false
-        property bool loadingLatched: false
-        property var loadingRequest: null
-        onLoadingChanged: {
-            webViewCore.loadingRequest = loadRequest;
-            webViewCore.safeLoading = webViewCore.loading && !loadingLatched;
-            webViewCore.loadingLatched |= webViewCore.loading;
-         }
-        onSafeLoadingChanged: {
-            flick.onLoadingChanged(webViewCore.loadingRequest)
-            loadingChangedCallback(webViewCore.loadingRequest)
-        }
-    }
-
-    AnimatedImage {
-        //anchoring doesnt works here when changing content size
-        x: flick.width/2 - width/2
-        y: flick.height/2 - height/2
-        source: "../../icons/loader-snake-64-w.gif"
-        visible: webViewCore.safeLoading && /^(http.*|)$/i.test(webViewCore.url.toString())
-        playing: visible
-        z: 10000
-    }
-
-    Keys.onPressed: {
-        if (blurOnCtrlShift && (event.modifiers & Qt.ShiftModifier) && (event.modifiers & Qt.ControlModifier)) {
-            webViewCore.focus = false; 
-        }
-=======
->>>>>>> 3ee412fa
     }
 }
--- conflicted
+++ resolved
@@ -16,11 +16,8 @@
     destroyOnHidden: true
     width: 800
     height: 600
-<<<<<<< HEAD
     property variant permissionsBar: {'securityOrigin':'none','feature':'none'}
-=======
     property alias url: webview.url
->>>>>>> 4f04dbc9
     property alias webView: webview
     x: 100
     y: 100

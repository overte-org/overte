--- conflicted
+++ resolved
@@ -15,11 +15,7 @@
     function relocateAndResize(newWindowWidth, newWindowHeight) {
         width = 300;
         height = 300;
-<<<<<<< HEAD
-        x=newWindowWidth - 565;
-=======
         x = newWindowWidth - 565;
->>>>>>> c8fe45eb
     }
 
     function onWindowGeometryChanged(rect) {

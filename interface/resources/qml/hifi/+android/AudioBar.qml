--- conflicted
+++ resolved
@@ -40,13 +40,8 @@
 
     Component.onCompleted: {
         // put on bottom
-<<<<<<< HEAD
-        x = parent.width-300;
-        y = 0;
-=======
         x = parent.width-315;
         y = 5;
->>>>>>> 865e3a05
         width = 300;
         height = 300;
     }

--- conflicted
+++ resolved
@@ -165,14 +165,8 @@
         interval: 4000;
         onTriggered: {
             console.log("Refreshing Wallet Home...");
-<<<<<<< HEAD
-            historyReceived = false;
             Commerce.balance();
             Commerce.history();
-=======
-            commerce.balance();
-            commerce.history();
->>>>>>> 4f8a2ea4
         }
     }
 

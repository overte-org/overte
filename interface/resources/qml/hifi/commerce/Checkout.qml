--- conflicted
+++ resolved
@@ -69,17 +69,6 @@
                 }
             }
         }
-<<<<<<< HEAD
-        onSecurityImageResult: {
-            securityImage.source = securityImageSelection.getImagePathFromImageID(1);
-        }
-    }
-
-    SecurityImageSelection {
-        id: securityImageSelection;
-        referrerURL: checkoutRoot.itemHref;
-=======
->>>>>>> 3d0fd769
     }
 
     //

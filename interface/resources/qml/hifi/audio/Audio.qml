//
//  Audio.qml
//  qml/hifi/audio
//
//  Audio setup
//
//  Created by Vlad Stelmahovsky on 03/22/2017
//  Copyright 2017 High Fidelity, Inc.
//
//  Distributed under the Apache License, Version 2.0.
//  See the accompanying file LICENSE or http://www.apache.org/licenses/LICENSE-2.0.html
//

import QtQuick 2.5
import QtQuick.Controls 2.2
import QtQuick.Layouts 1.3

import "../../styles-uit"
import "../../controls-uit" as HifiControls
import "../../windows"
import "./" as AudioControls

Rectangle {
    id: root;

    HifiConstants { id: hifi; }

    property var eventBridge;
    property string title: "Audio Settings - " + Audio.context;
    signal sendToScript(var message);

    color: hifi.colors.baseGray;

    // only show the title if loaded through a "loader"
    function showTitle() {
        return (root.parent !== null) && root.parent.objectName == "loader";
    }

<<<<<<< HEAD
    property bool isVR: Audio.context === "VR"
    property real rightMostInputLevelPos: 0
    //placeholder for control sizes and paddings
    //recalculates dynamically in case of UI size is changed
    QtObject {
        id: margins
        property real paddings: root.width / 20.25

        property real sizeCheckBox: root.width / 13.5
        property real sizeText: root.width / 2.5
        property real sizeLevel: root.width / 5.8
        property real sizeDesktop: root.width / 5.8
        property real sizeVR: root.width / 13.5
    }

    TabBar {
        id: bar
        spacing: 0
        width: parent.width
        height: 42
        currentIndex: isVR ? 1 : 0

        AudioControls.AudioTabButton {
            height: parent.height
            text: qsTr("Desktop")
        }
        AudioControls.AudioTabButton {
            height: parent.height
            text: qsTr("VR")
        }
    }

=======
    property bool showPeaks: true;
    function enablePeakValues() {
        Audio.devices.input.peakValuesEnabled = true;
        Audio.devices.input.peakValuesEnabledChanged.connect(function(enabled) {
            if (!enabled && root.showPeaks) {
                Audio.devices.input.peakValuesEnabled = true;
            }
        });
    }
    function disablePeakValues() {
        root.showPeaks = false;
        Audio.devices.input.peakValuesEnabled = false;
    }

    Component.onCompleted: enablePeakValues();
    Component.onDestruction: disablePeakValues();
    onVisibleChanged: visible ? enablePeakValues() : disablePeakValues();

>>>>>>> a889ca1b
    Column {
        spacing: 12;
        anchors.top: bar.bottom
        anchors.bottom: parent.bottom
        anchors.bottomMargin: 5
        width: parent.width;

        Separator { }

        RalewayRegular {
            x: margins.paddings + muteMic.boxSize + muteMic.spacing;
            size: 16;
            color: "white";
            text: qsTr("Input Device Settings")
        }

        ColumnLayout {
            x: margins.paddings;
            spacing: 16;
            width: parent.width;

            // mute is in its own row
            RowLayout {
                AudioControls.CheckBox {
                    id: muteMic
                    text: qsTr("Mute microphone");
                    spacing: margins.sizeCheckBox - boxSize
                    isRedCheck: true;
                    checked: Audio.muted;
                    onClicked: {
                        Audio.muted = checked;
                        checked = Qt.binding(function() { return Audio.muted; }); // restore binding
                    }
                }
            }

            RowLayout {
                spacing: muteMic.spacing*2; //make it visually distinguish
                AudioControls.CheckBox {
                    spacing: muteMic.spacing
                    text: qsTr("Enable noise reduction");
                    checked: Audio.noiseReduction;
                    onClicked: {
                        Audio.noiseReduction = checked;
                        checked = Qt.binding(function() { return Audio.noiseReduction; }); // restore binding
                    }
                }
                AudioControls.CheckBox {
                    spacing: muteMic.spacing
                    text: qsTr("Show audio level meter");
                    checked: AvatarInputs.showAudioTools;
                    onClicked: {
                        AvatarInputs.showAudioTools = checked;
                        checked = Qt.binding(function() { return AvatarInputs.showAudioTools; }); // restore binding
                    }
                    onXChanged: rightMostInputLevelPos = x + width
                }
            }
        }

        Separator {}

        Item {
            x: margins.paddings;
            width: parent.width - margins.paddings*2
            height: 36

            HiFiGlyphs {
                width: margins.sizeCheckBox
                text: hifi.glyphs.mic;
                color: hifi.colors.primaryHighlight;
                anchors.left: parent.left
                anchors.leftMargin: -size/4 //the glyph has empty space at left about 25%
                anchors.verticalCenter: parent.verticalCenter;
                size: 30;
            }

            RalewayRegular {
                width: margins.sizeText + margins.sizeLevel
                anchors.left: parent.left
                anchors.leftMargin: margins.sizeCheckBox
                anchors.verticalCenter: parent.verticalCenter;
                size: 16;
                color: hifi.colors.lightGrayText;
                text: qsTr("CHOOSE INPUT DEVICE");
            }
        }

        ListView {
            id: inputView
            width: parent.width - margins.paddings*2
            x: margins.paddings
            height: Math.min(150, contentHeight);
            spacing: 4;
            snapMode: ListView.SnapToItem;
            clip: true;
            model: Audio.devices.input;
            delegate: Item {
                width: rightMostInputLevelPos
                height: margins.sizeCheckBox > checkBoxInput.implicitHeight ?
                            margins.sizeCheckBox : checkBoxInput.implicitHeight

                AudioControls.CheckBox {
                    id: checkBoxInput
                    anchors.left: parent.left
                    spacing: margins.sizeCheckBox - boxSize
                    anchors.verticalCenter: parent.verticalCenter
                    width: parent.width - inputLevel.width
                    clip: true
                    checked: bar.currentIndex === 0 ? selectedDesktop :  selectedHMD;
                    boxSize: margins.sizeCheckBox / 2
                    isRound: true
                    text: devicename
                    onClicked: {
                        if (checked) {
                            Audio.setInputDevice(info, bar.currentIndex === 1);
                        }
                    }
                }
<<<<<<< HEAD
                InputLevel {
                    id: inputLevel
                    anchors.right: parent.right
                    anchors.verticalCenter: parent.verticalCenter
                    visible: (bar.currentIndex === 1 && selectedHMD && isVR) ||
                             (bar.currentIndex === 0 && selectedDesktop && !isVR);
=======

                InputPeak {
                    id: inputPeak;
                    visible: Audio.devices.input.peakValuesAvailable;
                    peak: model.peak;
                    anchors.verticalCenter: parent.verticalCenter
                    anchors.right: parent.right
                    anchors.rightMargin: 30
>>>>>>> a889ca1b
                }
            }
        }

        Separator {}

        Item {
            x: margins.paddings;
            width: parent.width - margins.paddings*2
            height: 36

            HiFiGlyphs {
                anchors.left: parent.left
                anchors.leftMargin: -size/4 //the glyph has empty space at left about 25%
                anchors.verticalCenter: parent.verticalCenter;
                width: margins.sizeCheckBox
                text: hifi.glyphs.unmuted;
                color: hifi.colors.primaryHighlight;
                size: 36;
            }

            RalewayRegular {
                width: margins.sizeText + margins.sizeLevel
                anchors.left: parent.left
                anchors.leftMargin: margins.sizeCheckBox
                anchors.verticalCenter: parent.verticalCenter;
                size: 16;
                color: hifi.colors.lightGrayText;
                text: qsTr("CHOOSE OUTPUT DEVICE");
            }
        }

        ListView {
            id: outputView
            width: parent.width - margins.paddings*2
            x: margins.paddings
            height: Math.min(360 - inputView.height, contentHeight);
            spacing: 4;
            snapMode: ListView.SnapToItem;
            clip: true;
            model: Audio.devices.output;
            delegate: Item {
                width: rightMostInputLevelPos
                height: margins.sizeCheckBox > checkBoxOutput.implicitHeight ?
                            margins.sizeCheckBox : checkBoxOutput.implicitHeight

                AudioControls.CheckBox {
                    id: checkBoxOutput
                    width: parent.width
                    spacing: margins.sizeCheckBox - boxSize
                    boxSize: margins.sizeCheckBox / 2
                    isRound: true
                    checked: bar.currentIndex === 0 ? selectedDesktop :  selectedHMD;
                    text: devicename
                    onClicked: {
                        if (checked) {
                            Audio.setOutputDevice(info, bar.currentIndex === 1);
                        }
                    }
                }
            }
        }
        PlaySampleSound {
            x: margins.paddings

            visible: (bar.currentIndex === 1 && isVR) ||
                     (bar.currentIndex === 0 && !isVR);
            anchors { left: parent.left; leftMargin: margins.paddings }
        }
    }
}<|MERGE_RESOLUTION|>--- conflicted
+++ resolved
@@ -36,7 +36,7 @@
         return (root.parent !== null) && root.parent.objectName == "loader";
     }
 
-<<<<<<< HEAD
+
     property bool isVR: Audio.context === "VR"
     property real rightMostInputLevelPos: 0
     //placeholder for control sizes and paddings
@@ -69,7 +69,6 @@
         }
     }
 
-=======
     property bool showPeaks: true;
     function enablePeakValues() {
         Audio.devices.input.peakValuesEnabled = true;
@@ -88,7 +87,6 @@
     Component.onDestruction: disablePeakValues();
     onVisibleChanged: visible ? enablePeakValues() : disablePeakValues();
 
->>>>>>> a889ca1b
     Column {
         spacing: 12;
         anchors.top: bar.bottom
@@ -165,11 +163,7 @@
                 anchors.verticalCenter: parent.verticalCenter;
                 size: 30;
             }
-
             RalewayRegular {
-                width: margins.sizeText + margins.sizeLevel
-                anchors.left: parent.left
-                anchors.leftMargin: margins.sizeCheckBox
                 anchors.verticalCenter: parent.verticalCenter;
                 size: 16;
                 color: hifi.colors.lightGrayText;
@@ -208,23 +202,12 @@
                         }
                     }
                 }
-<<<<<<< HEAD
                 InputLevel {
                     id: inputLevel
                     anchors.right: parent.right
                     anchors.verticalCenter: parent.verticalCenter
                     visible: (bar.currentIndex === 1 && selectedHMD && isVR) ||
                              (bar.currentIndex === 0 && selectedDesktop && !isVR);
-=======
-
-                InputPeak {
-                    id: inputPeak;
-                    visible: Audio.devices.input.peakValuesAvailable;
-                    peak: model.peak;
-                    anchors.verticalCenter: parent.verticalCenter
-                    anchors.right: parent.right
-                    anchors.rightMargin: 30
->>>>>>> a889ca1b
                 }
             }
         }

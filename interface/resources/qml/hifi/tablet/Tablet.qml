--- conflicted
+++ resolved
@@ -9,18 +9,12 @@
 Item {
     id: tablet
     objectName: "tablet"
-<<<<<<< HEAD
-    property int rowIndex: 0
-    property int columnIndex: 0
+    property int rowIndex: 6 // by default
+    property int columnIndex: 1 // point to 'go to location'
     property int count: 0
 
     //timeout for press delay before swipe occurs
     readonly property int pressDelayTime: HMD.active ? 150 : 100
-=======
-    property int rowIndex: 6 // by default
-    property int columnIndex: 1 // point to 'go to location'
-    property int count: (flowMain.children.length - 1)
->>>>>>> 7490744f
 
     // used to look up a button by its uuid
     function findButtonIndex(uuid) {

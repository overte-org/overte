//
//  UsernameCollisionBody.qml
//
//  Created by Clement on 7/18/16
//  Copyright 2015 High Fidelity, Inc.
//
//  Distributed under the Apache License, Version 2.0.
//  See the accompanying file LICENSE or http://www.apache.org/licenses/LICENSE-2.0.html
//

import Hifi 1.0
import QtQuick 2.4
import QtQuick.Controls 1.4

import controlsUit 1.0 as HifiControlsUit
import stylesUit 1.0 as HifiStylesUit
import TabletScriptingInterface 1.0

Item {
    id: usernameCollisionBody
    clip: true
    readonly property string termsContainerText: qsTr("By creating this user profile, you agree to High Fidelity's Terms of Service")
    width: root.width
    height: root.height
    readonly property string fontFamily: "Raleway"
    readonly property int fontSize: 15
    readonly property int textFieldFontSize: 18
    readonly property bool fontBold: true

<<<<<<< HEAD
    readonly property bool withSteam: withSteam
=======
    property bool withSteam: withSteam
    property bool withOculus: withOculus
>>>>>>> faeb5b36

    readonly property bool loginDialogPoppedUp: loginDialog.getLoginDialogPoppedUp()

    function create() {
        mainTextContainer.visible = false
        if (usernameCollisionBody.withOculus) {
            loginDialog.createAccountFromOculus(textField.text);
        } else if (usernameCollisionBody.withSteam) {
            loginDialog.createAccountFromSteam(textField.text);
        }
    }

    property bool keyboardEnabled: false
    property bool keyboardRaised: false
    property bool punctuationMode: false

    onKeyboardRaisedChanged: d.resize();

    property bool lostFocus: false

    QtObject {
        id: d
        readonly property int minWidth: 480
        readonly property int minWidthButton: !root.isTablet ? 256 : 174
        property int maxWidth: root.width
        readonly property int minHeight: 120
        readonly property int minHeightButton: 36
        property int maxHeight: root.height

        function resize() {
            maxWidth = root.width;
            maxHeight = root.height;
            var targetWidth = Math.max(titleWidth, mainContainer.width);
            var targetHeight =  mainTextContainer.height +
                                hifi.dimensions.contentSpacing.y + textField.height +
                                hifi.dimensions.contentSpacing.y + buttons.height;

            parent.width = root.width = Math.max(d.minWidth, Math.min(d.maxWidth, targetWidth))
            parent.height = root.height = Math.max(Math.max(d.minHeight, Math.min(d.maxHeight, targetHeight)), mainContainer.height + hifi.dimensions.contentSpacing.y);
        }
    }

    Item {
        id: mainContainer
        width: root.width
        height: root.height
        onHeightChanged: d.resize(); onWidthChanged: d.resize();
        anchors.fill: parent

        TextMetrics {
            id: mainTextContainerTextMetrics
            font: mainTextContainer.font
            text: mainTextContainer.text
        }

        Text {
            id: mainTextContainer
            anchors {
                top: parent.top
                left: parent.left
                leftMargin: (parent.width - mainTextContainer.width) / 2
                topMargin: parent.height/2 - buttons.anchors.topMargin - textField.height - mainTextContainerTextMetrics.height
            }

            font.family: usernameCollisionBody.fontFamily
            font.pixelSize: usernameCollisionBody.fontSize
            font.bold: usernameCollisionBody.fontBold
            text: qsTr("");
            wrapMode: Text.WordWrap
            color: hifi.colors.redAccent
            lineHeight: 1
            lineHeightMode: Text.ProportionalHeight
            horizontalAlignment: Text.AlignHCenter
            Component.onCompleted: {
                if (usernameCollisionBody.withOculus) {
                    text = qsTr("Your Oculus username is not available.");
                } else if (usernameCollisionBody.withSteam) {
                    text = qsTr("Your Steam username is not available.");
                }
            }
        }


        HifiControlsUit.TextField {
            id: textField
            anchors {
                top: mainTextContainer.bottom
                left: parent.left
                leftMargin: (parent.width - width) / 2
                topMargin: hifi.dimensions.contentSpacing.y
            }
            focus: true
            font.family: "Fira Sans"
            font.pixelSize: usernameCollisionBody.textFieldFontSize
            styleRenderType: Text.QtRendering
            width: root.bannerWidth

            placeholderText: "Choose your own"

            onFocusChanged: {
                root.text = "";
                if (focus) {
                    root.isPassword = false;
                }
            }

            Keys.onPressed: {
                if (!visible) {
                    return;
                }

                switch (event.key) {
                    case Qt.Key_Enter:
                    case Qt.Key_Return:
                        event.accepted = true;
                        usernameCollisionBody.create();
                        break;
                }
            }
        }

        Item {
            id: buttons
            width: root.bannerWidth
            height: d.minHeightButton
            anchors {
                top: textField.bottom
                topMargin: hifi.dimensions.contentSpacing.y
                left: parent.left
                leftMargin: (parent.width - root.bannerWidth) / 2
            }

            HifiControlsUit.Button {
                id: cancelButton
                anchors {
                    top: parent.top
                    left: parent.left
                }
                width: (parent.width - hifi.dimensions.contentSpacing.x) / 2
                height: d.minHeightButton

                text: qsTr("CANCEL")
                color: hifi.buttons.noneBorderlessWhite

                fontFamily: usernameCollisionBody.fontFamily
                fontSize: usernameCollisionBody.fontSize
                fontBold: usernameCollisionBody.fontBold
                onClicked: {
                    bodyLoader.setSource("CompleteProfileBody.qml", { "loginDialog": loginDialog, "root": root, "bodyLoader": bodyLoader, "withSteam": usernameCollisionBody.withSteam,
                        "withOculus": usernameCollisionBody.withOculus, "errorString": "" });
                }
            }
            HifiControlsUit.Button {
                id: profileButton
                anchors {
                    top: parent.top
                    right: parent.right
                }
                width: (parent.width - hifi.dimensions.contentSpacing.x) / 2
                height: d.minHeightButton

                text: qsTr("Create your profile")
                color: hifi.buttons.blue

                fontFamily: usernameCollisionBody.fontFamily
                fontSize: usernameCollisionBody.fontSize
                fontBold: usernameCollisionBody.fontBold
                onClicked: {
                    usernameCollisionBody.create();
                }
            }
        }
        Item {
            id: termsContainer
            width: parent.width
            height: termsTextMetrics.height
            anchors {
                top: buttons.bottom
                horizontalCenter: parent.horizontalCenter
                topMargin: 2 * hifi.dimensions.contentSpacing.y
                left: parent.left
                leftMargin: (parent.width - buttons.width) / 2
            }
            TextMetrics {
                id: termsTextMetrics
                font: termsText.font
                text: usernameCollisionBody.termsContainerText
                Component.onCompleted: {
                    // with the link.
                    termsText.text = qsTr("By creating this user profile, you agree to <a href='https://highfidelity.com/terms'>High Fidelity's Terms of Service</a>")
                }
            }

            HifiStylesUit.InfoItem {
                id: termsText
                text: usernameCollisionBody.termsContainerText
                font.family: usernameCollisionBody.fontFamily
                font.pixelSize: usernameCollisionBody.fontSize
                font.bold: usernameCollisionBody.fontBold
                wrapMode: Text.WordWrap
                color: hifi.colors.white
                linkColor: hifi.colors.blueAccent
                lineHeight: 1
                lineHeightMode: Text.ProportionalHeight

                onLinkActivated: loginDialog.openUrl(link);

                Component.onCompleted: {
                    if (termsTextMetrics.width > root.bannerWidth) {
                        termsText.width = root.bannerWidth;
                        termsText.wrapMode = Text.WordWrap;
                        additionalText.verticalAlignment = Text.AlignLeft;
                        additionalText.horizontalAlignment = Text.AlignLeft;
                        termsContainer.height = (termsTextMetrics.width / root.bannerWidth) * termsTextMetrics.height;
                        termsContainer.anchors.left = buttons.left;
                    } else {
                        termsText.anchors.centerIn = termsContainer;
                    }
                }
            }
        }
    }

    Component.onCompleted: {
        //but rise Tablet's one instead for Tablet interface
        root.keyboardEnabled = HMD.active;
        root.keyboardRaised = Qt.binding( function() { return keyboardRaised; })
        root.text = "";
        d.resize();
    }

    Connections {
        target: loginDialog
        onHandleCreateCompleted: {
            console.log("Create Succeeded");
<<<<<<< HEAD
            if (usernameCollisionBody.withSteam) {
=======
            if (usernameCollisionBody.withOculus) {
                if (usernameCollisionBody.loginDialogPoppedUp) {
                    var data = {
                        "action": "user created a profile with Oculus successfully in the username collision screen"
                    }
                    UserActivityLogger.logAction("encourageLoginDialog", data);
                }
                loginDialog.loginThroughOculus();
            } else if (usernameCollisionBody.withSteam) {
>>>>>>> faeb5b36
                if (usernameCollisionBody.loginDialogPoppedUp) {
                    var data = {
                        "action": "user created a profile with Steam successfully in the username collision screen"
                    }
                    UserActivityLogger.logAction("encourageLoginDialog", data);
                }
<<<<<<< HEAD

                loginDialog.loginThroughSteam();
            }

            bodyLoader.setSource("LoggingInBody.qml", { "loginDialog": loginDialog, "root": root, "bodyLoader": bodyLoader, "withSteam": usernameCollisionBody.withSteam, "linkSteam": false })
=======
                loginDialog.loginThroughSteam();
            }
            bodyLoader.setSource("LoggingInBody.qml", { "loginDialog": loginDialog, "root": root, "bodyLoader": bodyLoader, "withSteam": usernameCollisionBody.withSteam,
                "withOculus": usernameCollisionBody.withOculus, "linkSteam": false, "linkOculus": false })
>>>>>>> faeb5b36
        }
        onHandleCreateFailed: {
            console.log("Create Failed: " + error)
            if (usernameCollisionBody.loginDialogPoppedUp) {
                var data = {
                    "action": "user failed to create account from the username collision screen"
                }
                UserActivityLogger.logAction("encourageLoginDialog", data);
            }


            mainTextContainer.visible = true
            mainTextContainer.text = "\"" + textField.text + qsTr("\" is invalid or already taken.");
        }
        onHandleLoginCompleted: {
            console.log("Login Succeeded");
            if (usernameCollisionBody.loginDialogPoppedUp) {
                var data = {
                    "action": "user logged in successfully from the username collision screen"
                }
                UserActivityLogger.logAction("encourageLoginDialog", data);

                loginDialog.dismissLoginDialog();
            }
            root.tryDestroy();
        }

        onHandleLoginFailed: {
            console.log("Login Failed")
            if (usernameCollisionBody.loginDialogPoppedUp) {
                var data = {
                    "action": "user failed to log in from the username collision screen"
                }
                UserActivityLogger.logAction("encourageLoginDialog", data);
            }

            mainTextContainer.text = "Login Failed";
        }


        onFocusEnabled: {
            if (!usernameCollisionBody.lostFocus) {
                Qt.callLater(function() {
                    textField.forceActiveFocus();
                });
            }
        }
        onFocusDisabled: {
            usernameCollisionBody.lostFocus = !root.isTablet && !root.isOverlay;
            if (nusernameCollisionBody.lostFocus) {
                Qt.callLater(function() {
                    textField.focus = false;
                });
            }
        }
    }
}<|MERGE_RESOLUTION|>--- conflicted
+++ resolved
@@ -27,12 +27,8 @@
     readonly property int textFieldFontSize: 18
     readonly property bool fontBold: true
 
-<<<<<<< HEAD
-    readonly property bool withSteam: withSteam
-=======
     property bool withSteam: withSteam
     property bool withOculus: withOculus
->>>>>>> faeb5b36
 
     readonly property bool loginDialogPoppedUp: loginDialog.getLoginDialogPoppedUp()
 
@@ -268,9 +264,6 @@
         target: loginDialog
         onHandleCreateCompleted: {
             console.log("Create Succeeded");
-<<<<<<< HEAD
-            if (usernameCollisionBody.withSteam) {
-=======
             if (usernameCollisionBody.withOculus) {
                 if (usernameCollisionBody.loginDialogPoppedUp) {
                     var data = {
@@ -280,25 +273,16 @@
                 }
                 loginDialog.loginThroughOculus();
             } else if (usernameCollisionBody.withSteam) {
->>>>>>> faeb5b36
                 if (usernameCollisionBody.loginDialogPoppedUp) {
                     var data = {
                         "action": "user created a profile with Steam successfully in the username collision screen"
                     }
                     UserActivityLogger.logAction("encourageLoginDialog", data);
                 }
-<<<<<<< HEAD
-
-                loginDialog.loginThroughSteam();
-            }
-
-            bodyLoader.setSource("LoggingInBody.qml", { "loginDialog": loginDialog, "root": root, "bodyLoader": bodyLoader, "withSteam": usernameCollisionBody.withSteam, "linkSteam": false })
-=======
                 loginDialog.loginThroughSteam();
             }
             bodyLoader.setSource("LoggingInBody.qml", { "loginDialog": loginDialog, "root": root, "bodyLoader": bodyLoader, "withSteam": usernameCollisionBody.withSteam,
                 "withOculus": usernameCollisionBody.withOculus, "linkSteam": false, "linkOculus": false })
->>>>>>> faeb5b36
         }
         onHandleCreateFailed: {
             console.log("Create Failed: " + error)

--- conflicted
+++ resolved
@@ -12,13 +12,8 @@
 import QtQuick 2.4
 import QtQuick.Controls.Styles 1.4 as OriginalStyles
 
-<<<<<<< HEAD
-import controlsUit 1.0 as HifiControlsUit
-import stylesUit 1.0 as HifiStylesUit
-=======
-import "../controls-uit"
-import "../styles-uit"
->>>>>>> daa13b37
+import "qrc:///qml//controls-uit" as HifiControlsUit
+import "qrc:///qml//styles-uit" as HifiStylesUit
 
 Item {
     id: completeProfileBody

--- conflicted
+++ resolved
@@ -101,49 +101,14 @@
 
     onEnabledChanged: {
         if (enabled) {
-<<<<<<< HEAD
-            addressLine.forceActiveFocus();
-        }
-    }
-    
-    onParentChanged: {
-        if (enabled && visible) {
-            addressLine.forceActiveFocus();
-        }
-    }
-
-
-    Behavior on opacity {
-        // Animate opacity.
-        NumberAnimation {
-            duration: animationDuration
-            easing.type: Easing.OutCubic
-=======
             addressLine.forceActiveFocus()
->>>>>>> 73fce524
         }
     }
 
     onVisibleChanged: {
         if (!visible) {
-<<<<<<< HEAD
-            reset()
-
-            // Some dialogs should be destroyed when they become invisible.
-            if (destroyOnInvisible) {
-                destroy()
-            }
-        } else {
-            addressLine.forceActiveFocus();
-        }
-    }
-
-    function reset() {
-        addressLine.text = ""
-=======
             addressLine.text = ""
         }
->>>>>>> 73fce524
     }
 
     function toggleOrGo() {

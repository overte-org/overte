--- conflicted
+++ resolved
@@ -3,7 +3,7 @@
     "channels": [
         { "from": "Vive.LY", "when": "Vive.LSY", "filters": ["invert"], "to": "Standard.LY" },
         { "from": "Vive.LX", "when": "Vive.LSX", "to": "Standard.LX" },
-        { 
+        {
             "from": "Vive.LT", "to": "Standard.LT",
             "filters": [
                 { "type": "deadZone", "min": 0.05 }
@@ -17,7 +17,7 @@
 
         { "from": "Vive.RY", "when": "Vive.RSY", "filters": ["invert"], "to": "Standard.RY" },
         { "from": "Vive.RX", "when": "Vive.RSX", "to": "Standard.RX" },
-        { 
+        {
             "from": "Vive.RT", "to": "Standard.RT",
             "filters": [
                 { "type": "deadZone", "min": 0.05 }
@@ -36,41 +36,34 @@
 
         { "from": "Vive.LeftHand", "to": "Standard.LeftHand", "when": [ "Application.InHMD" ] },
         { "from": "Vive.RightHand", "to": "Standard.RightHand", "when": [ "Application.InHMD" ]  },
-<<<<<<< HEAD
-        { "from": "Vive.LeftFoot", "to" : "Standard.LeftFoot",  "when": [ "Application.InHMD"] },
-        { "from": "Vive.RightFoot", "to" : "Standard.RightFoot",  "when": [ "Application.InHMD"] },
-        { "from": "Vive.Hips", "to" : "Standard.Hips",  "when": [ "Application.InHMD"] },
-        { "from": "Vive.Spine2", "to" : "Standard.Spine2",  "when": [ "Application.InHMD"] },
-        { "from": "Vive.Head", "to" : "Standard.Head", "when" : [ "Application.InHMD"] },
-        { "from": "Vive.RightArm", "to" : "Standard.RightArm", "when" : [ "Application.InHMD"] },
-        { "from": "Vive.LeftArm", "to" : "Standard.LeftArm", "when" : [ "Application.InHMD"] }
-=======
-        
+
         {
             "from": "Vive.LeftFoot", "to" : "Standard.LeftFoot",
             "filters" : [{"type" :  "lowVelocity", "rotation" : 1.0, "translation": 1.0}],
             "when": [ "Application.InHMD"]
         },
-        
+
         {
             "from": "Vive.RightFoot", "to" : "Standard.RightFoot",
             "filters" : [{"type" :  "lowVelocity", "rotation" : 1.0, "translation": 1.0}],
             "when": [ "Application.InHMD"]
         },
-        
+
         {
             "from": "Vive.Hips", "to" : "Standard.Hips",
             "filters" : [{"type" :  "lowVelocity", "rotation" : 0.01, "translation": 0.01}],
             "when": [ "Application.InHMD"]
         },
-        
+
         {
             "from": "Vive.Spine2", "to" : "Standard.Spine2",
             "filters" : [{"type" :  "lowVelocity", "rotation" : 0.01, "translation": 0.01}],
             "when": [ "Application.InHMD"]
         },
-        
-        { "from": "Vive.Head", "to" : "Standard.Head", "when" : [ "Application.InHMD"] }
->>>>>>> f9c6cecb
+
+        { "from": "Vive.Head", "to" : "Standard.Head", "when" : [ "Application.InHMD"] },
+
+        { "from": "Vive.RightArm", "to" : "Standard.RightArm", "when" : [ "Application.InHMD"] },
+        { "from": "Vive.LeftArm", "to" : "Standard.LeftArm", "when" : [ "Application.InHMD"] }
     ]
 }
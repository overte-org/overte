--- conflicted
+++ resolved
@@ -1,14 +1,10 @@
 #include "Helper.h"
 
-<<<<<<< HEAD
 #include <QCoreApplication>
-=======
 #include <QDebug>
 #include <QFileInfo>
 #include <QDir>
 #include <QFile>
-
->>>>>>> 09b9b1e1
 
 #if defined(Q_OS_WIN)
 

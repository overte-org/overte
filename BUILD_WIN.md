# Build Windows

*Last Updated on 23 Feb 2021*

This is a stand-alone guide for creating your first Vircadia build for Windows 64-bit.  

Note: We are now using Visual Studio 2019 and Qt 5.15.2.
If you are upgrading from previous versions, do a clean uninstall of those versions before going through this guide.  

**Note: The prerequisites will require about 10 GB of space on your drive. You will also need a system with at least 8GB of main memory.**

### Step 1. Visual Studio & Python 3.x

If you don't have Community or Professional edition of Visual Studio 2019, download [Visual Studio Community 2019](https://visualstudio.microsoft.com/vs/). If you have Visual Studio 2017, you need to download Visual Studio 2019.

When selecting components, check "Desktop development with C++".

If you do not already have a Python 3.x development environment installed and want to install it with Visual Studio, check "Python Development". If you already have Visual Studio installed and need to add Python, open the "Add or remove programs" control panel and find the "Microsoft Visual Studio Installer". Select it and click "Modify". In the installer, select "Modify" again, then check "Python Development" and allow the installer to apply the changes.

#### Visual Studio 2019

On the right on the Summary toolbar, select the following components.

* MSVC v142 - VS 2019 C++ X64/x86 build tools
* MSVC v141 - VS 2017 C++ x64/x86 build tools
* MSVC v140 - VS 2015 C++ build tools (v14.00)

### Step 1a. Alternate Python

If you do not wish to use the Python installation bundled with Visual Studio, you can download the installer from [here](https://www.python.org/downloads/). Ensure that you get version 3.6.6 or higher.

### Step 2. Python Dependencies

In an administrator command-line that can access Python's pip you will need to run the following command:

`pip install distro`

If you do not use an administrator command-line, you will get errors.

### Step 3. Installing CMake

Download and install the latest version of CMake 3.15.
 * Note that earlier versions of CMake will work, but there is a specific bug related to the interaction of Visual Studio 2019 and CMake versions prior to 3.15 that will cause Visual Studio to rebuild far more than it needs to on every build

Download the file named win64-x64 Installer from the [CMake Website](https://cmake.org/download/). You can access the installer on this [3.15 Version page](https://cmake.org/files/v3.15/). During installation, make sure to check "Add CMake to system PATH for all users" when prompted.

### Step 4. Node.JS and NPM

Install version 10.15.0 LTS (or greater) of [Node.JS and NPM](<https://nodejs.org/en/download/>).

### Step 5. (Optional) Install Qt

If you would like to compile Qt instead of using the precompiled package provided during CMake, you can do so now. Install version 5.12.3 of [Qt](<https://www.qt.io/download-open-source>), as well as the following packages:
* Qt 5.12.3
* MSVC 2017 64-bit
* Qt WebEngine
* Qt Script (Deprecated)

For convenience, you may also want the "Qt Debug Information" and "Sources" packages.

You'll need to create the environment variable that CMake uses to find your system's Qt install.

To create this variable:
* Navigate to 'Edit the System Environment Variables' through the start menu.
* Click on 'Environment Variables'
* Select 'New'
* Set "Variable name" to `QT_CMAKE_PREFIX_PATH`
* Set "Variable value" to `%QT_INSTALL_DIR%\5.12.3\msvc2017_64\lib\cmake`, where `%QT_INSTALL_DIR%` is the directory you specified for Qt's installation. The default is `C:\Qt`.

### Step 6. Create VCPKG environment variable
In the next step, you will use CMake to build Vircadia. By default, the CMake process builds dependency files in Windows' `%TEMP%` directory, which is periodically cleared by the operating system. To prevent you from having to re-build the dependencies in the event that Windows clears that directory, we recommend that you create a `HIFI_VCPKG_BASE` environment variable linked to a directory somewhere on your machine. That directory will contain all dependency files until you manually remove them.

To create this variable:
* Navigate to 'Edit the System Environment Variables' Through the start menu.
* Click on 'Environment Variables'
* Select 'New'
* Set "Variable name" to `HIFI_VCPKG_BASE`
* Set "Variable value" to any directory that you have control over.

Additionally, if you have Visual Studio 2019 installed and _only_ Visual Studio 2019 (i.e., you do not have Visual Studio 2017 installed) you must add an additional environment variable `HIFI_VCPKG_BOOTSTRAP` that will fix a bug in our `vcpkg` pre-build step.

To create this variable:
<<<<<<< HEAD
* Navigate to 'Edit the System Environment Variables' through the Start menu.
=======
* Navigate to 'Edit the System Environment Variables' Through the start menu.
>>>>>>> 43983e3d
* Click on 'Environment Variables'
* Select 'New'
* Set "Variable name" to `HIFI_VCPKG_BOOTSTRAP`
* Set "Variable value" to `1`

### Step 7. Running CMake to Generate Build Files

Run Command Prompt from Start and run the following commands:  
`cd "%VIRCADIA_DIR%"`  
`mkdir build`  
`cd build`  

#### Visual Studio 2019
Run `cmake .. -G "Visual Studio 16 2019" -A x64`.

Where `%VIRCADIA_DIR%` is the directory for the Vircadia repository.

### Step 8. Making a Build

Open `%VIRCADIA_DIR%\build\vircadia.sln` using Visual Studio.

Change the Solution Configuration (menu ribbon under the menu bar, next to the green play button) from "Debug" to "Release" for best performance.

Run from the menu bar `Build > Build Solution`.

### Step 9. Testing Interface

Create another environment variable (see Step #3)
* Set "Variable name": `_NO_DEBUG_HEAP`
* Set "Variable value": `1`

Restart Visual Studio again.

In Visual Studio, right-click "interface" under the Apps folder in Solution Explorer and select "Set as Startup Project". Run from the menu bar `Debug > Start Debugging`.

Now, you should have a full build of Vircadia and be able to run the Interface using Visual Studio.

Note: You can also run Interface by launching it from command line or File Explorer from `%VIRCADIA_DIR%\build\interface\Release\interface.exe`

## Troubleshooting

For any problems after Step #7, first try this:  
* Delete your locally cloned copy of the Vircadia repository  
* Restart your computer  
* Redownload the [repository](https://github.com/vircadia/vircadia)  
* Restart directions from Step #7  

#### CMake gives you the same error message repeatedly after the build fails

Remove `CMakeCache.txt` found in the `%VIRCADIA_DIR%\build` directory.

#### CMake can't find OpenSSL

Remove `CMakeCache.txt` found in the `%VIRCADIA_DIR%\build` directory.  Verify that your HIFI_VCPKG_BASE environment variable is set and pointing to the correct location. Verify that the file `${HIFI_VCPKG_BASE}/installed/x64-windows/include/openssl/ssl.h` exists.<|MERGE_RESOLUTION|>--- conflicted
+++ resolved
@@ -80,11 +80,7 @@
 Additionally, if you have Visual Studio 2019 installed and _only_ Visual Studio 2019 (i.e., you do not have Visual Studio 2017 installed) you must add an additional environment variable `HIFI_VCPKG_BOOTSTRAP` that will fix a bug in our `vcpkg` pre-build step.
 
 To create this variable:
-<<<<<<< HEAD
 * Navigate to 'Edit the System Environment Variables' through the Start menu.
-=======
-* Navigate to 'Edit the System Environment Variables' Through the start menu.
->>>>>>> 43983e3d
 * Click on 'Environment Variables'
 * Select 'New'
 * Set "Variable name" to `HIFI_VCPKG_BOOTSTRAP`

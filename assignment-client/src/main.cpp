//
//  main.cpp
//  assignment-client
//
//  Created by Stephen Birarda on 8/22/13.
//  Copyright (c) 2013 High Fidelity, Inc. All rights reserved.
//

#include <arpa/inet.h>
#include <errno.h>
#include <signal.h>
#include <sys/time.h>
#include <sys/wait.h>

#include <QtCore/QCoreApplication>


#include <Logging.h>
#include <NodeList.h>
#include <PacketHeaders.h>
#include <SharedUtil.h>
#include <VoxelServer.h>

#include "Agent.h"
#include "Assignment.h"
#include "AssignmentFactory.h"
#include "audio/AudioMixer.h"
#include "avatars/AvatarMixer.h"

const long long ASSIGNMENT_REQUEST_INTERVAL_USECS = 1 * 1000 * 1000;
const char PARENT_TARGET_NAME[] = "assignment-client-monitor";
const char CHILD_TARGET_NAME[] = "assignment-client";

pid_t* childForks = NULL;
sockaddr_in customAssignmentSocket = {};
int numForks = 0;
Assignment::Type overiddenAssignmentType = Assignment::AllTypes;
std::vector<VoxelServer*> voxelServers;

void childClient() {
    // this is one of the child forks or there is a single assignment client, continue assignment-client execution
    
    // set the logging target to the the CHILD_TARGET_NAME
    Logging::setTargetName(CHILD_TARGET_NAME);
    
    // create a NodeList as an unassigned client
    NodeList* nodeList = NodeList::createInstance(NODE_TYPE_UNASSIGNED);
    
    // set the custom assignment socket if we have it
    if (customAssignmentSocket.sin_addr.s_addr != 0) {
        nodeList->setAssignmentServerSocket((sockaddr*) &customAssignmentSocket);
    }
    
    // change the timeout on the nodelist socket to be as often as we want to re-request
    nodeList->getNodeSocket()->setBlockingReceiveTimeoutInUsecs(ASSIGNMENT_REQUEST_INTERVAL_USECS);
    
    timeval lastRequest = {};
    
    unsigned char packetData[MAX_PACKET_SIZE];
    ssize_t receivedBytes = 0;
    
    sockaddr_in senderSocket = {};
    
    // create a request assignment, accept assignments defined by the overidden type
    Assignment requestAssignment(Assignment::RequestCommand, ::overiddenAssignmentType);
    
    while (true) {
        if (usecTimestampNow() - usecTimestamp(&lastRequest) >= ASSIGNMENT_REQUEST_INTERVAL_USECS) {
            gettimeofday(&lastRequest, NULL);
            // if we're here we have no assignment, so send a request
            qDebug() << "Sending an assignment request -" << requestAssignment << "\n";
            nodeList->sendAssignment(requestAssignment);
        }
        
        if (nodeList->getNodeSocket()->receive((sockaddr*) &senderSocket, packetData, &receivedBytes) &&
            (packetData[0] == PACKET_TYPE_DEPLOY_ASSIGNMENT || packetData[0] == PACKET_TYPE_CREATE_ASSIGNMENT)
            && packetVersionMatch(packetData)) {
            
            // construct the deployed assignment from the packet data
            Assignment* deployedAssignment = AssignmentFactory::unpackAssignment(packetData, receivedBytes);
            
            qDebug() << "Received an assignment -" << deployedAssignment << "\n";
            
            // switch our nodelist DOMAIN_IP
            if (packetData[0] == PACKET_TYPE_CREATE_ASSIGNMENT ||
                deployedAssignment->getAttachedPublicSocket()->sa_family == AF_INET) {
                
                in_addr domainSocketAddr = {};
                
                if (packetData[0] == PACKET_TYPE_CREATE_ASSIGNMENT) {
                    // the domain server IP address is the address we got this packet from
                    domainSocketAddr = senderSocket.sin_addr;
                } else {
                    // grab the domain server IP address from the packet from the AS
                    domainSocketAddr = ((sockaddr_in*) deployedAssignment->getAttachedPublicSocket())->sin_addr;
                }
                
                nodeList->setDomainIP(inet_ntoa(domainSocketAddr));
                
                qDebug("Destination IP for assignment is %s\n", inet_ntoa(domainSocketAddr));
                
<<<<<<< HEAD
                if (deployedAssignment.getType() == Assignment::AudioMixerType) {
                    AudioMixer::run();
                } else if (deployedAssignment.getType() == Assignment::AvatarMixerType) {
                    AvatarMixer::run();
                } else if (deployedAssignment.getType() == Assignment::VoxelServerType) {
                    VoxelServer* voxelServer = new VoxelServer();
                    ::voxelServers.push_back(voxelServer);
                    voxelServer->run((const char*)deployedAssignment.getPayload());
                } else {
                    // figure out the URL for the script for this agent assignment
                    QString scriptURLString("http://%1:8080/assignment/%2");
                    scriptURLString = scriptURLString.arg(inet_ntoa(domainSocketAddr),
                                                          deployedAssignment.getUUIDStringWithoutCurlyBraces());
                    
                    qDebug() << "Starting an Agent assignment-client with script at" << scriptURLString << "\n";
                    
                    Agent scriptAgent;
                    scriptAgent.run(QUrl(scriptURLString));
                }
=======
                // run the deployed assignment
                deployedAssignment->run();
                
>>>>>>> d074a349
            } else {
                qDebug("Received a bad destination socket for assignment.\n");
            }
            
            qDebug("Assignment finished or never started - waiting for new assignment\n");
            
            // delete the deployedAssignment
            delete deployedAssignment;
            
            // reset our NodeList by switching back to unassigned and clearing the list
            nodeList->setOwnerType(NODE_TYPE_UNASSIGNED);
            nodeList->clear();
            
            // reset the logging target to the the CHILD_TARGET_NAME
            Logging::setTargetName(CHILD_TARGET_NAME);
        }
    }
}

void sigchldHandler(int sig) {
    pid_t processID;
    int status;
    
    while ((processID = waitpid(-1, &status, WNOHANG)) != -1) {
        if (processID == 0) {
            // there are no more children to process, break out of here
            break;
        }
        
        int newForkProcessID = 0;
        
        // find the dead process in the array of child forks
        for (int i = 0; i < ::numForks; i++) {
            if (::childForks[i] == processID) {
                
                newForkProcessID = fork();
                if (newForkProcessID == 0) {
                    // this is the child, call childClient
                    childClient();
                    
                    // break out so we don't fork bomb
                    break;
                } else {
                    // this is the parent, replace the dead process with the new one
                    ::childForks[i] = newForkProcessID;
                   
                    qDebug("Replaced dead %d with new fork %d\n", processID, newForkProcessID);
                    
                    break;
                }
            }
        }
    }
    
    // cleanup voxelServers
    for (int i = 0; i < ::voxelServers.size(); i++) {
        VoxelServer* voxelServer = ::voxelServers[i];
        delete voxelServer;
    }
    
}

void parentMonitor() {
    
    struct sigaction sa;
    
    memset(&sa, 0, sizeof(sa));
    sa.sa_handler = sigchldHandler;
    
    sigaction(SIGCHLD, &sa, NULL);
    
    pid_t childID = 0;
    
    // don't bail until all children have finished
    while ((childID = waitpid(-1, NULL, 0))) {
        if (errno == ECHILD) {
            break;
        }
    }
    
    // delete the array of pid_t holding the forked process IDs
    delete[] ::childForks;
}

int main(int argc, const char* argv[]) {
    
    QCoreApplication app(argc, (char**) argv);
    
    setvbuf(stdout, NULL, _IOLBF, 0);
    
    // use the verbose message handler in Logging
    qInstallMessageHandler(Logging::verboseMessageHandler);
    
    // start the Logging class with the parent's target name
    Logging::setTargetName(PARENT_TARGET_NAME);
    
    const char CUSTOM_ASSIGNMENT_SERVER_HOSTNAME_OPTION[] = "-a";
    const char CUSTOM_ASSIGNMENT_SERVER_PORT_OPTION[] = "-p";
    
    // grab the overriden assignment-server hostname from argv, if it exists
    const char* customAssignmentServerHostname = getCmdOption(argc, argv, CUSTOM_ASSIGNMENT_SERVER_HOSTNAME_OPTION);
    
    if (customAssignmentServerHostname) {
        const char* customAssignmentServerPortString = getCmdOption(argc, argv, CUSTOM_ASSIGNMENT_SERVER_PORT_OPTION);
        unsigned short assignmentServerPort = customAssignmentServerPortString
            ? atoi(customAssignmentServerPortString) : ASSIGNMENT_SERVER_PORT;
        
        ::customAssignmentSocket = socketForHostnameAndHostOrderPort(customAssignmentServerHostname, assignmentServerPort);
    }
    
    const char ASSIGNMENT_TYPE_OVVERIDE_OPTION[] = "-t";
    const char* assignmentTypeString = getCmdOption(argc, argv, ASSIGNMENT_TYPE_OVVERIDE_OPTION);
    
    if (assignmentTypeString) {
        // the user is asking to only be assigned to a particular type of assignment
        // so set that as the ::overridenAssignmentType to be used in requests
        ::overiddenAssignmentType = (Assignment::Type) atoi(assignmentTypeString);
    }

    const char* NUM_FORKS_PARAMETER = "-n";
    const char* numForksString = getCmdOption(argc, argv, NUM_FORKS_PARAMETER);
    
    int processID = 0;
    
    if (numForksString) {
        ::numForks = atoi(numForksString);
        qDebug("Starting %d assignment clients\n", ::numForks);
        
        ::childForks = new pid_t[::numForks];
        
        // fire off as many children as we need (this is one less than the parent since the parent will run as well)
        for (int i = 0; i < ::numForks; i++) {
            processID = fork();
            
            if (processID == 0) {
                // this is in one of the children, break so we don't start a fork bomb
                break;
            } else {
                // this is in the parent, save the ID of the forked process
                childForks[i] = processID;
            }
        }
    }
    
    if (processID == 0 || ::numForks == 0) {
        childClient();
    } else {
        parentMonitor();
    }
}<|MERGE_RESOLUTION|>--- conflicted
+++ resolved
@@ -35,7 +35,6 @@
 sockaddr_in customAssignmentSocket = {};
 int numForks = 0;
 Assignment::Type overiddenAssignmentType = Assignment::AllTypes;
-std::vector<VoxelServer*> voxelServers;
 
 void childClient() {
     // this is one of the child forks or there is a single assignment client, continue assignment-client execution
@@ -99,31 +98,8 @@
                 
                 qDebug("Destination IP for assignment is %s\n", inet_ntoa(domainSocketAddr));
                 
-<<<<<<< HEAD
-                if (deployedAssignment.getType() == Assignment::AudioMixerType) {
-                    AudioMixer::run();
-                } else if (deployedAssignment.getType() == Assignment::AvatarMixerType) {
-                    AvatarMixer::run();
-                } else if (deployedAssignment.getType() == Assignment::VoxelServerType) {
-                    VoxelServer* voxelServer = new VoxelServer();
-                    ::voxelServers.push_back(voxelServer);
-                    voxelServer->run((const char*)deployedAssignment.getPayload());
-                } else {
-                    // figure out the URL for the script for this agent assignment
-                    QString scriptURLString("http://%1:8080/assignment/%2");
-                    scriptURLString = scriptURLString.arg(inet_ntoa(domainSocketAddr),
-                                                          deployedAssignment.getUUIDStringWithoutCurlyBraces());
-                    
-                    qDebug() << "Starting an Agent assignment-client with script at" << scriptURLString << "\n";
-                    
-                    Agent scriptAgent;
-                    scriptAgent.run(QUrl(scriptURLString));
-                }
-=======
                 // run the deployed assignment
                 deployedAssignment->run();
-                
->>>>>>> d074a349
             } else {
                 qDebug("Received a bad destination socket for assignment.\n");
             }
@@ -178,12 +154,6 @@
         }
     }
     
-    // cleanup voxelServers
-    for (int i = 0; i < ::voxelServers.size(); i++) {
-        VoxelServer* voxelServer = ::voxelServers[i];
-        delete voxelServer;
-    }
-    
 }
 
 void parentMonitor() {

//
//  AvatarMixerSlave.cpp
//  assignment-client/src/avatar
//
//  Created by Brad Hefta-Gaub on 2/14/2017.
//  Copyright 2017 High Fidelity, Inc.
//
//  Distributed under the Apache License, Version 2.0.
//  See the accompanying file LICENSE or http://www.apache.org/licenses/LICENSE-2.0.html
//

#include "AvatarMixerSlave.h"

#include <algorithm>
#include <random>
#include <chrono>

#include <glm/glm.hpp>
#include <glm/gtx/norm.hpp>
#include <glm/gtx/vector_angle.hpp>

#include <AvatarLogging.h>
#include <LogHandler.h>
#include <NetworkAccessManager.h>
#include <NodeList.h>
#include <Node.h>
#include <OctreeConstants.h>
#include <PrioritySortUtil.h>
#include <udt/PacketHeaders.h>
#include <SharedUtil.h>
#include <StDev.h>
#include <UUID.h>

#include "AvatarMixer.h"
#include "AvatarMixerClientData.h"

namespace chrono = std::chrono;

void AvatarMixerSlave::configure(ConstIter begin, ConstIter end) {
    _begin = begin;
    _end = end;
}

void AvatarMixerSlave::configureBroadcast(ConstIter begin, ConstIter end, 
                                p_high_resolution_clock::time_point lastFrameTimestamp,
                                float maxKbpsPerNode, float throttlingRatio) {
    _begin = begin;
    _end = end;
    _lastFrameTimestamp = lastFrameTimestamp;
    _maxKbpsPerNode = maxKbpsPerNode;
    _throttlingRatio = throttlingRatio;
}

void AvatarMixerSlave::harvestStats(AvatarMixerSlaveStats& stats) {
    stats = _stats;
    _stats.reset();
}


void AvatarMixerSlave::processIncomingPackets(const SharedNodePointer& node) {
    auto start = usecTimestampNow();
    auto nodeData = dynamic_cast<AvatarMixerClientData*>(node->getLinkedData());
    if (nodeData) {
        _stats.nodesProcessed++;
        _stats.packetsProcessed += nodeData->processPackets(*_sharedData);
    }
    auto end = usecTimestampNow();
    _stats.processIncomingPacketsElapsedTime += (end - start);
}

int AvatarMixerSlave::sendIdentityPacket(const AvatarMixerClientData* nodeData, const SharedNodePointer& destinationNode) {
    if (destinationNode->getType() == NodeType::Agent && !destinationNode->isUpstream()) {
        QByteArray individualData = nodeData->getConstAvatarData()->identityByteArray();
        individualData.replace(0, NUM_BYTES_RFC4122_UUID, nodeData->getNodeID().toRfc4122()); // FIXME, this looks suspicious
        auto identityPackets = NLPacketList::create(PacketType::AvatarIdentity, QByteArray(), true, true);
        identityPackets->write(individualData);
        DependencyManager::get<NodeList>()->sendPacketList(std::move(identityPackets), *destinationNode);
        _stats.numIdentityPackets++;
        return individualData.size();
    } else {
        return 0;
    }
}

qint64 AvatarMixerSlave::addChangedTraitsToBulkPacket(AvatarMixerClientData* listeningNodeData,
                                                      const AvatarMixerClientData* sendingNodeData,
                                                      NLPacketList& traitsPacketList) {

    auto otherNodeLocalID = sendingNodeData->getNodeLocalID();

    // Perform a simple check with two server clock time points
    // to see if there is any new traits data for this avatar that we need to send
    auto timeOfLastTraitsSent = listeningNodeData->getLastOtherAvatarTraitsSendPoint(otherNodeLocalID);
    auto timeOfLastTraitsChange = sendingNodeData->getLastReceivedTraitsChange();

    qint64 bytesWritten = 0;

    if (timeOfLastTraitsChange > timeOfLastTraitsSent) {
        // there is definitely new traits data to send

        // add the avatar ID to mark the beginning of traits for this avatar
        bytesWritten += traitsPacketList.write(sendingNodeData->getNodeID().toRfc4122());

        auto sendingAvatar = sendingNodeData->getAvatarSharedPointer();

        // compare trait versions so we can see what exactly needs to go out
        auto& lastSentVersions = listeningNodeData->getLastSentTraitVersions(otherNodeLocalID);
        const auto& lastReceivedVersions = sendingNodeData->getLastReceivedTraitVersions();

        auto simpleReceivedIt = lastReceivedVersions.simpleCBegin();
        while (simpleReceivedIt != lastReceivedVersions.simpleCEnd()) {
            auto traitType = static_cast<AvatarTraits::TraitType>(std::distance(lastReceivedVersions.simpleCBegin(),
                                                                                simpleReceivedIt));

            auto lastReceivedVersion = *simpleReceivedIt;
            auto& lastSentVersionRef = lastSentVersions[traitType];

            if (lastReceivedVersions[traitType] > lastSentVersionRef) {
                // there is an update to this trait, add it to the traits packet
                bytesWritten += sendingAvatar->packTrait(traitType, traitsPacketList, lastReceivedVersion);

                // update the last sent version
                lastSentVersionRef = lastReceivedVersion;
            }

            ++simpleReceivedIt;
        }

        // enumerate the received instanced trait versions
        auto instancedReceivedIt = lastReceivedVersions.instancedCBegin();
        while (instancedReceivedIt != lastReceivedVersions.instancedCEnd()) {
            auto traitType = instancedReceivedIt->traitType;

            // get or create the sent trait versions for this trait type
            auto& sentIDValuePairs = lastSentVersions.getInstanceIDValuePairs(traitType);

            // enumerate each received instance
            for (auto& receivedInstance : instancedReceivedIt->instances) {
                auto instanceID = receivedInstance.id;
                const auto receivedVersion = receivedInstance.value;

                // to track deletes and maintain version information for traits
                // the mixer stores the negative value of the received version when a trait instance is deleted
                bool isDeleted = receivedVersion < 0;
                const auto absoluteReceivedVersion = std::abs(receivedVersion);

                // look for existing sent version for this instance
                auto sentInstanceIt = std::find_if(sentIDValuePairs.begin(), sentIDValuePairs.end(),
                                                   [instanceID](auto& sentInstance)
                                                   {
                                                       return sentInstance.id == instanceID;
                                                   });

                if (!isDeleted && (sentInstanceIt == sentIDValuePairs.end() || receivedVersion > sentInstanceIt->value)) {
                    // this instance version exists and has never been sent or is newer so we need to send it
                    bytesWritten += sendingAvatar->packTraitInstance(traitType, instanceID, traitsPacketList, receivedVersion);

                    if (sentInstanceIt != sentIDValuePairs.end()) {
                        sentInstanceIt->value = receivedVersion;
                    } else {
                        sentIDValuePairs.emplace_back(instanceID, receivedVersion);
                    }
                } else if (isDeleted && sentInstanceIt != sentIDValuePairs.end() && absoluteReceivedVersion > sentInstanceIt->value) {
                    // this instance version was deleted and we haven't sent the delete to this client yet
                    bytesWritten += AvatarTraits::packInstancedTraitDelete(traitType, instanceID, traitsPacketList, absoluteReceivedVersion);

                    // update the last sent version for this trait instance to the absolute value of the deleted version
                    sentInstanceIt->value = absoluteReceivedVersion;
                }
            }

            ++instancedReceivedIt;
        }

        // write a null trait type to mark the end of trait data for this avatar
        bytesWritten += traitsPacketList.writePrimitive(AvatarTraits::NullTrait);

        // since we send all traits for this other avatar, update the time of last traits sent
        // to match the time of last traits change
        listeningNodeData->setLastOtherAvatarTraitsSendPoint(otherNodeLocalID, timeOfLastTraitsChange);
    }

    return bytesWritten;
}

int AvatarMixerSlave::sendReplicatedIdentityPacket(const Node& agentNode, const AvatarMixerClientData* nodeData, const Node& destinationNode) {
    if (AvatarMixer::shouldReplicateTo(agentNode, destinationNode)) {
        QByteArray individualData = nodeData->getConstAvatarData()->identityByteArray(true);
        individualData.replace(0, NUM_BYTES_RFC4122_UUID, nodeData->getNodeID().toRfc4122()); // FIXME, this looks suspicious
        auto identityPacket = NLPacketList::create(PacketType::ReplicatedAvatarIdentity, QByteArray(), true, true);
        identityPacket->write(individualData);
        DependencyManager::get<NodeList>()->sendPacketList(std::move(identityPacket), destinationNode);
        _stats.numIdentityPackets++;
        return individualData.size();
    } else {
        return 0;
    }
}

static const int AVATAR_MIXER_BROADCAST_FRAMES_PER_SECOND = 45;

void AvatarMixerSlave::broadcastAvatarData(const SharedNodePointer& node) {
    quint64 start = usecTimestampNow();

    if (node->getType() == NodeType::Agent && node->getLinkedData() && node->getActiveSocket() && !node->isUpstream()) {
        broadcastAvatarDataToAgent(node);
    } else if (node->getType() == NodeType::DownstreamAvatarMixer) {
        broadcastAvatarDataToDownstreamMixer(node);
    }

    quint64 end = usecTimestampNow();
    _stats.jobElapsedTime += (end - start);
}

void AvatarMixerSlave::broadcastAvatarDataToAgent(const SharedNodePointer& node) {
    const Node* destinationNode = node.data();

    auto nodeList = DependencyManager::get<NodeList>();

    // setup for distributed random floating point values
    std::random_device randomDevice;
    std::mt19937 generator(randomDevice());
    std::uniform_real_distribution<float> distribution;

    _stats.nodesBroadcastedTo++;

    AvatarMixerClientData* nodeData = reinterpret_cast<AvatarMixerClientData*>(destinationNode->getLinkedData());

    nodeData->resetInViewStats();

    const AvatarData& avatar = nodeData->getAvatar();
    glm::vec3 myPosition = avatar.getClientGlobalPosition();

    // reset the internal state for correct random number distribution
    distribution.reset();

    // reset the number of sent avatars
    nodeData->resetNumAvatarsSentLastFrame();

    // keep a counter of the number of considered avatars
    int numOtherAvatars = 0;

    // keep track of outbound data rate specifically for avatar data
    int numAvatarDataBytes = 0;
    int identityBytesSent = 0;
    int traitBytesSent = 0;

    // max number of avatarBytes per frame
    auto maxAvatarBytesPerFrame = (_maxKbpsPerNode * BYTES_PER_KILOBIT) / AVATAR_MIXER_BROADCAST_FRAMES_PER_SECOND;

    // FIXME - find a way to not send the sessionID for every avatar
    int minimumBytesPerAvatar = AvatarDataPacket::AVATAR_HAS_FLAGS_SIZE + NUM_BYTES_RFC4122_UUID;

    int overBudgetAvatars = 0;

    // keep track of the number of other avatars held back in this frame
    int numAvatarsHeldBack = 0;

    // keep track of the number of other avatar frames skipped
    int numAvatarsWithSkippedFrames = 0;

    // When this is true, the AvatarMixer will send Avatar data to a client
    // about avatars they've ignored or that are out of view
    bool PALIsOpen = nodeData->getRequestsDomainListData();

    // When this is true, the AvatarMixer will send Avatar data to a client about avatars that have ignored them
    bool getsAnyIgnored = PALIsOpen && destinationNode->getCanKick();

    if (PALIsOpen) {
        // Increase minimumBytesPerAvatar if the PAL is open
        minimumBytesPerAvatar += sizeof(AvatarDataPacket::AvatarGlobalPosition) +
        sizeof(AvatarDataPacket::AudioLoudness);
    }

    // setup a PacketList for the avatarPackets
    auto avatarPacketList = NLPacketList::create(PacketType::BulkAvatarData);

    // Define the minimum bubble size
    const glm::vec3 minBubbleSize = avatar.getSensorToWorldScale() * glm::vec3(0.3f, 1.3f, 0.3f);
    // Define the scale of the box for the current node
    glm::vec3 nodeBoxScale = (avatar.getClientGlobalPosition() - avatar.getGlobalBoundingBoxCorner()) * 2.0f * avatar.getSensorToWorldScale();
    // Set up the bounding box for the current node
    AABox nodeBox(avatar.getGlobalBoundingBoxCorner(), nodeBoxScale);
    // Clamp the size of the bounding box to a minimum scale
    if (glm::any(glm::lessThan(nodeBoxScale, minBubbleSize))) {
        nodeBox.setScaleStayCentered(minBubbleSize);
    }
    // Quadruple the scale of first bounding box
    nodeBox.embiggen(4.0f);


    // setup list of AvatarData as well as maps to map betweeen the AvatarData and the original nodes
    struct AvatarSortData {
        AvatarSortData(const Node* node, AvatarData* avatarData, quint64 lastEncodeTime)
            : _node(node)
            , _avatarData(avatarData)
            , _lastEncodeTime(lastEncodeTime)
        { }
        const Node* _node;
        AvatarData* _avatarData;
        quint64 _lastEncodeTime;
    };
    // Temporary info about the avatars we're sending:
    std::vector<AvatarSortData> avatarsToSort;
    avatarsToSort.reserve(_end - _begin);
    std::for_each(_begin, _end, [&](const SharedNodePointer& otherNode) {
        Node* otherNodeRaw = otherNode.data();
        // make sure this is an agent that we have avatar data for before considering it for inclusion
        if (otherNodeRaw->getType() == NodeType::Agent
            && otherNodeRaw->getLinkedData()) {
            const AvatarMixerClientData* otherNodeData = reinterpret_cast<const AvatarMixerClientData*>(otherNodeRaw->getLinkedData());


            AvatarData* otherAvatar = otherNodeData->getAvatarSharedPointer().get();
            auto lastEncodeTime = nodeData->getLastOtherAvatarEncodeTime(otherAvatar->getSessionUUID());
            avatarsToSort.emplace_back(AvatarSortData(otherNodeRaw, otherAvatar, lastEncodeTime));
        }
    });

    class SortableAvatar: public PrioritySortUtil::Sortable {
    public:
        SortableAvatar() = delete;
        SortableAvatar(const AvatarData* avatar, const Node* avatarNode, uint64_t lastEncodeTime)
            : _avatar(avatar), _node(avatarNode), _lastEncodeTime(lastEncodeTime) {}
        glm::vec3 getPosition() const override { return _avatar->getClientGlobalPosition(); }
        float getRadius() const override {
            glm::vec3 nodeBoxHalfScale = (_avatar->getClientGlobalPosition() - _avatar->getGlobalBoundingBoxCorner() * _avatar->getSensorToWorldScale());
            return glm::max(nodeBoxHalfScale.x, glm::max(nodeBoxHalfScale.y, nodeBoxHalfScale.z));
        }
        uint64_t getTimestamp() const override {
            return _lastEncodeTime;
        }
        const AvatarData* getAvatar() const { return _avatar; }
        const Node* getNode() const { return _node; }

    private:
        const AvatarData* _avatar;
        const Node* _node;
        uint64_t _lastEncodeTime;
    };

    // prepare to sort
    const auto& cameraViews = nodeData->getViewFrustums();
    PrioritySortUtil::PriorityQueue<SortableAvatar> sortedAvatars(cameraViews,
            AvatarData::_avatarSortCoefficientSize,
            AvatarData::_avatarSortCoefficientCenter,
            AvatarData::_avatarSortCoefficientAge);

    // ignore or sort
    for (const auto& avatar : avatarsToSort) {
        auto avatarNode = avatar._node;
        if (avatarNode == destinationNode) {
            // don't echo updates to self
            continue;
        }

        bool shouldIgnore = false;
        // We ignore other nodes for a couple of reasons:
        //   1) ignore bubbles and ignore specific node
        //   2) the node hasn't really updated it's frame data recently, this can
        //      happen if for example the avatar is connected on a desktop and sending
        //      updates at ~30hz. So every 3 frames we skip a frame.

        assert(avatarNode); // we can't have gotten here without the avatarData being a valid key in the map

        const AvatarMixerClientData* avatarNodeData = reinterpret_cast<const AvatarMixerClientData*>(avatarNode->getLinkedData());
        assert(avatarNodeData); // we can't have gotten here without avatarNode having valid data
        quint64 startIgnoreCalculation = usecTimestampNow();

        // make sure we have data for this avatar, that it isn't the same node,
        // and isn't an avatar that the viewing node has ignored
        // or that has ignored the viewing node
        if ((destinationNode->isIgnoringNodeWithID(avatarNode->getUUID()) && !PALIsOpen)
            || (avatarNode->isIgnoringNodeWithID(destinationNode->getUUID()) && !getsAnyIgnored)) {
            shouldIgnore = true;
        } else {
            // Check to see if the space bubble is enabled
            // Don't bother with these checks if the other avatar has their bubble enabled and we're gettingAnyIgnored
            if (destinationNode->isIgnoreRadiusEnabled() || (avatarNode->isIgnoreRadiusEnabled() && !getsAnyIgnored)) {
                float sensorToWorldScale = avatarNodeData->getAvatarSharedPointer()->getSensorToWorldScale();
                // Define the scale of the box for the current other node
                glm::vec3 otherNodeBoxScale = (avatarNodeData->getPosition() - avatarNodeData->getGlobalBoundingBoxCorner()) * 2.0f * sensorToWorldScale;
                // Set up the bounding box for the current other node
                AABox otherNodeBox(avatarNodeData->getGlobalBoundingBoxCorner(), otherNodeBoxScale);
                // Clamp the size of the bounding box to a minimum scale
                if (glm::any(glm::lessThan(otherNodeBoxScale, minBubbleSize))) {
                    otherNodeBox.setScaleStayCentered(minBubbleSize);
                }
                // Change the scale of other bounding box
                // (This is an arbitrary number determined empirically)
                otherNodeBox.embiggen(2.4f);

                // Perform the collision check between the two bounding boxes
                if (nodeBox.touches(otherNodeBox)) {
                    nodeData->ignoreOther(destinationNode, avatarNode);
                    shouldIgnore = !getsAnyIgnored;
                }
            }
            // Not close enough to ignore
            if (!shouldIgnore) {
                nodeData->removeFromRadiusIgnoringSet(avatarNode->getUUID());
            }
        }

        if (!shouldIgnore) {
            AvatarDataSequenceNumber lastSeqToReceiver = nodeData->getLastBroadcastSequenceNumber(avatarNode->getUUID());
            AvatarDataSequenceNumber lastSeqFromSender = avatarNodeData->getLastReceivedSequenceNumber();

            // FIXME - This code does appear to be working. But it seems brittle.
            //         It supports determining if the frame of data for this "other"
            //         avatar has already been sent to the reciever. This has been
            //         verified to work on a desktop display that renders at 60hz and
            //         therefore sends to mixer at 30hz. Each second you'd expect to
            //         have 15 (45hz-30hz) duplicate frames. In this case, the stat
            //         avg_other_av_skips_per_second does report 15.
            //
            // make sure we haven't already sent this data from this sender to this receiver
            // or that somehow we haven't sent
            if (lastSeqToReceiver == lastSeqFromSender && lastSeqToReceiver != 0) {
                ++numAvatarsHeldBack;
                shouldIgnore = true;
            } else if (lastSeqFromSender - lastSeqToReceiver > 1) {
                // this is a skip - we still send the packet but capture the presence of the skip so we see it happening
                ++numAvatarsWithSkippedFrames;
            }
        }
        quint64 endIgnoreCalculation = usecTimestampNow();
        _stats.ignoreCalculationElapsedTime += (endIgnoreCalculation - startIgnoreCalculation);

        if (!shouldIgnore) {
            // sort this one for later
            sortedAvatars.push(SortableAvatar(avatar._avatarData, avatar._node, avatar._lastEncodeTime));
        }
    }

    // loop through our sorted avatars and allocate our bandwidth to them accordingly

    int remainingAvatars = (int)sortedAvatars.size();
    auto traitsPacketList = NLPacketList::create(PacketType::BulkAvatarTraits, QByteArray(), true, true);
<<<<<<< HEAD
    while (!sortedAvatars.empty()) {
        const Node* otherNode = sortedAvatars.top().getNode();
        auto lastEncodeForOther = sortedAvatars.top().getTimestamp();
        sortedAvatars.pop();
=======
    const auto& sortedAvatarVector = sortedAvatars.getSortedVector();
    for (const auto& sortedAvatar : sortedAvatarVector) {
        const auto& avatarData = sortedAvatar.getAvatar();
>>>>>>> 5f08ed50
        remainingAvatars--;

        assert(otherNode); // we can't have gotten here without the avatarData being a valid key in the map

        // NOTE: Here's where we determine if we are over budget and drop to bare minimum data
        int minimRemainingAvatarBytes = minimumBytesPerAvatar * remainingAvatars;
        bool overBudget = (identityBytesSent + numAvatarDataBytes + minimRemainingAvatarBytes) > maxAvatarBytesPerFrame;

        auto startAvatarDataPacking = chrono::high_resolution_clock::now();

        ++numOtherAvatars;

        const AvatarMixerClientData* otherNodeData = reinterpret_cast<const AvatarMixerClientData*>(otherNode->getLinkedData());
        const AvatarData* otherAvatar = otherNodeData->getConstAvatarData();

        // If the time that the mixer sent AVATAR DATA about Avatar B to Avatar A is BEFORE OR EQUAL TO
        // the time that Avatar B flagged an IDENTITY DATA change, send IDENTITY DATA about Avatar B to Avatar A.
        if (otherAvatar->hasProcessedFirstIdentity()
            && nodeData->getLastBroadcastTime(otherNode->getUUID()) <= otherNodeData->getIdentityChangeTimestamp()) {
            identityBytesSent += sendIdentityPacket(otherNodeData, node);

            // remember the last time we sent identity details about this other node to the receiver
            nodeData->setLastBroadcastTime(otherNode->getUUID(), usecTimestampNow());
        }

        // determine if avatar is in view which determines how much data to send
        glm::vec3 otherPosition = otherAvatar->getClientGlobalPosition();
        glm::vec3 otherNodeBoxScale = (otherPosition - otherNodeData->getGlobalBoundingBoxCorner()) * 2.0f * otherAvatar->getSensorToWorldScale();
        AABox otherNodeBox(otherNodeData->getGlobalBoundingBoxCorner(), otherNodeBoxScale);
        bool isInView = nodeData->otherAvatarInView(otherNodeBox);

        // start a new segment in the PacketList for this avatar
        avatarPacketList->startSegment();

        AvatarData::AvatarDataDetail detail;

        if (overBudget) {
            overBudgetAvatars++;
            _stats.overBudgetAvatars++;
            detail = PALIsOpen ? AvatarData::PALMinimum : AvatarData::NoData;
        } else if (!isInView) {
            detail = PALIsOpen ? AvatarData::PALMinimum : AvatarData::MinimumData;
            nodeData->incrementAvatarOutOfView();
        } else {
            detail = distribution(generator) < AVATAR_SEND_FULL_UPDATE_RATIO
            ? AvatarData::SendAllData : AvatarData::CullSmallData;
            nodeData->incrementAvatarInView();
        }

        bool includeThisAvatar = true;
        QVector<JointData>& lastSentJointsForOther = nodeData->getLastOtherAvatarSentJoints(otherNode->getUUID());

        lastSentJointsForOther.resize(otherAvatar->getJointCount());

        bool distanceAdjust = true;
        glm::vec3 viewerPosition = myPosition;
        AvatarDataPacket::HasFlags hasFlagsOut; // the result of the toByteArray
        bool dropFaceTracking = false;

        auto startSerialize = chrono::high_resolution_clock::now();
        QByteArray bytes = otherAvatar->toByteArray(detail, lastEncodeForOther, lastSentJointsForOther,
                                                    hasFlagsOut, dropFaceTracking, distanceAdjust, viewerPosition,
                                                    &lastSentJointsForOther);
        auto endSerialize = chrono::high_resolution_clock::now();
        _stats.toByteArrayElapsedTime +=
            (quint64) chrono::duration_cast<chrono::microseconds>(endSerialize - startSerialize).count();

        static auto maxAvatarDataBytes = avatarPacketList->getMaxSegmentSize() - NUM_BYTES_RFC4122_UUID;
        if (bytes.size() > maxAvatarDataBytes) {
            qCWarning(avatars) << "otherAvatar.toByteArray() for" << otherNode->getUUID()
                << "resulted in very large buffer of" << bytes.size() << "bytes - dropping facial data";

            dropFaceTracking = true; // first try dropping the facial data
            bytes = otherAvatar->toByteArray(detail, lastEncodeForOther, lastSentJointsForOther,
                                             hasFlagsOut, dropFaceTracking, distanceAdjust, viewerPosition, &lastSentJointsForOther);

            if (bytes.size() > maxAvatarDataBytes) {
                qCWarning(avatars) << "otherAvatar.toByteArray() for" << otherNode->getUUID()
                    << "without facial data resulted in very large buffer of" << bytes.size()
                    << "bytes - reducing to MinimumData";
                bytes = otherAvatar->toByteArray(AvatarData::MinimumData, lastEncodeForOther, lastSentJointsForOther,
                                                 hasFlagsOut, dropFaceTracking, distanceAdjust, viewerPosition, &lastSentJointsForOther);

                if (bytes.size() > maxAvatarDataBytes) {
                    qCWarning(avatars) << "otherAvatar.toByteArray() for" << otherNode->getUUID()
                        << "MinimumData resulted in very large buffer of" << bytes.size()
                        << "bytes - refusing to send avatar";
                    includeThisAvatar = false;
                }
            }
        }

        if (includeThisAvatar) {
            numAvatarDataBytes += avatarPacketList->write(otherNode->getUUID().toRfc4122());
            numAvatarDataBytes += avatarPacketList->write(bytes);

            if (detail != AvatarData::NoData) {
                _stats.numOthersIncluded++;

                // increment the number of avatars sent to this reciever
                nodeData->incrementNumAvatarsSentLastFrame();

                // set the last sent sequence number for this sender on the receiver
                nodeData->setLastBroadcastSequenceNumber(otherNode->getUUID(),
                                                         otherNodeData->getLastReceivedSequenceNumber());
                nodeData->setLastOtherAvatarEncodeTime(otherNode->getUUID(), usecTimestampNow());
            }
        } else {
            // TODO? this avatar is not included now, and will probably not be included next frame.
            // It would be nice if we could tweak its future sort priority to put it at the back of the list.
        }

        avatarPacketList->endSegment();

        auto endAvatarDataPacking = chrono::high_resolution_clock::now();
        _stats.avatarDataPackingElapsedTime +=
            (quint64) chrono::duration_cast<chrono::microseconds>(endAvatarDataPacking - startAvatarDataPacking).count();

        // use helper to add any changed traits to our packet list
        traitBytesSent += addChangedTraitsToBulkPacket(nodeData, otherNodeData, *traitsPacketList);
    }

    quint64 startPacketSending = usecTimestampNow();

    // close the current packet so that we're always sending something
    avatarPacketList->closeCurrentPacket(true);

    _stats.numPacketsSent += (int)avatarPacketList->getNumPackets();
    _stats.numBytesSent += numAvatarDataBytes;

    // send the avatar data PacketList
    nodeList->sendPacketList(std::move(avatarPacketList), *destinationNode);

    // record the bytes sent for other avatar data in the AvatarMixerClientData
    nodeData->recordSentAvatarData(numAvatarDataBytes);

    // close the current traits packet list
    traitsPacketList->closeCurrentPacket();

    if (traitsPacketList->getNumPackets() >= 1) {
        // send the traits packet list
        nodeList->sendPacketList(std::move(traitsPacketList), *destinationNode);
    }

    // record the number of avatars held back this frame
    nodeData->recordNumOtherAvatarStarves(numAvatarsHeldBack);
    nodeData->recordNumOtherAvatarSkips(numAvatarsWithSkippedFrames);

    quint64 endPacketSending = usecTimestampNow();
    _stats.packetSendingElapsedTime += (endPacketSending - startPacketSending);
}

uint64_t REBROADCAST_IDENTITY_TO_DOWNSTREAM_EVERY_US = 5 * 1000 * 1000;

void AvatarMixerSlave::broadcastAvatarDataToDownstreamMixer(const SharedNodePointer& node) {
    _stats.downstreamMixersBroadcastedTo++;

    AvatarMixerClientData* nodeData = reinterpret_cast<AvatarMixerClientData*>(node->getLinkedData());
    if (!nodeData) {
        return;
    }

    // setup a PacketList for the replicated bulk avatar data
    auto avatarPacketList = NLPacketList::create(PacketType::ReplicatedBulkAvatarData);

    int numAvatarDataBytes = 0;

    // reset the number of sent avatars
    nodeData->resetNumAvatarsSentLastFrame();

    std::for_each(_begin, _end, [&](const SharedNodePointer& agentNode) {
        if (!AvatarMixer::shouldReplicateTo(*agentNode, *node)) {
            return;
        }
        
        // collect agents that we have avatar data for that we are supposed to replicate
        if (agentNode->getType() == NodeType::Agent && agentNode->getLinkedData() && agentNode->isReplicated()) {
            const AvatarMixerClientData* agentNodeData = reinterpret_cast<const AvatarMixerClientData*>(agentNode->getLinkedData());

            AvatarSharedPointer otherAvatar = agentNodeData->getAvatarSharedPointer();

            quint64 startAvatarDataPacking = usecTimestampNow();

            // we cannot send a downstream avatar mixer any updates that expect them to have previous state for this avatar
            // since we have no idea if they're online and receiving our packets

            // so we always send a full update for this avatar
            
            quint64 start = usecTimestampNow();
            AvatarDataPacket::HasFlags flagsOut;

            QVector<JointData> emptyLastJointSendData { otherAvatar->getJointCount() };

            QByteArray avatarByteArray = otherAvatar->toByteArray(AvatarData::SendAllData, 0, emptyLastJointSendData,
                                                                  flagsOut, false, false, glm::vec3(0), nullptr);
            quint64 end = usecTimestampNow();
            _stats.toByteArrayElapsedTime += (end - start);

            auto lastBroadcastTime = nodeData->getLastBroadcastTime(agentNode->getUUID());
            if (lastBroadcastTime <= agentNodeData->getIdentityChangeTimestamp()
                || (start - lastBroadcastTime) >= REBROADCAST_IDENTITY_TO_DOWNSTREAM_EVERY_US) {
                sendReplicatedIdentityPacket(*agentNode, agentNodeData, *node);
                nodeData->setLastBroadcastTime(agentNode->getUUID(), start);
            }

            // figure out how large our avatar byte array can be to fit in the packet list
            // given that we need it and the avatar UUID and the size of the byte array (16 bit)
            // to fit in a segment of the packet list
            auto maxAvatarByteArraySize = avatarPacketList->getMaxSegmentSize();
            maxAvatarByteArraySize -= NUM_BYTES_RFC4122_UUID;
            maxAvatarByteArraySize -= sizeof(quint16);

            auto sequenceNumberSize = sizeof(agentNodeData->getLastReceivedSequenceNumber());
            maxAvatarByteArraySize -= sequenceNumberSize;

            if (avatarByteArray.size() > maxAvatarByteArraySize) {
                qCWarning(avatars) << "Replicated avatar data too large for" << otherAvatar->getSessionUUID()
                    << "-" << avatarByteArray.size() << "bytes";

                avatarByteArray = otherAvatar->toByteArray(AvatarData::SendAllData, 0, emptyLastJointSendData,
                                                           flagsOut, true, false, glm::vec3(0), nullptr);

                if (avatarByteArray.size() > maxAvatarByteArraySize) {
                    qCWarning(avatars) << "Replicated avatar data without facial data still too large for"
                        << otherAvatar->getSessionUUID() << "-" << avatarByteArray.size() << "bytes";

                    avatarByteArray = otherAvatar->toByteArray(AvatarData::MinimumData, 0, emptyLastJointSendData,
                                                               flagsOut, true, false, glm::vec3(0), nullptr);
                }
            }

            if (avatarByteArray.size() <= maxAvatarByteArraySize) {
                // increment the number of avatars sent to this reciever
                nodeData->incrementNumAvatarsSentLastFrame();

                // set the last sent sequence number for this sender on the receiver
                nodeData->setLastBroadcastSequenceNumber(agentNode->getUUID(),
                                                         agentNodeData->getLastReceivedSequenceNumber());

                // increment the number of avatars sent to this reciever
                nodeData->incrementNumAvatarsSentLastFrame();

                // start a new segment in the packet list for this avatar
                avatarPacketList->startSegment();

                // write the node's UUID, the size of the replicated avatar data,
                // the sequence number of the replicated avatar data, and the replicated avatar data
                numAvatarDataBytes += avatarPacketList->write(agentNode->getUUID().toRfc4122());
                numAvatarDataBytes += avatarPacketList->writePrimitive((quint16) (avatarByteArray.size() + sequenceNumberSize));
                numAvatarDataBytes += avatarPacketList->writePrimitive(agentNodeData->getLastReceivedSequenceNumber());
                numAvatarDataBytes += avatarPacketList->write(avatarByteArray);

                avatarPacketList->endSegment();

            } else {
                qCWarning(avatars) << "Could not fit minimum data avatar for" << otherAvatar->getSessionUUID()
                    << "to packet list -" << avatarByteArray.size() << "bytes";
            }

            quint64 endAvatarDataPacking = usecTimestampNow();
            _stats.avatarDataPackingElapsedTime += (endAvatarDataPacking - startAvatarDataPacking);
        }
    });

    if (avatarPacketList->getNumPackets() > 0) {
        quint64 startPacketSending = usecTimestampNow();

        // close the current packet so that we're always sending something
        avatarPacketList->closeCurrentPacket(true);

        _stats.numPacketsSent += (int)avatarPacketList->getNumPackets();
        _stats.numBytesSent += numAvatarDataBytes;

        // send the replicated bulk avatar data
        auto nodeList = DependencyManager::get<NodeList>();
        nodeList->sendPacketList(std::move(avatarPacketList), node->getPublicSocket());

        // record the bytes sent for other avatar data in the AvatarMixerClientData
        nodeData->recordSentAvatarData(numAvatarDataBytes);

        quint64 endPacketSending = usecTimestampNow();
        _stats.packetSendingElapsedTime += (endPacketSending - startPacketSending);
    }
}
<|MERGE_RESOLUTION|>--- conflicted
+++ resolved
@@ -437,16 +437,11 @@
 
     int remainingAvatars = (int)sortedAvatars.size();
     auto traitsPacketList = NLPacketList::create(PacketType::BulkAvatarTraits, QByteArray(), true, true);
-<<<<<<< HEAD
-    while (!sortedAvatars.empty()) {
-        const Node* otherNode = sortedAvatars.top().getNode();
-        auto lastEncodeForOther = sortedAvatars.top().getTimestamp();
-        sortedAvatars.pop();
-=======
     const auto& sortedAvatarVector = sortedAvatars.getSortedVector();
     for (const auto& sortedAvatar : sortedAvatarVector) {
         const auto& avatarData = sortedAvatar.getAvatar();
->>>>>>> 5f08ed50
+        const Node* otherNode = sortedAvatar.getNode();
+        auto lastEncodeForOther = sortedAvatar.getTimestamp();
         remainingAvatars--;
 
         assert(otherNode); // we can't have gotten here without the avatarData being a valid key in the map

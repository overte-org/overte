--- conflicted
+++ resolved
@@ -15,13 +15,8 @@
 
 int AvatarMixerClientData::parseData(ReceivedMessage& message) {
     // pull the sequence number from the data first
-<<<<<<< HEAD
     message.readPrimitive(&_lastReceivedSequenceNumber);
     
-=======
-    packet.readPrimitive(&_lastReceivedSequenceNumber);
-
->>>>>>> b4934275
     // compute the offset to the data payload
     return _avatar.parseDataFromBuffer(message.readWithoutCopy(message.getBytesLeftToRead()));
 }

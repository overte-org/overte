//
//  AudioMixer.cpp
//  assignment-client/src/audio
//
//  Created by Stephen Birarda on 8/22/13.
//  Copyright 2013 High Fidelity, Inc.
//
//  Distributed under the Apache License, Version 2.0.
//  See the accompanying file LICENSE or http://www.apache.org/licenses/LICENSE-2.0.html
//

#include <mmintrin.h>
#include <errno.h>
#include <fcntl.h>
#include <fstream>
#include <iostream>
#include <math.h>
#include <signal.h>
#include <stdio.h>
#include <stdlib.h>
#include <string.h>

#ifdef _WIN32
#include <math.h>
#else
#include <arpa/inet.h>
#include <netinet/in.h>
#include <sys/socket.h>
#endif //_WIN32

#include <glm/glm.hpp>
#include <glm/gtx/norm.hpp>
#include <glm/gtx/vector_angle.hpp>

#include <QtCore/QCoreApplication>
#include <QtCore/QJsonArray>
#include <QtCore/QJsonDocument>
#include <QtCore/QJsonObject>
#include <QtCore/QJsonValue>
#include <QtCore/QThread>
#include <QtCore/QTimer>
#include <QtNetwork/QNetworkRequest>
#include <QtNetwork/QNetworkReply>

#include <Logging.h>
#include <NetworkAccessManager.h>
#include <NodeList.h>
#include <Node.h>
#include <PacketHeaders.h>
#include <SharedUtil.h>
#include <StdDev.h>
#include <UUID.h>

#include "AudioRingBuffer.h"
#include "AudioMixerClientData.h"
#include "AudioMixerDatagramProcessor.h"
#include "AvatarAudioStream.h"
#include "InjectedAudioStream.h"

#include "AudioMixer.h"

const float LOUDNESS_TO_DISTANCE_RATIO = 0.00001f;

const QString AUDIO_MIXER_LOGGING_TARGET_NAME = "audio-mixer";

void attachNewNodeDataToNode(Node *newNode) {
    if (!newNode->getLinkedData()) {
        newNode->setLinkedData(new AudioMixerClientData());
    }
}

InboundAudioStream::Settings AudioMixer::_streamSettings;

bool AudioMixer::_printStreamStats = false;

bool AudioMixer::_enableFilter = false;

AudioMixer::AudioMixer(const QByteArray& packet) :
    ThreadedAssignment(packet),
    _trailingSleepRatio(1.0f),
    _minAudibilityThreshold(LOUDNESS_TO_DISTANCE_RATIO / 2.0f),
    _performanceThrottlingRatio(0.0f),
    _numStatFrames(0),
    _sumListeners(0),
    _sumMixes(0),
    _sourceUnattenuatedZone(NULL),
    _listenerUnattenuatedZone(NULL),
    _lastPerSecondCallbackTime(usecTimestampNow()),
    _sendAudioStreamStats(false),
    _datagramsReadPerCallStats(0, READ_DATAGRAMS_STATS_WINDOW_SECONDS),
    _timeSpentPerCallStats(0, READ_DATAGRAMS_STATS_WINDOW_SECONDS),
    _timeSpentPerHashMatchCallStats(0, READ_DATAGRAMS_STATS_WINDOW_SECONDS),
    _readPendingCallsPerSecondStats(1, READ_DATAGRAMS_STATS_WINDOW_SECONDS)
{
    
}

AudioMixer::~AudioMixer() {
    delete _sourceUnattenuatedZone;
    delete _listenerUnattenuatedZone;
}

const float ATTENUATION_BEGINS_AT_DISTANCE = 1.0f;
const float ATTENUATION_AMOUNT_PER_DOUBLING_IN_DISTANCE = 0.18f;
const float ATTENUATION_EPSILON_DISTANCE = 0.1f;

int AudioMixer::addStreamToMixForListeningNodeWithStream(PositionalAudioStream* streamToAdd,
                                                          AvatarAudioStream* listeningNodeStream) {
    // If repetition with fade is enabled:
    // If streamToAdd could not provide a frame (it was starved), then we'll mix its previously-mixed frame
    // This is preferable to not mixing it at all since that's equivalent to inserting silence.
    // Basically, we'll repeat that last frame until it has a frame to mix.  Depending on how many times
    // we've repeated that frame in a row, we'll gradually fade that repeated frame into silence.
    // This improves the perceived quality of the audio slightly.

    float repeatedFrameFadeFactor = 1.0f;

    if (!streamToAdd->lastPopSucceeded()) {
        if (_streamSettings._repetitionWithFade && !streamToAdd->getLastPopOutput().isNull()) {
            // reptition with fade is enabled, and we do have a valid previous frame to repeat.
            // calculate its fade factor, which depends on how many times it's already been repeated.
            repeatedFrameFadeFactor = calculateRepeatedFrameFadeFactor(streamToAdd->getConsecutiveNotMixedCount() - 1);
            if (repeatedFrameFadeFactor == 0.0f) {
                return 0;
            }
        } else {
            return 0;
        }
    }

    // at this point, we know streamToAdd's last pop output is valid

    // if the frame we're about to mix is silent, bail
    if (streamToAdd->getLastPopOutputLoudness() == 0.0f) {
        return 0;
    }

    float bearingRelativeAngleToSource = 0.0f;
    float attenuationCoefficient = 1.0f;
    int numSamplesDelay = 0;
    float weakChannelAmplitudeRatio = 1.0f;
    
    bool shouldAttenuate = (streamToAdd != listeningNodeStream);

    if (shouldAttenuate) {
        
        // if the two stream pointers do not match then these are different streams
        glm::vec3 relativePosition = streamToAdd->getPosition() - listeningNodeStream->getPosition();
        
        float distanceBetween = glm::length(relativePosition);
        
        if (distanceBetween < EPSILON) {
            distanceBetween = EPSILON;
        }
        
        if (streamToAdd->getLastPopOutputTrailingLoudness() / distanceBetween <= _minAudibilityThreshold) {
            // according to mixer performance we have decided this does not get to be mixed in
            // bail out
            return 0;
        }
        
        ++_sumMixes;
        
        if (streamToAdd->getListenerUnattenuatedZone()) {
            shouldAttenuate = !streamToAdd->getListenerUnattenuatedZone()->contains(listeningNodeStream->getPosition());
        }
        
        if (streamToAdd->getType() == PositionalAudioStream::Injector) {
            attenuationCoefficient *= reinterpret_cast<InjectedAudioStream*>(streamToAdd)->getAttenuationRatio();
        }
        
        shouldAttenuate = shouldAttenuate && distanceBetween > ATTENUATION_EPSILON_DISTANCE;
        
        if (shouldAttenuate) {
            glm::quat inverseOrientation = glm::inverse(listeningNodeStream->getOrientation());
            
            float distanceSquareToSource = glm::dot(relativePosition, relativePosition);
            float radius = 0.0f;
            
            if (streamToAdd->getType() == PositionalAudioStream::Injector) {
                radius = reinterpret_cast<InjectedAudioStream*>(streamToAdd)->getRadius();
            }
            
            if (radius == 0 || (distanceSquareToSource > radius * radius)) {
                // this is either not a spherical source, or the listener is outside the sphere
                
                if (radius > 0) {
                    // this is a spherical source - the distance used for the coefficient
                    // needs to be the closest point on the boundary to the source
                    
                    // ovveride the distance to the node with the distance to the point on the
                    // boundary of the sphere
                    distanceSquareToSource -= (radius * radius);
                    
                } else {
                    // calculate the angle delivery for off-axis attenuation
                    glm::vec3 rotatedListenerPosition = glm::inverse(streamToAdd->getOrientation()) * relativePosition;
                    
                    float angleOfDelivery = glm::angle(glm::vec3(0.0f, 0.0f, -1.0f),
                                                       glm::normalize(rotatedListenerPosition));
                    
                    const float MAX_OFF_AXIS_ATTENUATION = 0.2f;
                    const float OFF_AXIS_ATTENUATION_FORMULA_STEP = (1 - MAX_OFF_AXIS_ATTENUATION) / 2.0f;
                    
                    float offAxisCoefficient = MAX_OFF_AXIS_ATTENUATION +
                        (OFF_AXIS_ATTENUATION_FORMULA_STEP * (angleOfDelivery / PI_OVER_TWO));
                    
                    // multiply the current attenuation coefficient by the calculated off axis coefficient
                    attenuationCoefficient *= offAxisCoefficient;
                }
                
                glm::vec3 rotatedSourcePosition = inverseOrientation * relativePosition;
                
                if (distanceBetween >= ATTENUATION_BEGINS_AT_DISTANCE) {
                    // calculate the distance coefficient using the distance to this node
                    float distanceCoefficient = 1 - (logf(distanceBetween / ATTENUATION_BEGINS_AT_DISTANCE) / logf(2.0f)
                                                     * ATTENUATION_AMOUNT_PER_DOUBLING_IN_DISTANCE);
                    
                    if (distanceCoefficient < 0) {
                        distanceCoefficient = 0;
                    }
                    
                    // multiply the current attenuation coefficient by the distance coefficient
                    attenuationCoefficient *= distanceCoefficient;
                }
                
                // project the rotated source position vector onto the XZ plane
                rotatedSourcePosition.y = 0.0f;
                
                // produce an oriented angle about the y-axis
                bearingRelativeAngleToSource = glm::orientedAngle(glm::vec3(0.0f, 0.0f, -1.0f),
                                                                  glm::normalize(rotatedSourcePosition),
                                                                  glm::vec3(0.0f, 1.0f, 0.0f));
                
                const float PHASE_AMPLITUDE_RATIO_AT_90 = 0.5;
                
                // figure out the number of samples of delay and the ratio of the amplitude
                // in the weak channel for audio spatialization
                float sinRatio = fabsf(sinf(bearingRelativeAngleToSource));
                numSamplesDelay = SAMPLE_PHASE_DELAY_AT_90 * sinRatio;
                weakChannelAmplitudeRatio = 1 - (PHASE_AMPLITUDE_RATIO_AT_90 * sinRatio);
            }
        }
    }
    
    AudioRingBuffer::ConstIterator streamPopOutput = streamToAdd->getLastPopOutput();
    
    if (!streamToAdd->isStereo() && shouldAttenuate) {
        // this is a mono stream, which means it gets full attenuation and spatialization
        
        // if the bearing relative angle to source is > 0 then the delayed channel is the right one
        int delayedChannelOffset = (bearingRelativeAngleToSource > 0.0f) ? 1 : 0;
        int goodChannelOffset = delayedChannelOffset == 0 ? 1 : 0;
        
        int16_t correctStreamSample[2], delayStreamSample[2];
        int delayedChannelIndex = 0;
        
        const int SINGLE_STEREO_OFFSET = 2;
        float attenuationAndFade = attenuationCoefficient * repeatedFrameFadeFactor;
        
        for (int s = 0; s < NETWORK_BUFFER_LENGTH_SAMPLES_STEREO; s += 4) {
            
            // setup the int16_t variables for the two sample sets
            correctStreamSample[0] = streamPopOutput[s / 2] * attenuationAndFade;
            correctStreamSample[1] = streamPopOutput[(s / 2) + 1] * attenuationAndFade;
            
            delayedChannelIndex = s + (numSamplesDelay * 2) + delayedChannelOffset;
            
            delayStreamSample[0] = correctStreamSample[0] * weakChannelAmplitudeRatio;
            delayStreamSample[1] = correctStreamSample[1] * weakChannelAmplitudeRatio;
            
            _clientSamples[s + goodChannelOffset] += correctStreamSample[0];
            _clientSamples[s + goodChannelOffset + SINGLE_STEREO_OFFSET] += correctStreamSample[1];
            _clientSamples[delayedChannelIndex] += delayStreamSample[0];
            _clientSamples[delayedChannelIndex + SINGLE_STEREO_OFFSET] += delayStreamSample[1];
        }
        
        if (numSamplesDelay > 0) {
            // if there was a sample delay for this stream, we need to pull samples prior to the popped output
            // to stick at the beginning
            float attenuationAndWeakChannelRatioAndFade = attenuationCoefficient * weakChannelAmplitudeRatio * repeatedFrameFadeFactor;
            AudioRingBuffer::ConstIterator delayStreamPopOutput = streamPopOutput - numSamplesDelay;

            // TODO: delayStreamPopOutput may be inside the last frame written if the ringbuffer is completely full
            // maybe make AudioRingBuffer have 1 extra frame in its buffer
            
            for (int i = 0; i < numSamplesDelay; i++) {
                int parentIndex = i * 2;
                _clientSamples[parentIndex + delayedChannelOffset] += *delayStreamPopOutput * attenuationAndWeakChannelRatioAndFade;
                ++delayStreamPopOutput;
            }
        }
    } else {
        int stereoDivider = streamToAdd->isStereo() ? 1 : 2;

        if (!shouldAttenuate) {
            attenuationCoefficient = 1.0f;
        }

        float attenuationAndFade = attenuationCoefficient * repeatedFrameFadeFactor;

        for (int s = 0; s < NETWORK_BUFFER_LENGTH_SAMPLES_STEREO; s++) {
            _clientSamples[s] = glm::clamp(_clientSamples[s] + (int)(streamPopOutput[s / stereoDivider] * attenuationAndFade),
                                            MIN_SAMPLE_VALUE, MAX_SAMPLE_VALUE);
        }
    }
<<<<<<< HEAD
        
    if (_enableFilter && shouldAttenuate) {
        
        glm::vec3 relativePosition = streamToAdd->getPosition() - listeningNodeStream->getPosition();
        if (relativePosition.z < 0) {  // if the source is behind us
            
            AudioFilterHSF1s& penumbraFilter = streamToAdd->getFilter();

            // calculate penumbra angle
            float headPenumbraAngle = glm::angle(glm::vec3(0.0f, 0.0f, -1.0f),
                                                 glm::normalize(relativePosition));
            
            // normalize penumbra angle
            float normalizedHeadPenumbraAngle = headPenumbraAngle / PI_OVER_TWO;
            
            if (normalizedHeadPenumbraAngle < EPSILON) { 
                normalizedHeadPenumbraAngle = EPSILON;
            }
            
            const float SQUARE_ROOT_OF_TWO_OVER_TWO = 0.71f;
            const float FILTER_CUTOFF_FREQUENCY_HZ = 4000.0f;
            float penumbraFilterGain;
            float penumbraFilterFrequency;
            float penumbraFilterSlope;

            // calculate the updated gain.  this will be tuned over time.
            // consider this only a crude-first pass at correlating gain, freq and slope with penumbra angle.
            penumbraFilterGain = SQUARE_ROOT_OF_TWO_OVER_TWO * (normalizedHeadPenumbraAngle + SQUARE_ROOT_OF_TWO_OVER_TWO);
            penumbraFilterFrequency = FILTER_CUTOFF_FREQUENCY_HZ; // constant frequency
            penumbraFilterSlope = SQUARE_ROOT_OF_TWO_OVER_TWO; // constant slope
            
            qDebug() << "penumbra gain=" << penumbraFilterGain << ", penumbraAngle=" << normalizedHeadPenumbraAngle;

            // set the gain on both filter channels
            penumbraFilter.setParameters(0, 0, SAMPLE_RATE, penumbraFilterFrequency, penumbraFilterGain, penumbraFilterSlope);
            penumbraFilter.setParameters(0, 1, SAMPLE_RATE, penumbraFilterFrequency, penumbraFilterGain, penumbraFilterSlope);
            
            penumbraFilter.render(_clientSamples, _clientSamples, NETWORK_BUFFER_LENGTH_SAMPLES_STEREO / 2);
        }
    }
=======

    return 1;
>>>>>>> 7a8a8684
}

int AudioMixer::prepareMixForListeningNode(Node* node) {
    AvatarAudioStream* nodeAudioStream = ((AudioMixerClientData*) node->getLinkedData())->getAvatarAudioStream();
    
    // zero out the client mix for this node
    memset(_clientSamples, 0, NETWORK_BUFFER_LENGTH_BYTES_STEREO);

    // loop through all other nodes that have sufficient audio to mix
    int streamsMixed = 0;
    foreach (const SharedNodePointer& otherNode, NodeList::getInstance()->getNodeHash()) {
        if (otherNode->getLinkedData()) {
            AudioMixerClientData* otherNodeClientData = (AudioMixerClientData*) otherNode->getLinkedData();

            // enumerate the ARBs attached to the otherNode and add all that should be added to mix

            const QHash<QUuid, PositionalAudioStream*>& otherNodeAudioStreams = otherNodeClientData->getAudioStreams();
            QHash<QUuid, PositionalAudioStream*>::ConstIterator i;
            for (i = otherNodeAudioStreams.constBegin(); i != otherNodeAudioStreams.constEnd(); i++) {
                PositionalAudioStream* otherNodeStream = i.value();
                
                if (*otherNode != *node || otherNodeStream->shouldLoopbackForNode()) {
                    streamsMixed += addStreamToMixForListeningNodeWithStream(otherNodeStream, nodeAudioStream);
                }
            }
        }
    }
    return streamsMixed;
}

<<<<<<< HEAD
void AudioMixer::readPendingDatagram(const QByteArray& receivedPacket, const HifiSockAddr& senderSockAddr) {
    NodeList* nodeList = NodeList::getInstance();
    
    if (nodeList->packetVersionAndHashMatch(receivedPacket)) {
        // pull any new audio data from nodes off of the network stack
        PacketType mixerPacketType = packetTypeForPacket(receivedPacket);
        if (mixerPacketType == PacketTypeMicrophoneAudioNoEcho
            || mixerPacketType == PacketTypeMicrophoneAudioWithEcho
            || mixerPacketType == PacketTypeInjectAudio
            || mixerPacketType == PacketTypeSilentAudioFrame
            || mixerPacketType == PacketTypeAudioStreamStats) {
            
            nodeList->findNodeAndUpdateWithDataFromPacket(receivedPacket);
        } else if (mixerPacketType == PacketTypeMuteEnvironment) {
            QByteArray packet = receivedPacket;
            populatePacketHeader(packet, PacketTypeMuteEnvironment);
            
            foreach (const SharedNodePointer& node, nodeList->getNodeHash()) {
                if (node->getType() == NodeType::Agent && node->getActiveSocket() && node->getLinkedData() && node != nodeList->sendingNodeForPacket(receivedPacket)) {
                    nodeList->writeDatagram(packet, packet.size(), node);
                }
=======
void AudioMixer::readPendingDatagrams() {
    quint64 readPendingDatagramsStart = usecTimestampNow();

    QByteArray receivedPacket;
    HifiSockAddr senderSockAddr;
    NodeList* nodeList = NodeList::getInstance();
    
    int datagramsRead = 0;
    while (readAvailableDatagram(receivedPacket, senderSockAddr)) {
        quint64 packetVersionAndHashMatchStart = usecTimestampNow();
        bool match = nodeList->packetVersionAndHashMatch(receivedPacket);
        _timeSpentPerHashMatchCallStats.update(usecTimestampNow() - packetVersionAndHashMatchStart);
        if (match) {
            // pull any new audio data from nodes off of the network stack
            PacketType mixerPacketType = packetTypeForPacket(receivedPacket);
            if (mixerPacketType == PacketTypeMicrophoneAudioNoEcho
                || mixerPacketType == PacketTypeMicrophoneAudioWithEcho
                || mixerPacketType == PacketTypeInjectAudio
                || mixerPacketType == PacketTypeSilentAudioFrame
                || mixerPacketType == PacketTypeAudioStreamStats) {
                
                nodeList->findNodeAndUpdateWithDataFromPacket(receivedPacket);
            } else if (mixerPacketType == PacketTypeMuteEnvironment) {
                QByteArray packet = receivedPacket;
                populatePacketHeader(packet, PacketTypeMuteEnvironment);
                
                foreach (const SharedNodePointer& node, nodeList->getNodeHash()) {
                    if (node->getType() == NodeType::Agent && node->getActiveSocket() && node->getLinkedData() && node != nodeList->sendingNodeForPacket(receivedPacket)) {
                        nodeList->writeDatagram(packet, packet.size(), node);
                    }
                }
            } else {
                // let processNodeData handle it.
                nodeList->processNodeData(senderSockAddr, receivedPacket);
>>>>>>> 7a8a8684
            }
            
        } else {
            // let processNodeData handle it.
            nodeList->processNodeData(senderSockAddr, receivedPacket);
        }
<<<<<<< HEAD
    }    
=======
        datagramsRead++;
    }

    _timeSpentPerCallStats.update(usecTimestampNow() - readPendingDatagramsStart);
    _datagramsReadPerCallStats.update(datagramsRead);
>>>>>>> 7a8a8684
}

void AudioMixer::sendStatsPacket() {
    static QJsonObject statsObject;
    
    statsObject["useDynamicJitterBuffers"] = _streamSettings._dynamicJitterBuffers;
    statsObject["trailing_sleep_percentage"] = _trailingSleepRatio * 100.0f;
    statsObject["performance_throttling_ratio"] = _performanceThrottlingRatio;

    statsObject["average_listeners_per_frame"] = (float) _sumListeners / (float) _numStatFrames;
    
    if (_sumListeners > 0) {
        statsObject["average_mixes_per_listener"] = (float) _sumMixes / (float) _sumListeners;
    } else {
        statsObject["average_mixes_per_listener"] = 0.0;
    }

    ThreadedAssignment::addPacketStatsAndSendStatsPacket(statsObject);
    _sumListeners = 0;
    _sumMixes = 0;
    _numStatFrames = 0;


    // NOTE: These stats can be too large to fit in an MTU, so we break it up into multiple packts...
    QJsonObject statsObject2;

    // add stats for each listerner
    bool somethingToSend = false;
    int sizeOfStats = 0;
    int TOO_BIG_FOR_MTU = 1200; // some extra space for JSONification
    
    QString property = "readPendingDatagram_calls_stats";
    QString value = getReadPendingDatagramsCallsPerSecondsStatsString();
    statsObject2[qPrintable(property)] = value;
    somethingToSend = true;
    sizeOfStats += property.size() + value.size();

    property = "readPendingDatagram_packets_per_call_stats";
    value = getReadPendingDatagramsPacketsPerCallStatsString();
    statsObject2[qPrintable(property)] = value;
    somethingToSend = true;
    sizeOfStats += property.size() + value.size();

    property = "readPendingDatagram_packets_time_per_call_stats";
    value = getReadPendingDatagramsTimeStatsString();
    statsObject2[qPrintable(property)] = value;
    somethingToSend = true;
    sizeOfStats += property.size() + value.size();

    property = "readPendingDatagram_hashmatch_time_per_call_stats";
    value = getReadPendingDatagramsHashMatchTimeStatsString();
    statsObject2[qPrintable(property)] = value;
    somethingToSend = true;
    sizeOfStats += property.size() + value.size();
    
    NodeList* nodeList = NodeList::getInstance();
    int clientNumber = 0;
    foreach (const SharedNodePointer& node, nodeList->getNodeHash()) {

        // if we're too large, send the packet
        if (sizeOfStats > TOO_BIG_FOR_MTU) {
            nodeList->sendStatsToDomainServer(statsObject2);
            sizeOfStats = 0;
            statsObject2 = QJsonObject(); // clear it
            somethingToSend = false;
        }

        clientNumber++;
        AudioMixerClientData* clientData = static_cast<AudioMixerClientData*>(node->getLinkedData());
        if (clientData) {
            QString property = "jitterStats." + node->getUUID().toString();
            QString value = clientData->getAudioStreamStatsString();
            statsObject2[qPrintable(property)] = value;
            somethingToSend = true;
            sizeOfStats += property.size() + value.size();
        }
    }

    if (somethingToSend) {
        nodeList->sendStatsToDomainServer(statsObject2);
    }
}

void AudioMixer::run() {

    ThreadedAssignment::commonInit(AUDIO_MIXER_LOGGING_TARGET_NAME, NodeType::AudioMixer);

    NodeList* nodeList = NodeList::getInstance();
    
    // we do not want this event loop to be the handler for UDP datagrams, so disconnect
    disconnect(&nodeList->getNodeSocket(), 0, this, 0);
    
    // setup a QThread with us as parent that will house the AudioMixerDatagramProcessor
    _datagramProcessingThread = new QThread(this);
    
    // create an AudioMixerDatagramProcessor and move it to that thread
    AudioMixerDatagramProcessor* datagramProcessor = new AudioMixerDatagramProcessor(nodeList->getNodeSocket(), thread());
    datagramProcessor->moveToThread(_datagramProcessingThread);
    
    // remove the NodeList as the parent of the node socket
    nodeList->getNodeSocket().setParent(NULL);
    nodeList->getNodeSocket().moveToThread(_datagramProcessingThread);
    
    // let the datagram processor handle readyRead from node socket
    connect(&nodeList->getNodeSocket(), &QUdpSocket::readyRead,
            datagramProcessor, &AudioMixerDatagramProcessor::readPendingDatagrams);
    
    // connect to the datagram processing thread signal that tells us we have to handle a packet
    connect(datagramProcessor, &AudioMixerDatagramProcessor::packetRequiresProcessing, this, &AudioMixer::readPendingDatagram);
    
    // delete the datagram processor and the associated thread when the QThread quits
    connect(_datagramProcessingThread, &QThread::finished, datagramProcessor, &QObject::deleteLater);
    connect(datagramProcessor, &QObject::destroyed, _datagramProcessingThread, &QThread::deleteLater);
    
    // start the datagram processing thread
    _datagramProcessingThread->start();
    
    nodeList->addNodeTypeToInterestSet(NodeType::Agent);

    nodeList->linkedDataCreateCallback = attachNewNodeDataToNode;
    
    // wait until we have the domain-server settings, otherwise we bail
    DomainHandler& domainHandler = nodeList->getDomainHandler();
    
    qDebug() << "Waiting for domain settings from domain-server.";
    
    // block until we get the settingsRequestComplete signal
    QEventLoop loop;
    connect(&domainHandler, &DomainHandler::settingsReceived, &loop, &QEventLoop::quit);
    connect(&domainHandler, &DomainHandler::settingsReceiveFail, &loop, &QEventLoop::quit);
    domainHandler.requestDomainSettings();
    loop.exec();
    
    if (domainHandler.getSettingsObject().isEmpty()) {
        qDebug() << "Failed to retreive settings object from domain-server. Bailing on assignment.";
        setFinished(true);
        return;
    }
    
    const QJsonObject& settingsObject = domainHandler.getSettingsObject();
    
    // check the settings object to see if we have anything we can parse out
    const QString AUDIO_GROUP_KEY = "audio";
    
    if (settingsObject.contains(AUDIO_GROUP_KEY)) {
        QJsonObject audioGroupObject = settingsObject[AUDIO_GROUP_KEY].toObject();
        
        bool ok;

        // check the payload to see if we have asked for dynamicJitterBuffer support
        const QString DYNAMIC_JITTER_BUFFER_JSON_KEY = "A-dynamic-jitter-buffer";
        _streamSettings._dynamicJitterBuffers = audioGroupObject[DYNAMIC_JITTER_BUFFER_JSON_KEY].toBool();
        if (_streamSettings._dynamicJitterBuffers) {
            qDebug() << "Enable dynamic jitter buffers.";
        } else {
            qDebug() << "Dynamic jitter buffers disabled.";
        }

<<<<<<< HEAD
        bool ok;

        const QString FILTER_KEY = "E-enable-filter";
        _enableFilter = audioGroupObject[FILTER_KEY].toBool();
        if (_enableFilter) {
            qDebug() << "Filter enabled";
        }
        
        const QString DESIRED_JITTER_BUFFER_FRAMES_KEY = "B-desired-jitter-buffer-frames";
        _staticDesiredJitterBufferFrames = audioGroupObject[DESIRED_JITTER_BUFFER_FRAMES_KEY].toString().toInt(&ok);
=======
        const QString DESIRED_JITTER_BUFFER_FRAMES_KEY = "B-static-desired-jitter-buffer-frames";
        _streamSettings._staticDesiredJitterBufferFrames = audioGroupObject[DESIRED_JITTER_BUFFER_FRAMES_KEY].toString().toInt(&ok);
>>>>>>> 7a8a8684
        if (!ok) {
            _streamSettings._staticDesiredJitterBufferFrames = DEFAULT_STATIC_DESIRED_JITTER_BUFFER_FRAMES;
        }
        qDebug() << "Static desired jitter buffer frames:" << _streamSettings._staticDesiredJitterBufferFrames;

        const QString MAX_FRAMES_OVER_DESIRED_JSON_KEY = "C-max-frames-over-desired";
        _streamSettings._maxFramesOverDesired = audioGroupObject[MAX_FRAMES_OVER_DESIRED_JSON_KEY].toString().toInt(&ok);
        if (!ok) {
            _streamSettings._maxFramesOverDesired = DEFAULT_MAX_FRAMES_OVER_DESIRED;
        }
        qDebug() << "Max frames over desired:" << _streamSettings._maxFramesOverDesired;
        
        const QString USE_STDEV_FOR_DESIRED_CALC_JSON_KEY = "D-use-stdev-for-desired-calc";
        _streamSettings._useStDevForJitterCalc = audioGroupObject[USE_STDEV_FOR_DESIRED_CALC_JSON_KEY].toBool();
        if (_streamSettings._useStDevForJitterCalc) {
            qDebug() << "Using Philip's stdev method for jitter calc if dynamic jitter buffers enabled";
        } else {
            qDebug() << "Using Fred's max-gap method for jitter calc if dynamic jitter buffers enabled";
        }

        const QString WINDOW_STARVE_THRESHOLD_JSON_KEY = "E-window-starve-threshold";
        _streamSettings._windowStarveThreshold = audioGroupObject[WINDOW_STARVE_THRESHOLD_JSON_KEY].toString().toInt(&ok);
        if (!ok) {
            _streamSettings._windowStarveThreshold = DEFAULT_WINDOW_STARVE_THRESHOLD;
        }
        qDebug() << "Window A starve threshold:" << _streamSettings._windowStarveThreshold;

        const QString WINDOW_SECONDS_FOR_DESIRED_CALC_ON_TOO_MANY_STARVES_JSON_KEY = "F-window-seconds-for-desired-calc-on-too-many-starves";
        _streamSettings._windowSecondsForDesiredCalcOnTooManyStarves = audioGroupObject[WINDOW_SECONDS_FOR_DESIRED_CALC_ON_TOO_MANY_STARVES_JSON_KEY].toString().toInt(&ok);
        if (!ok) {
            _streamSettings._windowSecondsForDesiredCalcOnTooManyStarves = DEFAULT_WINDOW_SECONDS_FOR_DESIRED_CALC_ON_TOO_MANY_STARVES;
        }
        qDebug() << "Window A length:" << _streamSettings._windowSecondsForDesiredCalcOnTooManyStarves << "seconds";

        const QString WINDOW_SECONDS_FOR_DESIRED_REDUCTION_JSON_KEY = "G-window-seconds-for-desired-reduction";
        _streamSettings._windowSecondsForDesiredReduction = audioGroupObject[WINDOW_SECONDS_FOR_DESIRED_REDUCTION_JSON_KEY].toString().toInt(&ok);
        if (!ok) {
            _streamSettings._windowSecondsForDesiredReduction = DEFAULT_WINDOW_SECONDS_FOR_DESIRED_REDUCTION;
        }
        qDebug() << "Window B length:" << _streamSettings._windowSecondsForDesiredReduction << "seconds";

        const QString REPETITION_WITH_FADE_JSON_KEY = "H-repetition-with-fade";
        _streamSettings._repetitionWithFade = audioGroupObject[REPETITION_WITH_FADE_JSON_KEY].toBool();
        if (_streamSettings._repetitionWithFade) {
            qDebug() << "Repetition with fade enabled";
        } else {
            qDebug() << "Repetition with fade disabled";
        }
        
        const QString PRINT_STREAM_STATS_JSON_KEY = "I-print-stream-stats";
        _printStreamStats = audioGroupObject[PRINT_STREAM_STATS_JSON_KEY].toBool();
        if (_printStreamStats) {
            qDebug() << "Stream stats will be printed to stdout";
        }

        const QString UNATTENUATED_ZONE_KEY = "Z-unattenuated-zone";

        QString unattenuatedZoneString = audioGroupObject[UNATTENUATED_ZONE_KEY].toString();
        if (!unattenuatedZoneString.isEmpty()) {
            QStringList zoneStringList = unattenuatedZoneString.split(',');

            glm::vec3 sourceCorner(zoneStringList[0].toFloat(), zoneStringList[1].toFloat(), zoneStringList[2].toFloat());
            glm::vec3 sourceDimensions(zoneStringList[3].toFloat(), zoneStringList[4].toFloat(), zoneStringList[5].toFloat());

            glm::vec3 listenerCorner(zoneStringList[6].toFloat(), zoneStringList[7].toFloat(), zoneStringList[8].toFloat());
            glm::vec3 listenerDimensions(zoneStringList[9].toFloat(), zoneStringList[10].toFloat(), zoneStringList[11].toFloat());

            _sourceUnattenuatedZone = new AABox(sourceCorner, sourceDimensions);
            _listenerUnattenuatedZone = new AABox(listenerCorner, listenerDimensions);

            glm::vec3 sourceCenter = _sourceUnattenuatedZone->calcCenter();
            glm::vec3 destinationCenter = _listenerUnattenuatedZone->calcCenter();

            qDebug() << "There is an unattenuated zone with source center at"
                << QString("%1, %2, %3").arg(sourceCenter.x).arg(sourceCenter.y).arg(sourceCenter.z);
            qDebug() << "Buffers inside this zone will not be attenuated inside a box with center at"
                << QString("%1, %2, %3").arg(destinationCenter.x).arg(destinationCenter.y).arg(destinationCenter.z);
        }
    }
    
    int nextFrame = 0;
    QElapsedTimer timer;
    timer.start();

    char clientMixBuffer[MAX_PACKET_SIZE];
    
    int usecToSleep = BUFFER_SEND_INTERVAL_USECS;
    
    const int TRAILING_AVERAGE_FRAMES = 100;
    int framesSinceCutoffEvent = TRAILING_AVERAGE_FRAMES;

    while (!_isFinished) {
        const float STRUGGLE_TRIGGER_SLEEP_PERCENTAGE_THRESHOLD = 0.10f;
        const float BACK_OFF_TRIGGER_SLEEP_PERCENTAGE_THRESHOLD = 0.20f;
        
        const float RATIO_BACK_OFF = 0.02f;
        
        const float CURRENT_FRAME_RATIO = 1.0f / TRAILING_AVERAGE_FRAMES;
        const float PREVIOUS_FRAMES_RATIO = 1.0f - CURRENT_FRAME_RATIO;
        
        if (usecToSleep < 0) {
            usecToSleep = 0;
        }
        
        _trailingSleepRatio = (PREVIOUS_FRAMES_RATIO * _trailingSleepRatio)
            + (usecToSleep * CURRENT_FRAME_RATIO / (float) BUFFER_SEND_INTERVAL_USECS);
        
        float lastCutoffRatio = _performanceThrottlingRatio;
        bool hasRatioChanged = false;
        
        if (framesSinceCutoffEvent >= TRAILING_AVERAGE_FRAMES) {
            if (_trailingSleepRatio <= STRUGGLE_TRIGGER_SLEEP_PERCENTAGE_THRESHOLD) {
                // we're struggling - change our min required loudness to reduce some load
                _performanceThrottlingRatio = _performanceThrottlingRatio + (0.5f * (1.0f - _performanceThrottlingRatio));
                
                qDebug() << "Mixer is struggling, sleeping" << _trailingSleepRatio * 100 << "% of frame time. Old cutoff was"
                    << lastCutoffRatio << "and is now" << _performanceThrottlingRatio;
                hasRatioChanged = true;
            } else if (_trailingSleepRatio >= BACK_OFF_TRIGGER_SLEEP_PERCENTAGE_THRESHOLD && _performanceThrottlingRatio != 0) {
                // we've recovered and can back off the required loudness
                _performanceThrottlingRatio = _performanceThrottlingRatio - RATIO_BACK_OFF;
                
                if (_performanceThrottlingRatio < 0) {
                    _performanceThrottlingRatio = 0;
                }
                
                qDebug() << "Mixer is recovering, sleeping" << _trailingSleepRatio * 100 << "% of frame time. Old cutoff was"
                    << lastCutoffRatio << "and is now" << _performanceThrottlingRatio;
                hasRatioChanged = true;
            }
            
            if (hasRatioChanged) {
                // set out min audability threshold from the new ratio
                _minAudibilityThreshold = LOUDNESS_TO_DISTANCE_RATIO / (2.0f * (1.0f - _performanceThrottlingRatio));
                qDebug() << "Minimum audability required to be mixed is now" << _minAudibilityThreshold;
                
                framesSinceCutoffEvent = 0;
            }
        }
        
        if (!hasRatioChanged) {
            ++framesSinceCutoffEvent;
        }

        quint64 now = usecTimestampNow();
        if (now - _lastPerSecondCallbackTime > USECS_PER_SECOND) {
            perSecondActions();
            _lastPerSecondCallbackTime = now;
        }
        
        foreach (const SharedNodePointer& node, nodeList->getNodeHash()) {
            if (node->getLinkedData()) {
                AudioMixerClientData* nodeData = (AudioMixerClientData*)node->getLinkedData();

                // this function will attempt to pop a frame from each audio stream.
                // a pointer to the popped data is stored as a member in InboundAudioStream.
                // That's how the popped audio data will be read for mixing (but only if the pop was successful)
                nodeData->checkBuffersBeforeFrameSend(_sourceUnattenuatedZone, _listenerUnattenuatedZone);
            
                if (node->getType() == NodeType::Agent && node->getActiveSocket()
                    && nodeData->getAvatarAudioStream()) {

                    int streamsMixed = prepareMixForListeningNode(node.data());

                    char* dataAt;
                    if (streamsMixed > 0) {
                        // pack header
                        int numBytesPacketHeader = populatePacketHeader(clientMixBuffer, PacketTypeMixedAudio);
                        dataAt = clientMixBuffer + numBytesPacketHeader;

                        // pack sequence number
                        quint16 sequence = nodeData->getOutgoingSequenceNumber();
                        memcpy(dataAt, &sequence, sizeof(quint16));
                        dataAt += sizeof(quint16);

                        // pack mixed audio samples
                        memcpy(dataAt, _clientSamples, NETWORK_BUFFER_LENGTH_BYTES_STEREO);
                        dataAt += NETWORK_BUFFER_LENGTH_BYTES_STEREO;
                    } else {
                        // pack header
                        int numBytesPacketHeader = populatePacketHeader(clientMixBuffer, PacketTypeSilentAudioFrame);
                        dataAt = clientMixBuffer + numBytesPacketHeader;

                        // pack sequence number
                        quint16 sequence = nodeData->getOutgoingSequenceNumber();
                        memcpy(dataAt, &sequence, sizeof(quint16));
                        dataAt += sizeof(quint16);

                        // pack number of silent audio samples
                        quint16 numSilentSamples = NETWORK_BUFFER_LENGTH_SAMPLES_STEREO;
                        memcpy(dataAt, &numSilentSamples, sizeof(quint16));
                        dataAt += sizeof(quint16);
                    }

                    // send mixed audio packet
                    nodeList->writeDatagram(clientMixBuffer, dataAt - clientMixBuffer, node);
                    nodeData->incrementOutgoingMixedAudioSequenceNumber();

                    // send an audio stream stats packet if it's time
                    if (_sendAudioStreamStats) {
                        nodeData->sendAudioStreamStatsPackets(node);
                        _sendAudioStreamStats = false;
                    }

                    ++_sumListeners;
                }
            }
        }
        
        ++_numStatFrames;
        
        QCoreApplication::processEvents();
        
        if (_isFinished) {
            break;
        }

        usecToSleep = (++nextFrame * BUFFER_SEND_INTERVAL_USECS) - timer.nsecsElapsed() / 1000; // ns to us

        if (usecToSleep > 0) {
            usleep(usecToSleep);
        }
    }
}

void AudioMixer::perSecondActions() {
    _sendAudioStreamStats = true;

    int callsLastSecond = _datagramsReadPerCallStats.getCurrentIntervalSamples();
    _readPendingCallsPerSecondStats.update(callsLastSecond);

    if (_printStreamStats) {

        printf("\n================================================================================\n\n");

        printf("            readPendingDatagram() calls per second | avg: %.2f, avg_30s: %.2f, last_second: %d\n",
            _readPendingCallsPerSecondStats.getAverage(),
            _readPendingCallsPerSecondStats.getWindowAverage(),
            callsLastSecond);

        printf("                           Datagrams read per call | avg: %.2f, avg_30s: %.2f, last_second: %.2f\n",
            _datagramsReadPerCallStats.getAverage(),
            _datagramsReadPerCallStats.getWindowAverage(),
            _datagramsReadPerCallStats.getCurrentIntervalAverage());

        printf("        Usecs spent per readPendingDatagram() call | avg: %.2f, avg_30s: %.2f, last_second: %.2f\n",
            _timeSpentPerCallStats.getAverage(),
            _timeSpentPerCallStats.getWindowAverage(),
            _timeSpentPerCallStats.getCurrentIntervalAverage());

        printf("  Usecs spent per packetVersionAndHashMatch() call | avg: %.2f, avg_30s: %.2f, last_second: %.2f\n",
            _timeSpentPerHashMatchCallStats.getAverage(),
            _timeSpentPerHashMatchCallStats.getWindowAverage(),
            _timeSpentPerHashMatchCallStats.getCurrentIntervalAverage());

        double WINDOW_LENGTH_USECS = READ_DATAGRAMS_STATS_WINDOW_SECONDS * USECS_PER_SECOND;

        printf("       %% time spent in readPendingDatagram() calls | avg_30s: %.6f%%, last_second: %.6f%%\n",
            _timeSpentPerCallStats.getWindowSum() / WINDOW_LENGTH_USECS * 100.0,
            _timeSpentPerCallStats.getCurrentIntervalSum() / USECS_PER_SECOND * 100.0);

        printf("%% time spent in packetVersionAndHashMatch() calls: | avg_30s: %.6f%%, last_second: %.6f%%\n",
            _timeSpentPerHashMatchCallStats.getWindowSum() / WINDOW_LENGTH_USECS * 100.0,
            _timeSpentPerHashMatchCallStats.getCurrentIntervalSum() / USECS_PER_SECOND * 100.0);

        foreach(const SharedNodePointer& node, NodeList::getInstance()->getNodeHash()) {
            if (node->getLinkedData()) {
                AudioMixerClientData* nodeData = (AudioMixerClientData*)node->getLinkedData();

                if (node->getType() == NodeType::Agent && node->getActiveSocket()) {
                    printf("\nStats for agent %s --------------------------------\n",
                        node->getUUID().toString().toLatin1().data());
                    nodeData->printUpstreamDownstreamStats();
                }
            }
        }
    }

    _datagramsReadPerCallStats.currentIntervalComplete();
    _timeSpentPerCallStats.currentIntervalComplete();
    _timeSpentPerHashMatchCallStats.currentIntervalComplete();
}

QString AudioMixer::getReadPendingDatagramsCallsPerSecondsStatsString() const {
    QString result = "calls_per_sec_avg_30s: " + QString::number(_readPendingCallsPerSecondStats.getWindowAverage(), 'f', 2)
        + " calls_last_sec: " + QString::number(_readPendingCallsPerSecondStats.getLastCompleteIntervalStats().getSum() + 0.5, 'f', 0);
    return result;
}

QString AudioMixer::getReadPendingDatagramsPacketsPerCallStatsString() const {
    QString result = "pkts_per_call_avg_30s: " + QString::number(_datagramsReadPerCallStats.getWindowAverage(), 'f', 2)
        + " pkts_per_call_avg_1s: " + QString::number(_datagramsReadPerCallStats.getLastCompleteIntervalStats().getAverage(), 'f', 2);
    return result;
}

QString AudioMixer::getReadPendingDatagramsTimeStatsString() const {
    QString result = "usecs_per_call_avg_30s: " + QString::number(_timeSpentPerCallStats.getWindowAverage(), 'f', 2)
        + " usecs_per_call_avg_1s: " + QString::number(_timeSpentPerCallStats.getLastCompleteIntervalStats().getAverage(), 'f', 2)
        + " prct_time_in_call_30s: " + QString::number(_timeSpentPerCallStats.getWindowSum() / (READ_DATAGRAMS_STATS_WINDOW_SECONDS*USECS_PER_SECOND) * 100.0, 'f', 6) + "%"
        + " prct_time_in_call_1s: " + QString::number(_timeSpentPerCallStats.getLastCompleteIntervalStats().getSum() / USECS_PER_SECOND * 100.0, 'f', 6) + "%";
    return result;
}

QString AudioMixer::getReadPendingDatagramsHashMatchTimeStatsString() const {
    QString result = "usecs_per_hashmatch_avg_30s: " + QString::number(_timeSpentPerHashMatchCallStats.getWindowAverage(), 'f', 2)
        + " usecs_per_hashmatch_avg_1s: " + QString::number(_timeSpentPerHashMatchCallStats.getLastCompleteIntervalStats().getAverage(), 'f', 2)
        + " prct_time_in_hashmatch_30s: " + QString::number(_timeSpentPerHashMatchCallStats.getWindowSum() / (READ_DATAGRAMS_STATS_WINDOW_SECONDS*USECS_PER_SECOND) * 100.0, 'f', 6) + "%"
        + " prct_time_in_hashmatch_1s: " + QString::number(_timeSpentPerHashMatchCallStats.getLastCompleteIntervalStats().getSum() / USECS_PER_SECOND * 100.0, 'f', 6) + "%";
    return result;
}<|MERGE_RESOLUTION|>--- conflicted
+++ resolved
@@ -304,8 +304,7 @@
                                             MIN_SAMPLE_VALUE, MAX_SAMPLE_VALUE);
         }
     }
-<<<<<<< HEAD
-        
+
     if (_enableFilter && shouldAttenuate) {
         
         glm::vec3 relativePosition = streamToAdd->getPosition() - listeningNodeStream->getPosition();
@@ -345,10 +344,8 @@
             penumbraFilter.render(_clientSamples, _clientSamples, NETWORK_BUFFER_LENGTH_SAMPLES_STEREO / 2);
         }
     }
-=======
 
     return 1;
->>>>>>> 7a8a8684
 }
 
 int AudioMixer::prepareMixForListeningNode(Node* node) {
@@ -379,7 +376,6 @@
     return streamsMixed;
 }
 
-<<<<<<< HEAD
 void AudioMixer::readPendingDatagram(const QByteArray& receivedPacket, const HifiSockAddr& senderSockAddr) {
     NodeList* nodeList = NodeList::getInstance();
     
@@ -401,57 +397,13 @@
                 if (node->getType() == NodeType::Agent && node->getActiveSocket() && node->getLinkedData() && node != nodeList->sendingNodeForPacket(receivedPacket)) {
                     nodeList->writeDatagram(packet, packet.size(), node);
                 }
-=======
-void AudioMixer::readPendingDatagrams() {
-    quint64 readPendingDatagramsStart = usecTimestampNow();
-
-    QByteArray receivedPacket;
-    HifiSockAddr senderSockAddr;
-    NodeList* nodeList = NodeList::getInstance();
-    
-    int datagramsRead = 0;
-    while (readAvailableDatagram(receivedPacket, senderSockAddr)) {
-        quint64 packetVersionAndHashMatchStart = usecTimestampNow();
-        bool match = nodeList->packetVersionAndHashMatch(receivedPacket);
-        _timeSpentPerHashMatchCallStats.update(usecTimestampNow() - packetVersionAndHashMatchStart);
-        if (match) {
-            // pull any new audio data from nodes off of the network stack
-            PacketType mixerPacketType = packetTypeForPacket(receivedPacket);
-            if (mixerPacketType == PacketTypeMicrophoneAudioNoEcho
-                || mixerPacketType == PacketTypeMicrophoneAudioWithEcho
-                || mixerPacketType == PacketTypeInjectAudio
-                || mixerPacketType == PacketTypeSilentAudioFrame
-                || mixerPacketType == PacketTypeAudioStreamStats) {
-                
-                nodeList->findNodeAndUpdateWithDataFromPacket(receivedPacket);
-            } else if (mixerPacketType == PacketTypeMuteEnvironment) {
-                QByteArray packet = receivedPacket;
-                populatePacketHeader(packet, PacketTypeMuteEnvironment);
-                
-                foreach (const SharedNodePointer& node, nodeList->getNodeHash()) {
-                    if (node->getType() == NodeType::Agent && node->getActiveSocket() && node->getLinkedData() && node != nodeList->sendingNodeForPacket(receivedPacket)) {
-                        nodeList->writeDatagram(packet, packet.size(), node);
-                    }
-                }
-            } else {
-                // let processNodeData handle it.
-                nodeList->processNodeData(senderSockAddr, receivedPacket);
->>>>>>> 7a8a8684
             }
             
         } else {
             // let processNodeData handle it.
             nodeList->processNodeData(senderSockAddr, receivedPacket);
         }
-<<<<<<< HEAD
     }    
-=======
-        datagramsRead++;
-    }
-
-    _timeSpentPerCallStats.update(usecTimestampNow() - readPendingDatagramsStart);
-    _datagramsReadPerCallStats.update(datagramsRead);
->>>>>>> 7a8a8684
 }
 
 void AudioMixer::sendStatsPacket() {
@@ -598,8 +550,6 @@
     
     if (settingsObject.contains(AUDIO_GROUP_KEY)) {
         QJsonObject audioGroupObject = settingsObject[AUDIO_GROUP_KEY].toObject();
-        
-        bool ok;
 
         // check the payload to see if we have asked for dynamicJitterBuffer support
         const QString DYNAMIC_JITTER_BUFFER_JSON_KEY = "A-dynamic-jitter-buffer";
@@ -609,22 +559,10 @@
         } else {
             qDebug() << "Dynamic jitter buffers disabled.";
         }
-
-<<<<<<< HEAD
+        
         bool ok;
-
-        const QString FILTER_KEY = "E-enable-filter";
-        _enableFilter = audioGroupObject[FILTER_KEY].toBool();
-        if (_enableFilter) {
-            qDebug() << "Filter enabled";
-        }
-        
-        const QString DESIRED_JITTER_BUFFER_FRAMES_KEY = "B-desired-jitter-buffer-frames";
-        _staticDesiredJitterBufferFrames = audioGroupObject[DESIRED_JITTER_BUFFER_FRAMES_KEY].toString().toInt(&ok);
-=======
         const QString DESIRED_JITTER_BUFFER_FRAMES_KEY = "B-static-desired-jitter-buffer-frames";
         _streamSettings._staticDesiredJitterBufferFrames = audioGroupObject[DESIRED_JITTER_BUFFER_FRAMES_KEY].toString().toInt(&ok);
->>>>>>> 7a8a8684
         if (!ok) {
             _streamSettings._staticDesiredJitterBufferFrames = DEFAULT_STATIC_DESIRED_JITTER_BUFFER_FRAMES;
         }
@@ -680,6 +618,12 @@
             qDebug() << "Stream stats will be printed to stdout";
         }
 
+        const QString FILTER_KEY = "J-enable-filter";
+        _enableFilter = audioGroupObject[FILTER_KEY].toBool();
+        if (_enableFilter) {
+            qDebug() << "Filter enabled";
+        }
+        
         const QString UNATTENUATED_ZONE_KEY = "Z-unattenuated-zone";
 
         QString unattenuatedZoneString = audioGroupObject[UNATTENUATED_ZONE_KEY].toString();

//
//  AudioMixerClientData.cpp
//  hifi
//
//  Created by Stephen Birarda on 10/18/13.
//  Copyright (c) 2013 HighFidelity, Inc. All rights reserved.
//

#include <QDebug>

#include <PacketHeaders.h>
#include <UUID.h>

#include "InjectedAudioRingBuffer.h"

#include "AudioMixerClientData.h"

AudioMixerClientData::AudioMixerClientData() :
    _ringBuffers()
{
    
}

AudioMixerClientData::~AudioMixerClientData() {
    for (unsigned int i = 0; i < _ringBuffers.size(); i++) {
        // delete this attached PositionalAudioRingBuffer
        delete _ringBuffers[i];
    }
}

AvatarAudioRingBuffer* AudioMixerClientData::getAvatarAudioRingBuffer() const {
    for (unsigned int i = 0; i < _ringBuffers.size(); i++) {
        if (_ringBuffers[i]->getType() == PositionalAudioRingBuffer::Microphone) {
            return (AvatarAudioRingBuffer*) _ringBuffers[i];
        }
    }

    // no AvatarAudioRingBuffer found - return NULL
    return NULL;
}

int AudioMixerClientData::parseData(const QByteArray& packet) {
    PacketType packetType = packetTypeForPacket(packet);
    if (packetType == PacketTypeMicrophoneAudioWithEcho
        || packetType == PacketTypeMicrophoneAudioNoEcho
        || packetType == PacketTypeSilentAudioFrame) {

        // grab the AvatarAudioRingBuffer from the vector (or create it if it doesn't exist)
        AvatarAudioRingBuffer* avatarRingBuffer = getAvatarAudioRingBuffer();

        if (!avatarRingBuffer) {
            // we don't have an AvatarAudioRingBuffer yet, so add it
            avatarRingBuffer = new AvatarAudioRingBuffer();
            _ringBuffers.push_back(avatarRingBuffer);
        }

        // ask the AvatarAudioRingBuffer instance to parse the data
        avatarRingBuffer->parseData(packet);
    } else {
        // this is injected audio

        // grab the stream identifier for this injected audio
        QUuid streamIdentifier = QUuid::fromRfc4122(packet.mid(numBytesForPacketHeader(packet), NUM_BYTES_RFC4122_UUID));

        InjectedAudioRingBuffer* matchingInjectedRingBuffer = NULL;

        for (unsigned int i = 0; i < _ringBuffers.size(); i++) {
            if (_ringBuffers[i]->getType() == PositionalAudioRingBuffer::Injector
                && ((InjectedAudioRingBuffer*) _ringBuffers[i])->getStreamIdentifier() == streamIdentifier) {
                matchingInjectedRingBuffer = (InjectedAudioRingBuffer*) _ringBuffers[i];
            }
        }

        if (!matchingInjectedRingBuffer) {
            // we don't have a matching injected audio ring buffer, so add it
            matchingInjectedRingBuffer = new InjectedAudioRingBuffer(streamIdentifier);
            _ringBuffers.push_back(matchingInjectedRingBuffer);
        }

        matchingInjectedRingBuffer->parseData(packet);
    }

    return 0;
}

void AudioMixerClientData::checkBuffersBeforeFrameSend(int jitterBufferLengthSamples,
                                                       float& currentMinLoudness,
                                                       float& currentMaxLoudness) {
    for (unsigned int i = 0; i < _ringBuffers.size(); i++) {
        if (_ringBuffers[i]->shouldBeAddedToMix(jitterBufferLengthSamples)) {
            // this is a ring buffer that is ready to go
            // set its flag so we know to push its buffer when all is said and done
            _ringBuffers[i]->setWillBeAddedToMix(true);
            
            
            // calculate the average loudness for the next NETWORK_BUFFER_LENGTH_SAMPLES_PER_CHANNEL
            // that would be mixed in
            _ringBuffers[i]->updateAverageLoudnessForBoundarySamples(NETWORK_BUFFER_LENGTH_SAMPLES_PER_CHANNEL);
<<<<<<< HEAD
            
            float ringBufferLoudness = _ringBuffers[i]->getAverageLoudness();
            
            if (ringBufferLoudness != 0 && ringBufferLoudness < currentMinLoudness) {
                currentMinLoudness = ringBufferLoudness;
            }
            
            if (ringBufferLoudness > currentMaxLoudness) {
                currentMaxLoudness = ringBufferLoudness;
            }
=======

>>>>>>> c06caa4a
        }
    }
}

void AudioMixerClientData::pushBuffersAfterFrameSend() {
    for (unsigned int i = 0; i < _ringBuffers.size(); i++) {
        // this was a used buffer, push the output pointer forwards
        PositionalAudioRingBuffer* audioBuffer = _ringBuffers[i];

        if (audioBuffer->willBeAddedToMix()) {
            audioBuffer->shiftReadPosition(NETWORK_BUFFER_LENGTH_SAMPLES_PER_CHANNEL);

            audioBuffer->setWillBeAddedToMix(false);
        } else if (audioBuffer->getType() == PositionalAudioRingBuffer::Injector
                   && audioBuffer->hasStarted() && audioBuffer->isStarved()) {
            // this is an empty audio buffer that has starved, safe to delete
            delete audioBuffer;
            _ringBuffers.erase(_ringBuffers.begin() + i);
        }
    }
}<|MERGE_RESOLUTION|>--- conflicted
+++ resolved
@@ -96,20 +96,7 @@
             // calculate the average loudness for the next NETWORK_BUFFER_LENGTH_SAMPLES_PER_CHANNEL
             // that would be mixed in
             _ringBuffers[i]->updateAverageLoudnessForBoundarySamples(NETWORK_BUFFER_LENGTH_SAMPLES_PER_CHANNEL);
-<<<<<<< HEAD
-            
-            float ringBufferLoudness = _ringBuffers[i]->getAverageLoudness();
-            
-            if (ringBufferLoudness != 0 && ringBufferLoudness < currentMinLoudness) {
-                currentMinLoudness = ringBufferLoudness;
-            }
-            
-            if (ringBufferLoudness > currentMaxLoudness) {
-                currentMaxLoudness = ringBufferLoudness;
-            }
-=======
 
->>>>>>> c06caa4a
         }
     }
 }

//
//  AssignmentClient.cpp
//  assignment-client/src
//
//  Created by Stephen Birarda on 11/25/2013.
//  Copyright 2013 High Fidelity, Inc.
//  Copyright 2021 Vircadia contributors.
//
//  Distributed under the Apache License, Version 2.0.
//  See the accompanying file LICENSE or http://www.apache.org/licenses/LICENSE-2.0.html
//

#include "AssignmentClient.h"

#include <assert.h>

#include <QProcess>
#include <QSharedMemory>
#include <QThread>
#include <QTimer>

#include <shared/QtHelpers.h>
#include <AccountManager.h>
#include <AddressManager.h>
#include <Assignment.h>
#include <CrashAnnotations.h>
#include <LogHandler.h>
#include <LogUtils.h>
#include <LimitedNodeList.h>
#include <NodeList.h>
#include <udt/PacketHeaders.h>
#include <SharedUtil.h>
#include <ShutdownEventListener.h>

#include <Trace.h>
#include <StatTracker.h>
#include <ThreadHelpers.h>

#include "AssignmentClientLogging.h"
#include "AssignmentFactory.h"
#include "ResourceRequestObserver.h"

const QString ASSIGNMENT_CLIENT_TARGET_NAME = "assignment-client";
const long long ASSIGNMENT_REQUEST_INTERVAL_MSECS = 1 * 1000;

AssignmentClient::AssignmentClient(Assignment::Type requestAssignmentType, QString assignmentPool,
                                   quint16 listenPort, QUuid walletUUID, QString assignmentServerHostname,
                                   quint16 assignmentServerPort, quint16 assignmentMonitorPort) :
    _assignmentServerHostname(DEFAULT_ASSIGNMENT_SERVER_HOSTNAME)
{
    LogUtils::init();

    DependencyManager::set<tracing::Tracer>();
    DependencyManager::set<StatTracker>();
    DependencyManager::set<AccountManager>();
    DependencyManager::set<ResourceRequestObserver>();

    auto addressManager = DependencyManager::set<AddressManager>();

    // create a NodeList as an unassigned client, must be after addressManager
    auto nodeList = DependencyManager::set<NodeList>(NodeType::Unassigned, listenPort);

    nodeList->startThread();
    // set the logging target to the the CHILD_TARGET_NAME
    LogHandler::getInstance().setTargetName(ASSIGNMENT_CLIENT_TARGET_NAME);

    // make sure we output process IDs for a child AC otherwise it's insane to parse
    LogHandler::getInstance().setShouldOutputProcessID(true);

    // setup our _requestAssignment member variable from the passed arguments
    _requestAssignment = Assignment(Assignment::RequestCommand, requestAssignmentType, assignmentPool);

    // check for a wallet UUID on the command line or in the config
    // this would represent where the user running AC wants funds sent to
    if (!walletUUID.isNull()) {
        qCDebug(assignment_client) << "The destination wallet UUID for credits is" << uuidStringWithoutCurlyBraces(walletUUID);
        _requestAssignment.setWalletUUID(walletUUID);
    }

    // check for an overriden assignment server hostname
    if (assignmentServerHostname != "") {
        // change the hostname for our assignment server
        _assignmentServerHostname = assignmentServerHostname;
    }

<<<<<<< HEAD
    _assignmentServerSocket = HifiSockAddr(SocketType::UDP, _assignmentServerHostname, assignmentServerPort, true);
=======
    _assignmentServerSocket = SockAddr(_assignmentServerHostname, assignmentServerPort, true);
>>>>>>> 42ffb570
    if (_assignmentServerSocket.isNull()) {
        qCCritical(assignment_client) << "PAGE: Couldn't resolve domain server address" << _assignmentServerHostname;
    }
    _assignmentServerSocket.setObjectName("AssignmentServer");
    nodeList->setAssignmentServerSocket(_assignmentServerSocket);

    qCDebug(assignment_client) << "Assignment server socket is" << _assignmentServerSocket;

    // call a timer function every ASSIGNMENT_REQUEST_INTERVAL_MSECS to ask for assignment, if required
    qCDebug(assignment_client) << "Waiting for assignment -" << _requestAssignment;

    if (_assignmentServerHostname != "localhost") {
        qCDebug(assignment_client) << "- will attempt to connect to domain-server on" << _assignmentServerSocket.getPort();
    }

    connect(&_requestTimer, SIGNAL(timeout()), SLOT(sendAssignmentRequest()));
    _requestTimer.start(ASSIGNMENT_REQUEST_INTERVAL_MSECS);

    // connections to AccountManager for authentication
    connect(DependencyManager::get<AccountManager>().data(), &AccountManager::authRequired,
            this, &AssignmentClient::handleAuthenticationRequest);

    // Create Singleton objects on main thread
    NetworkAccessManager::getInstance();

    // did we get an assignment-client monitor port?
    if (assignmentMonitorPort > 0) {
<<<<<<< HEAD
        _assignmentClientMonitorSocket = HifiSockAddr(SocketType::UDP, DEFAULT_ASSIGNMENT_CLIENT_MONITOR_HOSTNAME, 
            assignmentMonitorPort);
=======
        _assignmentClientMonitorSocket = SockAddr(DEFAULT_ASSIGNMENT_CLIENT_MONITOR_HOSTNAME, assignmentMonitorPort);
>>>>>>> 42ffb570
        _assignmentClientMonitorSocket.setObjectName("AssignmentClientMonitor");

        qCDebug(assignment_client) << "Assignment-client monitor socket is" << _assignmentClientMonitorSocket;

        // Hook up a timer to send this child's status to the Monitor once per second
        setUpStatusToMonitor();
    }
    auto& packetReceiver = DependencyManager::get<NodeList>()->getPacketReceiver();
    packetReceiver.registerListener(PacketType::CreateAssignment,
        PacketReceiver::makeUnsourcedListenerReference<AssignmentClient>(this, &AssignmentClient::handleCreateAssignmentPacket));
    packetReceiver.registerListener(PacketType::StopNode,
        PacketReceiver::makeUnsourcedListenerReference<AssignmentClient>(this, &AssignmentClient::handleStopNodePacket));
}

void AssignmentClient::stopAssignmentClient() {
    qCDebug(assignment_client) << "Forced stop of assignment-client.";

    _requestTimer.stop();
    _statsTimerACM.stop();

    if (_currentAssignment) {
        // grab the thread for the current assignment
        QThread* currentAssignmentThread = _currentAssignment->thread();

        // ask the current assignment to stop
        QMetaObject::invokeMethod(_currentAssignment, "stop");

        auto PROCESS_EVENTS_INTERVAL_MS = 100;
        while (!currentAssignmentThread->wait(PROCESS_EVENTS_INTERVAL_MS)) {
            QCoreApplication::processEvents();
        }
    }
}

AssignmentClient::~AssignmentClient() {
    // remove the NodeList from the DependencyManager
    DependencyManager::destroy<NodeList>();
}

void AssignmentClient::aboutToQuit() {
    crash::annotations::setShutdownState(true);
    stopAssignmentClient();
}

void AssignmentClient::setUpStatusToMonitor() {
    // send a stats packet every 1 seconds
    connect(&_statsTimerACM, &QTimer::timeout, this, &AssignmentClient::sendStatusPacketToACM);
    _statsTimerACM.start(1000);
}

void AssignmentClient::sendStatusPacketToACM() {
    // tell the assignment client monitor what this assignment client is doing (if anything)
    auto nodeList = DependencyManager::get<NodeList>();
    
    quint8 assignmentType = Assignment::Type::AllTypes;

    if (_currentAssignment) {
        assignmentType = _currentAssignment->getType();
    }

    auto statusPacket = NLPacket::create(PacketType::AssignmentClientStatus, sizeof(assignmentType) + NUM_BYTES_RFC4122_UUID);

    statusPacket->write(_childAssignmentUUID.toRfc4122());
    statusPacket->writePrimitive(assignmentType);
    
    nodeList->sendPacket(std::move(statusPacket), _assignmentClientMonitorSocket);
}

void AssignmentClient::sendAssignmentRequest() {
    if (!_currentAssignment && !_isAssigned) {
        crash::annotations::setShutdownState(false);

        auto nodeList = DependencyManager::get<NodeList>();

        if (_assignmentServerHostname == "localhost") {
            // we want to check again for the local domain-server port in case the DS has restarted
            quint16 localAssignmentServerPort;
            if (nodeList->getLocalServerPortFromSharedMemory(DOMAIN_SERVER_LOCAL_PORT_SMEM_KEY, localAssignmentServerPort)) {
                if (localAssignmentServerPort == 0) {
                    qCWarning(assignment_client) << "ALERT: Server port from shared memory is 0";
                } else {
                    if (localAssignmentServerPort != _assignmentServerSocket.getPort()) {
                        qCDebug(assignment_client) << "Port for local assignment server read from shared memory is"
                            << localAssignmentServerPort;

                        _assignmentServerSocket.setPort(localAssignmentServerPort);
                        nodeList->setAssignmentServerSocket(_assignmentServerSocket);
                    }
                }
            } else {
                qCWarning(assignment_client) << "ALERT: Failed to read local assignment server port from shared memory ("
                    << DOMAIN_SERVER_LOCAL_PORT_SMEM_KEY
                    << ")- will send assignment request to previous assignment server socket.";
            }
        }

        nodeList->sendAssignment(_requestAssignment);
    }
}

void AssignmentClient::handleCreateAssignmentPacket(QSharedPointer<ReceivedMessage> message) {
    qCDebug(assignment_client) << "Received a PacketType::CreateAssignment - attempting to unpack.";

    if (_currentAssignment) {
        qCWarning(assignment_client) << "Received a PacketType::CreateAssignment while still running an active assignment. Ignoring.";
        return;
    }

    // construct the deployed assignment from the packet data
    _currentAssignment = AssignmentFactory::unpackAssignment(*message);

    if (_currentAssignment && !_isAssigned) {
        qDebug(assignment_client) << "Received an assignment -" << *_currentAssignment;
        _isAssigned = true;

        auto nodeList = DependencyManager::get<NodeList>();

        // switch our DomainHandler hostname and port to whoever sent us the assignment

        nodeList->getDomainHandler().setSockAddr(message->getSenderSockAddr(), _assignmentServerHostname);
        nodeList->getDomainHandler().setAssignmentUUID(_currentAssignment->getUUID());

        qCDebug(assignment_client) << "Destination IP for assignment is" << nodeList->getDomainHandler().getIP().toString();

        // start the deployed assignment
        QThread* workerThread = new QThread();
        workerThread->setObjectName("ThreadedAssignment Worker");

        connect(workerThread, &QThread::started, _currentAssignment.data(), [this] {
            setThreadName("ThreadedAssignment Worker");
            _currentAssignment->run();
        });

        // Once the ThreadedAssignment says it is finished - we ask it to deleteLater
        // This is a queued connection so that it is put into the event loop to be processed by the worker
        // thread when it is ready.
        connect(_currentAssignment.data(), &ThreadedAssignment::finished, _currentAssignment.data(),
                &ThreadedAssignment::deleteLater, Qt::QueuedConnection);

        // once it is deleted, we quit the worker thread
        connect(_currentAssignment.data(), &ThreadedAssignment::destroyed, workerThread, &QThread::quit);

        // have the worker thread remove itself once it is done
        connect(workerThread, &QThread::finished, workerThread, &QThread::deleteLater);

        // once the worker thread says it is done, we consider the assignment completed
        connect(workerThread, &QThread::destroyed, this, &AssignmentClient::assignmentCompleted);

        _currentAssignment->moveToThread(workerThread);

        // Starts an event loop, and emits workerThread->started()
        workerThread->start();
    } else {
        qCWarning(assignment_client) << "ALERT: Received an assignment that could not be unpacked. Re-requesting.";
    }
}

void AssignmentClient::handleStopNodePacket(QSharedPointer<ReceivedMessage> message) {
    const SockAddr& senderSockAddr = message->getSenderSockAddr();
    
    if (senderSockAddr.getAddress() == QHostAddress::LocalHost ||
        senderSockAddr.getAddress() == QHostAddress::LocalHostIPv6) {
        
        qCDebug(assignment_client) << "AssignmentClientMonitor at" << senderSockAddr << "requested stop via PacketType::StopNode.";
        QCoreApplication::quit();
    } else {
        qCWarning(assignment_client) << "Got a stop packet from other than localhost.";
    }
}

void AssignmentClient::handleAuthenticationRequest() {
    const QString DATA_SERVER_USERNAME_ENV = "HIFI_AC_USERNAME";
    const QString DATA_SERVER_PASSWORD_ENV = "HIFI_AC_PASSWORD";

    // this node will be using an authentication server, let's make sure we have a username/password
    QProcessEnvironment sysEnvironment = QProcessEnvironment::systemEnvironment();

    QString username = sysEnvironment.value(DATA_SERVER_USERNAME_ENV);
    QString password = sysEnvironment.value(DATA_SERVER_PASSWORD_ENV);

    auto accountManager = DependencyManager::get<AccountManager>();

    if (!username.isEmpty() && !password.isEmpty()) {
        // ask the account manager to log us in from the env variables
        accountManager->requestAccessToken(username, password);
    } else {
        qCWarning(assignment_client) << "Authentication was requested against" << qPrintable(accountManager->getAuthURL().toString())
            << "but both or one of" << qPrintable(DATA_SERVER_USERNAME_ENV)
            << "/" << qPrintable(DATA_SERVER_PASSWORD_ENV) << "are not set. Unable to authenticate.";

        return;
    }
}

void AssignmentClient::assignmentCompleted() {
    crash::annotations::setShutdownState(true);
    
    // we expect that to be here the previous assignment has completely cleaned up
    assert(_currentAssignment.isNull());

    // reset our current assignment pointer to null now that it has been deleted
    _currentAssignment = nullptr;

    // reset the logging target to the the CHILD_TARGET_NAME
    LogHandler::getInstance().setTargetName(ASSIGNMENT_CLIENT_TARGET_NAME);

    qCDebug(assignment_client) << "Assignment finished or never started - waiting for new assignment.";

    auto nodeList = DependencyManager::get<NodeList>();

    // tell the packet receiver to stop dropping packets
    nodeList->getPacketReceiver().setShouldDropPackets(false);

    // reset our NodeList by switching back to unassigned and clearing the list
    nodeList->setOwnerType(NodeType::Unassigned);
    nodeList->reset("Assignment completed");
    nodeList->resetNodeInterestSet();
    
    _isAssigned = false;
}<|MERGE_RESOLUTION|>--- conflicted
+++ resolved
@@ -83,11 +83,7 @@
         _assignmentServerHostname = assignmentServerHostname;
     }
 
-<<<<<<< HEAD
-    _assignmentServerSocket = HifiSockAddr(SocketType::UDP, _assignmentServerHostname, assignmentServerPort, true);
-=======
-    _assignmentServerSocket = SockAddr(_assignmentServerHostname, assignmentServerPort, true);
->>>>>>> 42ffb570
+    _assignmentServerSocket = SockAddr(SocketType::UDP, _assignmentServerHostname, assignmentServerPort, true);
     if (_assignmentServerSocket.isNull()) {
         qCCritical(assignment_client) << "PAGE: Couldn't resolve domain server address" << _assignmentServerHostname;
     }
@@ -115,12 +111,8 @@
 
     // did we get an assignment-client monitor port?
     if (assignmentMonitorPort > 0) {
-<<<<<<< HEAD
-        _assignmentClientMonitorSocket = HifiSockAddr(SocketType::UDP, DEFAULT_ASSIGNMENT_CLIENT_MONITOR_HOSTNAME, 
+        _assignmentClientMonitorSocket = SockAddr(SocketType::UDP, DEFAULT_ASSIGNMENT_CLIENT_MONITOR_HOSTNAME, 
             assignmentMonitorPort);
-=======
-        _assignmentClientMonitorSocket = SockAddr(DEFAULT_ASSIGNMENT_CLIENT_MONITOR_HOSTNAME, assignmentMonitorPort);
->>>>>>> 42ffb570
         _assignmentClientMonitorSocket.setObjectName("AssignmentClientMonitor");
 
         qCDebug(assignment_client) << "Assignment-client monitor socket is" << _assignmentClientMonitorSocket;

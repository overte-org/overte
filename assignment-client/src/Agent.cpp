--- conflicted
+++ resolved
@@ -230,14 +230,9 @@
     qDebug() << "Downloaded script:" << scriptContents;
     
     // setup an Avatar for the script to use
-<<<<<<< HEAD
     ScriptableAvatar scriptedAvatar(&_scriptEngine);
-    
-=======
-    AvatarData scriptedAvatar;
     scriptedAvatar.setForceFaceshiftConnected(true);
 
->>>>>>> f438ae2d
     // call model URL setters with empty URLs so our avatar, if user, will have the default models
     scriptedAvatar.setFaceModelURL(QUrl());
     scriptedAvatar.setSkeletonModelURL(QUrl());

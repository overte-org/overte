//
//  main.cpp
//  Domain Server 
//
//  Created by Philip Rosedale on 11/20/12.
//  Copyright (c) 2012 High Fidelity, Inc. All rights reserved.
//
//  The Domain Server keeps a list of agents that have connected to it, and echoes that list of
//  agents out to agents when they check in.
//
//  The connection is stateless... the domain server will set you inactive if it does not hear from
//  you in LOGOFF_CHECK_INTERVAL milliseconds, meaning your info will not be sent to other users.
//
//  Each packet from an agent has as first character the type of server:
//
//  I - Interactive Agent
//  M - Audio Mixer
//

#include <iostream>
#include <math.h>
#include <string.h>
#include <stdio.h>
#include <stdlib.h>
#include <sys/socket.h>
#include <netinet/in.h>
#include <arpa/inet.h>
#include <fcntl.h>
#include <sys/time.h>
#include <map>
#include "AgentList.h"
#include "SharedUtil.h"

const int DOMAIN_LISTEN_PORT = 40102;
unsigned char packetData[MAX_PACKET_SIZE];

const int LOGOFF_CHECK_INTERVAL = 5000;

#define DEBUG_TO_SELF 0

int lastActiveCount = 0;
AgentList agentList(DOMAIN_LISTEN_PORT);

unsigned char * addAgentToBroadcastPacket(unsigned char *currentPosition, Agent *agentToAdd) {
    *currentPosition++ = agentToAdd->getType();
    
    currentPosition += packSocket(currentPosition, agentToAdd->getPublicSocket());
    currentPosition += packSocket(currentPosition, agentToAdd->getLocalSocket());
    
    // return the new unsigned char * for broadcast packet
    return currentPosition;
}

int main(int argc, const char * argv[])
{
    ssize_t receivedBytes = 0;
    char agentType;
    
    unsigned char *broadcastPacket = new unsigned char[MAX_PACKET_SIZE];
    *broadcastPacket = 'D';
    
    unsigned char *currentBufferPos;
    unsigned char *startPointer;
    int packetBytesWithoutLeadingChar;
    
    sockaddr_in agentPublicAddress, agentLocalAddress;
    agentLocalAddress.sin_family = AF_INET;
    
    agentList.startSilentAgentRemovalThread();
    
    std::map<char, Agent *> newestSoloAgents;
    
    while (true) {
        if (agentList.getAgentSocket().receive((sockaddr *)&agentPublicAddress, packetData, &receivedBytes)) {
<<<<<<< HEAD
=======
            std::map<char, Agent *> newestSoloAgents;
            
>>>>>>> 53b89193
            agentType = packetData[0];
            unpackSocket(&packetData[1], (sockaddr *)&agentLocalAddress);
            
            agentList.addOrUpdateAgent((sockaddr *)&agentPublicAddress, (sockaddr *)&agentLocalAddress, agentType);
            
            currentBufferPos = broadcastPacket + 1;
            startPointer = currentBufferPos;
            
            for(std::vector<Agent>::iterator agent = agentList.getAgents().begin(); agent != agentList.getAgents().end(); agent++) {
                
                if (DEBUG_TO_SELF || !agent->matches((sockaddr *)&agentPublicAddress, (sockaddr *)&agentLocalAddress, agentType)) {
                    if (strchr(SOLO_AGENT_TYPES_STRING, (int) agent->getType()) == NULL) {
                        // this is an agent of which there can be multiple, just add them to the packet
                        currentBufferPos = addAgentToBroadcastPacket(currentBufferPos, &(*agent));
                    } else {
                        // solo agent, we need to only send newest
                        if (newestSoloAgents[agent->getType()] == NULL ||
                            newestSoloAgents[agent->getType()]->getFirstRecvTimeUsecs() < agent->getFirstRecvTimeUsecs()) {
                            // we have to set the newer solo agent to add it to the broadcast later
                            newestSoloAgents[agent->getType()] = &(*agent);
                        }
                    }
                } else {
                    // this is the agent, just update last receive to now
                    agent->setLastRecvTimeUsecs(usecTimestampNow());
                }
            }
            
            for (std::map<char, Agent *>::iterator agentIterator = newestSoloAgents.begin();
                 agentIterator != newestSoloAgents.end();
                 agentIterator++) {
                // this is the newest alive solo agent, add them to the packet
                currentBufferPos = addAgentToBroadcastPacket(currentBufferPos, agentIterator->second);
            }
            
            if ((packetBytesWithoutLeadingChar = (currentBufferPos - startPointer))) {
                agentList.getAgentSocket().send((sockaddr *)&agentPublicAddress, broadcastPacket, packetBytesWithoutLeadingChar + 1);
            }
        }
    }

    return 0;
}
<|MERGE_RESOLUTION|>--- conflicted
+++ resolved
@@ -68,15 +68,10 @@
     
     agentList.startSilentAgentRemovalThread();
     
-    std::map<char, Agent *> newestSoloAgents;
-    
     while (true) {
         if (agentList.getAgentSocket().receive((sockaddr *)&agentPublicAddress, packetData, &receivedBytes)) {
-<<<<<<< HEAD
-=======
             std::map<char, Agent *> newestSoloAgents;
             
->>>>>>> 53b89193
             agentType = packetData[0];
             unpackSocket(&packetData[1], (sockaddr *)&agentLocalAddress);
             

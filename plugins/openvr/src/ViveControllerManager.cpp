//
//  ViveControllerManager.cpp
//  input-plugins/src/input-plugins
//
//  Created by Sam Gondelman on 6/29/15.
//  Copyright 2013 High Fidelity, Inc.
//
//  Distributed under the Apache License, Version 2.0.
//  See the accompanying file LICENSE or http://www.apache.org/licenses/LICENSE-2.0.html
//

#include "ViveControllerManager.h"

#include <PerfStat.h>
#include <PathUtils.h>
#include <GeometryCache.h>
#include <gpu/Batch.h>
#include <gpu/Context.h>
#include <DeferredLightingEffect.h>
#include <NumericalConstants.h>
#include <ui-plugins/PluginContainer.h>
#include <UserActivityLogger.h>
#include <OffscreenUi.h>


#include <controllers/UserInputMapper.h>

#include <controllers/StandardControls.h>

#include "OpenVrHelpers.h"

extern PoseData _nextSimPoseData;

vr::IVRSystem* acquireOpenVrSystem();
void releaseOpenVrSystem();


static const char* CONTROLLER_MODEL_STRING = "vr_controller_05_wireless_b";

static const char* MENU_PARENT = "Avatar";
static const char* MENU_NAME = "Vive Controllers";
static const char* MENU_PATH = "Avatar" ">" "Vive Controllers";
static const char* RENDER_CONTROLLERS = "Render Hand Controllers";

const char* ViveControllerManager::NAME { "OpenVR" };

bool ViveControllerManager::isSupported() const {
    return openVrSupported();
}

bool ViveControllerManager::activate() {
    InputPlugin::activate();

    _container->addMenu(MENU_PATH);
    _container->addMenuItem(PluginType::INPUT_PLUGIN, MENU_PATH, RENDER_CONTROLLERS,
        [this] (bool clicked) { this->setRenderControllers(clicked); },
        true, true);

    if (!_system) {
        _system = acquireOpenVrSystem();
    }
    Q_ASSERT(_system);

    enableOpenVrKeyboard(_container);

    // register with UserInputMapper
    auto userInputMapper = DependencyManager::get<controller::UserInputMapper>();
    userInputMapper->registerDevice(_inputDevice);
    _registeredWithInputMapper = true;
    return true;
}

void ViveControllerManager::deactivate() {
    InputPlugin::deactivate();

    disableOpenVrKeyboard();

    _container->removeMenuItem(MENU_NAME, RENDER_CONTROLLERS);
    _container->removeMenu(MENU_PATH);

    if (_system) {
        _container->makeRenderingContextCurrent();
        releaseOpenVrSystem();
        _system = nullptr;
    }

    _inputDevice->_poseStateMap.clear();

    // unregister with UserInputMapper
    auto userInputMapper = DependencyManager::get<controller::UserInputMapper>();
    userInputMapper->removeDevice(_inputDevice->_deviceID);
    _registeredWithInputMapper = false;
}

<<<<<<< HEAD
void ViveControllerManager::updateRendering(RenderArgs* args, render::ScenePointer scene, render::Transaction transaction) {
    PerformanceTimer perfTimer("ViveControllerManager::updateRendering");

    /*
    if (_modelLoaded) {
        //auto controllerPayload = new render::Payload<ViveControllerManager>(this);
        //auto controllerPayloadPointer = ViveControllerManager::PayloadPointer(controllerPayload);
        //if (_leftHandRenderID == 0) {
        //    _leftHandRenderID = scene->allocateID();
        //    transaction.resetItem(_leftHandRenderID, controllerPayloadPointer);
        //}
        //transaction.updateItem(_leftHandRenderID, );


        controller::Pose leftHand = _inputDevice->_poseStateMap[controller::StandardPoseChannel::LEFT_HAND];
        controller::Pose rightHand = _inputDevice->_poseStateMap[controller::StandardPoseChannel::RIGHT_HAND];

        gpu::doInBatch(args->_context, [=](gpu::Batch& batch) {
            auto geometryCache = DependencyManager::get<GeometryCache>();
            geometryCache->useSimpleDrawPipeline(batch);
            DependencyManager::get<DeferredLightingEffect>()->bindSimpleProgram(batch, true);

            auto mesh = _modelGeometry.getMesh();
            batch.setInputFormat(mesh->getVertexFormat());
            //batch._glBindTexture(GL_TEXTURE_2D, _uexture);

            if (leftHand.isValid()) {
                renderHand(leftHand, batch, 1);
            }
            if (rightHand.isValid()) {
                renderHand(rightHand, batch, -1);
            }
        });
    }
    */
}

void ViveControllerManager::renderHand(const controller::Pose& pose, gpu::Batch& batch, int sign) {
    /*
    auto userInputMapper = DependencyManager::get<controller::UserInputMapper>();
    Transform transform(userInputMapper->getSensorToWorldMat());
    transform.postTranslate(pose.getTranslation() + pose.getRotation() * glm::vec3(0, 0, CONTROLLER_LENGTH_OFFSET));

    glm::quat rotation = pose.getRotation() * glm::angleAxis(PI, glm::vec3(1.0f, 0.0f, 0.0f)) * glm::angleAxis(sign * PI_OVER_TWO, glm::vec3(0.0f, 0.0f, 1.0f));
    transform.postRotate(rotation);

    batch.setModelTransform(transform);

    auto mesh = _modelGeometry.getMesh();
    batch.setInputBuffer(gpu::Stream::POSITION, mesh->getVertexBuffer());
    batch.setInputBuffer(gpu::Stream::NORMAL,
        mesh->getVertexBuffer()._buffer,
        sizeof(float) * 3,
        mesh->getVertexBuffer()._stride);
    //batch.setInputBuffer(gpu::Stream::TEXCOORD,
    //    mesh->getVertexBuffer()._buffer,
    //    2 * 3 * sizeof(float),
    //    mesh->getVertexBuffer()._stride);
    batch.setIndexBuffer(gpu::UINT16, mesh->getIndexBuffer()._buffer, 0);
    batch.drawIndexed(gpu::TRIANGLES, mesh->getNumIndices(), 0);
    */
}


=======
>>>>>>> 34a2cefb
void ViveControllerManager::pluginUpdate(float deltaTime, const controller::InputCalibrationData& inputCalibrationData) {

    if (!_system) {
        return;
    }

    auto userInputMapper = DependencyManager::get<controller::UserInputMapper>();
    handleOpenVrEvents();
    if (openVrQuitRequested()) {
        deactivate();
        return;
    }

    // because update mutates the internal state we need to lock
    userInputMapper->withLock([&, this]() {
        _inputDevice->update(deltaTime, inputCalibrationData);
    });

    if (_inputDevice->_trackedControllers == 0 && _registeredWithInputMapper) {
        userInputMapper->removeDevice(_inputDevice->_deviceID);
        _registeredWithInputMapper = false;
        _inputDevice->_poseStateMap.clear();
    }

    if (!_registeredWithInputMapper && _inputDevice->_trackedControllers > 0) {
        userInputMapper->registerDevice(_inputDevice);
        _registeredWithInputMapper = true;
    }
}

void ViveControllerManager::InputDevice::update(float deltaTime, const controller::InputCalibrationData& inputCalibrationData) {
    _poseStateMap.clear();
    _buttonPressedMap.clear();

    // While the keyboard is open, we defer strictly to the keyboard values
    if (isOpenVrKeyboardShown()) {
        _axisStateMap.clear();
        return;
    }

    PerformanceTimer perfTimer("ViveControllerManager::update");

    auto leftHandDeviceIndex = _system->GetTrackedDeviceIndexForControllerRole(vr::TrackedControllerRole_LeftHand);
    auto rightHandDeviceIndex = _system->GetTrackedDeviceIndexForControllerRole(vr::TrackedControllerRole_RightHand);

    handleHandController(deltaTime, leftHandDeviceIndex, inputCalibrationData, true);
    handleHandController(deltaTime, rightHandDeviceIndex, inputCalibrationData, false);

    // collect raw poses
    for (int i = 0; i < vr::k_unMaxTrackedDeviceCount; i++) {
        handleTrackedObject(i, inputCalibrationData);
    }

    // handle haptics
    {
        Locker locker(_lock);
        if (_leftHapticDuration > 0.0f) {
            hapticsHelper(deltaTime, true);
        }
        if (_rightHapticDuration > 0.0f) {
            hapticsHelper(deltaTime, false);
        }
    }

    int numTrackedControllers = 0;
    if (leftHandDeviceIndex != vr::k_unTrackedDeviceIndexInvalid) {
        numTrackedControllers++;
    }
    if (rightHandDeviceIndex != vr::k_unTrackedDeviceIndexInvalid) {
        numTrackedControllers++;
    }
    _trackedControllers = numTrackedControllers;
}

void ViveControllerManager::InputDevice::handleTrackedObject(uint32_t deviceIndex, const controller::InputCalibrationData& inputCalibrationData) {

    uint32_t poseIndex = controller::TRACKED_OBJECT_00 + deviceIndex;

    if (_system->IsTrackedDeviceConnected(deviceIndex) &&
        _nextSimPoseData.vrPoses[deviceIndex].bPoseIsValid &&
        poseIndex <= controller::TRACKED_OBJECT_15) {

        // process pose
        const mat4& mat = _nextSimPoseData.poses[deviceIndex];
        const vec3 linearVelocity = _nextSimPoseData.linearVelocities[deviceIndex];
        const vec3 angularVelocity = _nextSimPoseData.angularVelocities[deviceIndex];

        controller::Pose pose(extractTranslation(mat), glmExtractRotation(mat), linearVelocity, angularVelocity);

        // transform into avatar frame
        glm::mat4 controllerToAvatar = glm::inverse(inputCalibrationData.avatarMat) * inputCalibrationData.sensorToWorldMat;
        _poseStateMap[poseIndex] = pose.transform(controllerToAvatar);
    } else {
        controller::Pose invalidPose;
        _poseStateMap[poseIndex] = invalidPose;
    }
}

void ViveControllerManager::InputDevice::handleHandController(float deltaTime, uint32_t deviceIndex, const controller::InputCalibrationData& inputCalibrationData, bool isLeftHand) {

    if (_system->IsTrackedDeviceConnected(deviceIndex) &&
        _system->GetTrackedDeviceClass(deviceIndex) == vr::TrackedDeviceClass_Controller &&
        _nextSimPoseData.vrPoses[deviceIndex].bPoseIsValid) {

        // process pose
        const mat4& mat = _nextSimPoseData.poses[deviceIndex];
        const vec3 linearVelocity = _nextSimPoseData.linearVelocities[deviceIndex];
        const vec3 angularVelocity = _nextSimPoseData.angularVelocities[deviceIndex];
        handlePoseEvent(deltaTime, inputCalibrationData, mat, linearVelocity, angularVelocity, isLeftHand);

        vr::VRControllerState_t controllerState = vr::VRControllerState_t();
        if (_system->GetControllerState(deviceIndex, &controllerState)) {
            // process each button
            for (uint32_t i = 0; i < vr::k_EButton_Max; ++i) {
                auto mask = vr::ButtonMaskFromId((vr::EVRButtonId)i);
                bool pressed = 0 != (controllerState.ulButtonPressed & mask);
                bool touched = 0 != (controllerState.ulButtonTouched & mask);
                handleButtonEvent(deltaTime, i, pressed, touched, isLeftHand);
            }

            // process each axis
            for (uint32_t i = 0; i < vr::k_unControllerStateAxisCount; i++) {
                handleAxisEvent(deltaTime, i, controllerState.rAxis[i].x, controllerState.rAxis[i].y, isLeftHand);
            }

            // pseudo buttons the depend on both of the above for-loops
            partitionTouchpad(controller::LS, controller::LX, controller::LY, controller::LS_CENTER, controller::LS_X, controller::LS_Y);
            partitionTouchpad(controller::RS, controller::RX, controller::RY, controller::RS_CENTER, controller::RS_X, controller::RS_Y);
         }
    }
}

void ViveControllerManager::InputDevice::partitionTouchpad(int sButton, int xAxis, int yAxis, int centerPseudoButton, int xPseudoButton, int yPseudoButton) {
    // Populate the L/RS_CENTER/OUTER pseudo buttons, corresponding to a partition of the L/RS space based on the X/Y values.
    const float CENTER_DEADBAND = 0.6f;
    const float DIAGONAL_DIVIDE_IN_RADIANS = PI / 4.0f;
    if (_buttonPressedMap.find(sButton) != _buttonPressedMap.end()) {
        float absX = abs(_axisStateMap[xAxis]);
        float absY = abs(_axisStateMap[yAxis]);
        glm::vec2 cartesianQuadrantI(absX, absY);
        float angle = glm::atan(cartesianQuadrantI.y / cartesianQuadrantI.x);
        float radius = glm::length(cartesianQuadrantI);
        bool isCenter = radius < CENTER_DEADBAND;
        _buttonPressedMap.insert(isCenter ? centerPseudoButton : ((angle < DIAGONAL_DIVIDE_IN_RADIANS) ? xPseudoButton :yPseudoButton));
    }
}

void ViveControllerManager::InputDevice::focusOutEvent() {
    _axisStateMap.clear();
    _buttonPressedMap.clear();
};

// These functions do translation from the Steam IDs to the standard controller IDs
void ViveControllerManager::InputDevice::handleAxisEvent(float deltaTime, uint32_t axis, float x, float y, bool isLeftHand) {
    //FIX ME? It enters here every frame: probably we want to enter only if an event occurs
    axis += vr::k_EButton_Axis0;
    using namespace controller;

    if (axis == vr::k_EButton_SteamVR_Touchpad) {
        glm::vec2 stick(x, y);
        if (isLeftHand) {
            stick = _filteredLeftStick.process(deltaTime, stick);
        } else {
            stick = _filteredRightStick.process(deltaTime, stick);
        }
        _axisStateMap[isLeftHand ? LX : RX] = stick.x;
        _axisStateMap[isLeftHand ? LY : RY] = stick.y;
    } else if (axis == vr::k_EButton_SteamVR_Trigger) {
        _axisStateMap[isLeftHand ? LT : RT] = x;
        // The click feeling on the Vive controller trigger represents a value of *precisely* 1.0, 
        // so we can expose that as an additional button
        if (x >= 1.0f) {
            _buttonPressedMap.insert(isLeftHand ? LT_CLICK : RT_CLICK);
        }
    }
}

// An enum for buttons which do not exist in the StandardControls enum
enum ViveButtonChannel {
    LEFT_APP_MENU = controller::StandardButtonChannel::NUM_STANDARD_BUTTONS,
    RIGHT_APP_MENU
};


// These functions do translation from the Steam IDs to the standard controller IDs
void ViveControllerManager::InputDevice::handleButtonEvent(float deltaTime, uint32_t button, bool pressed, bool touched, bool isLeftHand) {

    using namespace controller;

    if (pressed) {
        if (button == vr::k_EButton_ApplicationMenu) {
            _buttonPressedMap.insert(isLeftHand ? LEFT_APP_MENU : RIGHT_APP_MENU);
        } else if (button == vr::k_EButton_Grip) {
            _axisStateMap[isLeftHand ? LEFT_GRIP : RIGHT_GRIP] = 1.0f;
        } else if (button == vr::k_EButton_SteamVR_Trigger) {
            _buttonPressedMap.insert(isLeftHand ? LT : RT);
        } else if (button == vr::k_EButton_SteamVR_Touchpad) {
            _buttonPressedMap.insert(isLeftHand ? LS : RS);
        }
    } else {
        if (button == vr::k_EButton_Grip) {
            _axisStateMap[isLeftHand ? LEFT_GRIP : RIGHT_GRIP] = 0.0f;
        }
    }

    if (touched) {
         if (button == vr::k_EButton_SteamVR_Touchpad) {
             _buttonPressedMap.insert(isLeftHand ? LS_TOUCH : RS_TOUCH);
        }
    }
}

void ViveControllerManager::InputDevice::handlePoseEvent(float deltaTime, const controller::InputCalibrationData& inputCalibrationData,
                                                         const mat4& mat, const vec3& linearVelocity,
                                                         const vec3& angularVelocity, bool isLeftHand) {
    auto pose = openVrControllerPoseToHandPose(isLeftHand, mat, linearVelocity, angularVelocity);

    // transform into avatar frame
    glm::mat4 controllerToAvatar = glm::inverse(inputCalibrationData.avatarMat) * inputCalibrationData.sensorToWorldMat;
    _poseStateMap[isLeftHand ? controller::LEFT_HAND : controller::RIGHT_HAND] = pose.transform(controllerToAvatar);
}

bool ViveControllerManager::InputDevice::triggerHapticPulse(float strength, float duration, controller::Hand hand) {
    Locker locker(_lock);
    if (hand == controller::BOTH || hand == controller::LEFT) {
        if (strength == 0.0f) {
            _leftHapticStrength = 0.0f;
            _leftHapticDuration = 0.0f;
        } else {
            _leftHapticStrength = (duration > _leftHapticDuration) ? strength : _leftHapticStrength;
            _leftHapticDuration = std::max(duration, _leftHapticDuration);
        }
    }
    if (hand == controller::BOTH || hand == controller::RIGHT) {
        if (strength == 0.0f) {
            _rightHapticStrength = 0.0f;
            _rightHapticDuration = 0.0f;
        } else {
            _rightHapticStrength = (duration > _rightHapticDuration) ? strength : _rightHapticStrength;
            _rightHapticDuration = std::max(duration, _rightHapticDuration);
        }
    }
    return true;
}

void ViveControllerManager::InputDevice::hapticsHelper(float deltaTime, bool leftHand) {
    auto handRole = leftHand ? vr::TrackedControllerRole_LeftHand : vr::TrackedControllerRole_RightHand;
    auto deviceIndex = _system->GetTrackedDeviceIndexForControllerRole(handRole);

    if (_system->IsTrackedDeviceConnected(deviceIndex) &&
        _system->GetTrackedDeviceClass(deviceIndex) == vr::TrackedDeviceClass_Controller &&
        _nextSimPoseData.vrPoses[deviceIndex].bPoseIsValid) {
        float strength = leftHand ? _leftHapticStrength : _rightHapticStrength;
        float duration = leftHand ? _leftHapticDuration : _rightHapticDuration;

        // Vive Controllers only support duration up to 4 ms, which is short enough that any variation feels more like strength
        const float MAX_HAPTIC_TIME = 3999.0f; // in microseconds
        float hapticTime = strength * MAX_HAPTIC_TIME;
        if (hapticTime < duration * 1000.0f) {
            _system->TriggerHapticPulse(deviceIndex, 0, hapticTime);
        }

        float remainingHapticTime = duration - (hapticTime / 1000.0f + deltaTime * 1000.0f); // in milliseconds
        if (leftHand) {
            _leftHapticDuration = remainingHapticTime;
        } else {
            _rightHapticDuration = remainingHapticTime;
        }
    }
}

controller::Input::NamedVector ViveControllerManager::InputDevice::getAvailableInputs() const {
    using namespace controller;
    QVector<Input::NamedPair> availableInputs{
        // Trackpad analogs
        makePair(LX, "LX"),
        makePair(LY, "LY"),
        makePair(RX, "RX"),
        makePair(RY, "RY"),

        // capacitive touch on the touch pad
        makePair(LS_TOUCH, "LSTouch"),
        makePair(RS_TOUCH, "RSTouch"),

        // touch pad press
        makePair(LS, "LS"),
        makePair(RS, "RS"),
        // Differentiate where we are in the touch pad click
        makePair(LS_CENTER, "LSCenter"),
        makePair(LS_X, "LSX"),
        makePair(LS_Y, "LSY"),
        makePair(RS_CENTER, "RSCenter"),
        makePair(RS_X, "RSX"),
        makePair(RS_Y, "RSY"),


        // triggers
        makePair(LT, "LT"),
        makePair(RT, "RT"),

        // Trigger clicks
        makePair(LT_CLICK, "LTClick"),
        makePair(RT_CLICK, "RTClick"),

        // low profile side grip button.
        makePair(LEFT_GRIP, "LeftGrip"),
        makePair(RIGHT_GRIP, "RightGrip"),

        // 3d location of controller
        makePair(LEFT_HAND, "LeftHand"),
        makePair(RIGHT_HAND, "RightHand"),

        // 16 tracked poses
        makePair(TRACKED_OBJECT_00, "TrackedObject00"),
        makePair(TRACKED_OBJECT_01, "TrackedObject01"),
        makePair(TRACKED_OBJECT_02, "TrackedObject02"),
        makePair(TRACKED_OBJECT_03, "TrackedObject03"),
        makePair(TRACKED_OBJECT_04, "TrackedObject04"),
        makePair(TRACKED_OBJECT_05, "TrackedObject05"),
        makePair(TRACKED_OBJECT_06, "TrackedObject06"),
        makePair(TRACKED_OBJECT_07, "TrackedObject07"),
        makePair(TRACKED_OBJECT_08, "TrackedObject08"),
        makePair(TRACKED_OBJECT_09, "TrackedObject09"),
        makePair(TRACKED_OBJECT_10, "TrackedObject10"),
        makePair(TRACKED_OBJECT_11, "TrackedObject11"),
        makePair(TRACKED_OBJECT_12, "TrackedObject12"),
        makePair(TRACKED_OBJECT_13, "TrackedObject13"),
        makePair(TRACKED_OBJECT_14, "TrackedObject14"),
        makePair(TRACKED_OBJECT_15, "TrackedObject15"),

        // app button above trackpad.
        Input::NamedPair(Input(_deviceID, LEFT_APP_MENU, ChannelType::BUTTON), "LeftApplicationMenu"),
        Input::NamedPair(Input(_deviceID, RIGHT_APP_MENU, ChannelType::BUTTON), "RightApplicationMenu"),
    };

    return availableInputs;
}

QString ViveControllerManager::InputDevice::getDefaultMappingConfig() const {
    static const QString MAPPING_JSON = PathUtils::resourcesPath() + "/controllers/vive.json";
    return MAPPING_JSON;
}<|MERGE_RESOLUTION|>--- conflicted
+++ resolved
@@ -92,73 +92,6 @@
     _registeredWithInputMapper = false;
 }
 
-<<<<<<< HEAD
-void ViveControllerManager::updateRendering(RenderArgs* args, render::ScenePointer scene, render::Transaction transaction) {
-    PerformanceTimer perfTimer("ViveControllerManager::updateRendering");
-
-    /*
-    if (_modelLoaded) {
-        //auto controllerPayload = new render::Payload<ViveControllerManager>(this);
-        //auto controllerPayloadPointer = ViveControllerManager::PayloadPointer(controllerPayload);
-        //if (_leftHandRenderID == 0) {
-        //    _leftHandRenderID = scene->allocateID();
-        //    transaction.resetItem(_leftHandRenderID, controllerPayloadPointer);
-        //}
-        //transaction.updateItem(_leftHandRenderID, );
-
-
-        controller::Pose leftHand = _inputDevice->_poseStateMap[controller::StandardPoseChannel::LEFT_HAND];
-        controller::Pose rightHand = _inputDevice->_poseStateMap[controller::StandardPoseChannel::RIGHT_HAND];
-
-        gpu::doInBatch(args->_context, [=](gpu::Batch& batch) {
-            auto geometryCache = DependencyManager::get<GeometryCache>();
-            geometryCache->useSimpleDrawPipeline(batch);
-            DependencyManager::get<DeferredLightingEffect>()->bindSimpleProgram(batch, true);
-
-            auto mesh = _modelGeometry.getMesh();
-            batch.setInputFormat(mesh->getVertexFormat());
-            //batch._glBindTexture(GL_TEXTURE_2D, _uexture);
-
-            if (leftHand.isValid()) {
-                renderHand(leftHand, batch, 1);
-            }
-            if (rightHand.isValid()) {
-                renderHand(rightHand, batch, -1);
-            }
-        });
-    }
-    */
-}
-
-void ViveControllerManager::renderHand(const controller::Pose& pose, gpu::Batch& batch, int sign) {
-    /*
-    auto userInputMapper = DependencyManager::get<controller::UserInputMapper>();
-    Transform transform(userInputMapper->getSensorToWorldMat());
-    transform.postTranslate(pose.getTranslation() + pose.getRotation() * glm::vec3(0, 0, CONTROLLER_LENGTH_OFFSET));
-
-    glm::quat rotation = pose.getRotation() * glm::angleAxis(PI, glm::vec3(1.0f, 0.0f, 0.0f)) * glm::angleAxis(sign * PI_OVER_TWO, glm::vec3(0.0f, 0.0f, 1.0f));
-    transform.postRotate(rotation);
-
-    batch.setModelTransform(transform);
-
-    auto mesh = _modelGeometry.getMesh();
-    batch.setInputBuffer(gpu::Stream::POSITION, mesh->getVertexBuffer());
-    batch.setInputBuffer(gpu::Stream::NORMAL,
-        mesh->getVertexBuffer()._buffer,
-        sizeof(float) * 3,
-        mesh->getVertexBuffer()._stride);
-    //batch.setInputBuffer(gpu::Stream::TEXCOORD,
-    //    mesh->getVertexBuffer()._buffer,
-    //    2 * 3 * sizeof(float),
-    //    mesh->getVertexBuffer()._stride);
-    batch.setIndexBuffer(gpu::UINT16, mesh->getIndexBuffer()._buffer, 0);
-    batch.drawIndexed(gpu::TRIANGLES, mesh->getNumIndices(), 0);
-    */
-}
-
-
-=======
->>>>>>> 34a2cefb
 void ViveControllerManager::pluginUpdate(float deltaTime, const controller::InputCalibrationData& inputCalibrationData) {
 
     if (!_system) {

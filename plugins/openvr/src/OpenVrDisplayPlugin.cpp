--- conflicted
+++ resolved
@@ -749,7 +749,6 @@
         device = AudioClient::getWinDeviceName(deviceW.data());
     }
     return device;
-<<<<<<< HEAD
 }
 
 QRectF OpenVrDisplayPlugin::getPlayAreaRect() {
@@ -784,6 +783,4 @@
     glm::vec2 dimensions = glm::vec2(maxXZ.x - minXZ.x, maxXZ.z - minXZ.z);
 
     return QRectF(center.x, center.y, dimensions.x, dimensions.y);
-=======
->>>>>>> 3c5c5d85
 }
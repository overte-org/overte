--- conflicted
+++ resolved
@@ -11,11 +11,7 @@
     add_definitions(-DGLEW_STATIC)
     set(TARGET_NAME openvr)
     setup_hifi_plugin(Gui Qml Multimedia)
-<<<<<<< HEAD
-    link_hifi_libraries(shared gl networking controllers ui 
-=======
     link_hifi_libraries(shared task gl qml networking controllers ui 
->>>>>>> 730dce31
         plugins display-plugins ui-plugins input-plugins script-engine
         audio-client render-utils graphics gpu render model-networking fbx ktx image procedural ${PLATFORM_GL_BACKEND})
 

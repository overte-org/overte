package io.highfidelity.hifiinterface.view;

import android.content.Context;
import android.net.Uri;
import android.support.v7.widget.RecyclerView;
import android.util.Log;
import android.view.LayoutInflater;
import android.view.View;
import android.view.ViewGroup;
import android.widget.ImageView;
import android.widget.TextView;

import com.squareup.picasso.Picasso;

import org.json.JSONArray;
import org.json.JSONException;
import org.json.JSONObject;

import java.io.IOException;
import java.io.InputStream;
import java.util.ArrayList;
import java.util.List;

import io.highfidelity.hifiinterface.R;
import io.highfidelity.hifiinterface.provider.DomainProvider;
import io.highfidelity.hifiinterface.provider.UserStoryDomainProvider;

/**
 * Created by Gabriel Calero & Cristian Duarte on 3/20/18.
 */
public class DomainAdapter extends RecyclerView.Adapter<DomainAdapter.ViewHolder> {

    private static final String TAG = "HiFi Interface";
    private Context mContext;
    private LayoutInflater mInflater;
    private ItemClickListener mClickListener;
    private String mProtocol;
    private UserStoryDomainProvider domainProvider;
    private AdapterListener mAdapterListener;

    // references to our domains
    private Domain[] mDomains = {};

    public DomainAdapter(Context c, String protocol) {
        mContext = c;
        this.mInflater = LayoutInflater.from(mContext);
        mProtocol = protocol;
        domainProvider = new UserStoryDomainProvider(mProtocol);
        loadDomains("");
    }

    public void setListener(AdapterListener adapterListener) {
        mAdapterListener = adapterListener;
    }

    public void loadDomains(String filterText) {
        domainProvider.retrieve(filterText, new DomainProvider.DomainCallback() {
            @Override
            public void retrieveOk(List<Domain> domain) {
                mDomains = new Domain[domain.size()];
                mDomains = domain.toArray(mDomains);
                notifyDataSetChanged();
<<<<<<< HEAD
                if (mDomains.length == 0) {
                    if (mAdapterListener != null) mAdapterListener.onEmptyAdapter();
                } else {
                    if (mAdapterListener != null) mAdapterListener.onNonEmptyAdapter();
=======
                if (mAdapterListener != null) {
                    if (mDomains.length == 0) {
                        mAdapterListener.onEmptyAdapter();
                    } else {
                        mAdapterListener.onNonEmptyAdapter();
                    }
>>>>>>> aca261af
                }
            }

            @Override
            public void retrieveError(Exception e, String message) {
                Log.e("DOMAINS", message, e);
                if (mAdapterListener != null) mAdapterListener.onError(e, message);
            }
        });
    }

    @Override
    public ViewHolder onCreateViewHolder(ViewGroup parent, int viewType) {
        View view = mInflater.inflate(R.layout.domain_view, parent, false);
        return new ViewHolder(view);
    }

    @Override
    public void onBindViewHolder(ViewHolder holder, int position) {
        // TODO
        //holder.thumbnail.setImageResource(mDomains[position].thumbnail);
        Domain domain = mDomains[position];
        holder.mDomainName.setText(domain.name);
        Uri uri = Uri.parse(domain.thumbnail);
        Picasso.get().load(uri).into(holder.mThumbnail);
    }

    @Override
    public int getItemCount() {
        return mDomains.length;
    }

    public class ViewHolder extends RecyclerView.ViewHolder implements View.OnClickListener {
        TextView mDomainName;
        ImageView mThumbnail;

        ViewHolder(View itemView) {
            super(itemView);
            mThumbnail = (ImageView) itemView.findViewById(R.id.domainThumbnail);
            mDomainName = (TextView) itemView.findViewById(R.id.domainName);
            itemView.setOnClickListener(this);
        }

        @Override
        public void onClick(View view) {
            int position = getAdapterPosition();
            if (mClickListener != null) mClickListener.onItemClick(view, position, mDomains[position]);
        }
    }

    // allows clicks events to be caught
    public void setClickListener(ItemClickListener itemClickListener) {
        this.mClickListener = itemClickListener;
    }
    // parent activity will implement this method to respond to click events
    public interface ItemClickListener {
        void onItemClick(View view, int position, Domain domain);
    }

    public static class Domain {
        public String name;
        public String url;
        public String thumbnail;
        public Domain(String name, String url, String thumbnail) {
            this.name = name;
            this.thumbnail = thumbnail;
            this.url = url;
        }
    }

    public interface AdapterListener {
        void onEmptyAdapter();
        void onNonEmptyAdapter();
        void onError(Exception e, String message);
    }
}<|MERGE_RESOLUTION|>--- conflicted
+++ resolved
@@ -60,19 +60,12 @@
                 mDomains = new Domain[domain.size()];
                 mDomains = domain.toArray(mDomains);
                 notifyDataSetChanged();
-<<<<<<< HEAD
-                if (mDomains.length == 0) {
-                    if (mAdapterListener != null) mAdapterListener.onEmptyAdapter();
-                } else {
-                    if (mAdapterListener != null) mAdapterListener.onNonEmptyAdapter();
-=======
                 if (mAdapterListener != null) {
                     if (mDomains.length == 0) {
                         mAdapterListener.onEmptyAdapter();
                     } else {
                         mAdapterListener.onNonEmptyAdapter();
                     }
->>>>>>> aca261af
                 }
             }
 

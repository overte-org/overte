--- conflicted
+++ resolved
@@ -63,16 +63,10 @@
 
     @Override
     public void onCreate(Bundle savedInstanceState) {
-<<<<<<< HEAD
         super.isLoading = true;
         Intent intent = getIntent();
         if (intent.hasExtra(DOMAIN_URL) && !intent.getStringExtra(DOMAIN_URL).isEmpty()) {
-            intent.putExtra("applicationArguments", "--url "+intent.getStringExtra(DOMAIN_URL));
-=======
-        Intent intent = getIntent();
-        if (intent.hasExtra(DOMAIN_URL) && !intent.getStringExtra(DOMAIN_URL).isEmpty()) {
             intent.putExtra("applicationArguments", "--url " + intent.getStringExtra(DOMAIN_URL));
->>>>>>> c8fe45eb
         }
         super.onCreate(savedInstanceState);
         getWindow().addFlags(WindowManager.LayoutParams.FLAG_KEEP_SCREEN_ON);
@@ -208,14 +202,8 @@
 
     public void openGotoActivity(String activityName) {
         switch (activityName) {
-<<<<<<< HEAD
-            case "Goto": {
-                Intent intent = new Intent(this, HomeActivity.class);
-=======
             case "Home": {
                 Intent intent = new Intent(this, HomeActivity.class);
-                intent.putExtra(HomeActivity.PARAM_NOT_START_INTERFACE_ACTIVITY, true);
->>>>>>> c8fe45eb
                 startActivity(intent);
                 break;
             }
@@ -226,11 +214,8 @@
         }
     }
 
-<<<<<<< HEAD
     public void onAppLoadedComplete() {
         super.isLoading = false;
     }
 
-=======
->>>>>>> c8fe45eb
 }
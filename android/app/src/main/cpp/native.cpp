--- conflicted
+++ resolved
@@ -154,11 +154,7 @@
 
     QObject::connect(&AndroidHelper::instance(), &AndroidHelper::androidActivityRequested, [](const QString& a) {
         QAndroidJniObject string = QAndroidJniObject::fromString(a);
-<<<<<<< HEAD
-        __interfaceActivity.callMethod<void>("openGotoActivity", "(Ljava/lang/String;)V", string.object<jstring>());
-=======
-        __activity.callMethod<void>("openAndroidActivity", "(Ljava/lang/String;)V", string.object<jstring>());
->>>>>>> f2184bf4
+        __interfaceActivity.callMethod<void>("openAndroidActivity", "(Ljava/lang/String;)V", string.object<jstring>());
     });
 }
 

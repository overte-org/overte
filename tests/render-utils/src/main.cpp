--- conflicted
+++ resolved
@@ -11,18 +11,10 @@
 #include <unordered_map>
 #include <memory>
 
-<<<<<<< HEAD
-#include <glm/glm.hpp>
-
-#include <QApplication>
-#include <QDir>
-#include <QElapsedTimer>
-=======
 #include <mutex>
 
 #include <QWindow>
 #include <QtGlobal>
->>>>>>> aea07fe6
 #include <QFile>
 #include <QImage>
 #include <QLoggingCategory>
@@ -40,8 +32,9 @@
 #include <QTime>
 #include <QTimer>
 #include <QWindow>
-
-
+#include <QElapsedTimer>
+#include <QDir>
+#include <QGuiApplication>
 
 #include <PathUtils.h>
 
@@ -183,7 +176,6 @@
         show();
         makeCurrent();
 
-<<<<<<< HEAD
         gpu::Context::init<gpu::GLBackend>();
 
 
@@ -198,24 +190,6 @@
             //        logger->startLogging(QOpenGLDebugLogger::SynchronousLogging);
         }
         qDebug() << (const char*)glGetString(GL_VERSION);
-=======
-#ifdef WIN32
-        glewExperimental = true;
-        GLenum err = glewInit();
-        if (GLEW_OK != err) {
-            /* Problem: glewInit failed, something is seriously wrong. */
-            const GLubyte * errStr = glewGetErrorString(err);
-            qDebug("Error: %s\n", errStr);
-        }
-        qDebug("Status: Using GLEW %s\n", glewGetString(GLEW_VERSION));
-
-        if (wglewGetExtension("WGL_EXT_swap_control")) {
-            int swapInterval = wglGetSwapIntervalEXT();
-            qDebug("V-Sync is %s\n", (swapInterval > 0 ? "ON" : "OFF"));
-        }
-        glGetError();
-#endif
->>>>>>> aea07fe6
 
         //_textRenderer[0] = TextRenderer::getInstance(SANS_FONT_FAMILY, 12, false);
         //_textRenderer[1] = TextRenderer::getInstance(SERIF_FONT_FAMILY, 12, false,
@@ -278,7 +252,6 @@
     glClear(GL_COLOR_BUFFER_BIT | GL_DEPTH_BUFFER_BIT);
     glViewport(0, 0, _size.width() * devicePixelRatio(), _size.height() * devicePixelRatio());
 
-<<<<<<< HEAD
     static std::once_flag once;
     std::call_once(once, [&]{
         testShaderBuild(Skybox_vert, Skybox_frag);
@@ -319,8 +292,6 @@
     });
     //    renderText();
 
-=======
->>>>>>> master
     _context->swapBuffers(this);
     glFinish();
 

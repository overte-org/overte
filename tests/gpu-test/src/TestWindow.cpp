//
//  Created by Bradley Austin Davis on 2016/05/16
//  Copyright 2014 High Fidelity, Inc.
//
//  Distributed under the Apache License, Version 2.0.
//  See the accompanying file LICENSE or http://www.apache.org/licenses/LICENSE-2.0.html
//

#include "TestWindow.h"

#include <glm/glm.hpp>
#include <glm/gtc/matrix_transform.hpp>

#include <QtCore/QTimer>
#include <QtGui/QResizeEvent>

#include <gl/GLHelpers.h>

#include <gpu/gl/GLBackend.h>

#include <GeometryCache.h>
#include <DeferredLightingEffect.h>
#include <FramebufferCache.h>
#include <TextureCache.h>

#ifdef DEFERRED_LIGHTING
extern void initDeferredPipelines(render::ShapePlumber& plumber, const render::ShapePipeline::BatchSetter& batchSetter, const render::ShapePipeline::ItemSetter& itemSetter);
extern void initStencilPipeline(gpu::PipelinePointer& pipeline);
#endif

TestWindow::TestWindow() {
    setSurfaceType(QSurface::OpenGLSurface);


    auto timer = new QTimer(this);
    timer->setTimerType(Qt::PreciseTimer);
    timer->setInterval(5);
    connect(timer, &QTimer::timeout, [&] { draw(); });
    timer->start();

    connect(qApp, &QCoreApplication::aboutToQuit, [this, timer] {
        timer->stop();
        _aboutToQuit = true;
    });

#ifdef DEFERRED_LIGHTING
    _light->setType(model::Light::SUN);
    _light->setAmbientSpherePreset(gpu::SphericalHarmonics::Preset::OLD_TOWN_SQUARE);
    _light->setIntensity(1.0f);
    _light->setAmbientIntensity(0.5f);
    _light->setColor(vec3(1.0f));
    _light->setPosition(vec3(1, 1, 1));
    _renderContext->args = _renderArgs;
#endif

    QSurfaceFormat format = getDefaultOpenGLSurfaceFormat();
    format.setOption(QSurfaceFormat::DebugContext);
    //format.setSwapInterval(0);
    setFormat(format);
    _glContext.setFormat(format);
    _glContext.create();
    _glContext.makeCurrent(this);
    show();
}

void TestWindow::initGl() {
    _glContext.makeCurrent(this);
    gpu::Context::init<gpu::gl::GLBackend>();
    _renderArgs->_context = std::make_shared<gpu::Context>();
    _glContext.makeCurrent(this);
    DependencyManager::set<GeometryCache>();
    DependencyManager::set<TextureCache>();
    DependencyManager::set<FramebufferCache>();
    DependencyManager::set<DeferredLightingEffect>();
    resize(QSize(800, 600));

#ifdef DEFERRED_LIGHTING
    auto deferredLightingEffect = DependencyManager::get<DeferredLightingEffect>();
    deferredLightingEffect->init();
<<<<<<< HEAD
   // deferredLightingEffect->setGlobalLight(_light);
    initDeferredPipelines(*_shapePlumber);
=======
    initDeferredPipelines(*_shapePlumber, nullptr, nullptr);
>>>>>>> 0178c490
#endif
}

void TestWindow::resizeWindow(const QSize& size) {
    _size = size;
    _renderArgs->_viewport = ivec4(0, 0, _size.width(), _size.height());
    auto fboCache = DependencyManager::get<FramebufferCache>();
    if (fboCache) {
        fboCache->setFrameBufferSize(_size);
    }
}

void TestWindow::beginFrame() {

#ifdef DEFERRED_LIGHTING

    gpu::FramebufferPointer primaryFramebuffer;
    _preparePrimaryFramebuffer.run(_renderContext, primaryFramebuffer);

    DeferredFrameTransformPointer frameTransform;
    _generateDeferredFrameTransform.run(_renderContext, frameTransform);

    LightingModelPointer lightingModel;
    _generateLightingModel.run(_renderContext, lightingModel);

    _prepareDeferredInputs.edit0() = primaryFramebuffer;
    _prepareDeferredInputs.edit1() = lightingModel;
    _prepareDeferred.run(_renderContext, _prepareDeferredInputs, _prepareDeferredOutputs);


    _renderDeferredInputs.edit0() = frameTransform; // Pass the deferredFrameTransform
    _renderDeferredInputs.edit1() = _prepareDeferredOutputs.get0(); // Pass the deferredFramebuffer
    _renderDeferredInputs.edit2() = lightingModel; // Pass the lightingModel
    // the rest of the renderDeferred inputs can be omitted

#else
    gpu::doInBatch(_renderArgs->_context, [&](gpu::Batch& batch) {
        batch.clearColorFramebuffer(gpu::Framebuffer::BUFFER_COLORS, { 0.0f, 0.1f, 0.2f, 1.0f });
        batch.clearDepthFramebuffer(1e4);
        batch.setViewportTransform({ 0, 0, _size.width() * devicePixelRatio(), _size.height() * devicePixelRatio() });
    });
#endif

    gpu::doInBatch(_renderArgs->_context, [&](gpu::Batch& batch) {
        batch.setViewportTransform(_renderArgs->_viewport);
        batch.setStateScissorRect(_renderArgs->_viewport);
        batch.setProjectionTransform(_projectionMatrix);
    });
}

void TestWindow::endFrame() {
#ifdef DEFERRED_LIGHTING
    RenderArgs* args = _renderContext->args;
    gpu::doInBatch(args->_context, [&](gpu::Batch& batch) {
        args->_batch = &batch;
        auto deferredFboColorDepthStencil = _prepareDeferredOutputs.get0()->getDeferredFramebufferDepthColor();
        batch.setViewportTransform(args->_viewport);
        batch.setStateScissorRect(args->_viewport);
        batch.setFramebuffer(deferredFboColorDepthStencil);
        batch.setPipeline(_opaquePipeline);
        batch.draw(gpu::TRIANGLE_STRIP, 4);
        batch.setResourceTexture(0, nullptr);
    });

    _renderDeferred.run(_renderContext, _renderDeferredInputs);

    gpu::doInBatch(_renderArgs->_context, [&](gpu::Batch& batch) {
        PROFILE_RANGE_BATCH(batch, "blit");
        // Blit to screen
        auto framebufferCache = DependencyManager::get<FramebufferCache>();
       // auto framebuffer = framebufferCache->getLightingFramebuffer();
        auto framebuffer = _prepareDeferredOutputs.get0()->getLightingFramebuffer();
        batch.blit(framebuffer, _renderArgs->_viewport, nullptr, _renderArgs->_viewport);
    });
#endif

    gpu::doInBatch(_renderArgs->_context, [&](gpu::Batch& batch) {
        batch.resetStages();
    });
    _glContext.swapBuffers(this);
}

void TestWindow::draw() {
    if (_aboutToQuit) {
        return;
    }

    // Attempting to draw before we're visible and have a valid size will
    // produce GL errors.
    if (!isVisible() || _size.width() <= 0 || _size.height() <= 0) {
        return;
    }

    if (!_glContext.makeCurrent(this)) {
        return;
    }

    static std::once_flag once;
    std::call_once(once, [&] { initGl(); });
    beginFrame();

    renderFrame();

    endFrame();
}

void TestWindow::resizeEvent(QResizeEvent* ev) {
    resizeWindow(ev->size());
    float fov_degrees = 60.0f;
    float aspect_ratio = (float)_size.width() / _size.height();
    float near_clip = 0.1f;
    float far_clip = 1000.0f;
    _projectionMatrix = glm::perspective(glm::radians(fov_degrees), aspect_ratio, near_clip, far_clip);
}<|MERGE_RESOLUTION|>--- conflicted
+++ resolved
@@ -77,12 +77,7 @@
 #ifdef DEFERRED_LIGHTING
     auto deferredLightingEffect = DependencyManager::get<DeferredLightingEffect>();
     deferredLightingEffect->init();
-<<<<<<< HEAD
-   // deferredLightingEffect->setGlobalLight(_light);
-    initDeferredPipelines(*_shapePlumber);
-=======
     initDeferredPipelines(*_shapePlumber, nullptr, nullptr);
->>>>>>> 0178c490
 #endif
 }
 

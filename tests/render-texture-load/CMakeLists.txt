--- conflicted
+++ resolved
@@ -13,11 +13,7 @@
 
 # link in the shared libraries
 link_hifi_libraries(
-<<<<<<< HEAD
-    shared networking octree 
-=======
     shared task networking octree 
->>>>>>> 730dce31
     gl gpu render ktx image animation 
     graphics fbx model-networking 
     render-utils 

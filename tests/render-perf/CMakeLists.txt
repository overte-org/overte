
set(TARGET_NAME render-perf-test)
 
if (WIN32)
  SET(CMAKE_EXE_LINKER_FLAGS "${CMAKE_EXE_LINKER_FLAGS} /ignore:4049 /ignore:4217")
endif()

setup_memory_debugger()

# This is not a testcase -- just set it up as a regular hifi project
setup_hifi_project(Quick Gui)
set_target_properties(${TARGET_NAME} PROPERTIES FOLDER "Tests/manual-tests/")

# link in the shared libraries
link_hifi_libraries(
<<<<<<< HEAD
    shared task workload networking animation
    ktx image octree gl gpu gpu-gl
=======
    shared task networking animation 
    ktx image octree gl gpu ${PLATFORM_GL_BACKEND}
>>>>>>> e8a62d29
    render render-utils 
    graphics fbx model-networking graphics-scripting
    entities entities-renderer audio avatars script-engine 
    physics procedural midi qml ui
    ${PLATFORM_GL_BACKEND}
)

if (WIN32)
    target_link_libraries(${TARGET_NAME} Winmm.lib)
    add_dependency_external_projects(wasapi)
endif()

package_libraries_for_deployment()


target_bullet()<|MERGE_RESOLUTION|>--- conflicted
+++ resolved
@@ -13,13 +13,8 @@
 
 # link in the shared libraries
 link_hifi_libraries(
-<<<<<<< HEAD
-    shared task workload networking animation
-    ktx image octree gl gpu gpu-gl
-=======
-    shared task networking animation 
+    shared task workload networking animation 
     ktx image octree gl gpu ${PLATFORM_GL_BACKEND}
->>>>>>> e8a62d29
     render render-utils 
     graphics fbx model-networking graphics-scripting
     entities entities-renderer audio avatars script-engine 


set(TARGET_NAME render-perf-test)
 
if (WIN32)
  SET(CMAKE_EXE_LINKER_FLAGS "${CMAKE_EXE_LINKER_FLAGS} /ignore:4049 /ignore:4217")
endif()

setup_memory_debugger()

# This is not a testcase -- just set it up as a regular hifi project
setup_hifi_project(Quick Gui OpenGL)
set_target_properties(${TARGET_NAME} PROPERTIES FOLDER "Tests/manual-tests/")

# link in the shared libraries
<<<<<<< HEAD
link_hifi_libraries(
    shared networking animation 
    ktx image octree gl gpu  
    render render-utils 
    model fbx model-networking 
    entities entities-renderer audio avatars script-engine 
    physics procedural midi ui
    ${PLATFORM_GL_BACKEND}
)
=======
link_hifi_libraries(shared networking graphics fbx ktx image octree gl gpu gpu-gl render model-networking networking render-utils entities entities-renderer animation audio avatars script-engine physics procedural midi ui)
>>>>>>> d4571bd8

if (WIN32)
    target_link_libraries(${TARGET_NAME} Winmm.lib)
    add_dependency_external_projects(wasapi)
endif()

package_libraries_for_deployment()


target_bullet()<|MERGE_RESOLUTION|>--- conflicted
+++ resolved
@@ -12,19 +12,15 @@
 set_target_properties(${TARGET_NAME} PROPERTIES FOLDER "Tests/manual-tests/")
 
 # link in the shared libraries
-<<<<<<< HEAD
 link_hifi_libraries(
     shared networking animation 
     ktx image octree gl gpu  
     render render-utils 
-    model fbx model-networking 
+    graphics fbx model-networking 
     entities entities-renderer audio avatars script-engine 
     physics procedural midi ui
     ${PLATFORM_GL_BACKEND}
 )
-=======
-link_hifi_libraries(shared networking graphics fbx ktx image octree gl gpu gpu-gl render model-networking networking render-utils entities entities-renderer animation audio avatars script-engine physics procedural midi ui)
->>>>>>> d4571bd8
 
 if (WIN32)
     target_link_libraries(${TARGET_NAME} Winmm.lib)

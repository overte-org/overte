--- conflicted
+++ resolved
@@ -779,20 +779,19 @@
                 })
             }
 
-<<<<<<< HEAD
-            var intersection = Entities.findRayIntersection(pickRayBacked, true);
             Messages.sendMessage('Hifi-Light-Overlay-Ray-Check', JSON.stringify(pickRayBacked));
-=======
+
             var intersection;
 
             if (USE_BLACKLIST === true && blacklist.length !== 0) {
-                intersection = Entities.findRayIntersection(pickRay, true, [], blacklist);
+                intersection = Entities.findRayIntersection(pickRayBacked, true, [], blacklist);
             } else {
                 intersection = Entities.findRayIntersection(pickRayBacked, true);
             }
             
->>>>>>> 890b39f0
+
             if (intersection.intersects) {
+       
                 // the ray is intersecting something we can move.
                 var intersectionDistance = Vec3.distance(pickRay.origin, intersection.intersection);
 
@@ -1755,7 +1754,7 @@
             } catch (e) {}
 
         }
-        else if (channel === 'Hifi-Hand-RayPick-Blacklist' && sender === MyAvatar.sessionUUID) {
+        else if (channel === 'Hifi-Hand-RayPick-Blacklist') {
             try {
                 var data = JSON.parse(message);
                 var action = data.action;

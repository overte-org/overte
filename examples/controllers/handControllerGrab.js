//  handControllerGrab.js
//  examples
//
//  Created by Eric Levin on  9/2/15
//  Additions by James B. Pollack @imgntn on 9/24/2015
//  Additions By Seth Alves on 10/20/2015
//  Copyright 2015 High Fidelity, Inc.
//
//  Grabs physically moveable entities with hydra-like controllers; it works for either near or far objects.
//
//  Distributed under the Apache License, Version 2.0.
//  See the accompanying file LICENSE or http://www.apache.org/licenses/LICENSE-2.0.html
/*global print, MyAvatar, Entities, AnimationCache, SoundCache, Scene, Camera, Overlays, Audio, HMD, AvatarList, AvatarManager, Controller, UndoStack, Window, Account, GlobalServices, Script, ScriptDiscoveryService, LODManager, Menu, Vec3, Quat, AudioDevice, Paths, Clipboard, Settings, XMLHttpRequest, randFloat, randInt, pointInExtents, vec3equal, setEntityCustomData, getEntityCustomData */

Script.include("../libraries/utils.js");


//
// add lines where the hand ray picking is happening
//
var WANT_DEBUG = false;

//
// these tune time-averaging and "on" value for analog trigger
//

var TRIGGER_SMOOTH_RATIO = 0.1; // 0.0 disables smoothing of trigger value
var TRIGGER_ON_VALUE = 0.4;
var TRIGGER_OFF_VALUE = 0.15;

//
// distant manipulation
//

var DISTANCE_HOLDING_RADIUS_FACTOR = 5; // multiplied by distance between hand and object
var DISTANCE_HOLDING_ACTION_TIMEFRAME = 0.1; // how quickly objects move to their new position
var DISTANCE_HOLDING_ROTATION_EXAGGERATION_FACTOR = 2.0; // object rotates this much more than hand did
var NO_INTERSECT_COLOR = {
    red: 10,
    green: 10,
    blue: 255
}; // line color when pick misses
var INTERSECT_COLOR = {
    red: 250,
    green: 10,
    blue: 10
}; // line color when pick hits
var LINE_ENTITY_DIMENSIONS = {
    x: 1000,
    y: 1000,
    z: 1000
};
var LINE_LENGTH = 500;
var PICK_MAX_DISTANCE = 500; // max length of pick-ray

//
// near grabbing
//

var GRAB_RADIUS = 0.3; // if the ray misses but an object is this close, it will still be selected
var NEAR_GRABBING_ACTION_TIMEFRAME = 0.05; // how quickly objects move to their new position
var NEAR_GRABBING_VELOCITY_SMOOTH_RATIO = 1.0; // adjust time-averaging of held object's velocity.  1.0 to disable.
var NEAR_PICK_MAX_DISTANCE = 0.3; // max length of pick-ray for close grabbing to be selected
var RELEASE_VELOCITY_MULTIPLIER = 1.5; // affects throwing things
var PICK_BACKOFF_DISTANCE = 0.2; // helps when hand is intersecting the grabble object
var NEAR_GRABBING_KINEMATIC = true; // force objects to be kinematic when near-grabbed

//
// other constants
//

var RIGHT_HAND = 1;
var LEFT_HAND = 0;

var ZERO_VEC = {
    x: 0,
    y: 0,
    z: 0
};
var NULL_ACTION_ID = "{00000000-0000-0000-000000000000}";
var MSEC_PER_SEC = 1000.0;

// these control how long an abandoned pointer line will hang around
var LIFETIME = 10;
var ACTION_TTL = 15; // seconds
var ACTION_TTL_REFRESH = 5;
var PICKS_PER_SECOND_PER_HAND = 10;
var MSECS_PER_SEC = 1000.0;
var GRABBABLE_PROPERTIES = ["position",
                            "rotation",
                            "gravity",
                            "ignoreForCollisions",
                            "collisionsWillMove",
                            "locked",
                            "name"];


var GRABBABLE_DATA_KEY = "grabbableKey"; // shared with grab.js
var GRAB_USER_DATA_KEY = "grabKey"; // shared with grab.js

var DEFAULT_GRABBABLE_DATA = {
    grabbable: true,
    invertSolidWhileHeld: false
};

var disabledHand ='none';


// states for the state machine
var STATE_OFF = 0;
var STATE_SEARCHING = 1;
var STATE_DISTANCE_HOLDING = 2;
var STATE_CONTINUE_DISTANCE_HOLDING = 3;
var STATE_NEAR_GRABBING = 4;
var STATE_CONTINUE_NEAR_GRABBING = 5;
var STATE_NEAR_GRABBING_NON_COLLIDING = 6;
var STATE_CONTINUE_NEAR_GRABBING_NON_COLLIDING = 7;
var STATE_FAR_GRABBING_NON_COLLIDING = 8;
var STATE_CONTINUE_FAR_GRABBING_NON_COLLIDING = 9;
var STATE_RELEASE = 10;


function stateToName(state) {
    switch (state) {
    case STATE_OFF:
        return "off";
    case STATE_SEARCHING:
        return "searching";
    case STATE_DISTANCE_HOLDING:
        return "distance_holding";
    case STATE_CONTINUE_DISTANCE_HOLDING:
        return "continue_distance_holding";
    case STATE_NEAR_GRABBING:
        return "near_grabbing";
    case STATE_CONTINUE_NEAR_GRABBING:
        return "continue_near_grabbing";
    case STATE_NEAR_GRABBING_NON_COLLIDING:
        return "near_grabbing_non_colliding";
    case STATE_CONTINUE_NEAR_GRABBING_NON_COLLIDING:
        return "continue_near_grabbing_non_colliding";
    case STATE_FAR_GRABBING_NON_COLLIDING:
        return "far_grabbing_non_colliding";
    case STATE_CONTINUE_FAR_GRABBING_NON_COLLIDING:
        return "continue_far_grabbing_non_colliding";
    case STATE_RELEASE:
        return "release";
    }

    return "unknown";
}

function getTag() {
    return "grab-" + MyAvatar.sessionUUID;
}

function entityIsGrabbedByOther(entityID) {
    // by convention, a distance grab sets the tag of its action to be grab-*owner-session-id*.
    var actionIDs = Entities.getActionIDs(entityID);
    for (var actionIndex = 0; actionIndex < actionIDs.length; actionIndex++) {
        var actionID = actionIDs[actionIndex];
        var actionArguments = Entities.getActionArguments(entityID, actionID);
        var tag = actionArguments["tag"];
        if (tag == getTag()) {
            // we see a grab-*uuid* shaped tag, but it's our tag, so that's okay.
            continue;
        }
        if (tag.slice(0, 5) == "grab-") {
            // we see a grab-*uuid* shaped tag and it's not ours, so someone else is grabbing it.
            return true;
        }
    }
    return false;
}


function MyController(hand) {
    this.hand = hand;
    if (this.hand === RIGHT_HAND) {
        this.getHandPosition = MyAvatar.getRightPalmPosition;
        this.getHandRotation = MyAvatar.getRightPalmRotation;
    } else {
        this.getHandPosition = MyAvatar.getLeftPalmPosition;
        this.getHandRotation = MyAvatar.getLeftPalmRotation;
    }

    var SPATIAL_CONTROLLERS_PER_PALM = 2;
    var TIP_CONTROLLER_OFFSET = 1;
    this.palm = SPATIAL_CONTROLLERS_PER_PALM * hand;
    this.tip = SPATIAL_CONTROLLERS_PER_PALM * hand + TIP_CONTROLLER_OFFSET;

    this.actionID = null; // action this script created...
    this.grabbedEntity = null; // on this entity.
    this.grabbedVelocity = ZERO_VEC; // rolling average of held object's velocity
    this.state = STATE_OFF;
    this.pointer = null; // entity-id of line object
    this.triggerValue = 0; // rolling average of trigger value
    this.rawTriggerValue = 0;
    
    this.offsetPosition = { x: 0.0, y: 0.0, z: 0.0 };
    this.offsetRotation = { x: 0.0, y: 0.0, z: 0.0, w: 1.0 };

    var _this = this;

    this.update = function() {

        this.updateSmoothedTrigger();

        switch (this.state) {
            case STATE_OFF:
                this.off();
                this.touchTest();
                break;
            case STATE_SEARCHING:
                this.search();
                break;
            case STATE_DISTANCE_HOLDING:
                this.distanceHolding();
                break;
            case STATE_CONTINUE_DISTANCE_HOLDING:
                this.continueDistanceHolding();
                break;
            case STATE_NEAR_GRABBING:
                this.nearGrabbing();
                break;
            case STATE_CONTINUE_NEAR_GRABBING:
                this.continueNearGrabbing();
                break;
            case STATE_NEAR_GRABBING_NON_COLLIDING:
                this.nearGrabbingNonColliding();
                break;
            case STATE_CONTINUE_NEAR_GRABBING_NON_COLLIDING:
                this.continueNearGrabbingNonColliding();
                break;
            case STATE_FAR_GRABBING_NON_COLLIDING:
                this.farGrabbingNonColliding();
                break;
            case STATE_CONTINUE_FAR_GRABBING_NON_COLLIDING:
                this.continueFarGrabbingNonColliding();
                break;
            case STATE_RELEASE:
                this.release();
                break;
        }
    };

    this.setState = function(newState) {
        if (WANT_DEBUG) {
            print("STATE: " + stateToName(this.state) + " --> " + stateToName(newState) + ", hand: " + this.hand);
        }
        this.state = newState;
    }

    this.debugLine = function(closePoint, farPoint, color) {
        Entities.addEntity({
            type: "Line",
            name: "Grab Debug Entity",
            dimensions: LINE_ENTITY_DIMENSIONS,
            visible: true,
            position: closePoint,
            linePoints: [ZERO_VEC, farPoint],
            color: color,
            lifetime: 0.1
        });
    }

    this.lineOn = function(closePoint, farPoint, color) {
        // draw a line
        if (this.pointer === null) {
            this.pointer = Entities.addEntity({
                type: "Line",
                name: "grab pointer",
                dimensions: LINE_ENTITY_DIMENSIONS,
                visible: true,
                position: closePoint,
                linePoints: [ZERO_VEC, farPoint],
                color: color,
                lifetime: LIFETIME
            });
        } else {
            var age = Entities.getEntityProperties(this.pointer, "age").age;
            this.pointer = Entities.editEntity(this.pointer, {
                position: closePoint,
                linePoints: [ZERO_VEC, farPoint],
                color: color,
                lifetime: age + LIFETIME
            });
        }
    };

    this.lineOff = function() {
        if (this.pointer !== null) {
            Entities.deleteEntity(this.pointer);
        }
        this.pointer = null;
    };

    this.eitherTrigger = function (value) {
        _this.rawTriggerValue = value;
    };

    this.updateSmoothedTrigger = function () {
        var triggerValue = this.rawTriggerValue;
        // smooth out trigger value
        this.triggerValue = (this.triggerValue * TRIGGER_SMOOTH_RATIO) +
            (triggerValue * (1.0 - TRIGGER_SMOOTH_RATIO));
    };

    this.triggerSmoothedSqueezed = function() {
        return this.triggerValue > TRIGGER_ON_VALUE;
    };

    this.triggerSmoothedReleased = function() {
        return this.triggerValue < TRIGGER_OFF_VALUE;
    };

    this.triggerSqueezed = function() {
        var triggerValue = this.rawTriggerValue;
        return triggerValue > TRIGGER_ON_VALUE;
    };

    this.off = function() {
        if (this.triggerSmoothedSqueezed()) {
            this.lastPickTime = 0;
            this.setState(STATE_SEARCHING);
            return;
        }
    }

    this.search = function() {
        this.grabbedEntity = null;

        //if this hand is the one that's disabled, we don't want to search for anything at all

        if (this.triggerSmoothedReleased()) {
            this.setState(STATE_RELEASE);
            return;
        }

        // the trigger is being pressed, do a ray test
        var handPosition = this.getHandPosition();
        var distantPickRay = {
            origin: handPosition,
            direction: Quat.getUp(this.getHandRotation()),
            length: PICK_MAX_DISTANCE
        };


        this.lineOn(distantPickRay.origin, Vec3.multiply(distantPickRay.direction, LINE_LENGTH), NO_INTERSECT_COLOR);


        // don't pick 60x per second.
        var pickRays = [];
        var now = Date.now();
        if (now - this.lastPickTime > MSECS_PER_SEC / PICKS_PER_SECOND_PER_HAND) {
            pickRays = [distantPickRay];
            this.lastPickTime = now;
        }

        for (var index = 0; index < pickRays.length; ++index) {
            var pickRay = pickRays[index];
            var directionNormalized = Vec3.normalize(pickRay.direction);
            var directionBacked = Vec3.multiply(directionNormalized, PICK_BACKOFF_DISTANCE);
            var pickRayBacked = {
                origin: Vec3.subtract(pickRay.origin, directionBacked),
                direction: pickRay.direction
            };

            if (WANT_DEBUG) {
                this.debugLine(pickRayBacked.origin, Vec3.multiply(pickRayBacked.direction, NEAR_PICK_MAX_DISTANCE), {
                    red: 0,
                    green: 255,
                    blue: 0
                })
            }

            var intersection = Entities.findRayIntersection(pickRayBacked, true);

            if (intersection.intersects) {
                // the ray is intersecting something we can move.
                var intersectionDistance = Vec3.distance(pickRay.origin, intersection.intersection);

                //this code will disabled the beam for the opposite hand of the one that grabbed it if the entity says so
                var grabbableData = getEntityCustomData(GRABBABLE_DATA_KEY, intersection.entityID, DEFAULT_GRABBABLE_DATA);
                if (grabbableData["turnOffOppositeBeam"]) {
                    if (this.hand === RIGHT_HAND) {
                        disabledHand = LEFT_HAND;
                    } else {
                        disabledHand = RIGHT_HAND;
                    }
                } else {
                    disabledHand = 'none';
                }

                if (intersection.properties.name == "Grab Debug Entity") {
                    continue;
                }

                if (typeof grabbableData.grabbable !== 'undefined' && !grabbableData.grabbable) {
                    continue;
                }
                if (intersectionDistance > pickRay.length) {
                    // too far away for this ray.
                    continue;
                }
                if (intersectionDistance <= NEAR_PICK_MAX_DISTANCE) {
                    // the hand is very close to the intersected object.  go into close-grabbing mode.
                    if (grabbableData.wantsTrigger) {
                        this.grabbedEntity = intersection.entityID;
                        this.setState(STATE_NEAR_GRABBING_NON_COLLIDING);
                        return;
                    } else if (!intersection.properties.locked) {
                        this.grabbedEntity = intersection.entityID;
                        this.setState(STATE_NEAR_GRABBING);
                        return;
                    }
                } else if (! entityIsGrabbedByOther(intersection.entityID)) {
                    // don't allow two people to distance grab the same object
                    if (intersection.properties.collisionsWillMove
                        && !intersection.properties.locked) {
                        // the hand is far from the intersected object.  go into distance-holding mode
                        this.grabbedEntity = intersection.entityID;
                        this.setState(STATE_DISTANCE_HOLDING);
                        return;
                    } else if (grabbableData.wantsTrigger) {
                        this.grabbedEntity = intersection.entityID;
                        this.setState(STATE_FAR_GRABBING_NON_COLLIDING);
                        return;
                    }
                }
            }
        }

<<<<<<< HEAD
        if (this.grabbedEntity === null) {
            // forward ray test failed, try sphere test.
            var nearbyEntities = Entities.findEntities(handPosition, GRAB_RADIUS);
            var minDistance = PICK_MAX_DISTANCE;
            var i, props, distance, grabbableData;
            for (i = 0; i < nearbyEntities.length; i++) {
                var grabbableDataForCandidate =
                    getEntityCustomData(GRABBABLE_DATA_KEY, nearbyEntities[i], DEFAULT_GRABBABLE_DATA);
                    continue;
                }
                var propsForCandidate =
                    Entities.getEntityProperties(nearbyEntities[i], ["position", "name", "collisionsWillMove", "locked"]);
                distance = Vec3.distance(propsForCandidate.position, handPosition);
                if (distance < minDistance && propsForCandidate.name !== "pointer") {
                    this.grabbedEntity = nearbyEntities[i];
                    minDistance = distance;
                    props = propsForCandidate;
                    grabbableData = grabbableDataForCandidate;
                }
=======
        // forward ray test failed, try sphere test.
        if (WANT_DEBUG) {
            Entities.addEntity({
                type: "Sphere",
                name: "Grab Debug Entity",
                dimensions: {x: GRAB_RADIUS, y: GRAB_RADIUS, z: GRAB_RADIUS},
                visible: true,
                position: handPosition,
                color: { red: 0, green: 255, blue: 0},
                lifetime: 0.1
            });
        }

        var nearbyEntities = Entities.findEntities(handPosition, GRAB_RADIUS);
        var minDistance = PICK_MAX_DISTANCE;
        var i, props, distance, grabbableData;
        for (i = 0; i < nearbyEntities.length; i++) {
            var grabbableDataForCandidate =
                getEntityCustomData(GRABBABLE_DATA_KEY, nearbyEntities[i], DEFAULT_GRABBABLE_DATA);
            if (typeof grabbableDataForCandidate.grabbable !== 'undefined' && !grabbableDataForCandidate.grabbable) {
                continue;
>>>>>>> f4cc8c4c
            }
            var propsForCandidate =
                Entities.getEntityProperties(nearbyEntities[i], GRABBABLE_PROPERTIES);

            if (propsForCandidate.type == 'Unknown') {
                continue;
            }

            if (propsForCandidate.type == 'Light') {
                continue;
            }

            if (propsForCandidate.locked && !grabbableDataForCandidate.wantsTrigger) {
                continue;
            }

            if (propsForCandidate.name == "Grab Debug Entity") {
                continue;
            }

            if (propsForCandidate.name == "grab pointer") {
                continue;
            }

            distance = Vec3.distance(propsForCandidate.position, handPosition);
            if (distance < minDistance) {
                this.grabbedEntity = nearbyEntities[i];
                minDistance = distance;
                props = propsForCandidate;
                grabbableData = grabbableDataForCandidate;
            }
        }
        if (this.grabbedEntity === null) {
            return;
        }
        if (grabbableData.wantsTrigger) {
            this.setState(STATE_NEAR_GRABBING_NON_COLLIDING);
            return;
        } else if (!props.locked) {
            this.setState(STATE_NEAR_GRABBING);
            return;
        }
    };

    this.distanceHolding = function() {
        var handControllerPosition = (this.hand === RIGHT_HAND) ? MyAvatar.rightHandPosition : MyAvatar.leftHandPosition;
        var controllerHandInput = (this.hand === RIGHT_HAND) ? Controller.Standard.RightHand : Controller.Standard.LeftHand;
        var handRotation = Quat.multiply(MyAvatar.orientation, Controller.getPoseValue(controllerHandInput).rotation);
        var grabbedProperties = Entities.getEntityProperties(this.grabbedEntity, GRABBABLE_PROPERTIES);
        var now = Date.now();

        // add the action and initialize some variables
        this.currentObjectPosition = grabbedProperties.position;
        this.currentObjectRotation = grabbedProperties.rotation;
        this.currentObjectTime = now;
        this.handRelativePreviousPosition = Vec3.subtract(handControllerPosition, MyAvatar.position);
        this.handPreviousRotation = handRotation;

        this.actionID = NULL_ACTION_ID;
        this.actionID = Entities.addAction("spring", this.grabbedEntity, {
            targetPosition: this.currentObjectPosition,
            linearTimeScale: DISTANCE_HOLDING_ACTION_TIMEFRAME,
            targetRotation: this.currentObjectRotation,
            angularTimeScale: DISTANCE_HOLDING_ACTION_TIMEFRAME,
            tag: getTag(),
            ttl: ACTION_TTL
        });
        if (this.actionID === NULL_ACTION_ID) {
            this.actionID = null;
        }
        this.actionTimeout = now + (ACTION_TTL * MSEC_PER_SEC);

        if (this.actionID !== null) {
            this.setState(STATE_CONTINUE_DISTANCE_HOLDING);
            this.activateEntity(this.grabbedEntity, grabbedProperties);
            if (this.hand === RIGHT_HAND) {
                Entities.callEntityMethod(this.grabbedEntity, "setRightHand");
            } else {
                Entities.callEntityMethod(this.grabbedEntity, "setLeftHand");
            }
            Entities.callEntityMethod(this.grabbedEntity, "startDistantGrab");
        }

        this.currentAvatarPosition = MyAvatar.position;
        this.currentAvatarOrientation = MyAvatar.orientation;

    };

    this.continueDistanceHolding = function() {
        if (this.triggerSmoothedReleased()) {
            this.setState(STATE_RELEASE);
            return;
        }

        var handPosition = this.getHandPosition();
        var handControllerPosition = (this.hand === RIGHT_HAND) ? MyAvatar.rightHandPosition : MyAvatar.leftHandPosition;
        var controllerHandInput = (this.hand === RIGHT_HAND) ? Controller.Standard.RightHand : Controller.Standard.LeftHand;
        var handRotation = Quat.multiply(MyAvatar.orientation, Controller.getPoseValue(controllerHandInput).rotation);
        var grabbedProperties = Entities.getEntityProperties(this.grabbedEntity, GRABBABLE_PROPERTIES);

        this.lineOn(handPosition, Vec3.subtract(grabbedProperties.position, handPosition), INTERSECT_COLOR);

        // the action was set up on a previous call.  update the targets.
        var radius = Math.max(Vec3.distance(this.currentObjectPosition, handControllerPosition) *
            DISTANCE_HOLDING_RADIUS_FACTOR, DISTANCE_HOLDING_RADIUS_FACTOR);
        // how far did avatar move this timestep?
        var currentPosition = MyAvatar.position;
        var avatarDeltaPosition = Vec3.subtract(currentPosition, this.currentAvatarPosition);
        this.currentAvatarPosition = currentPosition;

        // How far did the avatar turn this timestep?
        // Note:  The following code is too long because we need a Quat.quatBetween() function
        // that returns the minimum quaternion between two quaternions.
        var currentOrientation = MyAvatar.orientation;
        if (Quat.dot(currentOrientation, this.currentAvatarOrientation) < 0.0) {
            var negativeCurrentOrientation = {
                x: -currentOrientation.x,
                y: -currentOrientation.y,
                z: -currentOrientation.z,
                w: -currentOrientation.w
            };
            var avatarDeltaOrientation = Quat.multiply(negativeCurrentOrientation, Quat.inverse(this.currentAvatarOrientation));
        } else {
            var avatarDeltaOrientation = Quat.multiply(currentOrientation, Quat.inverse(this.currentAvatarOrientation));
        }
        var handToAvatar = Vec3.subtract(handControllerPosition, this.currentAvatarPosition);
        var objectToAvatar = Vec3.subtract(this.currentObjectPosition, this.currentAvatarPosition);
        var handMovementFromTurning = Vec3.subtract(Quat.multiply(avatarDeltaOrientation, handToAvatar), handToAvatar);
        var objectMovementFromTurning = Vec3.subtract(Quat.multiply(avatarDeltaOrientation, objectToAvatar), objectToAvatar);
        this.currentAvatarOrientation = currentOrientation;

        // how far did hand move this timestep?
        var handMoved = Vec3.subtract(handToAvatar, this.handRelativePreviousPosition);
        this.handRelativePreviousPosition = handToAvatar;

        //  magnify the hand movement but not the change from avatar movement & rotation
        handMoved = Vec3.subtract(handMoved, handMovementFromTurning);
        var superHandMoved = Vec3.multiply(handMoved, radius);

        //  Move the object by the magnified amount and then by amount from avatar movement & rotation
        var newObjectPosition = Vec3.sum(this.currentObjectPosition, superHandMoved);
        newObjectPosition = Vec3.sum(newObjectPosition, avatarDeltaPosition);
        newObjectPosition = Vec3.sum(newObjectPosition, objectMovementFromTurning);

        var deltaPosition = Vec3.subtract(newObjectPosition, this.currentObjectPosition); // meters
        var now = Date.now();
        var deltaTime = (now - this.currentObjectTime) / MSEC_PER_SEC; // convert to seconds
        this.computeReleaseVelocity(deltaPosition, deltaTime, false);

        this.currentObjectPosition = newObjectPosition;
        this.currentObjectTime = now;

        // this doubles hand rotation
        var handChange = Quat.multiply(Quat.slerp(this.handPreviousRotation,
                handRotation,
                DISTANCE_HOLDING_ROTATION_EXAGGERATION_FACTOR),
            Quat.inverse(this.handPreviousRotation));
        this.handPreviousRotation = handRotation;
        this.currentObjectRotation = Quat.multiply(handChange, this.currentObjectRotation);

        Entities.callEntityMethod(this.grabbedEntity, "continueDistantGrab");

        Entities.updateAction(this.grabbedEntity, this.actionID, {
            targetPosition: this.currentObjectPosition,
            linearTimeScale: DISTANCE_HOLDING_ACTION_TIMEFRAME,
            targetRotation: this.currentObjectRotation,
            angularTimeScale: DISTANCE_HOLDING_ACTION_TIMEFRAME,
            ttl: ACTION_TTL
        });
        this.actionTimeout = now + (ACTION_TTL * MSEC_PER_SEC);
    };

    this.nearGrabbing = function() {
        var now = Date.now();

        var grabbableData = getEntityCustomData(GRABBABLE_DATA_KEY, this.grabbedEntity, DEFAULT_GRABBABLE_DATA);

        var turnOffOtherHand = grabbableData["turnOffOtherHand"];
        if (turnOffOtherHand) {
            //don't activate the second hand grab because the script is handling the second hand logic
            return;
        }

        if (this.triggerSmoothedReleased()) {
            this.setState(STATE_RELEASE);
            return;
        }


        this.lineOff();

        var grabbedProperties = Entities.getEntityProperties(this.grabbedEntity, GRABBABLE_PROPERTIES);
        this.activateEntity(this.grabbedEntity, grabbedProperties);
        if (grabbedProperties.collisionsWillMove && NEAR_GRABBING_KINEMATIC) {
            Entities.editEntity(this.grabbedEntity, {
                collisionsWillMove: false
            });
        }

        var handRotation = this.getHandRotation();
        var handPosition = this.getHandPosition();

        var grabbableData = getEntityCustomData(GRABBABLE_DATA_KEY, this.grabbedEntity, DEFAULT_GRABBABLE_DATA);

        if (grabbableData.spatialKey) {
            if (grabbableData.spatialKey.relativePosition) {
                this.offsetPosition = grabbableData.spatialKey.relativePosition;
            }
            if (grabbableData.spatialKey.relativeRotation) {
                this.offsetRotation = grabbableData.spatialKey.relativeRotation;
            }
        } else {
            var objectRotation = grabbedProperties.rotation;
            this.offsetRotation = Quat.multiply(Quat.inverse(handRotation), objectRotation);

            var currentObjectPosition = grabbedProperties.position;
            var offset = Vec3.subtract(currentObjectPosition, handPosition);
            this.offsetPosition = Vec3.multiplyQbyV(Quat.inverse(Quat.multiply(handRotation, this.offsetRotation)), offset);
        }

        this.actionID = NULL_ACTION_ID;
        this.actionID = Entities.addAction("hold", this.grabbedEntity, {
            hand: this.hand === RIGHT_HAND ? "right" : "left",
            timeScale: NEAR_GRABBING_ACTION_TIMEFRAME,
            relativePosition: this.offsetPosition,
            relativeRotation: this.offsetRotation,
            ttl: ACTION_TTL,
            kinematic: NEAR_GRABBING_KINEMATIC,
            kinematicSetVelocity: true
        });
        if (this.actionID === NULL_ACTION_ID) {
            this.actionID = null;
        } else {
            this.actionTimeout = now + (ACTION_TTL * MSEC_PER_SEC);
            this.setState(STATE_CONTINUE_NEAR_GRABBING);
            if (this.hand === RIGHT_HAND) {
                Entities.callEntityMethod(this.grabbedEntity, "setRightHand");
            } else {
                Entities.callEntityMethod(this.grabbedEntity, "setLeftHand");
            }
            Entities.callEntityMethod(this.grabbedEntity, "startNearGrab");

        }

        this.currentHandControllerTipPosition = (this.hand === RIGHT_HAND) ? MyAvatar.rightHandTipPosition : MyAvatar.leftHandTipPosition;;

        this.currentObjectTime = Date.now();
    };

    this.continueNearGrabbing = function() {

        if (this.triggerSmoothedReleased()) {
            this.setState(STATE_RELEASE);
            return;
        }

        // Keep track of the fingertip velocity to impart when we release the object.
        // Note that the idea of using a constant 'tip' velocity regardless of the
        // object's actual held offset is an idea intended to make it easier to throw things:
        // Because we might catch something or transfer it between hands without a good idea
        // of it's actual offset, let's try imparting a velocity which is at a fixed radius
        // from the palm.

        var handControllerPosition = (this.hand === RIGHT_HAND) ? MyAvatar.rightHandPosition : MyAvatar.leftHandPosition;
        var now = Date.now();

        var deltaPosition = Vec3.subtract(handControllerPosition, this.currentHandControllerTipPosition); // meters
        var deltaTime = (now - this.currentObjectTime) / MSEC_PER_SEC; // convert to seconds
        this.computeReleaseVelocity(deltaPosition, deltaTime, true);

        this.currentHandControllerTipPosition = handControllerPosition;
        this.currentObjectTime = now;
        Entities.callEntityMethod(this.grabbedEntity, "continueNearGrab");
        var properties = Entities.getEntityProperties(this.grabbedEntity, ["userData", "name"]);
        var userData = JSON.parse(properties.userData);

        if (userData.hasOwnProperty('releaseGrabKey')) {
            if (userData.releaseGrabKey.shouldRelease === true && userData.releaseGrabKey.didRelease === false) {

                setEntityCustomData('releaseGrabKey', this.grabbedEntity, {
                    shouldRelease: false,
                    didRelease: true
                });

                this.setState(STATE_RELEASE);

                return;
            }
        }

        if (this.actionTimeout - now < ACTION_TTL_REFRESH * MSEC_PER_SEC) {
            // if less than a 5 seconds left, refresh the actions ttl
            Entities.updateAction(this.grabbedEntity, this.actionID, {
                hand: this.hand === RIGHT_HAND ? "right" : "left",
                timeScale: NEAR_GRABBING_ACTION_TIMEFRAME,
                relativePosition: this.offsetPosition,
                relativeRotation: this.offsetRotation,
                ttl: ACTION_TTL,
                kinematic: NEAR_GRABBING_KINEMATIC,
                kinematicSetVelocity: true
            });
            this.actionTimeout = now + (ACTION_TTL * MSEC_PER_SEC);
        }
    };

    this.nearGrabbingNonColliding = function() {
        if (this.triggerSmoothedReleased()) {
            this.setState(STATE_RELEASE);
            return;
        }
        if (this.hand === RIGHT_HAND) {
            Entities.callEntityMethod(this.grabbedEntity, "setRightHand");
        } else {
            Entities.callEntityMethod(this.grabbedEntity, "setLeftHand");
        }
        Entities.callEntityMethod(this.grabbedEntity, "startNearGrabNonColliding");
        this.setState(STATE_CONTINUE_NEAR_GRABBING_NON_COLLIDING);
    };

    this.farGrabbingNonColliding = function() {
        if (this.triggerSmoothedReleased()) {
            this.setState(STATE_RELEASE);
            return;
        }

        if (this.hand === RIGHT_HAND) {
            Entities.callEntityMethod(this.grabbedEntity, "setRightHand");
        } else {
            Entities.callEntityMethod(this.grabbedEntity, "setLeftHand");
        }
        Entities.callEntityMethod(this.grabbedEntity, "startFarGrabNonColliding");
        this.setState(STATE_CONTINUE_FAR_GRABBING_NON_COLLIDING);
    };

    this.continueNearGrabbingNonColliding = function() {
        if (this.triggerSmoothedReleased()) {
            this.setState(STATE_RELEASE);
            return;
        }

        Entities.callEntityMethod(this.grabbedEntity, "continueNearGrabbingNonColliding");
    };

    this.continueFarGrabbingNonColliding = function() {
        if (this.triggerSmoothedReleased()) {
            this.setState(STATE_RELEASE);
            return;
        }

        var handPosition = this.getHandPosition();
        var pickRay = {
            origin: handPosition,
            direction: Quat.getUp(this.getHandRotation())
        };

        var now = Date.now();
        if (now - this.lastPickTime > MSECS_PER_SEC / PICKS_PER_SECOND_PER_HAND) {
            var intersection = Entities.findRayIntersection(pickRay, true);
            this.lastPickTime = now;
            if (intersection.entityID != this.grabbedEntity) {
                this.setState(STATE_RELEASE);
                return;
            }
        }

        this.lineOn(pickRay.origin, Vec3.multiply(pickRay.direction, LINE_LENGTH), NO_INTERSECT_COLOR);
        Entities.callEntityMethod(this.grabbedEntity, "continueFarGrabbingNonColliding");
    };

    _this.allTouchedIDs = {};
    this.touchTest = function() {
        var maxDistance = 0.05;
        var leftHandPosition = MyAvatar.getLeftPalmPosition();
        var rightHandPosition = MyAvatar.getRightPalmPosition();
        var leftEntities = Entities.findEntities(leftHandPosition, maxDistance);
        var rightEntities = Entities.findEntities(rightHandPosition, maxDistance);
        var ids = [];

        if (leftEntities.length !== 0) {
            leftEntities.forEach(function(entity) {
                ids.push(entity);
            });

        }

        if (rightEntities.length !== 0) {
            rightEntities.forEach(function(entity) {
                ids.push(entity);
            });
        }

        ids.forEach(function(id) {

            var props = Entities.getEntityProperties(id, ["boundingBox", "name"]);
            if (props.name === 'pointer') {
                return;
            } else {
                var entityMinPoint = props.boundingBox.brn;
                var entityMaxPoint = props.boundingBox.tfl;
                var leftIsTouching = pointInExtents(leftHandPosition, entityMinPoint, entityMaxPoint);
                var rightIsTouching = pointInExtents(rightHandPosition, entityMinPoint, entityMaxPoint);

                if ((leftIsTouching || rightIsTouching) && _this.allTouchedIDs[id] === undefined) {
                    // we haven't been touched before, but either right or left is touching us now
                    _this.allTouchedIDs[id] = true;
                    _this.startTouch(id);
                } else if ((leftIsTouching || rightIsTouching) && _this.allTouchedIDs[id]) {
                    // we have been touched before and are still being touched
                    // continue touch
                    _this.continueTouch(id);
                } else if (_this.allTouchedIDs[id]) {
                    delete _this.allTouchedIDs[id];
                    _this.stopTouch(id);

                } else {
                    //we are in another state
                    return;
                }
            }

        });

    };

    this.startTouch = function(entityID) {
        Entities.callEntityMethod(entityID, "startTouch");
    };

    this.continueTouch = function(entityID) {
        Entities.callEntityMethod(entityID, "continueTouch");
    };

    this.stopTouch = function(entityID) {
        Entities.callEntityMethod(entityID, "stopTouch");
    };

    this.computeReleaseVelocity = function(deltaPosition, deltaTime, useMultiplier) {
        if (deltaTime > 0.0 && !vec3equal(deltaPosition, ZERO_VEC)) {
            var grabbedVelocity = Vec3.multiply(deltaPosition, 1.0 / deltaTime);
            // don't update grabbedVelocity if the trigger is off.  the smoothing of the trigger
            // value would otherwise give the held object time to slow down.
            if (this.triggerSqueezed()) {
                this.grabbedVelocity =
                    Vec3.sum(Vec3.multiply(this.grabbedVelocity, (1.0 - NEAR_GRABBING_VELOCITY_SMOOTH_RATIO)),
                        Vec3.multiply(grabbedVelocity, NEAR_GRABBING_VELOCITY_SMOOTH_RATIO));
            }

            if (useMultiplier) {
                this.grabbedVelocity = Vec3.multiply(this.grabbedVelocity, RELEASE_VELOCITY_MULTIPLIER);
            }
        }
    };

    this.release = function() {

        if (this.hand !== disabledHand) {
            //release the disabled hand when we let go with the main one
            disabledHand = 'none';
        }
        this.lineOff();

        if (this.grabbedEntity !== null) {
            if (this.actionID !== null) {
                Entities.deleteAction(this.grabbedEntity, this.actionID);
            }
            Entities.callEntityMethod(this.grabbedEntity, "releaseGrab");
        }

        this.deactivateEntity(this.grabbedEntity);

        // the action will tend to quickly bring an object's velocity to zero.  now that
        // the action is gone, set the objects velocity to something the holder might expect.
        Entities.editEntity(this.grabbedEntity, {
            velocity: this.grabbedVelocity
        });

        this.grabbedVelocity = ZERO_VEC;
        this.grabbedEntity = null;
        this.actionID = null;
        this.setState(STATE_OFF);
    };

    this.cleanup = function() {
        this.release();
    };

    this.activateEntity = function(entityID, grabbedProperties) {
        var grabbableData = getEntityCustomData(GRABBABLE_DATA_KEY, entityID, DEFAULT_GRABBABLE_DATA);
        var invertSolidWhileHeld = grabbableData["invertSolidWhileHeld"];
        var data = getEntityCustomData(GRAB_USER_DATA_KEY, entityID, {});
        data["activated"] = true;
        data["avatarId"] = MyAvatar.sessionUUID;
        data["refCount"] = data["refCount"] ? data["refCount"] + 1 : 1;
        // zero gravity and set ignoreForCollisions in a way that lets us put them back, after all grabs are done
        if (data["refCount"] == 1) {
            data["gravity"] = grabbedProperties.gravity;
            data["ignoreForCollisions"] = grabbedProperties.ignoreForCollisions;
            data["collisionsWillMove"] = grabbedProperties.collisionsWillMove;
            var whileHeldProperties = {gravity: {x:0, y:0, z:0}};
            if (invertSolidWhileHeld) {
                whileHeldProperties["ignoreForCollisions"] = !grabbedProperties.ignoreForCollisions;
            }
            Entities.editEntity(entityID, whileHeldProperties);
        }
        setEntityCustomData(GRAB_USER_DATA_KEY, entityID, data);
        return data;
    };

    this.deactivateEntity = function(entityID) {
        var data = getEntityCustomData(GRAB_USER_DATA_KEY, entityID, {});
        if (data && data["refCount"]) {
            data["refCount"] = data["refCount"] - 1;
            if (data["refCount"] < 1) {
                Entities.editEntity(entityID, {
                    gravity: data["gravity"],
                    ignoreForCollisions: data["ignoreForCollisions"],
                    collisionsWillMove: data["collisionsWillMove"]
                });
                data = null;
            }
        } else {
            data = null;
        }
        setEntityCustomData(GRAB_USER_DATA_KEY, entityID, data);
    };
}

var rightController = new MyController(RIGHT_HAND);
var leftController = new MyController(LEFT_HAND);

var MAPPING_NAME = "com.highfidelity.handControllerGrab";

var mapping = Controller.newMapping(MAPPING_NAME);
mapping.from([Controller.Standard.RB, Controller.Standard.RT]).peek().to(rightController.eitherTrigger);
mapping.from([Controller.Standard.LB, Controller.Standard.LT]).peek().to(leftController.eitherTrigger);
Controller.enableMapping(MAPPING_NAME);


function update() {
    rightController.update();
    leftController.update();
}

function cleanup() {
    rightController.cleanup();
    leftController.cleanup();
    Controller.disableMapping(MAPPING_NAME);
}

Script.scriptEnding.connect(cleanup);
Script.update.connect(update);<|MERGE_RESOLUTION|>--- conflicted
+++ resolved
@@ -430,27 +430,6 @@
             }
         }
 
-<<<<<<< HEAD
-        if (this.grabbedEntity === null) {
-            // forward ray test failed, try sphere test.
-            var nearbyEntities = Entities.findEntities(handPosition, GRAB_RADIUS);
-            var minDistance = PICK_MAX_DISTANCE;
-            var i, props, distance, grabbableData;
-            for (i = 0; i < nearbyEntities.length; i++) {
-                var grabbableDataForCandidate =
-                    getEntityCustomData(GRABBABLE_DATA_KEY, nearbyEntities[i], DEFAULT_GRABBABLE_DATA);
-                    continue;
-                }
-                var propsForCandidate =
-                    Entities.getEntityProperties(nearbyEntities[i], ["position", "name", "collisionsWillMove", "locked"]);
-                distance = Vec3.distance(propsForCandidate.position, handPosition);
-                if (distance < minDistance && propsForCandidate.name !== "pointer") {
-                    this.grabbedEntity = nearbyEntities[i];
-                    minDistance = distance;
-                    props = propsForCandidate;
-                    grabbableData = grabbableDataForCandidate;
-                }
-=======
         // forward ray test failed, try sphere test.
         if (WANT_DEBUG) {
             Entities.addEntity({
@@ -472,7 +451,6 @@
                 getEntityCustomData(GRABBABLE_DATA_KEY, nearbyEntities[i], DEFAULT_GRABBABLE_DATA);
             if (typeof grabbableDataForCandidate.grabbable !== 'undefined' && !grabbableDataForCandidate.grabbable) {
                 continue;
->>>>>>> f4cc8c4c
             }
             var propsForCandidate =
                 Entities.getEntityProperties(nearbyEntities[i], GRABBABLE_PROPERTIES);

--- conflicted
+++ resolved
@@ -1162,7 +1162,6 @@
         if (this.state != STATE_NEAR_GRABBING && grabbableData.spatialKey) {
             // if an object is "equipped" and has a spatialKey, use it.
             this.ignoreIK = grabbableData.spatialKey.ignoreIK ? grabbableData.spatialKey.ignoreIK : false;
-<<<<<<< HEAD
             if (grabbableData.spatialKey.relativePosition || grabbableData.spatialKey.rightRelativePosition 
                 || grabbableData.spatialKey.leftRelativePosition) {
                 this.offsetPosition = getSpatialOffsetPosition(this.hand, grabbableData.spatialKey);
@@ -1173,16 +1172,6 @@
                 || grabbableData.spatialKey.leftRelativeRotation) {
                 this.offsetRotation = getSpatialOffsetRotation(this.hand, grabbableData.spatialKey);
             } else {
-=======
-            if (grabbableData.spatialKey.relativePosition) {
-            this.offsetPosition = getSpatialOffsetPosition(this.hand, grabbableData.spatialKey);
-            } else {
-                this.offsetPosition = Vec3.multiplyQbyV(Quat.inverse(Quat.multiply(handRotation, this.offsetRotation)), offset);
-            }
-            if (grabbableData.spatialKey.relativeRotation) {
-            this.offsetRotation = getSpatialOffsetRotation(this.hand, grabbableData.spatialKey);
-        } else {
->>>>>>> a023a7ee
                 this.offsetRotation = Quat.multiply(Quat.inverse(handRotation), objectRotation);
             }
         } else {

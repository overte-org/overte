--- conflicted
+++ resolved
@@ -1025,30 +1025,8 @@
             this.lineOn(distantPickRay.origin, Vec3.multiply(distantPickRay.direction, LINE_LENGTH), NO_INTERSECT_COLOR);
         }
 
-<<<<<<< HEAD
-        var SEARCH_SPHERE_SIZE = 0.011;
-        var SEARCH_SPHERE_FOLLOW_RATE = 0.50;
-
-        if (this.intersectionDistance > 0) {
-            //  If we hit something with our pick ray, move the search sphere toward that distance
-            this.searchSphereDistance = this.searchSphereDistance * SEARCH_SPHERE_FOLLOW_RATE +
-                this.intersectionDistance * (1.0 - SEARCH_SPHERE_FOLLOW_RATE);
-        }
-
-        var searchSphereLocation = Vec3.sum(distantPickRay.origin,
-                                            Vec3.multiply(distantPickRay.direction, this.searchSphereDistance));
-        this.searchSphereOn(searchSphereLocation, SEARCH_SPHERE_SIZE * this.searchSphereDistance,
-                            (this.triggerSmoothedGrab() || this.bumperSqueezed()) ? INTERSECT_COLOR : NO_INTERSECT_COLOR);
-        if ((USE_OVERLAY_LINES_FOR_SEARCHING === true) && PICK_WITH_HAND_RAY) {
-            this.overlayLineOn(handPosition, searchSphereLocation,
-                               (this.triggerSmoothedGrab() || this.bumperSqueezed()) ? INTERSECT_COLOR : NO_INTERSECT_COLOR);
-        }
-
+        this.searchIndicatorOn(handPosition, distantPickRay);
         Reticle.setVisible(false);
-=======
-        this.searchIndicatorOn(handPosition, distantPickRay);
-        Controller.setReticleVisible(false);
->>>>>>> e3ae2baa
 
     };
 

//
//  createFlashlight.js
//  examples/entityScripts
//
//  Created by Sam Gateau on 9/9/15.
//  Copyright 2015 High Fidelity, Inc.
//
//  This is a toy script that create a flashlight entity that lit when grabbed
//  This can be run from an interface and the flashlight will get deleted from the domain when quitting
//
//  Distributed under the Apache License, Version 2.0.
//  See the accompanying file LICENSE or http://www.apache.org/licenses/LICENSE-2.0.html
//
/*global MyAvatar, Entities, AnimationCache, SoundCache, Scene, Camera, Overlays, HMD, AvatarList, AvatarManager, Controller, UndoStack, Window, Account, GlobalServices, Script, ScriptDiscoveryService, LODManager, Menu, Vec3, Quat, AudioDevice, Paths, Clipboard, Settings, XMLHttpRequest, randFloat, randInt */
Script.include("https://hifi-public.s3.amazonaws.com/scripts/utilities.js");


var scriptURL = Script.resolvePath('flashlight.js?123123');

var modelURL = "https://hifi-public.s3.amazonaws.com/models/props/flashlight.fbx";

var center = Vec3.sum(Vec3.sum(MyAvatar.position, {x: 0, y: 0.5, z: 0}), Vec3.multiply(0.5, Quat.getFront(Camera.getOrientation())));

var flashlight = Entities.addEntity({
<<<<<<< HEAD
    type: "Model",
    modelURL: modelURL,
    position: center,
    dimensions: {
        x: 0.08,
        y: 0.30,
        z: 0.08
    },
    collisionsWillMove: true,
    shapeType: 'box',
    script: scriptURL
});
=======
	type: "Model",
	modelURL: modelURL,
	position: center,
	dimensions: {
		x: 0.08,
		y: 0.30,
		z: 0.08
	},
	collisionsWillMove: true,
	shapeType: 'box',
	script: scriptURL
});


function cleanup() {
	//commenting out the line below makes this persistent.  to delete at cleanup, uncomment
	//Entities.deleteEntity(flashlight);
}


Script.scriptEnding.connect(cleanup);

// Close script after running once to prevent a flashlight from being created each time you start Interface
Script.stop();

>>>>>>> bdbd9ab6
<|MERGE_RESOLUTION|>--- conflicted
+++ resolved
@@ -1,64 +1,32 @@
-//
-//  createFlashlight.js
-//  examples/entityScripts
-//
-//  Created by Sam Gateau on 9/9/15.
-//  Copyright 2015 High Fidelity, Inc.
-//
-//  This is a toy script that create a flashlight entity that lit when grabbed
-//  This can be run from an interface and the flashlight will get deleted from the domain when quitting
-//
-//  Distributed under the Apache License, Version 2.0.
-//  See the accompanying file LICENSE or http://www.apache.org/licenses/LICENSE-2.0.html
-//
-/*global MyAvatar, Entities, AnimationCache, SoundCache, Scene, Camera, Overlays, HMD, AvatarList, AvatarManager, Controller, UndoStack, Window, Account, GlobalServices, Script, ScriptDiscoveryService, LODManager, Menu, Vec3, Quat, AudioDevice, Paths, Clipboard, Settings, XMLHttpRequest, randFloat, randInt */
-Script.include("https://hifi-public.s3.amazonaws.com/scripts/utilities.js");
-
-
-var scriptURL = Script.resolvePath('flashlight.js?123123');
-
-var modelURL = "https://hifi-public.s3.amazonaws.com/models/props/flashlight.fbx";
-
-var center = Vec3.sum(Vec3.sum(MyAvatar.position, {x: 0, y: 0.5, z: 0}), Vec3.multiply(0.5, Quat.getFront(Camera.getOrientation())));
-
-var flashlight = Entities.addEntity({
-<<<<<<< HEAD
-    type: "Model",
-    modelURL: modelURL,
-    position: center,
-    dimensions: {
-        x: 0.08,
-        y: 0.30,
-        z: 0.08
-    },
-    collisionsWillMove: true,
-    shapeType: 'box',
-    script: scriptURL
-});
-=======
-	type: "Model",
-	modelURL: modelURL,
-	position: center,
-	dimensions: {
-		x: 0.08,
-		y: 0.30,
-		z: 0.08
-	},
-	collisionsWillMove: true,
-	shapeType: 'box',
-	script: scriptURL
-});
-
-
-function cleanup() {
-	//commenting out the line below makes this persistent.  to delete at cleanup, uncomment
-	//Entities.deleteEntity(flashlight);
-}
-
-
-Script.scriptEnding.connect(cleanup);
-
-// Close script after running once to prevent a flashlight from being created each time you start Interface
-Script.stop();
-
->>>>>>> bdbd9ab6
+//
+//  createFlashlight.js
+//  examples/entityScripts
+//
+//  Created by Sam Gateau on 9/9/15.
+//  Copyright 2015 High Fidelity, Inc.
+//
+//  This is a toy script that create a flashlight entity that lit when grabbed
+//  This can be run from an interface and the flashlight will get deleted from the domain when quitting
+//
+//  Distributed under the Apache License, Version 2.0.
+//  See the accompanying file LICENSE or http://www.apache.org/licenses/LICENSE-2.0.html
+//
+/*global MyAvatar, Entities, AnimationCache, SoundCache, Scene, Camera, Overlays, HMD, AvatarList, AvatarManager, Controller, UndoStack, Window, Account, GlobalServices, Script, ScriptDiscoveryService, LODManager, Menu, Vec3, Quat, AudioDevice, Paths, Clipboard, Settings, XMLHttpRequest, randFloat, randInt */
+Script.include("https://hifi-public.s3.amazonaws.com/scripts/utilities.js");
+
+
+var scriptURL = Script.resolvePath('flashlight.js?123123');
+
+var modelURL = "https://hifi-public.s3.amazonaws.com/models/props/flashlight.fbx";
+
+var center = Vec3.sum(Vec3.sum(MyAvatar.position, {x: 0, y: 0.5, z: 0}), Vec3.multiply(0.5, Quat.getFront(Camera.getOrientation())));
+
+var flashlight = Entities.addEntity({
+    type: "Model",
+    modelURL: modelURL,
+    position: center,
+    dimensions: { x: 0.08, y: 0.30, z: 0.08},
+    collisionsWillMove: true,
+    shapeType: 'box',
+    script: scriptURL
+});
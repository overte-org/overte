--- conflicted
+++ resolved
@@ -21,14 +21,7 @@
 var zombieFight = new ZombieFight();
 
 var hand = "right";
-
-<<<<<<< HEAD
 var zombieFight;
-
-var hand = "right";
-
-=======
->>>>>>> 4d3b08b5
 var nullActionID = "00000000-0000-0000-0000-000000000000";
 var controllerID;
 var controllerActive;
@@ -49,10 +42,7 @@
 var swordCollisionShape = "https://hifi-public.s3.amazonaws.com/eric/models/noHandleSwordCollisionShape.obj?=v2";
 var swordCollisionSoundURL = "http://public.highfidelity.io/sounds/Collisions-hitsandslaps/swordStrike1.wav";
 var avatarCollisionSoundURL = "https://hifi-public.s3.amazonaws.com/eric/sounds/blankSound.wav"; //Just to avoid no collision callback bug
-<<<<<<< HEAD
 var zombieGameScriptURL = "https://hifi-public.s3.amazonaws.com/eric/scripts/zombieFight.js";
-=======
->>>>>>> 4d3b08b5
 var whichModel = "sword";
 var originalAvatarCollisionSound;
 
@@ -92,11 +82,7 @@
 
 var flasher;
 
-<<<<<<< HEAD
-var leftTriggerButton = 0;
-=======
 var leftHandClick = 14;
->>>>>>> 4d3b08b5
 var leftTriggerValue = 0;
 var prevLeftTriggerValue = 0;
 
@@ -106,11 +92,7 @@
 
 var leftPalm = 2 * LEFT;
 var rightPalm = 2 * RIGHT;
-<<<<<<< HEAD
-var rightTriggerButton = 1;
-=======
 var rightHandClick = 15;
->>>>>>> 4d3b08b5
 var prevRightTriggerValue = 0;
 var rightTriggerValue = 0;
 var TRIGGER_THRESHOLD = 0.2;
@@ -221,11 +203,7 @@
 function gotHit(collision) {
     Audio.playSound(avatarCollisionSounds[randInt(0, avatarCollisionSounds.length)], {
         position: MyAvatar.position,
-<<<<<<< HEAD
         volume: 0.5
-=======
-        volume: 0.2
->>>>>>> 4d3b08b5
     });
     health -= healthLossOnHit;
     if (health <= 30) {
@@ -383,13 +361,8 @@
 }
 
 function updateControllerState() {
-<<<<<<< HEAD
-    rightTriggerValue = Controller.getTriggerValue(rightTriggerButton);
-    leftTriggerValue = Controller.getTriggerValue(leftTriggerButton);
-=======
     rightTriggerValue = Controller.getActionValue(rightHandClick);
     leftTriggerValue = Controller.getActionValue(leftHandClick);
->>>>>>> 4d3b08b5
 
     if (rightTriggerValue > TRIGGER_THRESHOLD && !swordHeld) {
         grabSword("right")
@@ -484,14 +457,11 @@
             }
             break;
         case targetButton:
-<<<<<<< HEAD
             if (gameStarted) {
                 return;
             }
             Script.include("https://hifi-public.s3.amazonaws.com/eric/scripts/zombieFight.js");
             zombieFight = new ZombieFight();
-=======
->>>>>>> 4d3b08b5
             zombieFight.initiateZombieApocalypse();
             gameStarted = true;
 

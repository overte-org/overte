--- conflicted
+++ resolved
@@ -976,7 +976,6 @@
             </div>
         </div>
 
-<<<<<<< HEAD
         <div class="section-header text-section">
             <label>Text</label>
         </div>
@@ -1009,7 +1008,10 @@
                 <div class="input-area">R <input class="coord" type='number' id="property-text-background-color-red"></div>
                 <div class="input-area">G <input class="coord" type='number' id="property-text-background-color-green"></div>
                 <div class="input-area">B <input class="coord" type='number' id="property-text-background-color-blue"></div>
-=======
+        
+            </div>
+        </div>
+        
         <div class="section-header zone-section">
             <label>Zone</label>
         </div>
@@ -1120,13 +1122,8 @@
                     <option value='inherit'>Nothing</option>
                     <option value='skybox'>Skybox</option>
                 </select> 
->>>>>>> c5471161
-            </div>
-        </div>
-
-
-<<<<<<< HEAD
-=======
+            </div>
+        </div>
         <div class="sub-section-header zone-section skybox-section">
             <label>Skybox</label>
         </div>
@@ -1160,7 +1157,6 @@
             </div>
         </div>
 
->>>>>>> c5471161
 
         <div class="section-header">
             <label>Hyperlink</label>

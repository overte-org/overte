--- conflicted
+++ resolved
@@ -79,14 +79,8 @@
         echo "JOB_NAME=build (${{matrix.os}}, ${{matrix.build_type}})" >> $GITHUB_ENV
         # Linux build variables
         if [[ "${{ matrix.os }}" =~ "Ubuntu" ]]; then
-<<<<<<< HEAD
-          echo "CONAN_CPPSTD=gnu17" >> $GITHUB_ENV
+          echo "CONAN_CPPSTD=gnu20" >> $GITHUB_ENV
           echo "INSTALLER_EXT=AppImage" >> $GITHUB_ENV
-=======
-          echo "CONAN_CPPSTD=gnu20" >> $GITHUB_ENV
-          echo "INSTALLER_EXT=tgz" >> $GITHUB_ENV
-          echo "CMAKE_BUILD_EXTRA=$CMAKE_BUILD_EXTRA -- -j$(nproc)" >> $GITHUB_ENV
->>>>>>> e3ad0a1b
           echo "CMAKE_EXTRA=-DBUILD_TOOLS:BOOLEAN=FALSE" >> $GITHUB_ENV
         fi
         # Mac build variables

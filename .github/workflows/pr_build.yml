--- conflicted
+++ resolved
@@ -65,12 +65,7 @@
               arch: amd64
               build_type: full
               qt_source: system
-<<<<<<< HEAD
-              apt-dependencies: libxcb-glx0-dev # add missing dependencies to docker image when convenient
-=======
               apt-dependencies: libxcb-glx0-dev libqt5multimedia5-plugins # add missing dependencies to docker image when convenient
-              image: docker.io/overte/overte-full-build:0.1.6-ubuntu-22.04-amd64
->>>>>>> 5f31b24a
             # Android builds are currently failing
             #- os: ubuntu-18.04
             #  build_type: android
@@ -82,12 +77,7 @@
               arch: aarch64
               build_type: full
               qt_source: system
-<<<<<<< HEAD
-              apt-dependencies: libxcb-glx0-dev # add missing dependencies to docker image when convenient
-=======
               apt-dependencies: libxcb-glx0-dev libqt5multimedia5-plugins # add missing dependencies to docker image when convenient
-              image: docker.io/overte/overte-full-build:0.1.6-ubuntu-22.04-aarch64
->>>>>>> 5f31b24a
         fail-fast: false
     runs-on: ${{matrix.runner}}
     container: ${{matrix.image}}
@@ -108,15 +98,6 @@
           echo "PYTHON_EXEC=python3" >> $GITHUB_ENV
           echo "INSTALLER_EXT=AppImage" >> $GITHUB_ENV
           echo "CMAKE_BUILD_EXTRA=$CMAKE_BUILD_EXTRA -- -j$(nproc)" >> $GITHUB_ENV
-<<<<<<< HEAD
-          # Don't optimize builds to save build time.
-          echo "OVERTE_OPTIMIZE=false" >> $GITHUB_ENV
-=======
-          # Starting with Ubuntu 22.04 we can use system Qt
-          if [[ "${{ matrix.image }}" = *"ubuntu-22.04"* ]]; then
-            echo "OVERTE_USE_SYSTEM_QT=true" >> $GITHUB_ENV
-          fi
->>>>>>> 5f31b24a
 
           if [[ "${{ matrix.arch }}" = "aarch64" ]]; then
             if [ "${{ matrix.build_type }}" = "full" ]; then

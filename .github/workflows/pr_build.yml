--- conflicted
+++ resolved
@@ -89,12 +89,7 @@
 
         # Linux build variables
         if [[ "${{ matrix.os }}" = "Ubuntu"* ]]; then
-<<<<<<< HEAD
-          echo "CONAN_CPPSTD=gnu17" >> $GITHUB_ENV
-=======
-          #echo "CONAN_HOME=~/.conan2" >> $GITHUB_ENV
           echo "CONAN_CPPSTD=gnu20" >> $GITHUB_ENV
->>>>>>> e3ad0a1b
           echo "INSTALLER_EXT=AppImage" >> $GITHUB_ENV
           if [[ "${{ matrix.arch }}" = "aarch64" ]]; then
             if [ "${{ matrix.build_type }}" = "full" ]; then
@@ -120,12 +115,7 @@
         fi
         # Windows build variables
         if [[ "${{ matrix.os }}" = "Windows"* ]]; then
-<<<<<<< HEAD
-          echo "CONAN_CPPSTD=17" >> $GITHUB_ENV
-=======
-          # Try to avoid hitting Windows' PATH limit.
           echo "CONAN_CPPSTD=20" >> $GITHUB_ENV
->>>>>>> e3ad0a1b
           echo "INSTALLER_EXT=exe" >> $GITHUB_ENV
           if [ "${{ matrix.build_type }}" = "full" ]; then
             echo "CMAKE_EXTRA=-A x64 -DJSDOC_ENABLED:BOOL=TRUE" >> $GITHUB_ENV

# Copyright 2013-2019 High Fidelity, Inc.
# Copyright 2020-2022 Vircadia contributors.
# Copyright 2021-2024 Overte e.V.
# SPDX-License-Identifier: Apache-2.0

name: Pull Request CI Build
# Keep in mind that GitHub Actions does not allow reading secrets during PR builds.

on:
  pull_request:
    types: [opened, synchronize, reopened]

env:
  APP_NAME: interface
  BUILD_TYPE: Release
  CI_BUILD: Github
  GIT_COMMIT: ${{ github.event.pull_request.head.sha }}
  # VCPKG did not build well on OSX disabling HIFI_VCPKG_BOOTSTRAP, which invokes a download to a working version of vcpkg
  # HIFI_VCPKG_BOOTSTRAP: true
  RELEASE_TYPE: PR
  RELEASE_NUMBER: ${{ github.event.number }}
  VERSION_CODE: ${{ github.event.number }}
  # Sentry Crash Reporting
  # We can't use secrets or actions here, so the actual value has to be hardcoded.
  CMAKE_BACKTRACE_URL: "https://o4504831972343808.ingest.sentry.io/api/4504832427950080/minidump/?sentry_key=f511de295975461b8f92a36f4a4a4f32"
  CMAKE_BACKTRACE_TOKEN: PR_${{ github.event.number }}_${{ github.sha }}
  # Disable VCPKG caching to save time.
  VCPKG_FEATURE_FLAGS: -binarycaching

  UPLOAD_BUCKET: overte-public
  UPLOAD_REGION: fra1
  UPLOAD_ENDPOINT: "https://fra1.digitaloceanspaces.com"

  # OSX specific variables
  DEVELOPER_DIR: /Applications/Xcode_11.2.app/Contents/Developer
  # We are using macOS SDK 10.12 to work around a lot of OpenGL issues in newer SDKs.
  # There are crashes on startup, crashes on window resize, etc. on newer macOS SDKs.
  MACOSX_DEPLOYMENT_TARGET: '10.12'

  # WIN32 specific variables
  PreferredToolArchitecture: X64

  # Ensure XZ always runs with muticore support
  XZ_OPT: -T0

jobs:
  build_pr:
    name: "${{matrix.os}}, ${{matrix.arch}}"
    strategy:
        matrix:
          include:
            - os: Windows 2019
              runner: windows-2019
              arch: x86_64
              build_type: full
            #- os: macOS-10.15
            #  build_type: full
            - os: Ubuntu 20.04
              # https://github.com/testflows/TestFlows-GitHub-Hetzner-Runners/wiki/Meta-Labels
              # self_hosted makes the Hetzner auto-scaler put up the job.
              # type-cx52 is a Hetzner VPS server type. In this case cs52 is a server with 16-cores and 32GB of RAM.
              # image-x86-app-docker-ce is a Hetzner image.
              # https://github.com/testflows/TestFlows-GitHub-Hetzner-Runners/wiki/Specifying-The-Runner-Image
              runner: [self_hosted, type-cx52, image-x86-app-docker-ce]
              arch: amd64
              build_type: full
<<<<<<< HEAD
              apt-dependencies: pkg-config libxext-dev libdouble-conversion-dev libpcre2-16-0 libpulse0 libharfbuzz-dev libnss3 libnspr4 libxdamage1 libasound2 libxcb-glx0-dev # add missing dependencies to docker image when convenient
              image: docker.io/overte/overte-full-build:0.1.1-ubuntu-20.04-amd64
=======
              # apt-dependencies:  # add missing dependencies to docker image when convenient
              image: docker.io/overte/overte-full-build:0.1.2-ubuntu-20.04-amd64
>>>>>>> 254d4418
            # Android builds are currently failing
            #- os: ubuntu-18.04
            #  build_type: android
            #  apt-dependencies: mesa-common-dev libegl1 libglvnd-dev libdouble-conversion1 libpulse0 python3-github python3-distro
            # Do not change the names of self-hosted runners without knowing what you are doing, as they correspond to labels that have to be set on the runner.
            - os: Ubuntu 22.04
              runner: [self_hosted, type-cax41, image-arm-app-docker-ce]
              arch: aarch64
              build_type: full
<<<<<<< HEAD
              apt-dependencies: libxcb-glx0-dev # add missing dependencies to docker image when convenient
              image: docker.io/overte/overte-full-build:0.1.1-ubuntu-22.04-aarch64
=======
              image: docker.io/overte/overte-full-build:0.1.2-ubuntu-22.04-aarch64
>>>>>>> 254d4418
        fail-fast: false
    runs-on: ${{matrix.runner}}
    container: ${{matrix.image}}
    steps:
    - name: Configure Build Environment 1
      shell: bash
      id: buildenv1
      run: |

        # Setting short commit SHA for use as RELEASE_NAME in generated installers.
        echo "GIT_COMMIT_SHORT=`echo $GIT_COMMIT | cut -c1-7`" >> $GITHUB_ENV
        echo "JOB_NAME=${{matrix.os}}, ${{matrix.build_type}}" >> $GITHUB_ENV
        echo "APP_TARGET_NAME=$APP_NAME" >> $GITHUB_ENV

        # Linux build variables
        if [[ "${{ matrix.os }}" = "Ubuntu"* ]]; then
          echo "PYTHON_EXEC=python3" >> $GITHUB_ENV
          echo "INSTALLER_EXT=*" >> $GITHUB_ENV
          echo "CMAKE_BUILD_EXTRA=-- -j$(nproc)" >> $GITHUB_ENV
          # Don't optimize builds to save build time.
          echo "OVERTE_OPTIMIZE=false" >> $GITHUB_ENV
          # Starting with Ubuntu 22.04 we can use system Qt
          if [[ "${{ matrix.image }}" = *"ubuntu-22.04"* ]]; then
            echo "OVERTE_USE_SYSTEM_QT=true" >> $GITHUB_ENV
          fi

          if [[ "${{ matrix.arch }}" = "aarch64" ]]; then
            echo "VCPKG_FORCE_SYSTEM_BINARIES=true" >> $GITHUB_ENV
            if [ "${{ matrix.build_type }}" = "full" ]; then
              echo "CMAKE_EXTRA=-DOVERTE_CPU_ARCHITECTURE= -DBUILD_TOOLS:BOOLEAN=FALSE -DHIFI_PYTHON_EXEC:FILEPATH=$(which python3)" >> $GITHUB_ENV
            else
              echo "CMAKE_EXTRA=-DOVERTE_CPU_ARCHITECTURE= -DCLIENT_ONLY=1 -DBUILD_TOOLS:BOOLEAN=FALSE -DHIFI_PYTHON_EXEC:FILEPATH=$(which python3)" >> $GITHUB_ENV
            fi

          fi

          if [[ "${{ matrix.arch }}" = "amd64" ]]; then
            if [ "${{ matrix.build_type }}" = "full" ]; then
              echo "CMAKE_EXTRA=-DOVERTE_CPU_ARCHITECTURE=-msse3 -DBUILD_TOOLS:BOOLEAN=FALSE -DHIFI_PYTHON_EXEC:FILEPATH=$(which python3)" >> $GITHUB_ENV
            else
              echo "CMAKE_EXTRA=-DOVERTE_CPU_ARCHITECTURE=-msse3 -DCLIENT_ONLY=1 -DBUILD_TOOLS:BOOLEAN=FALSE -DHIFI_PYTHON_EXEC:FILEPATH=$(which python3)" >> $GITHUB_ENV
            fi
          fi
        fi

        # Mac build variables
        if [ "${{ matrix.os }}" = "macOS-10.15" ]; then
          echo "PYTHON_EXEC=python3" >> $GITHUB_ENV
          echo "INSTALLER_EXT=dmg" >> $GITHUB_ENV
          if [ "${{ matrix.build_type }}" = "full" ]; then
            echo "CMAKE_EXTRA=-DOVERTE_CPU_ARCHITECTURE= -DCMAKE_OSX_SYSROOT=/Applications/Xcode.app/Contents/Developer/Platforms/MacOSX.platform/Developer/SDKs/MacOSX10.12.sdk -DCMAKE_XCODE_ATTRIBUTE_CODE_SIGNING_REQUIRED=OFF -DOPENSSL_ROOT_DIR=/usr/local/opt/openssl -DOPENSSL_LIBRARIES=/usr/local/opt/openssl/lib -G Xcode" >> $GITHUB_ENV
          else
            echo "CMAKE_EXTRA=-DOVERTE_CPU_ARCHITECTURE= -DCMAKE_OSX_SYSROOT=/Applications/Xcode.app/Contents/Developer/Platforms/MacOSX.platform/Developer/SDKs/MacOSX10.12.sdk -DCLIENT_ONLY=1 -DCMAKE_XCODE_ATTRIBUTE_CODE_SIGNING_REQUIRED=OFF -DOPENSSL_ROOT_DIR=/usr/local/opt/openssl -DOPENSSL_LIBRARIES=/usr/local/opt/openssl/lib -G Xcode" >> $GITHUB_ENV
          fi
          echo "APP_TARGET_NAME=Overte" >> $GITHUB_ENV
        fi
        # Windows build variables
        if [ "${{ matrix.os }}" = "Windows 2019" ]; then
          echo "PYTHON_EXEC=python" >> $GITHUB_ENV
          echo "INSTALLER_EXT=exe" >> $GITHUB_ENV
          if [ "${{ matrix.build_type }}" = "full" ]; then
            echo "CMAKE_EXTRA=-A x64 -DJSDOC_ENABLED:BOOL=TRUE" >> $GITHUB_ENV
          else
            echo "CMAKE_EXTRA=-A x64 -DJSDOC_ENABLED:BOOL=TRUE -DCLIENT_ONLY=1" >> $GITHUB_ENV
          fi
        fi
        # Android + Quest build variables
        if [[ "${{ matrix.build_type }}" == "android" ]]; then
          HIFI_ANDROID_PRECOMPILED="${{runner.workspace}}/dependencies"
          echo "HIFI_ANDROID_PRECOMPILED=$HIFI_ANDROID_PRECOMPILED" >> $GITHUB_ENV
          mkdir $HIFI_ANDROID_PRECOMPILED
          echo "INSTALLER_EXT=apk" >> $GITHUB_ENV
        fi

    # Configuration is broken into two steps because you can't set an env var and also reference it in the same step
    - name: Configure Build Environment 2
      shell: bash
      run: |

        echo "${{ steps.buildenv1.outputs.symbols_archive }}"
        if [ "${{ matrix.build_type }}" = "full" ]; then
          echo "ARTIFACT_PATTERN=Overte-PR${{ github.event.number }}-${GIT_COMMIT_SHORT}.$INSTALLER_EXT" >> $GITHUB_ENV
          echo "INSTALLER=Overte-$RELEASE_NUMBER-${GIT_COMMIT_SHORT}.$INSTALLER_EXT" >> $GITHUB_ENV
        else
          echo "ARTIFACT_PATTERN=Overte-Interface-PR${{ github.event.number }}-${GIT_COMMIT_SHORT}.$INSTALLER_EXT" >> $GITHUB_ENV
          echo "INSTALLER=Overte-Interface-$RELEASE_NUMBER-${GIT_COMMIT_SHORT}.$INSTALLER_EXT" >> $GITHUB_ENV
        fi

    - name: Clear Working Directories
      if: contains(matrix.runner, 'linux_aarch64') || contains(matrix.runner, 'linux_amd64')
      shell: bash
      run: |
        rm -rf ./*
        rm -rf ~/overte-files
        rm -rf ~/.cache

    - uses: actions/checkout@v4
      with:
        submodules: false
        fetch-depth: 1

    - name: Install dependencies
      shell: bash
      if: startsWith(matrix.os, 'Ubuntu') || contains(matrix.os, 'Debian') || startsWith(matrix.os, 'macOS')
      run: |
        if [[ "${{ matrix.os }}" =~ "Ubuntu" || "${{ matrix.os }}" =~ "Debian" ]]; then

          echo "Updating apt repository index"
          sudo apt update || exit 1

          echo "Installing apt packages"
          sudo apt install -y ${{ matrix.apt-dependencies }} || exit 1

          echo "Adding Toolchain test PPA"
          apt install -y software-properties-common
          add-apt-repository ppa:ubuntu-toolchain-r/test

          echo "Installing gcc-13"
          apt install -y gcc-13 g++-13 || exit 1

          # Set GCC 13 as default
          update-alternatives --install /usr/bin/gcc gcc /usr/bin/gcc-13 100 --slave /usr/bin/g++ g++ /usr/bin/g++-13 --slave /usr/bin/gcov gcov /usr/bin/gcov-13

        else # macOS
          echo "Downloading MacOSX10.12 SDK.."
          curl --progress-bar -L -o macOS_SDK10.12.4.tar.xz "https://data.moto9000.moe/overte_packages/macOS_SDK10.12.4.tar.xz" || exit 1
          echo "  done\n"
          echo "Checking MacOSX10.12 SDK.."
          echo "c00e03cb64bed8d0d75d7a01c93de094b6ffaa3bc3318e7b29a9bdc354f0e29e363c454b7db89db8a3b78e9702668d1c661f1af279807de8db11accecb0ca498  macOS_SDK10.12.4.tar.xz" >> macOS_SDK10.12.4.tar.xz.checksum
          shasum -a 512 -w -c macOS_SDK10.12.4.tar.xz.checksum
          echo "Extracting MacOSX10.12 SDK.."
          tar -xf macOS_SDK10.12.4.tar.xz || exit 1
          echo "  done\n"
          echo "Installing MacOSX10.12 SDK.."
          # cp always sets an error code while copying the SDK so we return 0 when that happens.
          sudo cp -rp MacOSX10.12.sdk /Applications/Xcode.app/Contents/Developer/Platforms/MacOSX.platform/Developer/SDKs/ || exit 0
          echo "  done"
        fi
        if [[ "${{ matrix.os }}" =~ "Debian 11" ]]; then
          echo "Installing CMake from Debian Backports"
          echo deb http://deb.debian.org/debian bullseye-backports main > /etc/apt/sources.list.d/bullseye-backports.list
          sudo apt update
          sudo apt-get -t bullseye-backports install -y cmake
        fi


    - name: Override NSIS
      shell: pwsh
      if: startsWith(matrix.os, 'Windows')
      run: choco install nsis --allow-downgrade --version=3.06.1

    - name: Install Python modules
      if: startsWith(matrix.os, 'Windows') || startsWith(matrix.os, 'macOS')
      shell: bash
      run: $PYTHON_EXEC -m pip install boto3 PyGithub

    - name: Create Build Environment
      shell: bash
      run: cmake -E make_directory ./build

    - name: Configure CMake
      working-directory: build
      shell: bash
      run: cmake $GITHUB_WORKSPACE -DCMAKE_BUILD_TYPE=$BUILD_TYPE -DVCPKG_BUILD_TYPE=release $CMAKE_EXTRA

    - name: Compress cmake logs
      if: always()
      shell: bash
      run: |
        if [ "${{ matrix.os }}" == "macOS-10.15" ]; then
          TAR=gtar
        else
          TAR=tar
        fi
          find "$HOME/overte-files/vcpkg" -name '*log' -type f -print0 | $TAR --null --force-local -T - -c --xz -v -f "./cmake-logs-${{ matrix.os }}-${{ github.event.number }}.tar.xz"

    - name: Archive cmake logs
      if: always()
      uses: actions/upload-artifact@v4
      with:
        name: cmake-logs-${{ matrix.os }}-${{ github.event.number }}.tar.xz
        path: ./cmake-logs-${{ matrix.os }}-${{ github.event.number }}.tar.xz
        if-no-files-found: error

    - name: Build Application
      if: matrix.build_type == 'full' || matrix.build_type == 'client'
      working-directory: build
      shell: bash
      run: cmake --build . --config $BUILD_TYPE --target $APP_TARGET_NAME $CMAKE_BUILD_EXTRA

    - name: Build Domain Server
      if: matrix.build_type == 'full'
      working-directory: build
      shell: bash
      run: cmake --build . --config $BUILD_TYPE --target domain-server $CMAKE_BUILD_EXTRA

    - name: Build Assignment Client
      if: matrix.build_type == 'full'
      working-directory: build
      shell: bash
      run: cmake --build . --config $BUILD_TYPE --target assignment-client $CMAKE_BUILD_EXTRA

    - name: Build Console
      if: matrix.build_type == 'full' && matrix.arch != 'aarch64' || startsWith(matrix.os, 'windows')
      working-directory: build
      shell: bash
      run: |
        cmake --build . --config $BUILD_TYPE --target packaged-server-console $CMAKE_BUILD_EXTRA

    - name: Build Installer
      if: matrix.build_type != 'android' && matrix.arch != 'aarch64'
      working-directory: build
      shell: bash
      run: |
        echo "Retry code from https://unix.stackexchange.com/a/137639"
        function fail {
          echo $1 >&2
          exit 1
        }

        function retry {
          local n=1
          local max=5
          local delay=15
          while true; do
            "$@" && break || {
              if [[ $n -lt $max ]]; then
                ((n++))
                echo "Command failed. Attempt $n/$max:"
                sleep $delay;
              else
                fail "The command has failed after $n attempts."
              fi
            }
          done
        }
        retry cmake --build . --config $BUILD_TYPE --target package $CMAKE_BUILD_EXTRA
    # As of 05/17/21 GitHub Virtual Environments changed their "Ubuntu 18.04.5 LTS" image to include two versions of CMake for Android
    # https://github.com/actions/virtual-environments/blob/ubuntu18/20210517.1/images/linux/Ubuntu1804-README.md
    # Removing 3.18.1 version of CMake as its not compatible with our Android build.
    # It will fall back to 3.10.2 which is already installed
    - name: Nuke CMake 3.18.1-g262b901
      if: matrix.build_type == 'android'
      shell: bash
      run: |
        /usr/local/lib/android/sdk/tools/bin/sdkmanager --uninstall 'cmake;3.18.1'

    - name: Build for Android + Quest
      if: matrix.build_type == 'android'
      shell: bash
      working-directory: ${{runner.workspace}}/overte
      run: |
        echo "Pre-cache the vcpkg managed dependencies"
        $PYTHON_EXEC prebuild.py --build-root ${{runner.workspace}}/build --android interface
        cd android
        # Pre-cache the gradle dependencies
        ./gradlew -m tasks -PHIFI_ANDROID_PRECOMPILED=$HIFI_ANDROID_PRECOMPILED
        # Build!
        ./build_android.sh

    - name: Output system stats
      if: ${{ always() }}
      working-directory: build
      shell: bash
      run: |
        echo "Disk usage:"
        df -h

    - name: Output Installer Logs
      if: failure() && startsWith(matrix.os, 'Windows')
      shell: bash
      working-directory: build
      run: cat ./_CPack_Packages/win64/NSIS/NSISOutput.log

    - name: Upload Artifact
      if: startsWith(matrix.os, 'Windows') || startsWith(matrix.os, 'macOS')
      uses: actions/upload-artifact@v4
      with:
        name: ${{ env.ARTIFACT_PATTERN }}
        path: ./build/${{ env.ARTIFACT_PATTERN }}
        if-no-files-found: error

    - name: Clear Working Directories
      if: contains(matrix.runner, 'linux_aarch64') || contains(matrix.runner, 'linux_amd64')
      shell: bash
      run: |
        rm -rf ./*
        rm -rf ~/overte-files
        rm -rf ~/.cache<|MERGE_RESOLUTION|>--- conflicted
+++ resolved
@@ -64,13 +64,8 @@
               runner: [self_hosted, type-cx52, image-x86-app-docker-ce]
               arch: amd64
               build_type: full
-<<<<<<< HEAD
-              apt-dependencies: pkg-config libxext-dev libdouble-conversion-dev libpcre2-16-0 libpulse0 libharfbuzz-dev libnss3 libnspr4 libxdamage1 libasound2 libxcb-glx0-dev # add missing dependencies to docker image when convenient
-              image: docker.io/overte/overte-full-build:0.1.1-ubuntu-20.04-amd64
-=======
               # apt-dependencies:  # add missing dependencies to docker image when convenient
               image: docker.io/overte/overte-full-build:0.1.2-ubuntu-20.04-amd64
->>>>>>> 254d4418
             # Android builds are currently failing
             #- os: ubuntu-18.04
             #  build_type: android
@@ -80,12 +75,7 @@
               runner: [self_hosted, type-cax41, image-arm-app-docker-ce]
               arch: aarch64
               build_type: full
-<<<<<<< HEAD
-              apt-dependencies: libxcb-glx0-dev # add missing dependencies to docker image when convenient
-              image: docker.io/overte/overte-full-build:0.1.1-ubuntu-22.04-aarch64
-=======
               image: docker.io/overte/overte-full-build:0.1.2-ubuntu-22.04-aarch64
->>>>>>> 254d4418
         fail-fast: false
     runs-on: ${{matrix.runner}}
     container: ${{matrix.image}}

--- conflicted
+++ resolved
@@ -82,20 +82,16 @@
         fi
 
         echo "JOB_NAME=${{matrix.os}}, ${{matrix.build_type}}" >> $GITHUB_ENV
-<<<<<<< HEAD
-=======
-        echo "CONAN_CPPSTD=20" >> $GITHUB_ENV
->>>>>>> e3ad0a1b
 
         # Linux build variables
         if [[ "${{ matrix.os }}" =~ "Ubuntu" ]]; then
-          echo "CONAN_CPPSTD=gnu17" >> $GITHUB_ENV
+          echo "CONAN_CPPSTD=gnu20" >> $GITHUB_ENV
           echo "INSTALLER_EXT=AppImage" >> $GITHUB_ENV
           echo "CMAKE_EXTRA=-DBUILD_TOOLS:BOOLEAN=FALSE" >> $GITHUB_ENV
         fi
         # Windows build variables
         if [[ "${{ matrix.os }}" =~ "Windows" ]]; then
-          echo "CONAN_CPPSTD=17" >> $GITHUB_ENV
+          echo "CONAN_CPPSTD=20" >> $GITHUB_ENV
           echo "INSTALLER_EXT=exe" >> $GITHUB_ENV
           echo "CMAKE_EXTRA=-DJSDOC_ENABLED:BOOL=TRUE" >> $GITHUB_ENV
           # echo "HF_PFX_PASSPHRASE=${{secrets.pfx_key}}" >> $GITHUB_ENV

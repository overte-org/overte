# Copyright 2013-2019 High Fidelity, Inc.
# Copyright 2020-2022 Vircadia contributors.
# Copyright 2021-2024 Overte e.V.
# SPDX-License-Identifier: Apache-2.0

name: Linux Server CI Build
# Keep in mind that GitHub Actions does not allow reading secrets during PR builds.

on:
  pull_request:
    types: [opened, synchronize, reopened, labeled]
  push:
    branches:
      - master
    tags:
      # Release tags. E.g. 2024.06.1
      # https://docs.github.com/en/actions/using-workflows/workflow-syntax-for-github-actions#filter-pattern-cheat-sheet
      - "[0-9][0-9][0-9][0-9].[0-9][0-9].**"

env:
  BUILD_TYPE: Release

  UPLOAD_BUCKET: overte-public
  UPLOAD_REGION: fra1
  UPLOAD_ENDPOINT: "https://fra1.digitaloceanspaces.com"
  # Disable VCPKG caching to save time.
  VCPKG_FEATURE_FLAGS: -binarycaching

jobs:
  build:
    # Only run master or tagged builds, or PRs if labeled as "server"
    if: contains( github.event.pull_request.labels.*.name, 'server') || github.event_name != 'pull_request'
    name: "${{matrix.os}}, ${{matrix.arch}}"
    strategy:
      matrix:
        include:
          - os: debian-11
            image: docker.io/overte/overte-server-build:0.1.3-debian-11-amd64
            arch: amd64
            # https://github.com/testflows/TestFlows-GitHub-Hetzner-Runners/wiki/Meta-Labels
            # self_hosted makes the Hetzner auto-scaler put up the job.
            # type-cx52 is a Hetzner VPS server type. In this case cs52 is a server with 16-cores and 32GB of RAM.
            # image-x86-app-docker-ce is a Hetzner image.
            # https://github.com/testflows/TestFlows-GitHub-Hetzner-Runners/wiki/Specifying-The-Runner-Image
            runner: [self_hosted, type-cx52, image-x86-app-docker-ce]

          - os: debian-11
            image: docker.io/overte/overte-server-build:0.1.3-debian-11-aarch64
            arch: aarch64
            runner: [self_hosted, type-cax41, image-arm-app-docker-ce]

          - os: debian-12
            image: docker.io/overte/overte-server-build:0.1.3-debian-12-amd64
            arch: amd64
            runner: [self_hosted, type-cx52, image-x86-app-docker-ce]

          - os: debian-12
            image: docker.io/overte/overte-server-build:0.1.3-debian-12-aarch64
            arch: aarch64
            runner: [self_hosted, type-cax41, image-arm-app-docker-ce]

          - os: ubuntu-20.04
            image: docker.io/overte/overte-server-build:0.1.3-ubuntu-20.04-amd64
            arch: amd64
            runner: [self_hosted, type-cx52, image-x86-app-docker-ce]

          - os: ubuntu-22.04
            image: docker.io/overte/overte-server-build:0.1.3-ubuntu-22.04-amd64
            arch: amd64
            runner: [self_hosted, type-cx52, image-x86-app-docker-ce]

          - os: ubuntu-22.04
            image: docker.io/overte/overte-server-build:0.1.3-ubuntu-22.04-aarch64
            arch: aarch64
            runner: [self_hosted, type-cax41, image-arm-app-docker-ce]

          - os: ubuntu-24.04
            image: docker.io/overte/overte-server-build:0.1.3-ubuntu-24.04-amd64
            arch: amd64
            runner: [self_hosted, type-cx52, image-x86-app-docker-ce]

          - os: ubuntu-24.04
            image: docker.io/overte/overte-server-build:0.1.3-ubuntu-24.04-aarch64
            arch: aarch64
            runner: [self_hosted, type-cax41, image-arm-app-docker-ce]

          - os: fedora-39
            image: docker.io/overte/overte-server-build:0.1.4-fedora-39-amd64
            arch: amd64
            runner: [self_hosted, type-cx52, image-x86-app-docker-ce]

          - os: fedora-39
            image: docker.io/overte/overte-server-build:0.1.4-fedora-39-aarch64
            arch: aarch64
            runner: [self_hosted, type-cax41, image-arm-app-docker-ce]

          - os: fedora-40
            image: docker.io/overte/overte-server-build:0.1.4-fedora-39-amd64
            arch: amd64
            runner: [self_hosted, type-cx52, image-x86-app-docker-ce]

          - os: fedora-40
            image: docker.io/overte/overte-server-build:0.1.4-fedora-39-aarch64
            arch: aarch64
            runner: [self_hosted, type-cax41, image-arm-app-docker-ce]

          - os: rockylinux-9
            image: docker.io/overte/overte-server-build:0.1.3-rockylinux-9-amd64
            arch: amd64
            runner: [self_hosted, type-cx52, image-x86-app-docker-ce]

      fail-fast: false

    runs-on: ${{matrix.runner}}
    container: ${{matrix.image}}

    steps:
    - name: Clear Working Directories
      if: contains(matrix.runner, 'linux_aarch64') || contains(matrix.runner, 'linux_amd64')
      shell: bash
      run: |
        rm -rf ./*
        rm -rf ~/overte-files
        rm -rf ~/.cache

    - name: Configure Build Environment 1
      shell: bash
      run: |

        # Get git commit
        if [ "${{github.event_name}}" = "pull_request" ]; then
          echo "GIT_COMMIT_SHORT=`echo ${{ github.event.pull_request.head.sha }} | cut -c1-7`" >> $GITHUB_ENV
        else # master or tagged
          echo "GIT_COMMIT_SHORT=`echo ${{ github.sha }} | cut -c1-7`" >> $GITHUB_ENV
        fi

        echo "JOB_NAME=${{matrix.os}}, ${{matrix.arch}}" >> $GITHUB_ENV

        echo "CMAKE_BUILD_EXTRA=-- -j$(nproc)" >> $GITHUB_ENV

        if [[ "${{ matrix.os }}" =~ "ubuntu" || "${{ matrix.os }}" =~ "debian" ]]; then
          echo "INSTALLER_EXT=deb" >> $GITHUB_ENV
          echo "DEBEMAIL=julian.gro@overte.org" >> $GITHUB_ENV
          echo "DEBFULLNAME=GitHub Actions CI" >> $GITHUB_ENV
        else  # RPM
          if [ "${{ matrix.arch }}" == "amd64" ]; then
            echo "INSTALLER_EXT=x86_64.rpm" >> $GITHUB_ENV
          else
            echo "INSTALLER_EXT=aarch64.rpm" >> $GITHUB_ENV
          fi
        fi

        # Tagged builds. E.g. release or release candidate builds.
        if [ "${{github.ref_type}}" == "tag" ]; then
          echo "PRODUCTION_BUILD=true" >> $GITHUB_ENV
        fi

        # Systems requiring our prebuilt Qt package
        if [[ "${{ matrix.os }}" = "ubuntu-18.04" || "${{ matrix.os }}" = "ubuntu-20.04" ]]; then
          echo  # false
        else
          echo "OVERTE_USE_SYSTEM_QT=true" >> $GITHUB_ENV
        fi

        # Architecture specific variables
        if [[ "${{ matrix.arch }}" = "aarch64" ]]; then
          echo "VCPKG_FORCE_SYSTEM_BINARIES=true" >> $GITHUB_ENV
          echo "CMAKE_EXTRA=-DOVERTE_CPU_ARCHITECTURE= -DSERVER_ONLY=true -DBUILD_TOOLS=true" >> $GITHUB_ENV
        else # amd64
          echo "CMAKE_EXTRA=-DOVERTE_CPU_ARCHITECTURE=-msse3 -DSERVER_ONLY=true -DBUILD_TOOLS=true" >> $GITHUB_ENV
        fi

    # Configuration is broken into multiple steps because you can't set an env var and also reference it in the same step
    - name: Configure Build Environment 2
      shell: bash
      run: |

        # Versioning
        if [ "${{ github.event_name }}" = "pull_request" ]; then
          echo "DEBVERSION=${{ github.event.number }}PR-$GIT_COMMIT_SHORT-${{ matrix.os }}" >> $GITHUB_ENV
          echo "RPMVERSION=PR${{ github.event.number }}.$GIT_COMMIT_SHORT" >> $GITHUB_ENV
        elif [ "${{ github.ref_name }}" = "master" ]; then
          echo "DEBVERSION=${{ github.run_number }}master-$GIT_COMMIT_SHORT-${{ matrix.os }}" >> $GITHUB_ENV
          echo "RPMVERSION=master${{ github.run_number }}.$GIT_COMMIT_SHORT" >> $GITHUB_ENV
          echo "UPLOAD_PREFIX=build/overte/master" >> $GITHUB_ENV
          echo "RELEASE_NUMBER=${{ github.run_number }}" >> $GITHUB_ENV
        else # tagged
          echo "DEBVERSION=${{ github.ref_name }}-$GIT_COMMIT_SHORT-${{ matrix.os }}" >> $GITHUB_ENV
          echo "RPMVERSION=${{ github.ref_name }}.$GIT_COMMIT_SHORT" >> $GITHUB_ENV
        fi

        if [ "${{ github.ref_type }}" == "tag" ]; then  # tagged
          echo "RELEASE_NUMBER=${{ github.ref_name }}" >> $GITHUB_ENV
          if [[ "${{ github.ref_name }}" == *"rc"* ]]; then  # release candidate
            # The uploader already creates a subfolder for each RELEASE_NUMBER.
            echo "UPLOAD_PREFIX=build/overte/release-candidate/" >> $GITHUB_ENV
          else  # release
            echo "UPLOAD_PREFIX=build/overte/release/" >> $GITHUB_ENV
          fi
        fi

        echo "BUILD_NUMBER=$GIT_COMMIT_SHORT" >> $GITHUB_ENV

        if [ -z "$CMAKE_BACKTRACE_URL" ]; then
          if [ "${{ github.ref_type }}" == "tag" ]; then
            export CMAKE_BACKTRACE_URL="${{ secrets.SENTRY_MINIDUMP_ENDPOINT }}"
            export CMAKE_BACKTRACE_TOKEN="${{ github.ref_name }}_${{ matrix.os }}_${{ github.sha }}"
          else
            # We're building a PR, default to the PR endpoint
            export CMAKE_BACKTRACE_URL="https://o4504831972343808.ingest.sentry.io/api/4504832427950080/minidump/?sentry_key=f511de295975461b8f92a36f4a4a4f32"
            export CMAKE_BACKTRACE_TOKEN="server_pr_${{ github.event.number }}_${{ github.sha }}"
          fi
        fi

    - name: Configure Build Environment 3
      shell: bash
      run: |

        if [[ "${{ matrix.os }}" =~ "ubuntu" || "${{ matrix.os }}" =~ "debian" ]]; then
          if [ "${{ matrix.arch }}" == "aarch64" ]; then
            echo "ARTIFACT_PATTERN=overte-server_${DEBVERSION}-1_arm64.$INSTALLER_EXT" >> $GITHUB_ENV
          else # amd64
            echo "ARTIFACT_PATTERN=overte-server_${DEBVERSION}-1_amd64.$INSTALLER_EXT" >> $GITHUB_ENV
          fi
        else  # RPM
          if [ "${{ matrix.os }}" == "rockylinux-9" ]; then
            echo "ARTIFACT_PATTERN=overte-server-$RPMVERSION-1.el9.$INSTALLER_EXT" >> $GITHUB_ENV
          elif [ "${{ matrix.os }}" == "fedora-38" ]; then
            echo "ARTIFACT_PATTERN=overte-server-$RPMVERSION-1.fc38.$INSTALLER_EXT" >> $GITHUB_ENV
          elif [ "${{ matrix.os }}" == "fedora-39" ]; then
            echo "ARTIFACT_PATTERN=overte-server-$RPMVERSION-1.fc39.$INSTALLER_EXT" >> $GITHUB_ENV
          elif [ "${{ matrix.os }}" == "fedora-40" ]; then
            echo "ARTIFACT_PATTERN=overte-server-$RPMVERSION-1.fc40.$INSTALLER_EXT" >> $GITHUB_ENV
          else
            echo "Error! ARTIFACT_PATTERN not set!"
            exit 1  # Fail
          fi
        fi


    - uses: actions/checkout@v4
      with:
        submodules: false
        fetch-depth: 1

    - name: Create Build Environment
      shell: bash
      run: mkdir build

    - name: Configure CMake
      working-directory: build
      shell: bash
      run: |

        cmake .. -DCMAKE_BUILD_TYPE=$BUILD_TYPE -DVCPKG_BUILD_TYPE=release $CMAKE_EXTRA

    - name: Compress cmake logs
      if: always()
      shell: bash
      run: |

        if [ ${{ env.CI_WORKSPACE }} ]; then
          find "$CI_WORKSPACE/overte-files/vcpkg" -name '*log' -type f -print0 | tar --null --force-local -T - -c --xz -v -f "cmake-logs-${{ matrix.os }}-${{ matrix.arch }}-${{ github.event.number }}.tar.xz"
        else
          find "$HOME/overte-files/vcpkg" -name '*log' -type f -print0 | tar --null --force-local -T - -c --xz -v -f "cmake-logs-${{ matrix.os }}-${{ matrix.arch }}-${{ github.event.number }}.tar.xz"
        fi

    - name: Archive cmake logs
      if: always()
      uses: actions/upload-artifact@v3
      with:
        name: cmake-logs-${{ matrix.os }}-${{ matrix.arch }}-${{ github.event.number }}.tar.xz
        path: cmake-logs-${{ matrix.os }}-${{ matrix.arch }}-${{ github.event.number }}.tar.xz

    - name: Build Domain Server
      working-directory: build
      shell: bash
      run: cmake --build . --config $BUILD_TYPE --target domain-server $CMAKE_BUILD_EXTRA

    - name: Build Assignment Client
      working-directory: build
      shell: bash
      run: cmake --build . --config $BUILD_TYPE --target assignment-client $CMAKE_BUILD_EXTRA

    - name: Build Oven
      working-directory: build
      shell: bash
      run: cmake --build . --config $BUILD_TYPE --target oven $CMAKE_BUILD_EXTRA

    - name: Package
      working-directory: pkg-scripts
      shell: bash
      run: |
        if [[ "${{ matrix.os }}" = "ubuntu"* || "${{ matrix.os }}" = "debian"* ]]; then # Debian
          ./make-deb-server
        else # RPM
          ./make-rpm-server
        fi

    - name: Output system stats
      if: ${{ always() }}
      shell: bash
      run: |
        echo "Disk usage:"
        df -h

    - name: Upload artifact to GitHub
<<<<<<< HEAD
      uses: actions/upload-artifact@v3
=======
      if: github.event_name == 'pull_request'
      uses: actions/upload-artifact@v4
>>>>>>> 893e1f98
      with:
        name: ${{ env.ARTIFACT_PATTERN }}
        path: pkg-scripts/${{ env.ARTIFACT_PATTERN }}

    - name: Upload artifact to S3
      if: github.event_name != 'pull_request'  # PR builds cannot be uploaded to S3
      shell: bash
      working-directory: pkg-scripts
      env:
        AWS_ACCESS_KEY_ID: ${{ secrets.s3_access_key_id }}
        AWS_SECRET_ACCESS_KEY: ${{ secrets.s3_secret_access_key }}
      run: python3 $GITHUB_WORKSPACE/tools/ci-scripts/upload.py

    - name: Clear Working Directories
      if: contains(matrix.runner, 'linux_aarch64') || contains(matrix.runner, 'linux_amd64')
      shell: bash
      run: |
        rm -rf ./*
        rm -rf ~/overte-files
        rm -rf ~/.cache<|MERGE_RESOLUTION|>--- conflicted
+++ resolved
@@ -305,12 +305,7 @@
         df -h
 
     - name: Upload artifact to GitHub
-<<<<<<< HEAD
-      uses: actions/upload-artifact@v3
-=======
-      if: github.event_name == 'pull_request'
       uses: actions/upload-artifact@v4
->>>>>>> 893e1f98
       with:
         name: ${{ env.ARTIFACT_PATTERN }}
         path: pkg-scripts/${{ env.ARTIFACT_PATTERN }}

--- conflicted
+++ resolved
@@ -6,14 +6,11 @@
 var electron = require('electron');
 var app = electron.app;  // Module to control application life.
 var BrowserWindow = require('browser-window');  // Module to create native browser window.
-<<<<<<< HEAD
+var Menu = require('menu');
+var Tray = require('tray');
 var childProcess = require('child_process');
 
 const ipcMain = electron.ipcMain;
-=======
-var Menu = require('menu');
-var Tray = require('tray');
->>>>>>> accdad43
 
 // Report crashes to our server.
 require('crash-reporter').start();
@@ -123,10 +120,6 @@
 // This method will be called when Electron has finished
 // initialization and is ready to create browser windows.
 app.on('ready', function() {
-<<<<<<< HEAD
-    // Create the browser window.
-    mainWindow = new BrowserWindow({width: 800, height: 600});
-=======
     // Create tray icon
     appIcon = new Tray(TRAY_ICON);
     appIcon.setToolTip('High Fidelity Console');
@@ -139,7 +132,6 @@
 
     // Create the browser window.
     mainWindow = new BrowserWindow({width: 800, height: 600, icon: APP_ICON});
->>>>>>> accdad43
 
     // and load the index.html of the app.
     mainWindow.loadURL('file://' + __dirname + '/index.html');
@@ -154,7 +146,6 @@
         // when you should delete the corresponding element.
         mainWindow = null;
     });
-<<<<<<< HEAD
 
     var pInterface = new Process('interface', 'C:\\Interface\\interface.exe');
 
@@ -196,6 +187,4 @@
     });
 
     sendProcessUpdate();
-=======
->>>>>>> accdad43
 });
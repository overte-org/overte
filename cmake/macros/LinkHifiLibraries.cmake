# 
#  LinkHifiLibrary.cmake
# 
#  Copyright 2013 High Fidelity, Inc.
#
#  Distributed under the Apache License, Version 2.0.
#  See the accompanying file LICENSE or http://www.apache.org/licenses/LICENSE-2.0.html
# 

macro(LINK_HIFI_LIBRARIES)
  
  file(RELATIVE_PATH RELATIVE_LIBRARY_DIR_PATH ${CMAKE_CURRENT_SOURCE_DIR} "${HIFI_LIBRARY_DIR}")
  
  set(LIBRARIES_TO_LINK ${ARGN})
  
  foreach(HIFI_LIBRARY ${LIBRARIES_TO_LINK})    
    if (NOT TARGET ${HIFI_LIBRARY})
      add_subdirectory("${RELATIVE_LIBRARY_DIR_PATH}/${HIFI_LIBRARY}" "${RELATIVE_LIBRARY_DIR_PATH}/${HIFI_LIBRARY}")
    endif ()
  
    include_directories("${HIFI_LIBRARY_DIR}/${HIFI_LIBRARY}/src")

    add_dependencies(${TARGET_NAME} ${HIFI_LIBRARY})
  
    # link the actual library - it is static so don't bubble it up
    target_link_libraries(${TARGET_NAME} ${HIFI_LIBRARY})
    
<<<<<<< HEAD
    # ask the library what its dynamic dependencies are and link them
    get_target_property(LINKED_TARGET_DEPENDENCY_LIBRARIES ${HIFI_LIBRARY} DEPENDENCY_LIBRARIES)
    if (LINKED_TARGET_DEPENDENCY_LIBRARIES)
      list(APPEND ${TARGET_NAME}_LIBRARIES_TO_LINK ${LINKED_TARGET_DEPENDENCY_LIBRARIES})
    endif ()
    
    # ask the library what its include dependencies are and link them
    get_target_property(LINKED_TARGET_DEPENDENCY_INCLUDES ${HIFI_LIBRARY} DEPENDENCY_INCLUDES)
    if (LINKED_TARGET_DEPENDENCY_INCLUDES)
      list(APPEND ${TARGET_NAME}_DEPENDENCY_INCLUDES ${LINKED_TARGET_DEPENDENCY_INCLUDES})
    endif()
    
=======
    # ask the library what its include dependencies are and link them
    get_target_property(LINKED_TARGET_DEPENDENCY_INCLUDES ${HIFI_LIBRARY} DEPENDENCY_INCLUDES)

    if(LINKED_TARGET_DEPENDENCY_INCLUDES)
      list(APPEND ${TARGET_NAME}_DEPENDENCY_INCLUDES ${LINKED_TARGET_DEPENDENCY_INCLUDES})
    endif()
>>>>>>> 3ccb8180
  endforeach()
  
endmacro(LINK_HIFI_LIBRARIES)<|MERGE_RESOLUTION|>--- conflicted
+++ resolved
@@ -25,27 +25,11 @@
     # link the actual library - it is static so don't bubble it up
     target_link_libraries(${TARGET_NAME} ${HIFI_LIBRARY})
     
-<<<<<<< HEAD
-    # ask the library what its dynamic dependencies are and link them
-    get_target_property(LINKED_TARGET_DEPENDENCY_LIBRARIES ${HIFI_LIBRARY} DEPENDENCY_LIBRARIES)
-    if (LINKED_TARGET_DEPENDENCY_LIBRARIES)
-      list(APPEND ${TARGET_NAME}_LIBRARIES_TO_LINK ${LINKED_TARGET_DEPENDENCY_LIBRARIES})
-    endif ()
-    
-    # ask the library what its include dependencies are and link them
-    get_target_property(LINKED_TARGET_DEPENDENCY_INCLUDES ${HIFI_LIBRARY} DEPENDENCY_INCLUDES)
-    if (LINKED_TARGET_DEPENDENCY_INCLUDES)
-      list(APPEND ${TARGET_NAME}_DEPENDENCY_INCLUDES ${LINKED_TARGET_DEPENDENCY_INCLUDES})
-    endif()
-    
-=======
     # ask the library what its include dependencies are and link them
     get_target_property(LINKED_TARGET_DEPENDENCY_INCLUDES ${HIFI_LIBRARY} DEPENDENCY_INCLUDES)
 
     if(LINKED_TARGET_DEPENDENCY_INCLUDES)
       list(APPEND ${TARGET_NAME}_DEPENDENCY_INCLUDES ${LINKED_TARGET_DEPENDENCY_INCLUDES})
     endif()
->>>>>>> 3ccb8180
   endforeach()
-  
 endmacro(LINK_HIFI_LIBRARIES)